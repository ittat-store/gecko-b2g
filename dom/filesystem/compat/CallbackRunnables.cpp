--- conflicted
+++ resolved
@@ -19,14 +19,9 @@
 #include "nsIGlobalObject.h"
 #include "nsPIDOMWindow.h"
 
-<<<<<<< HEAD
-namespace mozilla {
-namespace dom {
-=======
 #include "../GetFileOrDirectoryTask.h"
 
 namespace mozilla::dom {
->>>>>>> 5957a1ba
 
 EntryCallbackRunnable::EntryCallbackRunnable(FileSystemEntryCallback* aCallback,
                                              FileSystemEntry* aEntry)
