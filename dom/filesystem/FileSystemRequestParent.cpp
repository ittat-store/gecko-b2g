--- conflicted
+++ resolved
@@ -22,14 +22,9 @@
 #include "mozilla/Unused.h"
 #include "nsProxyRelease.h"
 
-<<<<<<< HEAD
-namespace mozilla {
-namespace dom {
-=======
 using namespace mozilla::ipc;
 
 namespace mozilla::dom {
->>>>>>> 5957a1ba
 
 FileSystemRequestParent::FileSystemRequestParent() : mDestroyed(false) {
   AssertIsOnBackgroundThread();
