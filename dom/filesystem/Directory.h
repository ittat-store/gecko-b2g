/* -*- Mode: C++; tab-width: 8; indent-tabs-mode: nil; c-basic-offset: 2 -*- */
/* vim: set ts=8 sts=2 et sw=2 tw=80: */
/* This Source Code Form is subject to the terms of the Mozilla Public
 * License, v. 2.0. If a copy of the MPL was not distributed with this file,
 * You can obtain one at http://mozilla.org/MPL/2.0/. */

#ifndef mozilla_dom_Directory_h
#define mozilla_dom_Directory_h

#include "mozilla/Attributes.h"
#include "mozilla/ErrorResult.h"
#include "mozilla/dom/BindingDeclarations.h"
#include "mozilla/dom/File.h"
#include "nsCycleCollectionParticipant.h"
#include "nsWrapperCache.h"

// Resolve the name collision of Microsoft's API name with macros defined in
// Windows header files. Undefine the macro of CreateDirectory to avoid
// Directory#CreateDirectory being replaced by Directory#CreateDirectoryW.
#ifdef CreateDirectory
#  undef CreateDirectory
#endif
// Undefine the macro of CreateFile to avoid Directory#CreateFile being replaced
// by Directory#CreateFileW.
#ifdef CreateFile
#  undef CreateFile
#endif

namespace mozilla {
namespace dom {

struct CreateFileOptions;
struct CopyMoveOptions;
class FileSystemBase;
class Promise;
class StringOrFileOrDirectory;
class StringOrDirectory;

class Directory final : public nsISupports, public nsWrapperCache {
 public:
  NS_DECL_CYCLE_COLLECTING_ISUPPORTS
  NS_DECL_CYCLE_COLLECTION_SCRIPT_HOLDER_CLASS(Directory)

  static bool DeviceStorageEnabled(JSContext* aCx, JSObject* aObj);

  static already_AddRefed<Promise> GetRoot(FileSystemBase* aFileSystem,
                                           ErrorResult& aRv);

  static already_AddRefed<Directory> Constructor(const GlobalObject& aGlobal,
                                                 const nsAString& aRealPath,
                                                 ErrorResult& aRv);

  static already_AddRefed<Directory> Create(nsIGlobalObject* aGlobal,
                                            nsIFile* aDirectory,
                                            FileSystemBase* aFileSystem = 0);

  // ========= Begin WebIDL bindings. ===========

  nsIGlobalObject* GetParentObject() const;

  virtual JSObject* WrapObject(JSContext* aCx,
                               JS::Handle<JSObject*> aGivenProto) override;

  void GetName(nsAString& aRetval, ErrorResult& aRv);

  already_AddRefed<Promise> CreateFile(const nsAString& aPath,
                                       const CreateFileOptions& aOptions,
                                       ErrorResult& aRv);

  already_AddRefed<Promise> CreateDirectory(const nsAString& aPath,
                                            ErrorResult& aRv);

  already_AddRefed<Promise> Get(const nsAString& aPath, ErrorResult& aRv);

  already_AddRefed<Promise> Remove(const StringOrFileOrDirectory& aPath,
                                   ErrorResult& aRv);

  already_AddRefed<Promise> RemoveDeep(const StringOrFileOrDirectory& aPath,
                                       ErrorResult& aRv);

  already_AddRefed<Promise> CopyTo(const StringOrFileOrDirectory& aSource,
                                   const StringOrDirectory& aTarget,
                                   const CopyMoveOptions& aOptions,
                                   ErrorResult& aRv);

  already_AddRefed<Promise> MoveTo(const StringOrFileOrDirectory& aSource,
                                   const StringOrDirectory& aTarget,
                                   const CopyMoveOptions& aOptions,
                                   ErrorResult& aRv);

  already_AddRefed<Promise> RenameTo(const StringOrFileOrDirectory& aOldName,
                                     const nsAString& aNewName,
                                     ErrorResult& aRv);

  // From
  // https://microsoftedge.github.io/directory-upload/proposal.html#directory-interface
  // :

  void GetPath(nsAString& aRetval, ErrorResult& aRv);

  nsresult GetFullRealPath(nsAString& aPath);

  already_AddRefed<Promise> GetFilesAndDirectories(ErrorResult& aRv);

  already_AddRefed<Promise> GetFiles(bool aRecursiveFlag, ErrorResult& aRv);

  // =========== End WebIDL bindings.============

  /**
   * Sets a semi-colon separated list of filters to filter-in or filter-out
   * certain types of files when the contents of this directory are requested
   * via a GetFilesAndDirectories() call.
   *
   * Currently supported keywords:
   *
   *   * filter-out-sensitive
   *       This keyword filters out files or directories that we don't wish to
   *       make available to Web content because we are concerned that there is
   *       a risk that users may unwittingly give Web content access to them
   *       and suffer undesirable consequences.  The details of what is
   *       filtered out can be found in GetDirectoryListingTask::Work.
   *
   * In future, we will likely support filtering based on filename extensions
   * (for example, aFilters could be "*.jpg; *.jpeg; *.gif"), but that isn't
   * supported yet.  Once supported, files that don't match a specified
   * extension (if any are specified) would be filtered out.  This
   * functionality would allow us to apply the 'accept' attribute from
   * <input type=file directory accept="..."> to the results of a directory
   * picker operation.
   */
  void SetContentFilters(const nsAString& aFilters);

  FileSystemBase* GetFileSystem(ErrorResult& aRv);

  bool ClonableToDifferentThreadOrProcess() const;

  nsIFile* GetInternalNsIFile() const { return mFile; }

 private:
  Directory(nsIGlobalObject* aGlobal, nsIFile* aFile,
            FileSystemBase* aFileSystem = nullptr);
  ~Directory();

  /*
   * Convert relative DOM path to the absolute real path.
   * aPath is relative to this (Directory::mFile).
   */
  nsresult DOMPathToRealPath(const nsAString& aPath, nsIFile** aFile) const;

<<<<<<< HEAD
  /*
   * Convert relative DOM path to the absolute real path.
   * aPath is relative to aDirectory.
   */
  nsresult DOMPathToRealPath(nsIFile* aDirectory, const nsAString& aPath,
                             nsIFile** aFile) const;

  already_AddRefed<Promise> RemoveInternal(const StringOrFileOrDirectory& aPath,
                                           bool aRecursive, ErrorResult& aRv);

  already_AddRefed<Promise> CopyOrMoveToInternal(
      const StringOrFileOrDirectory& aSource, const StringOrDirectory& aTarget,
      const CopyMoveOptions& aOptions, bool aIsCopy, ErrorResult& aRv);

  nsCOMPtr<nsISupports> mParent;
=======
  nsCOMPtr<nsIGlobalObject> mGlobal;
>>>>>>> 14d2d23a
  RefPtr<FileSystemBase> mFileSystem;
  nsCOMPtr<nsIFile> mFile;

  nsString mFilters;
  nsString mPath;
};

}  // namespace dom
}  // namespace mozilla

#endif  // mozilla_dom_Directory_h<|MERGE_RESOLUTION|>--- conflicted
+++ resolved
@@ -147,7 +147,6 @@
    */
   nsresult DOMPathToRealPath(const nsAString& aPath, nsIFile** aFile) const;
 
-<<<<<<< HEAD
   /*
    * Convert relative DOM path to the absolute real path.
    * aPath is relative to aDirectory.
@@ -162,10 +161,7 @@
       const StringOrFileOrDirectory& aSource, const StringOrDirectory& aTarget,
       const CopyMoveOptions& aOptions, bool aIsCopy, ErrorResult& aRv);
 
-  nsCOMPtr<nsISupports> mParent;
-=======
   nsCOMPtr<nsIGlobalObject> mGlobal;
->>>>>>> 14d2d23a
   RefPtr<FileSystemBase> mFileSystem;
   nsCOMPtr<nsIFile> mFile;
 
