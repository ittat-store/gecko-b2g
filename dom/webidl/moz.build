--- conflicted
+++ resolved
@@ -1247,8 +1247,6 @@
 if CONFIG['ACCESSIBILITY']:
     WEBIDL_FILES += [
         'AccessibleNode.webidl',
-<<<<<<< HEAD
-        'AriaAttributes.webidl',
     ]
 
 if CONFIG['MOZ_WIDGET_TOOLKIT'] != 'android':
@@ -1299,6 +1297,4 @@
         'BluetoothStatusChangedEvent.webidl',
         'BluetoothVCardListingEvent.webidl',
         'BluetoothVCardPullingEvent.webidl'
-=======
->>>>>>> 158bac3d
     ]