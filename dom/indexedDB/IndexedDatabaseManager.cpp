/* -*- Mode: C++; tab-width: 8; indent-tabs-mode: nil; c-basic-offset: 2 -*- */
/* vim: set ts=8 sts=2 et sw=2 tw=80: */
/* This Source Code Form is subject to the terms of the Mozilla Public
 * License, v. 2.0. If a copy of the MPL was not distributed with this
 * file, You can obtain one at http://mozilla.org/MPL/2.0/. */

#include "IndexedDatabaseManager.h"

#include "chrome/common/ipc_channel.h"  // for IPC::Channel::kMaximumMessageSize
#include "nsIDiskSpaceWatcher.h"
#include "nsIObserverService.h"
#include "nsIScriptError.h"
#include "nsIScriptGlobalObject.h"

#include "jsapi.h"
#include "js/Object.h"  // JS::GetClass
#include "mozilla/ClearOnShutdown.h"
#include "mozilla/ContentEvents.h"
#include "mozilla/EventDispatcher.h"
#include "mozilla/Preferences.h"
#include "mozilla/ResultExtensions.h"
#include "mozilla/dom/DOMException.h"
#include "mozilla/dom/ErrorEvent.h"
#include "mozilla/dom/ErrorEventBinding.h"
#include "mozilla/dom/WorkerScope.h"
#include "mozilla/dom/WorkerPrivate.h"
#include "mozilla/ipc/BackgroundChild.h"
#include "mozilla/ipc/PBackgroundChild.h"
#include "nsContentUtils.h"
#include "nsGlobalWindow.h"
#include "mozilla/Logging.h"

#include "ActorsChild.h"
#include "FileManager.h"
#include "IDBEvents.h"
#include "IDBFactory.h"
#include "IDBKeyRange.h"
#include "IDBRequest.h"
#include "IndexedDBCommon.h"
#include "ProfilerHelpers.h"
#include "ScriptErrorHelper.h"
#include "nsCharSeparatedTokenizer.h"
#include "unicode/locid.h"

// Bindings for ResolveConstructors
#include "mozilla/dom/IDBCursorBinding.h"
#include "mozilla/dom/IDBDatabaseBinding.h"
#include "mozilla/dom/IDBFactoryBinding.h"
#include "mozilla/dom/IDBIndexBinding.h"
#include "mozilla/dom/IDBKeyRangeBinding.h"
#include "mozilla/dom/IDBMutableFileBinding.h"
#include "mozilla/dom/IDBObjectStoreBinding.h"
#include "mozilla/dom/IDBOpenDBRequestBinding.h"
#include "mozilla/dom/IDBRequestBinding.h"
#include "mozilla/dom/IDBTransactionBinding.h"
#include "mozilla/dom/IDBVersionChangeEventBinding.h"

#define IDB_STR "indexedDB"

<<<<<<< HEAD
// The two possible values for the data argument when receiving the disk space
// observer notification.
#define LOW_DISK_SPACE_DATA_FULL "full"
#define LOW_DISK_SPACE_DATA_FREE "free"

namespace mozilla {
namespace dom {
=======
namespace mozilla::dom {
>>>>>>> 5957a1ba
namespace indexedDB {

using namespace mozilla::dom::quota;
using namespace mozilla::ipc;

class FileManagerInfo {
 public:
  [[nodiscard]] SafeRefPtr<FileManager> GetFileManager(
      PersistenceType aPersistenceType, const nsAString& aName) const;

  void AddFileManager(SafeRefPtr<FileManager> aFileManager);

  bool HasFileManagers() const {
    AssertIsOnIOThread();

    return !mPersistentStorageFileManagers.IsEmpty() ||
           !mTemporaryStorageFileManagers.IsEmpty() ||
           !mDefaultStorageFileManagers.IsEmpty();
  }

  void InvalidateAllFileManagers() const;

  void InvalidateAndRemoveFileManagers(PersistenceType aPersistenceType);

  void InvalidateAndRemoveFileManager(PersistenceType aPersistenceType,
                                      const nsAString& aName);

 private:
  nsTArray<SafeRefPtr<FileManager> >& GetArray(
      PersistenceType aPersistenceType);

  const nsTArray<SafeRefPtr<FileManager> >& GetImmutableArray(
      PersistenceType aPersistenceType) const {
    return const_cast<FileManagerInfo*>(this)->GetArray(aPersistenceType);
  }

  nsTArray<SafeRefPtr<FileManager> > mPersistentStorageFileManagers;
  nsTArray<SafeRefPtr<FileManager> > mTemporaryStorageFileManagers;
  nsTArray<SafeRefPtr<FileManager> > mDefaultStorageFileManagers;
};

}  // namespace indexedDB

using namespace mozilla::dom::indexedDB;

namespace {

NS_DEFINE_IID(kIDBPrivateRequestIID, PRIVATE_IDBREQUEST_IID);

// The threshold we use for structured clone data storing.
// Anything smaller than the threshold is compressed and stored in the database.
// Anything larger is compressed and stored outside the database.
const int32_t kDefaultDataThresholdBytes = 1024 * 1024;  // 1MB

// The maximal size of a serialized object to be transfered through IPC.
const int32_t kDefaultMaxSerializedMsgSize = IPC::Channel::kMaximumMessageSize;

// The maximum number of records to preload (in addition to the one requested by
// the child).
//
// TODO: The current number was chosen for no particular reason. Telemetry
// should be added to determine whether this is a reasonable number for an
// overwhelming majority of cases.
const int32_t kDefaultMaxPreloadExtraRecords = 64;

#define IDB_PREF_BRANCH_ROOT "dom.indexedDB."

const char kTestingPref[] = IDB_PREF_BRANCH_ROOT "testing";
const char kPrefExperimental[] = IDB_PREF_BRANCH_ROOT "experimental";
const char kPrefFileHandle[] = "dom.fileHandle.enabled";
const char kDataThresholdPref[] = IDB_PREF_BRANCH_ROOT "dataThreshold";
const char kPrefMaxSerilizedMsgSize[] =
    IDB_PREF_BRANCH_ROOT "maxSerializedMsgSize";
const char kPrefErrorEventToSelfError[] =
    IDB_PREF_BRANCH_ROOT "errorEventToSelfError";
const char kPreprocessingPref[] = IDB_PREF_BRANCH_ROOT "preprocessing";
const char kPrefMaxPreloadExtraRecords[] =
    IDB_PREF_BRANCH_ROOT "maxPreloadExtraRecords";

#define IDB_PREF_LOGGING_BRANCH_ROOT IDB_PREF_BRANCH_ROOT "logging."

const char kPrefLoggingEnabled[] = IDB_PREF_LOGGING_BRANCH_ROOT "enabled";
const char kPrefLoggingDetails[] = IDB_PREF_LOGGING_BRANCH_ROOT "details";

#if defined(DEBUG) || defined(MOZ_GECKO_PROFILER)
const char kPrefLoggingProfiler[] =
    IDB_PREF_LOGGING_BRANCH_ROOT "profiler-marks";
#endif

#undef IDB_PREF_LOGGING_BRANCH_ROOT
#undef IDB_PREF_BRANCH_ROOT

StaticRefPtr<IndexedDatabaseManager> gDBManager;

Atomic<bool> gInitialized(false);
Atomic<bool> gClosed(false);
Atomic<bool> gTestingMode(false);
Atomic<bool> gExperimentalFeaturesEnabled(false);
Atomic<bool> gFileHandleEnabled(false);
Atomic<bool> gPrefErrorEventToSelfError(false);
Atomic<int32_t> gDataThresholdBytes(0);
Atomic<int32_t> gMaxSerializedMsgSize(0);
Atomic<bool> gPreprocessingEnabled(false);
Atomic<int32_t> gMaxPreloadExtraRecords(0);

void AtomicBoolPrefChangedCallback(const char* aPrefName, void* aBool) {
  MOZ_ASSERT(NS_IsMainThread());
  MOZ_ASSERT(aBool);

  *static_cast<Atomic<bool>*>(aBool) = Preferences::GetBool(aPrefName);
}

void DataThresholdPrefChangedCallback(const char* aPrefName, void* aClosure) {
  MOZ_ASSERT(NS_IsMainThread());
  MOZ_ASSERT(!strcmp(aPrefName, kDataThresholdPref));
  MOZ_ASSERT(!aClosure);

  int32_t dataThresholdBytes =
      Preferences::GetInt(aPrefName, kDefaultDataThresholdBytes);

  // The magic -1 is for use only by tests that depend on stable blob file id's.
  if (dataThresholdBytes == -1) {
    dataThresholdBytes = INT32_MAX;
  }

  gDataThresholdBytes = dataThresholdBytes;
}

void MaxSerializedMsgSizePrefChangeCallback(const char* aPrefName,
                                            void* aClosure) {
  MOZ_ASSERT(NS_IsMainThread());
  MOZ_ASSERT(!strcmp(aPrefName, kPrefMaxSerilizedMsgSize));
  MOZ_ASSERT(!aClosure);

  gMaxSerializedMsgSize =
      Preferences::GetInt(aPrefName, kDefaultMaxSerializedMsgSize);
  MOZ_ASSERT(gMaxSerializedMsgSize > 0);
}

void MaxPreloadExtraRecordsPrefChangeCallback(const char* aPrefName,
                                              void* aClosure) {
  MOZ_ASSERT(NS_IsMainThread());
  MOZ_ASSERT(!strcmp(aPrefName, kPrefMaxPreloadExtraRecords));
  MOZ_ASSERT(!aClosure);

  gMaxPreloadExtraRecords =
      Preferences::GetInt(aPrefName, kDefaultMaxPreloadExtraRecords);
  MOZ_ASSERT(gMaxPreloadExtraRecords >= 0);

  // TODO: We could also allow setting a negative value to preload all available
  // records, but this doesn't seem to be too useful in general, and it would
  // require adaptations in ActorsParent.cpp
}

auto DatabaseNameMatchPredicate(const nsAString* const aName) {
  MOZ_ASSERT(aName);
  return [aName](const auto& fileManager) {
    return fileManager->DatabaseName() == *aName;
  };
}

}  // namespace

IndexedDatabaseManager::IndexedDatabaseManager() : mBackgroundActor(nullptr) {
  NS_ASSERTION(NS_IsMainThread(), "Wrong thread!");
}

IndexedDatabaseManager::~IndexedDatabaseManager() {
  NS_ASSERTION(NS_IsMainThread(), "Wrong thread!");

  if (mBackgroundActor) {
    mBackgroundActor->SendDeleteMeInternal();
    MOZ_ASSERT(!mBackgroundActor, "SendDeleteMeInternal should have cleared!");
  }
}

bool IndexedDatabaseManager::sIsMainProcess = false;
bool IndexedDatabaseManager::sFullSynchronousMode = false;

mozilla::LazyLogModule IndexedDatabaseManager::sLoggingModule("IndexedDB");

Atomic<IndexedDatabaseManager::LoggingMode>
    IndexedDatabaseManager::sLoggingMode(
        IndexedDatabaseManager::Logging_Disabled);

// static
IndexedDatabaseManager* IndexedDatabaseManager::GetOrCreate() {
  NS_ASSERTION(NS_IsMainThread(), "Wrong thread!");

  if (IsClosed()) {
    NS_ERROR("Calling GetOrCreate() after shutdown!");
    return nullptr;
  }

  if (!gDBManager) {
    sIsMainProcess = XRE_IsParentProcess();

    if (sIsMainProcess &&
        Preferences::GetBool("disk_space_watcher.enabled", false)) {
      // See if we're starting up in low disk space conditions.
      nsCOMPtr<nsIDiskSpaceWatcher> watcher =
          do_GetService(DISKSPACEWATCHER_CONTRACTID);
      if (watcher) {
        bool isDiskFull;
        if (NS_SUCCEEDED(watcher->GetIsDiskFull(&isDiskFull))) {
          sLowDiskSpaceMode = isDiskFull;
        } else {
          NS_WARNING("GetIsDiskFull failed!");
        }
      } else {
        NS_WARNING("No disk space watcher component available!");
      }
    }

    RefPtr<IndexedDatabaseManager> instance(new IndexedDatabaseManager());

    IDB_TRY(instance->Init(), nullptr);

    if (gInitialized.exchange(true)) {
      NS_ERROR("Initialized more than once?!");
    }

    gDBManager = instance;

    ClearOnShutdown(&gDBManager);
  }

  return gDBManager;
}

mozilla::Atomic<bool> IndexedDatabaseManager::sLowDiskSpaceMode(false);

// static
IndexedDatabaseManager* IndexedDatabaseManager::Get() {
  // Does not return an owning reference.
  return gDBManager;
}

nsresult IndexedDatabaseManager::Init() {
  NS_ASSERTION(NS_IsMainThread(), "Wrong thread!");

  // During Init() we can't yet call IsMainProcess(), just check sIsMainProcess
  // directly.
  if (sIsMainProcess) {
    nsCOMPtr<nsIObserverService> obs = mozilla::services::GetObserverService();
    NS_ENSURE_STATE(obs);

    nsresult rv =
        obs->AddObserver(this, DISKSPACEWATCHER_OBSERVER_TOPIC, false);
    NS_ENSURE_SUCCESS(rv, rv);
  }

  Preferences::RegisterCallbackAndCall(AtomicBoolPrefChangedCallback,
                                       kTestingPref, &gTestingMode);
  Preferences::RegisterCallbackAndCall(AtomicBoolPrefChangedCallback,
                                       kPrefExperimental,
                                       &gExperimentalFeaturesEnabled);
  Preferences::RegisterCallbackAndCall(AtomicBoolPrefChangedCallback,
                                       kPrefFileHandle, &gFileHandleEnabled);
  Preferences::RegisterCallbackAndCall(AtomicBoolPrefChangedCallback,
                                       kPrefErrorEventToSelfError,
                                       &gPrefErrorEventToSelfError);

  // By default IndexedDB uses SQLite with PRAGMA synchronous = NORMAL. This
  // guarantees (unlike synchronous = OFF) atomicity and consistency, but not
  // necessarily durability in situations such as power loss. This preference
  // allows enabling PRAGMA synchronous = FULL on SQLite, which does guarantee
  // durability, but with an extra fsync() and the corresponding performance
  // hit.
  sFullSynchronousMode = Preferences::GetBool("dom.indexedDB.fullSynchronous");

  Preferences::RegisterCallback(LoggingModePrefChangedCallback,
                                kPrefLoggingDetails);
#ifdef MOZ_GECKO_PROFILER
  Preferences::RegisterCallback(LoggingModePrefChangedCallback,
                                kPrefLoggingProfiler);
#endif
  Preferences::RegisterCallbackAndCall(LoggingModePrefChangedCallback,
                                       kPrefLoggingEnabled);

  Preferences::RegisterCallbackAndCall(DataThresholdPrefChangedCallback,
                                       kDataThresholdPref);

  Preferences::RegisterCallbackAndCall(MaxSerializedMsgSizePrefChangeCallback,
                                       kPrefMaxSerilizedMsgSize);

  Preferences::RegisterCallbackAndCall(AtomicBoolPrefChangedCallback,
                                       kPreprocessingPref,
                                       &gPreprocessingEnabled);

  Preferences::RegisterCallbackAndCall(MaxPreloadExtraRecordsPrefChangeCallback,
                                       kPrefMaxPreloadExtraRecords);

  nsAutoCString acceptLang;
  Preferences::GetLocalizedCString("intl.accept_languages", acceptLang);

  // Split values on commas.
  nsCCharSeparatedTokenizer langTokenizer(acceptLang, ',');
  while (langTokenizer.hasMoreTokens()) {
    nsAutoCString lang(langTokenizer.nextToken());
    icu::Locale locale = icu::Locale::createCanonical(lang.get());
    if (!locale.isBogus()) {
      // icu::Locale::getBaseName is always ASCII as per BCP 47
      mLocale.AssignASCII(locale.getBaseName());
      break;
    }
  }

  if (mLocale.IsEmpty()) {
    mLocale.AssignLiteral("en_US");
  }

  return NS_OK;
}

void IndexedDatabaseManager::Destroy() {
  // Setting the closed flag prevents the service from being recreated.
  // Don't set it though if there's no real instance created.
  if (gInitialized && gClosed.exchange(true)) {
    NS_ERROR("Shutdown more than once?!");
  }

  Preferences::UnregisterCallback(AtomicBoolPrefChangedCallback, kTestingPref,
                                  &gTestingMode);
  Preferences::UnregisterCallback(AtomicBoolPrefChangedCallback,
                                  kPrefExperimental,
                                  &gExperimentalFeaturesEnabled);
  Preferences::UnregisterCallback(AtomicBoolPrefChangedCallback,
                                  kPrefFileHandle, &gFileHandleEnabled);
  Preferences::UnregisterCallback(AtomicBoolPrefChangedCallback,
                                  kPrefErrorEventToSelfError,
                                  &gPrefErrorEventToSelfError);

  Preferences::UnregisterCallback(LoggingModePrefChangedCallback,
                                  kPrefLoggingDetails);
#ifdef MOZ_GECKO_PROFILER
  Preferences::UnregisterCallback(LoggingModePrefChangedCallback,
                                  kPrefLoggingProfiler);
#endif
  Preferences::UnregisterCallback(LoggingModePrefChangedCallback,
                                  kPrefLoggingEnabled);

  Preferences::UnregisterCallback(DataThresholdPrefChangedCallback,
                                  kDataThresholdPref);

  Preferences::UnregisterCallback(MaxSerializedMsgSizePrefChangeCallback,
                                  kPrefMaxSerilizedMsgSize);

  Preferences::UnregisterCallback(AtomicBoolPrefChangedCallback,
                                  kPreprocessingPref, &gPreprocessingEnabled);

  delete this;
}

// static
nsresult IndexedDatabaseManager::CommonPostHandleEvent(
    EventChainPostVisitor& aVisitor, const IDBFactory& aFactory) {
  MOZ_ASSERT(aVisitor.mDOMEvent);

  if (!gPrefErrorEventToSelfError) {
    return NS_OK;
  }

  if (aVisitor.mEventStatus == nsEventStatus_eConsumeNoDefault) {
    return NS_OK;
  }

  if (!aVisitor.mDOMEvent->IsTrusted()) {
    return NS_OK;
  }

  nsAutoString type;
  aVisitor.mDOMEvent->GetType(type);

  MOZ_ASSERT(nsDependentString(kErrorEventType).EqualsLiteral("error"));
  if (!type.EqualsLiteral("error")) {
    return NS_OK;
  }

  nsCOMPtr<EventTarget> eventTarget = aVisitor.mDOMEvent->GetTarget();
  MOZ_ASSERT(eventTarget);

  // Only mess with events that were originally targeted to an IDBRequest.
  RefPtr<IDBRequest> request;
  if (NS_FAILED(eventTarget->QueryInterface(kIDBPrivateRequestIID,
                                            getter_AddRefs(request))) ||
      !request) {
    return NS_OK;
  }

  RefPtr<DOMException> error = request->GetErrorAfterResult();

  nsString errorName;
  if (error) {
    error->GetName(errorName);
  }

  RootedDictionary<ErrorEventInit> init(RootingCx());
  request->GetCallerLocation(init.mFilename, &init.mLineno, &init.mColno);

  init.mMessage = errorName;
  init.mCancelable = true;
  init.mBubbles = true;

  nsEventStatus status = nsEventStatus_eIgnore;

  if (NS_IsMainThread()) {
    nsCOMPtr<nsIDOMWindow> window =
        do_QueryInterface(eventTarget->GetOwnerGlobal());
    if (window) {
      nsCOMPtr<nsIScriptGlobalObject> sgo = do_QueryInterface(window);
      MOZ_ASSERT(sgo);

      if (NS_WARN_IF(!sgo->HandleScriptError(init, &status))) {
        status = nsEventStatus_eIgnore;
      }
    } else {
      // We don't fire error events at any global for non-window JS on the main
      // thread.
    }
  } else {
    // Not on the main thread, must be in a worker.
    WorkerPrivate* workerPrivate = GetCurrentThreadWorkerPrivate();
    MOZ_ASSERT(workerPrivate);

    RefPtr<WorkerGlobalScope> globalScope = workerPrivate->GlobalScope();
    MOZ_ASSERT(globalScope);

    RefPtr<ErrorEvent> errorEvent = ErrorEvent::Constructor(
        globalScope, nsDependentString(kErrorEventType), init);
    MOZ_ASSERT(errorEvent);

    errorEvent->SetTrusted(true);

    auto* target = static_cast<EventTarget*>(globalScope.get());

    if (NS_WARN_IF(NS_FAILED(EventDispatcher::DispatchDOMEvent(
            target,
            /* aWidgetEvent */ nullptr, errorEvent,
            /* aPresContext */ nullptr, &status)))) {
      status = nsEventStatus_eIgnore;
    }
  }

  if (status == nsEventStatus_eConsumeNoDefault) {
    return NS_OK;
  }

  // Log the error to the error console.
  ScriptErrorHelper::Dump(errorName, init.mFilename, init.mLineno, init.mColno,
                          nsIScriptError::errorFlag, aFactory.IsChrome(),
                          aFactory.InnerWindowID());

  return NS_OK;
}

// static
bool IndexedDatabaseManager::ResolveSandboxBinding(JSContext* aCx) {
  MOZ_ASSERT(NS_IsMainThread());
  MOZ_ASSERT(
      JS::GetClass(JS::CurrentGlobalOrNull(aCx))->flags & JSCLASS_DOM_GLOBAL,
      "Passed object is not a global object!");

  // We need to ensure that the manager has been created already here so that we
  // load preferences that may control which properties are exposed.
  if (NS_WARN_IF(!GetOrCreate())) {
    return false;
  }

  if (!IDBCursor_Binding::GetConstructorObject(aCx) ||
      !IDBCursorWithValue_Binding::GetConstructorObject(aCx) ||
      !IDBDatabase_Binding::GetConstructorObject(aCx) ||
      !IDBFactory_Binding::GetConstructorObject(aCx) ||
      !IDBIndex_Binding::GetConstructorObject(aCx) ||
      !IDBKeyRange_Binding::GetConstructorObject(aCx) ||
      !IDBLocaleAwareKeyRange_Binding::GetConstructorObject(aCx) ||
      !IDBMutableFile_Binding::GetConstructorObject(aCx) ||
      !IDBObjectStore_Binding::GetConstructorObject(aCx) ||
      !IDBOpenDBRequest_Binding::GetConstructorObject(aCx) ||
      !IDBRequest_Binding::GetConstructorObject(aCx) ||
      !IDBTransaction_Binding::GetConstructorObject(aCx) ||
      !IDBVersionChangeEvent_Binding::GetConstructorObject(aCx)) {
    return false;
  }

  return true;
}

// static
bool IndexedDatabaseManager::DefineIndexedDB(JSContext* aCx,
                                             JS::Handle<JSObject*> aGlobal) {
  MOZ_ASSERT(NS_IsMainThread());
  MOZ_ASSERT(JS::GetClass(aGlobal)->flags & JSCLASS_DOM_GLOBAL,
             "Passed object is not a global object!");

  nsIGlobalObject* global = xpc::CurrentNativeGlobal(aCx);
  if (NS_WARN_IF(!global)) {
    return false;
  }

  IDB_TRY_UNWRAP(auto factory, IDBFactory::CreateForMainThreadJS(global),
                 false);

  MOZ_ASSERT(factory, "This should never fail for chrome!");

  JS::Rooted<JS::Value> indexedDB(aCx);
  js::AssertSameCompartment(aCx, aGlobal);
  if (!GetOrCreateDOMReflector(aCx, factory, &indexedDB)) {
    return false;
  }

  return JS_DefineProperty(aCx, aGlobal, IDB_STR, indexedDB, JSPROP_ENUMERATE);
}

// static
bool IndexedDatabaseManager::IsClosed() { return gClosed; }

#ifdef DEBUG
// static
bool IndexedDatabaseManager::IsMainProcess() {
  NS_ASSERTION(gDBManager,
               "IsMainProcess() called before indexedDB has been initialized!");
  NS_ASSERTION((XRE_IsParentProcess()) == sIsMainProcess,
               "XRE_GetProcessType changed its tune!");
  return sIsMainProcess;
}

// static
IndexedDatabaseManager::LoggingMode IndexedDatabaseManager::GetLoggingMode() {
  MOZ_ASSERT(gDBManager,
             "GetLoggingMode called before IndexedDatabaseManager has been "
             "initialized!");

  return sLoggingMode;
}

// static
mozilla::LogModule* IndexedDatabaseManager::GetLoggingModule() {
  MOZ_ASSERT(gDBManager,
             "GetLoggingModule called before IndexedDatabaseManager has been "
             "initialized!");

  return sLoggingModule;
}

//static
bool IndexedDatabaseManager::InLowDiskSpaceMode() {
  NS_ASSERTION(gDBManager,
               "InLowDiskSpaceMode() called before indexedDB has been "
               "initialized!");
  return sLowDiskSpaceMode;
}
#endif  // DEBUG

// static
bool IndexedDatabaseManager::InTestingMode() {
  MOZ_ASSERT(gDBManager,
             "InTestingMode() called before indexedDB has been initialized!");

  return gTestingMode;
}

// static
bool IndexedDatabaseManager::FullSynchronous() {
  MOZ_ASSERT(gDBManager,
             "FullSynchronous() called before indexedDB has been initialized!");

  return sFullSynchronousMode;
}

// static
bool IndexedDatabaseManager::ExperimentalFeaturesEnabled() {
  if (NS_IsMainThread()) {
    if (NS_WARN_IF(!GetOrCreate())) {
      return false;
    }
  } else {
    MOZ_ASSERT(Get(),
               "ExperimentalFeaturesEnabled() called off the main thread "
               "before indexedDB has been initialized!");
  }

  return gExperimentalFeaturesEnabled;
}

// static
bool IndexedDatabaseManager::ExperimentalFeaturesEnabled(JSContext* aCx,
                                                         JSObject* aGlobal) {
  // If, in the child process, properties of the global object are enumerated
  // before the chrome registry (and thus the value of |intl.accept_languages|)
  // is ready, calling IndexedDatabaseManager::Init will permanently break
  // that preference. We can retrieve gExperimentalFeaturesEnabled without
  // actually going through IndexedDatabaseManager.
  // See Bug 1198093 comment 14 for detailed explanation.
  MOZ_DIAGNOSTIC_ASSERT(JS_IsGlobalObject(aGlobal));
  if (IsNonExposedGlobal(aCx, aGlobal, GlobalNames::BackstagePass)) {
    MOZ_ASSERT(NS_IsMainThread());
    static bool featureRetrieved = false;
    if (!featureRetrieved) {
      gExperimentalFeaturesEnabled = Preferences::GetBool(kPrefExperimental);
      featureRetrieved = true;
    }
    return gExperimentalFeaturesEnabled;
  }

  return ExperimentalFeaturesEnabled();
}

// static
bool IndexedDatabaseManager::IsFileHandleEnabled() {
  MOZ_ASSERT(gDBManager,
             "IsFileHandleEnabled() called before indexedDB has been "
             "initialized!");

  return gFileHandleEnabled;
}

// static
uint32_t IndexedDatabaseManager::DataThreshold() {
  MOZ_ASSERT(gDBManager,
             "DataThreshold() called before indexedDB has been initialized!");

  return gDataThresholdBytes;
}

// static
uint32_t IndexedDatabaseManager::MaxSerializedMsgSize() {
  MOZ_ASSERT(
      gDBManager,
      "MaxSerializedMsgSize() called before indexedDB has been initialized!");
  MOZ_ASSERT(gMaxSerializedMsgSize > 0);

  return gMaxSerializedMsgSize;
}

// static
bool IndexedDatabaseManager::PreprocessingEnabled() {
  MOZ_ASSERT(gDBManager,
             "PreprocessingEnabled() called before indexedDB has been "
             "initialized!");

  return gPreprocessingEnabled;
}

// static
int32_t IndexedDatabaseManager::MaxPreloadExtraRecords() {
  MOZ_ASSERT(gDBManager,
             "MaxPreloadExtraRecords() called before indexedDB has been "
             "initialized!");

  return gMaxPreloadExtraRecords;
}

void IndexedDatabaseManager::ClearBackgroundActor() {
  MOZ_ASSERT(NS_IsMainThread());

  mBackgroundActor = nullptr;
}

SafeRefPtr<FileManager> IndexedDatabaseManager::GetFileManager(
    PersistenceType aPersistenceType, const nsACString& aOrigin,
    const nsAString& aDatabaseName) {
  AssertIsOnIOThread();

  FileManagerInfo* info;
  if (!mFileManagerInfos.Get(aOrigin, &info)) {
    return nullptr;
  }

  return info->GetFileManager(aPersistenceType, aDatabaseName);
}

void IndexedDatabaseManager::AddFileManager(
    SafeRefPtr<FileManager> aFileManager) {
  AssertIsOnIOThread();
  NS_ASSERTION(aFileManager, "Null file manager!");

  const auto& origin = aFileManager->Origin();
  mFileManagerInfos.LookupOrAdd(origin)->AddFileManager(
      std::move(aFileManager));
}

void IndexedDatabaseManager::InvalidateAllFileManagers() {
  AssertIsOnIOThread();

  for (const auto& fileManagerInfo : mFileManagerInfos) {
    fileManagerInfo.GetData()->InvalidateAllFileManagers();
  }

  mFileManagerInfos.Clear();
}

void IndexedDatabaseManager::InvalidateFileManagers(
    PersistenceType aPersistenceType, const nsACString& aOrigin) {
  AssertIsOnIOThread();
  MOZ_ASSERT(!aOrigin.IsEmpty());

  FileManagerInfo* info;
  if (!mFileManagerInfos.Get(aOrigin, &info)) {
    return;
  }

  info->InvalidateAndRemoveFileManagers(aPersistenceType);

  if (!info->HasFileManagers()) {
    mFileManagerInfos.Remove(aOrigin);
  }
}

void IndexedDatabaseManager::InvalidateFileManager(
    PersistenceType aPersistenceType, const nsACString& aOrigin,
    const nsAString& aDatabaseName) {
  AssertIsOnIOThread();

  FileManagerInfo* info;
  if (!mFileManagerInfos.Get(aOrigin, &info)) {
    return;
  }

  info->InvalidateAndRemoveFileManager(aPersistenceType, aDatabaseName);

  if (!info->HasFileManagers()) {
    mFileManagerInfos.Remove(aOrigin);
  }
}

nsresult IndexedDatabaseManager::BlockAndGetFileReferences(
    PersistenceType aPersistenceType, const nsACString& aOrigin,
    const nsAString& aDatabaseName, int64_t aFileId, int32_t* aRefCnt,
    int32_t* aDBRefCnt, bool* aResult) {
  MOZ_ASSERT(NS_IsMainThread());

  if (NS_WARN_IF(!InTestingMode())) {
    return NS_ERROR_UNEXPECTED;
  }

  if (!mBackgroundActor) {
    PBackgroundChild* bgActor = BackgroundChild::GetForCurrentThread();
    if (NS_WARN_IF(!bgActor)) {
      return NS_ERROR_FAILURE;
    }

    BackgroundUtilsChild* actor = new BackgroundUtilsChild(this);

    // We don't set event target for BackgroundUtilsChild because:
    // 1. BackgroundUtilsChild is a singleton.
    // 2. SendGetFileReferences is a sync operation to be returned asap if
    // unlabeled.
    // 3. The rest operations like DeleteMe/__delete__ only happens at shutdown.
    // Hence, we should keep it unlabeled.
    mBackgroundActor = static_cast<BackgroundUtilsChild*>(
        bgActor->SendPBackgroundIndexedDBUtilsConstructor(actor));
  }

  if (NS_WARN_IF(!mBackgroundActor)) {
    return NS_ERROR_FAILURE;
  }

  if (!mBackgroundActor->SendGetFileReferences(
          aPersistenceType, nsCString(aOrigin), nsString(aDatabaseName),
          aFileId, aRefCnt, aDBRefCnt, aResult)) {
    return NS_ERROR_FAILURE;
  }

  return NS_OK;
}

nsresult IndexedDatabaseManager::FlushPendingFileDeletions() {
  MOZ_ASSERT(NS_IsMainThread());

  if (NS_WARN_IF(!InTestingMode())) {
    return NS_ERROR_UNEXPECTED;
  }

  PBackgroundChild* bgActor = BackgroundChild::GetForCurrentThread();
  if (NS_WARN_IF(!bgActor)) {
    return NS_ERROR_FAILURE;
  }

  if (!bgActor->SendFlushPendingFileDeletions()) {
    return NS_ERROR_FAILURE;
  }

  return NS_OK;
}

// static
void IndexedDatabaseManager::LoggingModePrefChangedCallback(
    const char* /* aPrefName */, void* /* aClosure */) {
  MOZ_ASSERT(NS_IsMainThread());

  if (!Preferences::GetBool(kPrefLoggingEnabled)) {
    sLoggingMode = Logging_Disabled;
    return;
  }

  bool useProfiler =
#if defined(DEBUG) || defined(MOZ_GECKO_PROFILER)
      Preferences::GetBool(kPrefLoggingProfiler);
#  if !defined(MOZ_GECKO_PROFILER)
  if (useProfiler) {
    NS_WARNING(
        "IndexedDB cannot create profiler marks because this build does "
        "not have profiler extensions enabled!");
    useProfiler = false;
  }
#  endif
#else
      false;
#endif

  const bool logDetails = Preferences::GetBool(kPrefLoggingDetails);

  if (useProfiler) {
    sLoggingMode = logDetails ? Logging_DetailedProfilerMarks
                              : Logging_ConciseProfilerMarks;
  } else {
    sLoggingMode = logDetails ? Logging_Detailed : Logging_Concise;
  }
}

// static
const nsCString& IndexedDatabaseManager::GetLocale() {
  IndexedDatabaseManager* idbManager = Get();
  MOZ_ASSERT(idbManager, "IDBManager is not ready!");

  return idbManager->mLocale;
}

NS_IMPL_ADDREF(IndexedDatabaseManager)
NS_IMPL_RELEASE_WITH_DESTROY(IndexedDatabaseManager, Destroy())
NS_IMPL_QUERY_INTERFACE(IndexedDatabaseManager, nsIObserver)

nsresult IndexedDatabaseManager::Observe(nsISupports* aSubject,
                                         const char* aTopic,
                                         const char16_t* aData) {
  NS_ASSERTION(IsMainProcess(), "Wrong process!");
  NS_ASSERTION(NS_IsMainThread(), "Wrong thread!");

  if (!strcmp(aTopic, DISKSPACEWATCHER_OBSERVER_TOPIC)) {
    NS_ASSERTION(aData, "No data?!");

    const nsDependentString data(aData);

    if (data.EqualsLiteral(LOW_DISK_SPACE_DATA_FULL)) {
      sLowDiskSpaceMode = true;
    } else if (data.EqualsLiteral(LOW_DISK_SPACE_DATA_FREE)) {
      sLowDiskSpaceMode = false;
    } else {
      MOZ_ASSERT_UNREACHABLE("Unknown data value!");
    }

    return NS_OK;
  }

  MOZ_ASSERT_UNREACHABLE("Unknown topic!");
  return NS_ERROR_UNEXPECTED;
}

SafeRefPtr<FileManager> FileManagerInfo::GetFileManager(
    PersistenceType aPersistenceType, const nsAString& aName) const {
  AssertIsOnIOThread();

  const auto& managers = GetImmutableArray(aPersistenceType);

  const auto end = managers.cend();
  const auto foundIt =
      std::find_if(managers.cbegin(), end, DatabaseNameMatchPredicate(&aName));

  return foundIt != end ? foundIt->clonePtr() : nullptr;
}

void FileManagerInfo::AddFileManager(SafeRefPtr<FileManager> aFileManager) {
  AssertIsOnIOThread();

  nsTArray<SafeRefPtr<FileManager> >& managers = GetArray(aFileManager->Type());

  NS_ASSERTION(!managers.Contains(aFileManager), "Adding more than once?!");

  managers.AppendElement(std::move(aFileManager));
}

void FileManagerInfo::InvalidateAllFileManagers() const {
  AssertIsOnIOThread();

  uint32_t i;

  for (i = 0; i < mPersistentStorageFileManagers.Length(); i++) {
    mPersistentStorageFileManagers[i]->Invalidate();
  }

  for (i = 0; i < mTemporaryStorageFileManagers.Length(); i++) {
    mTemporaryStorageFileManagers[i]->Invalidate();
  }

  for (i = 0; i < mDefaultStorageFileManagers.Length(); i++) {
    mDefaultStorageFileManagers[i]->Invalidate();
  }
}

void FileManagerInfo::InvalidateAndRemoveFileManagers(
    PersistenceType aPersistenceType) {
  AssertIsOnIOThread();

  nsTArray<SafeRefPtr<FileManager> >& managers = GetArray(aPersistenceType);

  for (uint32_t i = 0; i < managers.Length(); i++) {
    managers[i]->Invalidate();
  }

  managers.Clear();
}

void FileManagerInfo::InvalidateAndRemoveFileManager(
    PersistenceType aPersistenceType, const nsAString& aName) {
  AssertIsOnIOThread();

  auto& managers = GetArray(aPersistenceType);
  const auto end = managers.cend();
  const auto foundIt =
      std::find_if(managers.cbegin(), end, DatabaseNameMatchPredicate(&aName));

  if (foundIt != end) {
    (*foundIt)->Invalidate();
    managers.RemoveElementAt(foundIt.GetIndex());
  }
}

nsTArray<SafeRefPtr<FileManager> >& FileManagerInfo::GetArray(
    PersistenceType aPersistenceType) {
  switch (aPersistenceType) {
    case PERSISTENCE_TYPE_PERSISTENT:
      return mPersistentStorageFileManagers;
    case PERSISTENCE_TYPE_TEMPORARY:
      return mTemporaryStorageFileManagers;
    case PERSISTENCE_TYPE_DEFAULT:
      return mDefaultStorageFileManagers;

    case PERSISTENCE_TYPE_INVALID:
    default:
      MOZ_CRASH("Bad storage type value!");
  }
}

}  // namespace mozilla::dom<|MERGE_RESOLUTION|>--- conflicted
+++ resolved
@@ -57,17 +57,12 @@
 
 #define IDB_STR "indexedDB"
 
-<<<<<<< HEAD
 // The two possible values for the data argument when receiving the disk space
 // observer notification.
 #define LOW_DISK_SPACE_DATA_FULL "full"
 #define LOW_DISK_SPACE_DATA_FREE "free"
 
-namespace mozilla {
-namespace dom {
-=======
 namespace mozilla::dom {
->>>>>>> 5957a1ba
 namespace indexedDB {
 
 using namespace mozilla::dom::quota;
