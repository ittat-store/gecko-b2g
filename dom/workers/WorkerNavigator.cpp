/* -*- Mode: C++; tab-width: 8; indent-tabs-mode: nil; c-basic-offset: 2 -*- */
/* vim: set ts=8 sts=2 et sw=2 tw=80: */
/* This Source Code Form is subject to the terms of the Mozilla Public
 * License, v. 2.0. If a copy of the MPL was not distributed with this
 * file, You can obtain one at http://mozilla.org/MPL/2.0/. */

<<<<<<< HEAD
#include "mozilla/dom/B2G.h"
#include "mozilla/dom/BindingUtils.h"
#include "mozilla/dom/MediaCapabilities.h"
#include "mozilla/dom/Promise.h"
#include "mozilla/dom/PromiseWorkerProxy.h"
#include "mozilla/dom/StorageManager.h"
=======
>>>>>>> 1b95a017
#include "mozilla/dom/WorkerNavigator.h"

#include <utility>

#include "ErrorList.h"
#include "MainThreadUtils.h"
#include "RuntimeService.h"
#include "WorkerPrivate.h"
#include "WorkerRunnable.h"
#include "WorkerScope.h"
#include "mozilla/dom/MediaCapabilities.h"
#include "mozilla/dom/Navigator.h"
#include "mozilla/dom/StorageManager.h"
#include "mozilla/dom/WorkerCommon.h"
#include "mozilla/dom/WorkerNavigatorBinding.h"
#include "mozilla/dom/WorkerStatus.h"
#include "mozilla/dom/network/Connection.h"
#include "mozilla/StaticPrefs_privacy.h"
#include "mozilla/webgpu/Instance.h"
#include "nsCOMPtr.h"
#include "nsDebug.h"
#include "nsError.h"
#include "nsIGlobalObject.h"
#include "nsLiteralString.h"
#include "nsPIDOMWindow.h"
#include "nsRFPService.h"
#include "nsString.h"

class JSObject;
struct JSContext;

namespace mozilla {
namespace dom {

using namespace workerinternals;

NS_IMPL_CYCLE_COLLECTION_WRAPPERCACHE(WorkerNavigator, mStorageManager,
                                      mConnection, mMediaCapabilities, mWebGpu,
                                      mB2G);

NS_IMPL_CYCLE_COLLECTION_ROOT_NATIVE(WorkerNavigator, AddRef)
NS_IMPL_CYCLE_COLLECTION_UNROOT_NATIVE(WorkerNavigator, Release)

WorkerNavigator::WorkerNavigator(const NavigatorProperties& aProperties,
                                 bool aOnline)
    : mProperties(aProperties), mOnline(aOnline) {}

WorkerNavigator::~WorkerNavigator() = default;

/* static */
already_AddRefed<WorkerNavigator> WorkerNavigator::Create(bool aOnLine) {
  RuntimeService* rts = RuntimeService::GetService();
  MOZ_ASSERT(rts);

  const RuntimeService::NavigatorProperties& properties =
      rts->GetNavigatorProperties();

  RefPtr<WorkerNavigator> navigator = new WorkerNavigator(properties, aOnLine);

  return navigator.forget();
}

JSObject* WorkerNavigator::WrapObject(JSContext* aCx,
                                      JS::Handle<JSObject*> aGivenProto) {
  return WorkerNavigator_Binding::Wrap(aCx, this, aGivenProto);
}

void WorkerNavigator::SetLanguages(const nsTArray<nsString>& aLanguages) {
  WorkerNavigator_Binding::ClearCachedLanguagesValue(this);
  mProperties.mLanguages = aLanguages.Clone();
}

void WorkerNavigator::GetAppName(nsString& aAppName,
                                 CallerType aCallerType) const {
  WorkerPrivate* workerPrivate = GetCurrentThreadWorkerPrivate();
  MOZ_ASSERT(workerPrivate);

  if ((!mProperties.mAppNameOverridden.IsEmpty() ||
       StaticPrefs::privacy_resistFingerprinting()) &&
      !workerPrivate->UsesSystemPrincipal()) {
    // We will spoof this value when 'privacy.resistFingerprinting' is true.
    // See nsRFPService.h for spoofed value.
    aAppName = StaticPrefs::privacy_resistFingerprinting()
                   ? NS_LITERAL_STRING_FROM_CSTRING(SPOOFED_APPNAME)
                   : mProperties.mAppNameOverridden;
  } else {
    aAppName = mProperties.mAppName;
  }
}

void WorkerNavigator::GetAppVersion(nsString& aAppVersion,
                                    CallerType aCallerType,
                                    ErrorResult& aRv) const {
  WorkerPrivate* workerPrivate = GetCurrentThreadWorkerPrivate();
  MOZ_ASSERT(workerPrivate);

  if ((!mProperties.mAppVersionOverridden.IsEmpty() ||
       StaticPrefs::privacy_resistFingerprinting()) &&
      !workerPrivate->UsesSystemPrincipal()) {
    // We will spoof this value when 'privacy.resistFingerprinting' is true.
    // See nsRFPService.h for spoofed value.
    aAppVersion = StaticPrefs::privacy_resistFingerprinting()
                      ? NS_LITERAL_STRING_FROM_CSTRING(SPOOFED_APPVERSION)
                      : mProperties.mAppVersionOverridden;
  } else {
    aAppVersion = mProperties.mAppVersion;
  }
}

void WorkerNavigator::GetPlatform(nsString& aPlatform, CallerType aCallerType,
                                  ErrorResult& aRv) const {
  WorkerPrivate* workerPrivate = GetCurrentThreadWorkerPrivate();
  MOZ_ASSERT(workerPrivate);

  if ((!mProperties.mPlatformOverridden.IsEmpty() ||
       StaticPrefs::privacy_resistFingerprinting()) &&
      !workerPrivate->UsesSystemPrincipal()) {
    // We will spoof this value when 'privacy.resistFingerprinting' is true.
    // See nsRFPService.h for spoofed value.
    aPlatform = StaticPrefs::privacy_resistFingerprinting()
                    ? NS_LITERAL_STRING_FROM_CSTRING(SPOOFED_PLATFORM)
                    : mProperties.mPlatformOverridden;
  } else {
    aPlatform = mProperties.mPlatform;
  }
}

namespace {

class GetUserAgentRunnable final : public WorkerMainThreadRunnable {
  nsString& mUA;

 public:
  GetUserAgentRunnable(WorkerPrivate* aWorkerPrivate, nsString& aUA)
      : WorkerMainThreadRunnable(aWorkerPrivate, "UserAgent getter"_ns),
        mUA(aUA) {
    MOZ_ASSERT(aWorkerPrivate);
    aWorkerPrivate->AssertIsOnWorkerThread();
  }

  virtual bool MainThreadRun() override {
    AssertIsOnMainThread();

    nsCOMPtr<nsPIDOMWindowInner> window = mWorkerPrivate->GetWindow();

    bool isCallerChrome = mWorkerPrivate->UsesSystemPrincipal();
    nsresult rv = dom::Navigator::GetUserAgent(
        window, mWorkerPrivate->GetPrincipal(), isCallerChrome, mUA);
    if (NS_FAILED(rv)) {
      NS_WARNING("Failed to retrieve user-agent from the worker thread.");
    }

    return true;
  }
};

}  // namespace

void WorkerNavigator::GetUserAgent(nsString& aUserAgent, CallerType aCallerType,
                                   ErrorResult& aRv) const {
  WorkerPrivate* workerPrivate = GetCurrentThreadWorkerPrivate();
  MOZ_ASSERT(workerPrivate);

  RefPtr<GetUserAgentRunnable> runnable =
      new GetUserAgentRunnable(workerPrivate, aUserAgent);

  runnable->Dispatch(Canceling, aRv);
}

uint64_t WorkerNavigator::HardwareConcurrency() const {
  RuntimeService* rts = RuntimeService::GetService();
  MOZ_ASSERT(rts);

  return rts->ClampedHardwareConcurrency();
}

StorageManager* WorkerNavigator::Storage() {
  if (!mStorageManager) {
    WorkerPrivate* workerPrivate = GetCurrentThreadWorkerPrivate();
    MOZ_ASSERT(workerPrivate);

    RefPtr<nsIGlobalObject> global = workerPrivate->GlobalScope();
    MOZ_ASSERT(global);

    mStorageManager = new StorageManager(global);
  }

  return mStorageManager;
}

B2G* WorkerNavigator::B2g() {
  if (!mB2G) {
    WorkerPrivate* workerPrivate = GetCurrentThreadWorkerPrivate();
    MOZ_ASSERT(workerPrivate);

    RefPtr<nsIGlobalObject> global = workerPrivate->GlobalScope();
    MOZ_ASSERT(global);

    mB2G = new B2G(global);
  }

  return mB2G;
}

network::Connection* WorkerNavigator::GetConnection(ErrorResult& aRv) {
  if (!mConnection) {
    WorkerPrivate* workerPrivate = GetCurrentThreadWorkerPrivate();
    MOZ_ASSERT(workerPrivate);

    mConnection = network::Connection::CreateForWorker(workerPrivate, aRv);
  }

  return mConnection;
}

dom::MediaCapabilities* WorkerNavigator::MediaCapabilities() {
  if (!mMediaCapabilities) {
    WorkerPrivate* workerPrivate = GetCurrentThreadWorkerPrivate();
    MOZ_ASSERT(workerPrivate);

    nsIGlobalObject* global = workerPrivate->GlobalScope();
    MOZ_ASSERT(global);

    mMediaCapabilities = new dom::MediaCapabilities(global);
  }
  return mMediaCapabilities;
}

webgpu::Instance* WorkerNavigator::Gpu() {
  if (!mWebGpu) {
    WorkerPrivate* workerPrivate = GetCurrentThreadWorkerPrivate();
    MOZ_ASSERT(workerPrivate);

    nsIGlobalObject* global = workerPrivate->GlobalScope();
    MOZ_ASSERT(global);

    mWebGpu = webgpu::Instance::Create(global);
  }
  return mWebGpu;
}

}  // namespace dom
}  // namespace mozilla<|MERGE_RESOLUTION|>--- conflicted
+++ resolved
@@ -4,15 +4,7 @@
  * License, v. 2.0. If a copy of the MPL was not distributed with this
  * file, You can obtain one at http://mozilla.org/MPL/2.0/. */
 
-<<<<<<< HEAD
 #include "mozilla/dom/B2G.h"
-#include "mozilla/dom/BindingUtils.h"
-#include "mozilla/dom/MediaCapabilities.h"
-#include "mozilla/dom/Promise.h"
-#include "mozilla/dom/PromiseWorkerProxy.h"
-#include "mozilla/dom/StorageManager.h"
-=======
->>>>>>> 1b95a017
 #include "mozilla/dom/WorkerNavigator.h"
 
 #include <utility>
