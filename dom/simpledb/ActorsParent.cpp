/* -*- Mode: C++; tab-width: 8; indent-tabs-mode: nil; c-basic-offset: 2 -*- */
/* vim: set ts=8 sts=2 et sw=2 tw=80: */
/* This Source Code Form is subject to the terms of the Mozilla Public
 * License, v. 2.0. If a copy of the MPL was not distributed with this file,
 * You can obtain one at http://mozilla.org/MPL/2.0/. */

#include "ActorsParent.h"

#include "mozilla/Unused.h"
#include "mozilla/dom/PBackgroundSDBConnectionParent.h"
#include "mozilla/dom/PBackgroundSDBRequestParent.h"
#include "mozilla/dom/quota/Client.h"
#include "mozilla/dom/quota/FileStreams.h"
#include "mozilla/dom/quota/MemoryOutputStream.h"
#include "mozilla/dom/quota/QuotaManager.h"
#include "mozilla/dom/quota/UsageInfo.h"
#include "mozilla/ipc/BackgroundParent.h"
#include "mozilla/ipc/PBackgroundParent.h"
#include "mozilla/ipc/PBackgroundSharedTypes.h"
#include "nsIFileStreams.h"
#include "nsIDirectoryEnumerator.h"
#include "nsStringStream.h"
#include "prio.h"
#include "SimpleDBCommon.h"

#define DISABLE_ASSERTS_FOR_FUZZING 0

#if DISABLE_ASSERTS_FOR_FUZZING
#  define ASSERT_UNLESS_FUZZING(...) \
    do {                             \
    } while (0)
#else
#  define ASSERT_UNLESS_FUZZING(...) MOZ_ASSERT(false, __VA_ARGS__)
#endif

namespace mozilla {
namespace dom {

using namespace mozilla::dom::quota;
using namespace mozilla::ipc;

namespace {

/*******************************************************************************
 * Constants
 ******************************************************************************/

const uint32_t kCopyBufferSize = 32768;

/*******************************************************************************
 * Actor class declarations
 ******************************************************************************/

class StreamHelper final : public Runnable {
  nsCOMPtr<nsIEventTarget> mOwningEventTarget;
  nsCOMPtr<nsIFileStream> mFileStream;
  nsCOMPtr<nsIRunnable> mCallback;

 public:
  StreamHelper(nsIFileStream* aFileStream, nsIRunnable* aCallback);

  void AsyncClose();

 private:
  ~StreamHelper() override;

  void RunOnBackgroundThread();

  void RunOnIOThread();

  NS_DECL_NSIRUNNABLE
};

class Connection final : public PBackgroundSDBConnectionParent {
  RefPtr<DirectoryLock> mDirectoryLock;
  nsCOMPtr<nsIFileStream> mFileStream;
  const PrincipalInfo mPrincipalInfo;
  nsCString mOrigin;
  nsString mName;

  PersistenceType mPersistenceType;
  bool mRunningRequest;
  bool mOpen;
  bool mAllowedToClose;
  bool mActorDestroyed;

 public:
  Connection(PersistenceType aPersistenceType,
             const PrincipalInfo& aPrincipalInfo);

  NS_INLINE_DECL_THREADSAFE_REFCOUNTING(mozilla::dom::Connection)

  nsIFileStream* GetFileStream() const {
    AssertIsOnIOThread();

    return mFileStream;
  }

  PersistenceType GetPersistenceType() const { return mPersistenceType; }

  const PrincipalInfo& GetPrincipalInfo() const {
    MOZ_ASSERT(NS_IsMainThread());

    return mPrincipalInfo;
  }

  const nsCString& Origin() const {
    AssertIsOnBackgroundThread();
    MOZ_ASSERT(!mOrigin.IsEmpty());

    return mOrigin;
  }

  const nsString& Name() const {
    AssertIsOnBackgroundThread();
    MOZ_ASSERT(!mName.IsEmpty());

    return mName;
  }

  void OnNewRequest();

  void OnRequestFinished();

  void OnOpen(const nsACString& aOrigin, const nsAString& aName,
              already_AddRefed<DirectoryLock> aDirectoryLock,
              already_AddRefed<nsIFileStream> aFileStream);

  void OnClose();

  void AllowToClose();

 private:
  ~Connection();

  void MaybeCloseStream();

  bool VerifyRequestParams(const SDBRequestParams& aParams) const;

  // IPDL methods.
  virtual void ActorDestroy(ActorDestroyReason aWhy) override;

  mozilla::ipc::IPCResult RecvDeleteMe() override;

  virtual PBackgroundSDBRequestParent* AllocPBackgroundSDBRequestParent(
      const SDBRequestParams& aParams) override;

  virtual mozilla::ipc::IPCResult RecvPBackgroundSDBRequestConstructor(
      PBackgroundSDBRequestParent* aActor,
      const SDBRequestParams& aParams) override;

  virtual bool DeallocPBackgroundSDBRequestParent(
      PBackgroundSDBRequestParent* aActor) override;
};

class ConnectionOperationBase : public Runnable,
                                public PBackgroundSDBRequestParent {
  nsCOMPtr<nsIEventTarget> mOwningEventTarget;
  RefPtr<Connection> mConnection;
  nsresult mResultCode;
  Atomic<bool> mOperationMayProceed;
  bool mActorDestroyed;

 public:
  nsIEventTarget* OwningEventTarget() const {
    MOZ_ASSERT(mOwningEventTarget);

    return mOwningEventTarget;
  }

  bool IsOnOwningThread() const {
    MOZ_ASSERT(mOwningEventTarget);

    bool current;
    return NS_SUCCEEDED(mOwningEventTarget->IsOnCurrentThread(&current)) &&
           current;
  }

  void AssertIsOnOwningThread() const {
    MOZ_ASSERT(IsOnBackgroundThread());
    MOZ_ASSERT(IsOnOwningThread());
  }

  Connection* GetConnection() const {
    MOZ_ASSERT(mConnection);

    return mConnection;
  }

  nsresult ResultCode() const { return mResultCode; }

  void MaybeSetFailureCode(nsresult aErrorCode) {
    MOZ_ASSERT(NS_FAILED(aErrorCode));

    if (NS_SUCCEEDED(mResultCode)) {
      mResultCode = aErrorCode;
    }
  }

  // May be called on any thread, but you should call IsActorDestroyed() if
  // you know you're on the background thread because it is slightly faster.
  bool OperationMayProceed() const { return mOperationMayProceed; }

  bool IsActorDestroyed() const {
    AssertIsOnOwningThread();

    return mActorDestroyed;
  }

  // May be overridden by subclasses if they need to perform work on the
  // background thread before being dispatched but must always call the base
  // class implementation. Returning false will kill the child actors and
  // prevent dispatch.
  virtual bool Init();

  virtual nsresult Dispatch();

  // This callback will be called on the background thread before releasing the
  // final reference to this request object. Subclasses may perform any
  // additional cleanup here but must always call the base class implementation.
  virtual void Cleanup();

 protected:
  ConnectionOperationBase(Connection* aConnection)
      : Runnable("dom::ConnectionOperationBase"),
        mOwningEventTarget(GetCurrentThreadEventTarget()),
        mConnection(aConnection),
        mResultCode(NS_OK),
        mOperationMayProceed(true),
        mActorDestroyed(false) {
    AssertIsOnOwningThread();
  }

  ~ConnectionOperationBase() override;

  void SendResults();

  void DatabaseWork();

  // Methods that subclasses must implement.
  virtual nsresult DoDatabaseWork(nsIFileStream* aFileStream) = 0;

  // Subclasses use this override to set the IPDL response value.
  virtual void GetResponse(SDBRequestResponse& aResponse) = 0;

  // A method that subclasses may implement.
  virtual void OnSuccess();

 private:
  NS_IMETHOD
  Run() override;

  // IPDL methods.
  void ActorDestroy(ActorDestroyReason aWhy) override;
};

class OpenOp final : public ConnectionOperationBase,
                     public OpenDirectoryListener {
  enum class State {
    // Just created on the PBackground thread, dispatched to the main thread.
    // Next step is FinishOpen.
    Initial,

    // Opening directory or initializing quota manager on the PBackground
    // thread. Next step is either DirectoryOpenPending if quota manager is
    // already initialized or QuotaManagerPending if quota manager needs to be
    // initialized.
    FinishOpen,

    // Waiting for quota manager initialization to complete on the PBackground
    // thread. Next step is either SendingResults if initialization failed or
    // DirectoryOpenPending if initialization succeeded.
    QuotaManagerPending,

    // Waiting for directory open allowed on the PBackground thread. The next
    // step is either SendingResults if directory lock failed to acquire, or
    // DatabaseWorkOpen if directory lock is acquired.
    DirectoryOpenPending,

    // Waiting to do/doing work on the QuotaManager IO thread. Its next step is
    // SendingResults.
    DatabaseWorkOpen,

    // Waiting to send/sending results on the PBackground thread. Next step is
    // Completed.
    SendingResults,

    // All done.
    Completed
  };

  const SDBRequestOpenParams mParams;
  RefPtr<DirectoryLock> mDirectoryLock;
  nsCOMPtr<nsIFileStream> mFileStream;
  nsCString mSuffix;
  nsCString mGroup;
  nsCString mOrigin;
  State mState;
  bool mFileStreamOpen;

 public:
  OpenOp(Connection* aConnection, const SDBRequestParams& aParams);

  nsresult Dispatch() override;

 private:
  ~OpenOp() override;

  nsresult Open();

  nsresult FinishOpen();

  nsresult QuotaManagerOpen();

  nsresult OpenDirectory();

  nsresult SendToIOThread();

  nsresult DatabaseWork();

  void StreamClosedCallback();

  // ConnectionOperationBase overrides
  nsresult DoDatabaseWork(nsIFileStream* aFileStream) override;

  void GetResponse(SDBRequestResponse& aResponse) override;

  void OnSuccess() override;

  void Cleanup() override;

  NS_DECL_ISUPPORTS_INHERITED

  NS_IMETHOD
  Run() override;

  // OpenDirectoryListener overrides.
  void DirectoryLockAcquired(DirectoryLock* aLock) override;

  void DirectoryLockFailed() override;
};

class SeekOp final : public ConnectionOperationBase {
  const SDBRequestSeekParams mParams;

 public:
  SeekOp(Connection* aConnection, const SDBRequestParams& aParams);

 private:
  ~SeekOp() override = default;

  nsresult DoDatabaseWork(nsIFileStream* aFileStream) override;

  void GetResponse(SDBRequestResponse& aResponse) override;
};

class ReadOp final : public ConnectionOperationBase {
  const SDBRequestReadParams mParams;

  RefPtr<MemoryOutputStream> mOutputStream;

 public:
  ReadOp(Connection* aConnection, const SDBRequestParams& aParams);

  bool Init() override;

 private:
  ~ReadOp() override = default;

  nsresult DoDatabaseWork(nsIFileStream* aFileStream) override;

  void GetResponse(SDBRequestResponse& aResponse) override;
};

class WriteOp final : public ConnectionOperationBase {
  const SDBRequestWriteParams mParams;

  nsCOMPtr<nsIInputStream> mInputStream;

  uint64_t mSize;

 public:
  WriteOp(Connection* aConnection, const SDBRequestParams& aParams);

  bool Init() override;

 private:
  ~WriteOp() override = default;

  nsresult DoDatabaseWork(nsIFileStream* aFileStream) override;

  void GetResponse(SDBRequestResponse& aResponse) override;
};

class CloseOp final : public ConnectionOperationBase {
 public:
  explicit CloseOp(Connection* aConnection);

 private:
  ~CloseOp() override = default;

  nsresult DoDatabaseWork(nsIFileStream* aFileStream) override;

  void GetResponse(SDBRequestResponse& aResponse) override;

  void OnSuccess() override;
};

/*******************************************************************************
 * Other class declarations
 ******************************************************************************/

class QuotaClient final : public mozilla::dom::quota::Client {
  static QuotaClient* sInstance;

  bool mShutdownRequested;

 public:
  QuotaClient();

  static bool IsShuttingDownOnBackgroundThread() {
    AssertIsOnBackgroundThread();

    if (sInstance) {
      return sInstance->IsShuttingDown();
    }

    return QuotaManager::IsShuttingDown();
  }

  static bool IsShuttingDownOnNonBackgroundThread() {
    MOZ_ASSERT(!IsOnBackgroundThread());

    return QuotaManager::IsShuttingDown();
  }

  bool IsShuttingDown() const {
    AssertIsOnBackgroundThread();

    return mShutdownRequested;
  }

  NS_INLINE_DECL_THREADSAFE_REFCOUNTING(QuotaClient, override)

  Type GetType() override;

  nsresult InitOrigin(PersistenceType aPersistenceType,
                      const nsACString& aGroup, const nsACString& aOrigin,
                      const AtomicBool& aCanceled, UsageInfo* aUsageInfo,
                      bool aForGetUsage) override;

  nsresult GetUsageForOrigin(PersistenceType aPersistenceType,
                             const nsACString& aGroup,
                             const nsACString& aOrigin,
                             const AtomicBool& aCanceled,
                             UsageInfo* aUsageInfo) override;

  void OnOriginClearCompleted(PersistenceType aPersistenceType,
                              const nsACString& aOrigin) override;

  void ReleaseIOThreadObjects() override;

  void AbortOperations(const nsACString& aOrigin) override;

  void AbortOperationsForProcess(ContentParentId aContentParentId) override;

  void StartIdleMaintenance() override;

  void StopIdleMaintenance() override;

  void ShutdownWorkThreads() override;

 private:
  ~QuotaClient() override;
};

/*******************************************************************************
 * Globals
 ******************************************************************************/

typedef nsTArray<RefPtr<Connection>> ConnectionArray;

StaticAutoPtr<ConnectionArray> gOpenConnections;

}  // namespace

/*******************************************************************************
 * Exported functions
 ******************************************************************************/

PBackgroundSDBConnectionParent* AllocPBackgroundSDBConnectionParent(
    const PersistenceType& aPersistenceType,
    const PrincipalInfo& aPrincipalInfo) {
  AssertIsOnBackgroundThread();

  if (NS_WARN_IF(QuotaClient::IsShuttingDownOnBackgroundThread())) {
    return nullptr;
  }

  if (NS_WARN_IF(aPersistenceType == PERSISTENCE_TYPE_INVALID)) {
    ASSERT_UNLESS_FUZZING();
    return nullptr;
  }

  if (NS_WARN_IF(aPrincipalInfo.type() == PrincipalInfo::TNullPrincipalInfo)) {
    ASSERT_UNLESS_FUZZING();
    return nullptr;
  }

  if (NS_WARN_IF(!QuotaManager::IsPrincipalInfoValid(aPrincipalInfo))) {
    ASSERT_UNLESS_FUZZING();
    return nullptr;
  }

  RefPtr<Connection> actor = new Connection(aPersistenceType, aPrincipalInfo);

  return actor.forget().take();
}

bool RecvPBackgroundSDBConnectionConstructor(
    PBackgroundSDBConnectionParent* aActor,
    const PersistenceType& aPersistenceType,
    const PrincipalInfo& aPrincipalInfo) {
  AssertIsOnBackgroundThread();
  MOZ_ASSERT(aActor);
  MOZ_ASSERT(!QuotaClient::IsShuttingDownOnBackgroundThread());

  return true;
}

bool DeallocPBackgroundSDBConnectionParent(
    PBackgroundSDBConnectionParent* aActor) {
  AssertIsOnBackgroundThread();
  MOZ_ASSERT(aActor);

  RefPtr<Connection> actor = dont_AddRef(static_cast<Connection*>(aActor));
  return true;
}

namespace simpledb {

already_AddRefed<mozilla::dom::quota::Client> CreateQuotaClient() {
  AssertIsOnBackgroundThread();

  RefPtr<QuotaClient> client = new QuotaClient();
  return client.forget();
}

}  // namespace simpledb

/*******************************************************************************
 * StreamHelper
 ******************************************************************************/

StreamHelper::StreamHelper(nsIFileStream* aFileStream, nsIRunnable* aCallback)
    : Runnable("dom::StreamHelper"),
      mOwningEventTarget(GetCurrentThreadEventTarget()),
      mFileStream(aFileStream),
      mCallback(aCallback) {
  AssertIsOnBackgroundThread();
  MOZ_ASSERT(aFileStream);
  MOZ_ASSERT(aCallback);
}

StreamHelper::~StreamHelper() {
  MOZ_ASSERT(!mFileStream);
  MOZ_ASSERT(!mCallback);
}

void StreamHelper::AsyncClose() {
  AssertIsOnBackgroundThread();

  QuotaManager* quotaManager = QuotaManager::Get();
  MOZ_ASSERT(quotaManager);

  MOZ_ALWAYS_SUCCEEDS(
      quotaManager->IOThread()->Dispatch(this, NS_DISPATCH_NORMAL));
}

void StreamHelper::RunOnBackgroundThread() {
  AssertIsOnBackgroundThread();

  nsCOMPtr<nsIFileStream> fileStream;
  mFileStream.swap(fileStream);

  nsCOMPtr<nsIRunnable> callback;
  mCallback.swap(callback);

  callback->Run();
}

void StreamHelper::RunOnIOThread() {
  AssertIsOnIOThread();
  MOZ_ASSERT(mFileStream);

  nsCOMPtr<nsIInputStream> inputStream = do_QueryInterface(mFileStream);
  MOZ_ASSERT(inputStream);

  nsresult rv = inputStream->Close();
  Unused << NS_WARN_IF(NS_FAILED(rv));

  MOZ_ALWAYS_SUCCEEDS(mOwningEventTarget->Dispatch(this, NS_DISPATCH_NORMAL));
}

NS_IMETHODIMP
StreamHelper::Run() {
  MOZ_ASSERT(mCallback);

  if (IsOnBackgroundThread()) {
    RunOnBackgroundThread();
  } else {
    RunOnIOThread();
  }

  return NS_OK;
}

/*******************************************************************************
 * Connection
 ******************************************************************************/

Connection::Connection(PersistenceType aPersistenceType,
                       const PrincipalInfo& aPrincipalInfo)
    : mPrincipalInfo(aPrincipalInfo),
      mPersistenceType(aPersistenceType),
      mRunningRequest(false),
      mOpen(false),
      mAllowedToClose(false),
      mActorDestroyed(false) {
  AssertIsOnBackgroundThread();
  MOZ_ASSERT(!QuotaClient::IsShuttingDownOnBackgroundThread());
}

Connection::~Connection() {
  MOZ_ASSERT(!mRunningRequest);
  MOZ_ASSERT(!mOpen);
  MOZ_ASSERT(mActorDestroyed);
}

void Connection::OnNewRequest() {
  AssertIsOnBackgroundThread();
  MOZ_ASSERT(!mRunningRequest);

  mRunningRequest = true;
}

void Connection::OnRequestFinished() {
  AssertIsOnBackgroundThread();
  MOZ_ASSERT(mRunningRequest);

  mRunningRequest = false;

  MaybeCloseStream();
}

void Connection::OnOpen(const nsACString& aOrigin, const nsAString& aName,
                        already_AddRefed<DirectoryLock> aDirectoryLock,
                        already_AddRefed<nsIFileStream> aFileStream) {
  AssertIsOnBackgroundThread();
  MOZ_ASSERT(!aOrigin.IsEmpty());
  MOZ_ASSERT(!aName.IsEmpty());
  MOZ_ASSERT(mOrigin.IsEmpty());
  MOZ_ASSERT(mName.IsEmpty());
  MOZ_ASSERT(!mDirectoryLock);
  MOZ_ASSERT(!mFileStream);
  MOZ_ASSERT(!mOpen);

  mOrigin = aOrigin;
  mName = aName;
  mDirectoryLock = aDirectoryLock;
  mFileStream = aFileStream;
  mOpen = true;

  if (!gOpenConnections) {
    gOpenConnections = new ConnectionArray();
  }

  gOpenConnections->AppendElement(this);
}

void Connection::OnClose() {
  AssertIsOnBackgroundThread();
  MOZ_ASSERT(!mOrigin.IsEmpty());
  MOZ_ASSERT(mDirectoryLock);
  MOZ_ASSERT(mFileStream);
  MOZ_ASSERT(mOpen);

  mOrigin.Truncate();
  mName.Truncate();
  mDirectoryLock = nullptr;
  mFileStream = nullptr;
  mOpen = false;

  MOZ_ASSERT(gOpenConnections);
  gOpenConnections->RemoveElement(this);

  if (gOpenConnections->IsEmpty()) {
    gOpenConnections = nullptr;
  }

  if (mAllowedToClose && !mActorDestroyed) {
    Unused << SendClosed();
  }
}

void Connection::AllowToClose() {
  AssertIsOnBackgroundThread();

  if (mAllowedToClose) {
    return;
  }

  mAllowedToClose = true;

  if (!mActorDestroyed) {
    Unused << SendAllowToClose();
  }

  MaybeCloseStream();
}

void Connection::MaybeCloseStream() {
  AssertIsOnBackgroundThread();

  if (!mRunningRequest && mOpen && mAllowedToClose) {
    nsCOMPtr<nsIRunnable> callback = NewRunnableMethod(
        "dom::Connection::OnClose", this, &Connection::OnClose);

    RefPtr<StreamHelper> helper = new StreamHelper(mFileStream, callback);
    helper->AsyncClose();
  }
}

bool Connection::VerifyRequestParams(const SDBRequestParams& aParams) const {
  AssertIsOnBackgroundThread();
  MOZ_ASSERT(aParams.type() != SDBRequestParams::T__None);

  switch (aParams.type()) {
    case SDBRequestParams::TSDBRequestOpenParams: {
      if (NS_WARN_IF(mOpen)) {
        ASSERT_UNLESS_FUZZING();
        return false;
      }

      break;
    }

    case SDBRequestParams::TSDBRequestSeekParams:
    case SDBRequestParams::TSDBRequestReadParams:
    case SDBRequestParams::TSDBRequestWriteParams:
    case SDBRequestParams::TSDBRequestCloseParams: {
      if (NS_WARN_IF(!mOpen)) {
        ASSERT_UNLESS_FUZZING();
        return false;
      }

      break;
    }

    default:
      MOZ_CRASH("Should never get here!");
  }

  return true;
}

void Connection::ActorDestroy(ActorDestroyReason aWhy) {
  AssertIsOnBackgroundThread();
  MOZ_ASSERT(!mActorDestroyed);

  mActorDestroyed = true;

  AllowToClose();
}

mozilla::ipc::IPCResult Connection::RecvDeleteMe() {
  AssertIsOnBackgroundThread();
  MOZ_ASSERT(!mActorDestroyed);

  IProtocol* mgr = Manager();
  if (!PBackgroundSDBConnectionParent::Send__delete__(this)) {
    return IPC_FAIL_NO_REASON(mgr);
  }

  return IPC_OK();
}

PBackgroundSDBRequestParent* Connection::AllocPBackgroundSDBRequestParent(
    const SDBRequestParams& aParams) {
  AssertIsOnBackgroundThread();
  MOZ_ASSERT(aParams.type() != SDBRequestParams::T__None);

  if (aParams.type() == SDBRequestParams::TSDBRequestOpenParams &&
      NS_WARN_IF(QuotaClient::IsShuttingDownOnBackgroundThread())) {
    return nullptr;
  }

  if (mAllowedToClose) {
    return nullptr;
  }

#ifdef DEBUG
  // Always verify parameters in DEBUG builds!
  bool trustParams = false;
#else
  PBackgroundParent* backgroundActor = Manager();
  MOZ_ASSERT(backgroundActor);

  bool trustParams = !BackgroundParent::IsOtherProcessActor(backgroundActor);
#endif

  if (NS_WARN_IF(!trustParams && !VerifyRequestParams(aParams))) {
    ASSERT_UNLESS_FUZZING();
    return nullptr;
  }

  if (NS_WARN_IF(mRunningRequest)) {
    ASSERT_UNLESS_FUZZING();
    return nullptr;
  }

  RefPtr<ConnectionOperationBase> actor;

  switch (aParams.type()) {
    case SDBRequestParams::TSDBRequestOpenParams:
      actor = new OpenOp(this, aParams);
      break;

    case SDBRequestParams::TSDBRequestSeekParams:
      actor = new SeekOp(this, aParams);
      break;

    case SDBRequestParams::TSDBRequestReadParams:
      actor = new ReadOp(this, aParams);
      break;

    case SDBRequestParams::TSDBRequestWriteParams:
      actor = new WriteOp(this, aParams);
      break;

    case SDBRequestParams::TSDBRequestCloseParams:
      actor = new CloseOp(this);
      break;

    default:
      MOZ_CRASH("Should never get here!");
  }

  // Transfer ownership to IPDL.
  return actor.forget().take();
}

mozilla::ipc::IPCResult Connection::RecvPBackgroundSDBRequestConstructor(
    PBackgroundSDBRequestParent* aActor, const SDBRequestParams& aParams) {
  AssertIsOnBackgroundThread();
  MOZ_ASSERT(aActor);
  MOZ_ASSERT(aParams.type() != SDBRequestParams::T__None);
  MOZ_ASSERT_IF(aParams.type() == SDBRequestParams::TSDBRequestOpenParams,
                !QuotaClient::IsShuttingDownOnBackgroundThread());
  MOZ_ASSERT(!mAllowedToClose);
  MOZ_ASSERT(!mRunningRequest);

  auto* op = static_cast<ConnectionOperationBase*>(aActor);

  if (NS_WARN_IF(!op->Init())) {
    op->Cleanup();
    return IPC_FAIL_NO_REASON(this);
  }

  if (NS_WARN_IF(NS_FAILED(op->Dispatch()))) {
    op->Cleanup();
    return IPC_FAIL_NO_REASON(this);
  }

  return IPC_OK();
}

bool Connection::DeallocPBackgroundSDBRequestParent(
    PBackgroundSDBRequestParent* aActor) {
  AssertIsOnBackgroundThread();
  MOZ_ASSERT(aActor);

  // Transfer ownership back from IPDL.
  RefPtr<ConnectionOperationBase> actor =
      dont_AddRef(static_cast<ConnectionOperationBase*>(aActor));
  return true;
}

/*******************************************************************************
 * ConnectionOperationBase
 ******************************************************************************/

ConnectionOperationBase::~ConnectionOperationBase() {
  MOZ_ASSERT(
      !mConnection,
      "ConnectionOperationBase::Cleanup() was not called by a subclass!");
  MOZ_ASSERT(mActorDestroyed);
}

bool ConnectionOperationBase::Init() {
  AssertIsOnBackgroundThread();
  MOZ_ASSERT(mConnection);

  mConnection->OnNewRequest();

  return true;
}

nsresult ConnectionOperationBase::Dispatch() {
  if (NS_WARN_IF(QuotaClient::IsShuttingDownOnBackgroundThread()) ||
      IsActorDestroyed()) {
    return NS_ERROR_FAILURE;
  }

  QuotaManager* quotaManager = QuotaManager::Get();
  MOZ_ASSERT(quotaManager);

  nsresult rv = quotaManager->IOThread()->Dispatch(this, NS_DISPATCH_NORMAL);
  if (NS_WARN_IF(NS_FAILED(rv))) {
    return rv;
  }

  return NS_OK;
}

void ConnectionOperationBase::Cleanup() {
  AssertIsOnOwningThread();
  MOZ_ASSERT(mConnection);

  mConnection->OnRequestFinished();

  mConnection = nullptr;
}

void ConnectionOperationBase::SendResults() {
  AssertIsOnOwningThread();

  if (IsActorDestroyed()) {
    MaybeSetFailureCode(NS_ERROR_FAILURE);
  } else {
    SDBRequestResponse response;

    if (NS_SUCCEEDED(mResultCode)) {
      GetResponse(response);

      MOZ_ASSERT(response.type() != SDBRequestResponse::T__None);
      MOZ_ASSERT(response.type() != SDBRequestResponse::Tnsresult);
    } else {
      response = mResultCode;
    }

    Unused << PBackgroundSDBRequestParent::Send__delete__(this, response);

    if (NS_SUCCEEDED(mResultCode)) {
      OnSuccess();
    }
  }

  Cleanup();
}

void ConnectionOperationBase::DatabaseWork() {
  AssertIsOnIOThread();
  MOZ_ASSERT(NS_SUCCEEDED(mResultCode));

  if (!OperationMayProceed()) {
    // The operation was canceled in some way, likely because the child process
    // has crashed.
    mResultCode = NS_ERROR_FAILURE;
  } else {
    nsIFileStream* fileStream = mConnection->GetFileStream();
    MOZ_ASSERT(fileStream);

    nsresult rv = DoDatabaseWork(fileStream);
    if (NS_FAILED(rv)) {
      mResultCode = rv;
    }
  }

  MOZ_ALWAYS_SUCCEEDS(mOwningEventTarget->Dispatch(this, NS_DISPATCH_NORMAL));
}

void ConnectionOperationBase::OnSuccess() { AssertIsOnOwningThread(); }

NS_IMETHODIMP
ConnectionOperationBase::Run() {
  if (IsOnBackgroundThread()) {
    SendResults();
  } else {
    DatabaseWork();
  }

  return NS_OK;
}

void ConnectionOperationBase::ActorDestroy(ActorDestroyReason aWhy) {
  AssertIsOnBackgroundThread();

  mOperationMayProceed = false;
  mActorDestroyed = true;
}

OpenOp::OpenOp(Connection* aConnection, const SDBRequestParams& aParams)
    : ConnectionOperationBase(aConnection),
      mParams(aParams.get_SDBRequestOpenParams()),
      mState(State::Initial),
      mFileStreamOpen(false) {
  MOZ_ASSERT(aParams.type() == SDBRequestParams::TSDBRequestOpenParams);
}

OpenOp::~OpenOp() {
  MOZ_ASSERT(!mDirectoryLock);
  MOZ_ASSERT(!mFileStream);
  MOZ_ASSERT(!mFileStreamOpen);
  MOZ_ASSERT_IF(OperationMayProceed(),
                mState == State::Initial || mState == State::Completed);
}

nsresult OpenOp::Dispatch() {
  MOZ_ALWAYS_SUCCEEDS(NS_DispatchToMainThread(this));

  return NS_OK;
}

nsresult OpenOp::Open() {
  MOZ_ASSERT(NS_IsMainThread());
  MOZ_ASSERT(mState == State::Initial);

  if (NS_WARN_IF(QuotaClient::IsShuttingDownOnNonBackgroundThread()) ||
      !OperationMayProceed()) {
    return NS_ERROR_FAILURE;
  }

  if (NS_WARN_IF(!Preferences::GetBool(kPrefSimpleDBEnabled, false))) {
    return NS_ERROR_UNEXPECTED;
  }

  const PrincipalInfo& principalInfo = GetConnection()->GetPrincipalInfo();

  if (principalInfo.type() == PrincipalInfo::TSystemPrincipalInfo) {
    QuotaManager::GetInfoForChrome(&mSuffix, &mGroup, &mOrigin);
  } else {
    MOZ_ASSERT(principalInfo.type() == PrincipalInfo::TContentPrincipalInfo);

    nsresult rv;
    nsCOMPtr<nsIPrincipal> principal =
        PrincipalInfoToPrincipal(principalInfo, &rv);
    if (NS_WARN_IF(NS_FAILED(rv))) {
      return rv;
    }

    rv = QuotaManager::GetInfoFromPrincipal(principal, &mSuffix, &mGroup,
                                            &mOrigin);
    if (NS_WARN_IF(NS_FAILED(rv))) {
      return rv;
    }
  }

  mState = State::FinishOpen;
  MOZ_ALWAYS_SUCCEEDS(OwningEventTarget()->Dispatch(this, NS_DISPATCH_NORMAL));

  return NS_OK;
}

nsresult OpenOp::FinishOpen() {
  AssertIsOnOwningThread();
  MOZ_ASSERT(mState == State::FinishOpen);

  if (gOpenConnections) {
    for (Connection* connection : *gOpenConnections) {
      if (connection->Origin() == mOrigin &&
          connection->Name() == mParams.name()) {
        return NS_ERROR_STORAGE_BUSY;
      }
    }
  }

  if (QuotaManager::Get()) {
    nsresult rv = OpenDirectory();
    if (NS_WARN_IF(NS_FAILED(rv))) {
      return rv;
    }

    return NS_OK;
  }

  mState = State::QuotaManagerPending;
  QuotaManager::GetOrCreate(this);

  return NS_OK;
}

nsresult OpenOp::QuotaManagerOpen() {
  AssertIsOnOwningThread();
  MOZ_ASSERT(mState == State::QuotaManagerPending);

  if (NS_WARN_IF(!QuotaManager::Get())) {
    return NS_ERROR_FAILURE;
  }

  nsresult rv = OpenDirectory();
  if (NS_WARN_IF(NS_FAILED(rv))) {
    return rv;
  }

  return NS_OK;
}

nsresult OpenOp::OpenDirectory() {
  AssertIsOnOwningThread();
  MOZ_ASSERT(mState == State::FinishOpen ||
             mState == State::QuotaManagerPending);
  MOZ_ASSERT(!mOrigin.IsEmpty());
  MOZ_ASSERT(!mDirectoryLock);
  MOZ_ASSERT(!QuotaClient::IsShuttingDownOnBackgroundThread());
  MOZ_ASSERT(QuotaManager::Get());

  mState = State::DirectoryOpenPending;
<<<<<<< HEAD
  QuotaManager::Get()->OpenDirectory(GetConnection()->GetPersistenceType(),
                                     mGroup, mOrigin,
                                     mozilla::dom::quota::Client::SDB,
                                     /* aExclusive */ false, this);
=======
  RefPtr<DirectoryLock> pendingDirectoryLock =
      QuotaManager::Get()->OpenDirectory(GetConnection()->GetPersistenceType(),
                                         mGroup, mOrigin,
                                         mozilla::dom::quota::Client::SDB,
                                         /* aExclusive */ false, this);
>>>>>>> 91f6c02f

  return NS_OK;
}

nsresult OpenOp::SendToIOThread() {
  AssertIsOnOwningThread();
  MOZ_ASSERT(mState == State::DirectoryOpenPending);

  if (NS_WARN_IF(QuotaClient::IsShuttingDownOnBackgroundThread()) ||
      IsActorDestroyed()) {
    return NS_ERROR_FAILURE;
  }

  mFileStream = new FileStream(GetConnection()->GetPersistenceType(), mGroup,
                               mOrigin, mozilla::dom::quota::Client::SDB);

  QuotaManager* quotaManager = QuotaManager::Get();
  MOZ_ASSERT(quotaManager);

  // Must set this before dispatching otherwise we will race with the IO thread.
  mState = State::DatabaseWorkOpen;

  nsresult rv = quotaManager->IOThread()->Dispatch(this, NS_DISPATCH_NORMAL);
  if (NS_WARN_IF(NS_FAILED(rv))) {
    return rv;
  }

  return NS_OK;
}

nsresult OpenOp::DatabaseWork() {
  AssertIsOnIOThread();
  MOZ_ASSERT(mState == State::DatabaseWorkOpen);
  MOZ_ASSERT(mFileStream);
  MOZ_ASSERT(!mFileStreamOpen);

  if (NS_WARN_IF(QuotaClient::IsShuttingDownOnNonBackgroundThread()) ||
      !OperationMayProceed()) {
    return NS_ERROR_FAILURE;
  }

  QuotaManager* quotaManager = QuotaManager::Get();
  MOZ_ASSERT(quotaManager);

  nsCOMPtr<nsIFile> dbDirectory;
  nsresult rv = quotaManager->EnsureStorageAndOriginIsInitialized(
      GetConnection()->GetPersistenceType(), mSuffix, mGroup, mOrigin,
      mozilla::dom::quota::Client::SDB, getter_AddRefs(dbDirectory));
  if (NS_WARN_IF(NS_FAILED(rv))) {
    return rv;
  }

  rv = dbDirectory->Append(NS_LITERAL_STRING(SDB_DIRECTORY_NAME));
  if (NS_WARN_IF(NS_FAILED(rv))) {
    return rv;
  }

  bool exists;
  rv = dbDirectory->Exists(&exists);
  if (NS_WARN_IF(NS_FAILED(rv))) {
    return rv;
  }

  if (!exists) {
    rv = dbDirectory->Create(nsIFile::DIRECTORY_TYPE, 0755);
    if (NS_WARN_IF(NS_FAILED(rv))) {
      return rv;
    }
  }
#ifdef DEBUG
  else {
    bool isDirectory;
    MOZ_ASSERT(NS_SUCCEEDED(dbDirectory->IsDirectory(&isDirectory)));
    MOZ_ASSERT(isDirectory);
  }
#endif

  nsCOMPtr<nsIFile> dbFile;
  rv = dbDirectory->Clone(getter_AddRefs(dbFile));
  if (NS_WARN_IF(NS_FAILED(rv))) {
    return rv;
  }

  rv = dbFile->Append(mParams.name());
  if (NS_WARN_IF(NS_FAILED(rv))) {
    return rv;
  }

  nsString databaseFilePath;
  rv = dbFile->GetPath(databaseFilePath);
  if (NS_WARN_IF(NS_FAILED(rv))) {
    return rv;
  }

  rv = mFileStream->Init(dbFile, PR_RDWR | PR_CREATE_FILE, 0644, 0);
  if (NS_WARN_IF(NS_FAILED(rv))) {
    return rv;
  }

  mFileStreamOpen = true;

  rv = DoDatabaseWork(mFileStream);
  if (NS_WARN_IF(NS_FAILED(rv))) {
    return rv;
  }

  // Must set mState before dispatching otherwise we will race with the owning
  // thread.
  mState = State::SendingResults;

  rv = OwningEventTarget()->Dispatch(this, NS_DISPATCH_NORMAL);
  if (NS_WARN_IF(NS_FAILED(rv))) {
    return rv;
  }

  return NS_OK;
}

void OpenOp::StreamClosedCallback() {
  AssertIsOnOwningThread();
  MOZ_ASSERT(NS_FAILED(ResultCode()));
  MOZ_ASSERT(mDirectoryLock);
  MOZ_ASSERT(mFileStream);
  MOZ_ASSERT(mFileStreamOpen);

  mDirectoryLock = nullptr;
  mFileStream = nullptr;
  mFileStreamOpen = false;
}

nsresult OpenOp::DoDatabaseWork(nsIFileStream* aFileStream) {
  AssertIsOnIOThread();

  return NS_OK;
}

void OpenOp::GetResponse(SDBRequestResponse& aResponse) {
  AssertIsOnOwningThread();

  aResponse = SDBRequestOpenResponse();
}

void OpenOp::OnSuccess() {
  AssertIsOnOwningThread();
  MOZ_ASSERT(NS_SUCCEEDED(ResultCode()));
  MOZ_ASSERT(!mOrigin.IsEmpty());
  MOZ_ASSERT(mDirectoryLock);
  MOZ_ASSERT(mFileStream);
  MOZ_ASSERT(mFileStreamOpen);

  RefPtr<DirectoryLock> directoryLock;
  nsCOMPtr<nsIFileStream> fileStream;

  mDirectoryLock.swap(directoryLock);
  mFileStream.swap(fileStream);
  mFileStreamOpen = false;

  GetConnection()->OnOpen(mOrigin, mParams.name(), directoryLock.forget(),
                          fileStream.forget());
}

void OpenOp::Cleanup() {
  AssertIsOnOwningThread();
  MOZ_ASSERT_IF(mFileStreamOpen, mFileStream);

  if (mFileStream && mFileStreamOpen) {
    // If we have an initialized file stream then the operation must have failed
    // and there must be a directory lock too.
    MOZ_ASSERT(NS_FAILED(ResultCode()));
    MOZ_ASSERT(mDirectoryLock);

    // We must close the stream on the I/O thread before releasing it on this
    // thread. The directory lock can't be released either.
    nsCOMPtr<nsIRunnable> callback =
        NewRunnableMethod("dom::OpenOp::StreamClosedCallback", this,
                          &OpenOp::StreamClosedCallback);

    RefPtr<StreamHelper> helper = new StreamHelper(mFileStream, callback);
    helper->AsyncClose();
  } else {
    MOZ_ASSERT(!mFileStreamOpen);

    mDirectoryLock = nullptr;
    mFileStream = nullptr;
  }

  ConnectionOperationBase::Cleanup();
}

NS_IMPL_ISUPPORTS_INHERITED0(OpenOp, ConnectionOperationBase)

NS_IMETHODIMP
OpenOp::Run() {
  nsresult rv;

  switch (mState) {
    case State::Initial:
      rv = Open();
      break;

    case State::FinishOpen:
      rv = FinishOpen();
      break;

    case State::QuotaManagerPending:
      rv = QuotaManagerOpen();
      break;

    case State::DatabaseWorkOpen:
      rv = DatabaseWork();
      break;

    case State::SendingResults:
      SendResults();
      return NS_OK;

    default:
      MOZ_CRASH("Bad state!");
  }

  if (NS_WARN_IF(NS_FAILED(rv)) && mState != State::SendingResults) {
    MaybeSetFailureCode(rv);

    // Must set mState before dispatching otherwise we will race with the owning
    // thread.
    mState = State::SendingResults;

    if (IsOnOwningThread()) {
      SendResults();
    } else {
      MOZ_ALWAYS_SUCCEEDS(
          OwningEventTarget()->Dispatch(this, NS_DISPATCH_NORMAL));
    }
  }

  return NS_OK;
}

void OpenOp::DirectoryLockAcquired(DirectoryLock* aLock) {
  AssertIsOnOwningThread();
  MOZ_ASSERT(mState == State::DirectoryOpenPending);
  MOZ_ASSERT(!mDirectoryLock);

  mDirectoryLock = aLock;

  nsresult rv = SendToIOThread();
  if (NS_WARN_IF(NS_FAILED(rv))) {
    MaybeSetFailureCode(rv);

    // The caller holds a strong reference to us, no need for a self reference
    // before calling Run().

    mState = State::SendingResults;
    MOZ_ALWAYS_SUCCEEDS(Run());

    return;
  }
}

void OpenOp::DirectoryLockFailed() {
  AssertIsOnOwningThread();
  MOZ_ASSERT(mState == State::DirectoryOpenPending);
  MOZ_ASSERT(!mDirectoryLock);

  MaybeSetFailureCode(NS_ERROR_FAILURE);

  // The caller holds a strong reference to us, no need for a self reference
  // before calling Run().

  mState = State::SendingResults;
  MOZ_ALWAYS_SUCCEEDS(Run());
}

SeekOp::SeekOp(Connection* aConnection, const SDBRequestParams& aParams)
    : ConnectionOperationBase(aConnection),
      mParams(aParams.get_SDBRequestSeekParams()) {
  MOZ_ASSERT(aParams.type() == SDBRequestParams::TSDBRequestSeekParams);
}

nsresult SeekOp::DoDatabaseWork(nsIFileStream* aFileStream) {
  AssertIsOnIOThread();
  MOZ_ASSERT(aFileStream);

  nsCOMPtr<nsISeekableStream> seekableStream = do_QueryInterface(aFileStream);
  MOZ_ASSERT(seekableStream);

  nsresult rv =
      seekableStream->Seek(nsISeekableStream::NS_SEEK_SET, mParams.offset());

  if (NS_WARN_IF(NS_FAILED(rv))) {
    return rv;
  }

  return NS_OK;
}

void SeekOp::GetResponse(SDBRequestResponse& aResponse) {
  aResponse = SDBRequestSeekResponse();
}

ReadOp::ReadOp(Connection* aConnection, const SDBRequestParams& aParams)
    : ConnectionOperationBase(aConnection),
      mParams(aParams.get_SDBRequestReadParams()) {
  MOZ_ASSERT(aParams.type() == SDBRequestParams::TSDBRequestReadParams);
}

bool ReadOp::Init() {
  AssertIsOnOwningThread();

  if (NS_WARN_IF(!ConnectionOperationBase::Init())) {
    return false;
  }

  mOutputStream = MemoryOutputStream::Create(mParams.size());
  if (NS_WARN_IF(!mOutputStream)) {
    return false;
  }

  return true;
}

nsresult ReadOp::DoDatabaseWork(nsIFileStream* aFileStream) {
  AssertIsOnIOThread();
  MOZ_ASSERT(aFileStream);

  nsCOMPtr<nsIInputStream> inputStream = do_QueryInterface(aFileStream);
  MOZ_ASSERT(inputStream);

  nsresult rv;

  uint64_t offset = 0;

  do {
    char copyBuffer[kCopyBufferSize];

    uint64_t max = mParams.size() - offset;
    if (max == 0) {
      break;
    }

    uint32_t count = sizeof(copyBuffer);
    if (count > max) {
      count = max;
    }

    uint32_t numRead;
    rv = inputStream->Read(copyBuffer, count, &numRead);
    if (NS_WARN_IF(NS_FAILED(rv))) {
      return rv;
    }

    if (!numRead) {
      break;
    }

    uint32_t numWrite;
    rv = mOutputStream->Write(copyBuffer, numRead, &numWrite);
    if (NS_WARN_IF(NS_FAILED(rv))) {
      return rv;
    }

    if (NS_WARN_IF(numWrite != numRead)) {
      return NS_ERROR_FAILURE;
    }

    offset += numWrite;
  } while (true);

  MOZ_ASSERT(offset == mParams.size());

  MOZ_ALWAYS_SUCCEEDS(mOutputStream->Close());

  return NS_OK;
}

void ReadOp::GetResponse(SDBRequestResponse& aResponse) {
  aResponse = SDBRequestReadResponse(mOutputStream->Data());
}

WriteOp::WriteOp(Connection* aConnection, const SDBRequestParams& aParams)
    : ConnectionOperationBase(aConnection),
      mParams(aParams.get_SDBRequestWriteParams()),
      mSize(0) {
  MOZ_ASSERT(aParams.type() == SDBRequestParams::TSDBRequestWriteParams);
}

bool WriteOp::Init() {
  AssertIsOnOwningThread();

  if (NS_WARN_IF(!ConnectionOperationBase::Init())) {
    return false;
  }

  const nsCString& string = mParams.data();

  nsCOMPtr<nsIInputStream> inputStream;
  nsresult rv = NS_NewCStringInputStream(getter_AddRefs(inputStream), string);
  if (NS_WARN_IF(NS_FAILED(rv))) {
    return false;
  }

  mInputStream = std::move(inputStream);
  mSize = string.Length();

  return true;
}

nsresult WriteOp::DoDatabaseWork(nsIFileStream* aFileStream) {
  AssertIsOnIOThread();
  MOZ_ASSERT(aFileStream);

  nsCOMPtr<nsIOutputStream> outputStream = do_QueryInterface(aFileStream);
  MOZ_ASSERT(outputStream);

  nsresult rv;

  do {
    char copyBuffer[kCopyBufferSize];

    uint32_t numRead;
    rv = mInputStream->Read(copyBuffer, sizeof(copyBuffer), &numRead);
    if (NS_WARN_IF(NS_FAILED(rv))) {
      break;
    }

    if (!numRead) {
      break;
    }

    uint32_t numWrite;
    rv = outputStream->Write(copyBuffer, numRead, &numWrite);
    if (NS_WARN_IF(NS_FAILED(rv))) {
      return rv;
    }

    if (NS_WARN_IF(numWrite != numRead)) {
      return NS_ERROR_FAILURE;
    }
  } while (true);

  MOZ_ALWAYS_SUCCEEDS(mInputStream->Close());

  return NS_OK;
}

void WriteOp::GetResponse(SDBRequestResponse& aResponse) {
  aResponse = SDBRequestWriteResponse();
}

CloseOp::CloseOp(Connection* aConnection)
    : ConnectionOperationBase(aConnection) {}

nsresult CloseOp::DoDatabaseWork(nsIFileStream* aFileStream) {
  AssertIsOnIOThread();
  MOZ_ASSERT(aFileStream);

  nsCOMPtr<nsIInputStream> inputStream = do_QueryInterface(aFileStream);
  MOZ_ASSERT(inputStream);

  nsresult rv = inputStream->Close();
  if (NS_WARN_IF(NS_FAILED(rv))) {
    return rv;
  }

  return NS_OK;
}

void CloseOp::GetResponse(SDBRequestResponse& aResponse) {
  aResponse = SDBRequestCloseResponse();
}

void CloseOp::OnSuccess() {
  AssertIsOnOwningThread();

  GetConnection()->OnClose();
}

/*******************************************************************************
 * QuotaClient
 ******************************************************************************/

QuotaClient* QuotaClient::sInstance = nullptr;

QuotaClient::QuotaClient() : mShutdownRequested(false) {
  AssertIsOnBackgroundThread();
  MOZ_ASSERT(!sInstance, "We expect this to be a singleton!");

  sInstance = this;
}

QuotaClient::~QuotaClient() {
  AssertIsOnBackgroundThread();
  MOZ_ASSERT(sInstance == this, "We expect this to be a singleton!");

  sInstance = nullptr;
}

mozilla::dom::quota::Client::Type QuotaClient::GetType() {
  return QuotaClient::SDB;
}

nsresult QuotaClient::InitOrigin(PersistenceType aPersistenceType,
                                 const nsACString& aGroup,
                                 const nsACString& aOrigin,
                                 const AtomicBool& aCanceled,
                                 UsageInfo* aUsageInfo, bool aForGetUsage) {
  AssertIsOnIOThread();

  if (!aUsageInfo) {
    return NS_OK;
  }

  return GetUsageForOrigin(aPersistenceType, aGroup, aOrigin, aCanceled,
                           aUsageInfo);
}

nsresult QuotaClient::GetUsageForOrigin(PersistenceType aPersistenceType,
                                        const nsACString& aGroup,
                                        const nsACString& aOrigin,
                                        const AtomicBool& aCanceled,
                                        UsageInfo* aUsageInfo) {
  AssertIsOnIOThread();
  MOZ_ASSERT(aUsageInfo);

  QuotaManager* quotaManager = QuotaManager::Get();
  MOZ_ASSERT(quotaManager);

  nsCOMPtr<nsIFile> directory;
  nsresult rv = quotaManager->GetDirectoryForOrigin(aPersistenceType, aOrigin,
                                                    getter_AddRefs(directory));
  if (NS_WARN_IF(NS_FAILED(rv))) {
    return rv;
  }

  MOZ_ASSERT(directory);

  rv = directory->Append(NS_LITERAL_STRING(SDB_DIRECTORY_NAME));
  if (NS_WARN_IF(NS_FAILED(rv))) {
    return rv;
  }

  DebugOnly<bool> exists;
  MOZ_ASSERT(NS_SUCCEEDED(directory->Exists(&exists)) && exists);

  nsCOMPtr<nsIDirectoryEnumerator> entries;
  rv = directory->GetDirectoryEntries(getter_AddRefs(entries));
  if (NS_WARN_IF(NS_FAILED(rv))) {
    return rv;
  }

  bool hasMore;
  while (NS_SUCCEEDED((rv = entries->HasMoreElements(&hasMore))) && hasMore &&
         !aCanceled) {
    nsCOMPtr<nsISupports> entry;
    rv = entries->GetNext(getter_AddRefs(entry));
    if (NS_WARN_IF(NS_FAILED(rv))) {
      return rv;
    }

    nsCOMPtr<nsIFile> file = do_QueryInterface(entry);
    MOZ_ASSERT(file);

    int64_t fileSize;
    rv = file->GetFileSize(&fileSize);
    if (NS_WARN_IF(NS_FAILED(rv))) {
      return rv;
    }

    MOZ_ASSERT(fileSize >= 0);

    aUsageInfo->AppendToDatabaseUsage(Some(uint64_t(fileSize)));
  }
  if (NS_WARN_IF(NS_FAILED(rv))) {
    return rv;
  }

  return NS_OK;
}

void QuotaClient::OnOriginClearCompleted(PersistenceType aPersistenceType,
                                         const nsACString& aOrigin) {
  AssertIsOnIOThread();
}

void QuotaClient::ReleaseIOThreadObjects() { AssertIsOnIOThread(); }

void QuotaClient::AbortOperations(const nsACString& aOrigin) {
  AssertIsOnBackgroundThread();

  if (gOpenConnections) {
    for (Connection* connection : *gOpenConnections) {
      if (aOrigin.IsVoid() || connection->Origin() == aOrigin) {
        connection->AllowToClose();
      }
    }
  }
}

void QuotaClient::AbortOperationsForProcess(ContentParentId aContentParentId) {
  AssertIsOnBackgroundThread();
}

void QuotaClient::StartIdleMaintenance() { AssertIsOnBackgroundThread(); }

void QuotaClient::StopIdleMaintenance() { AssertIsOnBackgroundThread(); }

void QuotaClient::ShutdownWorkThreads() {
  AssertIsOnBackgroundThread();
  MOZ_ASSERT(!mShutdownRequested);

  mShutdownRequested = true;

  if (gOpenConnections) {
    for (Connection* connection : *gOpenConnections) {
      connection->AllowToClose();
    }

    MOZ_ALWAYS_TRUE(SpinEventLoopUntil([&]() { return !gOpenConnections; }));
  }
}

}  // namespace dom
}  // namespace mozilla<|MERGE_RESOLUTION|>--- conflicted
+++ resolved
@@ -1116,18 +1116,11 @@
   MOZ_ASSERT(QuotaManager::Get());
 
   mState = State::DirectoryOpenPending;
-<<<<<<< HEAD
-  QuotaManager::Get()->OpenDirectory(GetConnection()->GetPersistenceType(),
-                                     mGroup, mOrigin,
-                                     mozilla::dom::quota::Client::SDB,
-                                     /* aExclusive */ false, this);
-=======
   RefPtr<DirectoryLock> pendingDirectoryLock =
       QuotaManager::Get()->OpenDirectory(GetConnection()->GetPersistenceType(),
                                          mGroup, mOrigin,
                                          mozilla::dom::quota::Client::SDB,
                                          /* aExclusive */ false, this);
->>>>>>> 91f6c02f
 
   return NS_OK;
 }
