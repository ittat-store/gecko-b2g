/* -*- Mode: C++; tab-width: 8; indent-tabs-mode: nil; c-basic-offset: 2 -*- */
/* vim: set ts=8 sts=2 et sw=2 tw=80: */
/* This Source Code Form is subject to the terms of the Mozilla Public
 * License, v. 2.0. If a copy of the MPL was not distributed with this file,
 * You can obtain one at http://mozilla.org/MPL/2.0/. */

#ifndef mozilla_dom_audiochannelservice_h__
#define mozilla_dom_audiochannelservice_h__

#include "nsIObserver.h"
#include "nsTObserverArray.h"
#include "nsTArray.h"

#include "AudioChannelAgent.h"
#include "nsAttrValue.h"
#include "mozilla/dom/AudioChannelBinding.h"
#include "mozilla/Logging.h"
#include "mozilla/UniquePtr.h"

#include <functional>

class nsIRunnable;
class nsPIDOMWindowOuter;
struct PRLogModuleInfo;

namespace mozilla {
namespace dom {

class BrowserParent;

#define NUMBER_OF_AUDIO_CHANNELS (uint32_t) AudioChannel::EndGuard_

class AudioPlaybackConfig {
 public:
  AudioPlaybackConfig()
      : mVolume(1.0),
        mMuted(false),
        mSuspend(nsISuspendedTypes::NONE_SUSPENDED) {}

  AudioPlaybackConfig(float aVolume, bool aMuted, uint32_t aSuspended)
      : mVolume(aVolume), mMuted(aMuted), mSuspend(aSuspended) {}

  void SetConfig(float aVolume, bool aMuted, uint32_t aSuspended) {
    mVolume = aVolume;
    mMuted = aMuted;
    mSuspend = aSuspended;
  }

  float mVolume;
  bool mMuted;
  uint32_t mSuspend;
  bool mCapturedAudio = false;
};

#define NUMBER_OF_AUDIO_CHANNELS (uint32_t)AudioChannel::EndGuard_

class AudioChannelService final : public nsIObserver {
 public:
  NS_DECL_ISUPPORTS
  NS_DECL_NSIOBSERVER

  /**
   * We use `AudibleState` to represent the audible state of an owner of audio
   * channel agent. Those information in AudioChannelWindow could help us to
   * determine if a tab is being audible or not, in order to tell Chrome JS to
   * show the sound indicator or delayed autoplay icon on the tab bar.
   *
   * - Sound indicator
   * When a tab is playing sound, we would show the sound indicator on tab bar
   * to tell users that this tab is producing sound now. In addition, the sound
   * indicator also give users an ablility to mute or unmute tab.
   *
   * When an AudioChannelWindow first contains an agent with state `eAudible`,
   * or an AudioChannelWindow losts its last agent with state `eAudible`, we
   * would notify Chrome JS about those changes, to tell them that a tab has
   * been being audible or not, in order to display or remove the indicator for
   * a corresponding tab.
   *
   * - Delayed autoplay icon (Play Tab icon)
   * When we enable delaying autoplay, which is to postpone the autoplay media
   * for unvisited tab until it first goes to foreground, or user click the
   * play tab icon to resume the delayed media.
   *
   * When an AudioChannelWindow first contains an agent with state `eAudible` or
   * `eMaybeAudible`, we would notify Chrome JS about this change, in order to
   * show the delayed autoplay tab icon to user, which is used to notice user
   * there is a media being delayed starting, and then user can click the play
   * tab icon to resume the start of media, or visit that tab to resume delayed
   * media automatically.
   *
   * According to our UX design, we don't show this icon for inaudible media.
   * The reason of showing the icon for a tab, where the agent starts with state
   * `eMaybeAudible`, is because some video might be silent in the beginning
   * but would soon become audible later.
   *
   * ---------------------------------------------------------------------------
   *
   * eNotAudible : agent is not audible
   * eMaybeAudible : agent is not audible now, but it might be audible later
   * eAudible : agent is audible now
   */
  enum AudibleState : uint8_t {
    eNotAudible = 0,
    eMaybeAudible = 1,
    eAudible = 2
  };

  enum AudioCaptureState : bool { eCapturing = true, eNotCapturing = false };

  enum AudibleChangedReasons : uint32_t {
    eVolumeChanged = 0,
    eDataAudibleChanged = 1,
    ePauseStateChanged = 2
  };

  /**
   * Returns the AudioChannelServce singleton.
   * If AudioChannelService doesn't exist, create and return new one.
   * Only to be called from main thread.
   */
  static already_AddRefed<AudioChannelService> GetOrCreate();

  /**
   * Returns the AudioChannelService singleton if one exists.
   * If AudioChannelService doesn't exist, returns null.
   */
  static already_AddRefed<AudioChannelService> Get();

  static nsSuspendedTypes InitialSuspendType();

  static LogModule* GetAudioChannelLog();

  static bool IsEnableAudioCompeting();

  static already_AddRefed<nsPIDOMWindowOuter> GetTopAppWindow(
      nsPIDOMWindowOuter* aWindow);

  static already_AddRefed<nsPIDOMWindowOuter> GetTopAppWindow(
      BrowserParent* aBrowserParent);

  /**
   * Any audio channel agent that starts playing should register itself to
   * this service, sharing the AudioChannel.
   */
  void RegisterAudioChannelAgent(AudioChannelAgent* aAgent,
                                 AudibleState aAudible);

  /**
   * Any audio channel agent that stops playing should unregister itself to
   * this service.
   */
  void UnregisterAudioChannelAgent(AudioChannelAgent* aAgent);

  /**
   * For nested iframes.
   */
  void RegisterBrowserParent(BrowserParent* aBrowserParent);
  void UnregisterBrowserParent(BrowserParent* aBrowserParent);

  /**
   * Return the state to indicate this audioChannel for his window should keep
   * playing/muted/suspended.
   */
  AudioPlaybackConfig GetMediaConfig(nsPIDOMWindowOuter* aWindow,
                                     uint32_t aAudioChannel) const;

  /**
   * Called this method when the audible state of the audio playback changed,
   * it would dispatch the playback event to observers which want to know the
   * actual audible state of the window.
   */
  void AudioAudibleChanged(AudioChannelAgent* aAgent, AudibleState aAudible,
                           AudibleChangedReasons aReason);

  /* Methods for the AudioChannelHandler */
  bool GetAudioChannelVolume(nsPIDOMWindowOuter* aWindow, AudioChannel aChannel,
                             float& aVolume, bool& aMuted);

  bool SetAudioChannelVolume(nsPIDOMWindowOuter* aWindow, AudioChannel aChannel,
                             float aVolume, bool aMuted);

  bool GetAudioChannelSuspend(nsPIDOMWindowOuter* aWindow,
                              AudioChannel aChannel,
                              nsSuspendedTypes& aSuspend);

  bool SetAudioChannelSuspend(nsPIDOMWindowOuter* aWindow,
                              AudioChannel aChannel, nsSuspendedTypes aSuspend);

  bool IsAudioChannelActive(nsPIDOMWindowOuter* aWindow, AudioChannel aChannel);

  bool IsWindowActive(nsPIDOMWindowOuter* aWindow);

  /**
   * Return true if there is a telephony channel active in this process
   * or one of its subprocesses.
   */
  bool TelephonyChannelIsActive();

  /**
   * Return true if a normal or content channel is active for the given
   * process ID.
   */
  bool ProcessContentOrNormalChannelIsActive(uint64_t aChildID);

  /***
   * AudioChannelManager calls this function to notify the default channel used
   * to adjust volume when there is no any active channel. if aChannel is -1,
   * the default audio channel will be used. Otherwise aChannel is casted to
   * AudioChannel enum.
   */
  virtual void SetDefaultVolumeControlChannel(int32_t aChannel, bool aVisible);

  bool AnyAudioChannelIsActive();

  void RefreshAgentsVolume(nsPIDOMWindowOuter* aWindow, AudioChannel aChannel,
                           float aVolume, bool aMuted);
  void RefreshAgentsSuspend(nsPIDOMWindowOuter* aWindow, AudioChannel aChannel,
                            nsSuspendedTypes aSuspend);

  void RefreshAgentsVolumeAndPropagate(nsPIDOMWindowOuter* aWindow,
                                       AudioChannel aAudioChannel,
                                       float aVolume, bool aMuted);

  void RefreshAgentsSuspendAndPropagate(nsPIDOMWindowOuter* aWindow,
                                        AudioChannel aAudioChannel,
                                        nsSuspendedTypes aSuspend);

  // This method needs to know the inner window that wants to capture audio. We
  // group agents per top outer window, but we can have multiple innerWindow per
  // top outerWindow (subiframes, etc.) and we have to identify all the agents
  // just for a particular innerWindow.
  void SetWindowAudioCaptured(nsPIDOMWindowOuter* aWindow,
                              uint64_t aInnerWindowID, bool aCapture);

  static const nsAttrValue::EnumTable* GetAudioChannelTable();
  static AudioChannel GetAudioChannel(const nsAString& aString);
  static AudioChannel GetDefaultAudioChannel();
  static void GetAudioChannelString(AudioChannel aChannel, nsAString& aString);
  static void GetDefaultAudioChannelString(nsAString& aString);

  void Notify(uint64_t aWindowID);

  void ChildStatusReceived(uint64_t aChildID, bool aTelephonyChannel,
                           bool aContentOrNormalChannel, bool aAnyChannel);

  void NotifyMediaResumedFromBlock(nsPIDOMWindowOuter* aWindow);

 private:
  AudioChannelService();
  ~AudioChannelService();

  void RefreshAgents(nsPIDOMWindowOuter* aWindow,
                     const std::function<void(AudioChannelAgent*)>& aFunc);

  static void CreateServiceIfNeeded();

  /**
   * Shutdown the singleton.
   */
  static void Shutdown();

  void MaybeSendStatusUpdate();

  bool ContentOrNormalChannelIsActive();

  /* Send the default-volume-channel-changed notification */
  void SetDefaultVolumeControlChannelInternal(int32_t aChannel, bool aVisible,
                                              uint64_t aChildID);

  void RefreshAgentsAudioFocusChanged(AudioChannelAgent* aAgent);

  class AudioChannelConfig final : public AudioPlaybackConfig {
   public:
    AudioChannelConfig()
        : AudioPlaybackConfig(1.0, false, InitialSuspendType()),
          mNumberOfAgents(0) {}

    uint32_t mNumberOfAgents;
  };

  class AudioChannelWindow final {
   public:
    explicit AudioChannelWindow(uint64_t aWindowID)
        : mWindowID(aWindowID),
          mIsAudioCaptured(false),
          mShouldSendActiveMediaBlockStopEvent(false) {}

    void AudioAudibleChanged(AudioChannelAgent* aAgent, AudibleState aAudible,
                             AudibleChangedReasons aReason);

    void AppendAgent(AudioChannelAgent* aAgent, AudibleState aAudible);
    void RemoveAgent(AudioChannelAgent* aAgent);

    void NotifyMediaBlockStop(nsPIDOMWindowOuter* aWindow);

    uint64_t mWindowID;
    bool mIsAudioCaptured;
    AudioChannelConfig mChannels[NUMBER_OF_AUDIO_CHANNELS];

    // Raw pointer because the AudioChannelAgent must unregister itself.
    nsTObserverArray<AudioChannelAgent*> mAgents;
    nsTObserverArray<AudioChannelAgent*> mAudibleAgents;

    // If we've dispatched "activeMediaBlockStart" event, we must dispatch
    // another event "activeMediablockStop" when the window is resumed from
    // suspend-block.
    bool mShouldSendActiveMediaBlockStopEvent;

   private:
    void AppendAudibleAgentIfNotContained(AudioChannelAgent* aAgent,
                                          AudibleChangedReasons aReason);
    void RemoveAudibleAgentIfContained(AudioChannelAgent* aAgent,
                                       AudibleChangedReasons aReason);

    void AppendAgentAndIncreaseAgentsNum(AudioChannelAgent* aAgent);
    void RemoveAgentAndReduceAgentsNum(AudioChannelAgent* aAgent);

    bool IsFirstAudibleAgent() const;
    bool IsLastAudibleAgent() const;

    void NotifyAudioAudibleChanged(nsPIDOMWindowOuter* aWindow,
                                   AudibleState aAudible,
                                   AudibleChangedReasons aReason);

    void NotifyChannelActive(uint64_t aWindowID, AudioChannel aChannel,
                             bool aActive);
    void MaybeNotifyMediaBlockStart(AudioChannelAgent* aAgent);
  };

  AudioChannelWindow* GetOrCreateWindowData(nsPIDOMWindowOuter* aWindow);

  AudioChannelWindow* GetWindowData(uint64_t aWindowID) const;

<<<<<<< HEAD
  AudioChannelConfig* GetChannelConfig(nsPIDOMWindowOuter* aWindow,
                                       AudioChannel aChannel);

  struct AudioChannelChildStatus final {
    explicit AudioChannelChildStatus(uint64_t aChildID)
        : mChildID(aChildID),
          mActiveTelephonyChannel(false),
          mActiveContentOrNormalChannel(false) {}

    uint64_t mChildID;
    bool mActiveTelephonyChannel;
    bool mActiveContentOrNormalChannel;
  };

  AudioChannelChildStatus* GetChildStatus(uint64_t aChildID) const;

  void RemoveChildStatus(uint64_t aChildID);

  nsTObserverArray<nsAutoPtr<AudioChannelWindow>> mWindows;

  nsTObserverArray<nsAutoPtr<AudioChannelChildStatus>> mPlayingChildren;

  // Raw pointers because BrowserParents must unregister themselves.
  nsTArray<BrowserParent*> mBrowserParents;

  nsCOMPtr<nsIRunnable> mRunnable;

  uint64_t mDefChannelChildID;

  // These boolean are used to know if we have to send an status update to the
  // service running in the main process.
  bool mTelephonyChannel;
  bool mContentOrNormalChannel;
  bool mAnyChannel;

  // This is needed for IPC comunication between
  // AudioChannelServiceChild and this class.
  friend class ContentParent;
  friend class ContentChild;
=======
  nsTObserverArray<UniquePtr<AudioChannelWindow>> mWindows;
>>>>>>> a17ce3b6
};

const char* SuspendTypeToStr(const nsSuspendedTypes& aSuspend);
const char* AudibleStateToStr(
    const AudioChannelService::AudibleState& aAudible);
const char* AudibleChangedReasonToStr(
    const AudioChannelService::AudibleChangedReasons& aReason);

}  // namespace dom
}  // namespace mozilla

#endif<|MERGE_RESOLUTION|>--- conflicted
+++ resolved
@@ -331,7 +331,6 @@
 
   AudioChannelWindow* GetWindowData(uint64_t aWindowID) const;
 
-<<<<<<< HEAD
   AudioChannelConfig* GetChannelConfig(nsPIDOMWindowOuter* aWindow,
                                        AudioChannel aChannel);
 
@@ -346,13 +345,13 @@
     bool mActiveContentOrNormalChannel;
   };
 
-  AudioChannelChildStatus* GetChildStatus(uint64_t aChildID) const;
+  UniquePtr<AudioChannelChildStatus> GetChildStatus(uint64_t aChildID) const;
 
   void RemoveChildStatus(uint64_t aChildID);
 
-  nsTObserverArray<nsAutoPtr<AudioChannelWindow>> mWindows;
-
-  nsTObserverArray<nsAutoPtr<AudioChannelChildStatus>> mPlayingChildren;
+  nsTObserverArray<UniquePtr<AudioChannelWindow>> mWindows;
+
+  nsTObserverArray<UniquePtr<AudioChannelChildStatus>> mPlayingChildren;
 
   // Raw pointers because BrowserParents must unregister themselves.
   nsTArray<BrowserParent*> mBrowserParents;
@@ -371,9 +370,6 @@
   // AudioChannelServiceChild and this class.
   friend class ContentParent;
   friend class ContentChild;
-=======
-  nsTObserverArray<UniquePtr<AudioChannelWindow>> mWindows;
->>>>>>> a17ce3b6
 };
 
 const char* SuspendTypeToStr(const nsSuspendedTypes& aSuspend);
