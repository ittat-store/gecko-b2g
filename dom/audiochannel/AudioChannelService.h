--- conflicted
+++ resolved
@@ -322,11 +322,6 @@
                                    AudibleState aAudible,
                                    AudibleChangedReasons aReason);
 
-<<<<<<< HEAD
-    void NotifyChannelActive(uint64_t aWindowID, AudioChannel aChannel,
-                             bool aActive);
-=======
->>>>>>> 9bbf887e
     void MaybeNotifyMediaBlockStart(AudioChannelAgent* aAgent);
   };
 
