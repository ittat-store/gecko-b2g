--- conflicted
+++ resolved
@@ -599,19 +599,10 @@
     }
 
     if (winData) {
-<<<<<<< HEAD
-      nsTObserverArray<AudioChannelAgent*>::ForwardIterator iter(
-          winData->mAgents);
-      while (iter.HasMore()) {
-        AudioChannelAgent* agent = iter.GetNext();
+      for (AudioChannelAgent* agent : winData->mAgents.ForwardRange()) {
         int32_t channel = agent->AudioChannelType();
         agent->WindowVolumeChanged(winData->mChannels[channel].mVolume,
                                    winData->mChannels[channel].mMuted);
-=======
-      for (AudioChannelAgent* agent : winData->mAgents.ForwardRange()) {
-        agent->WindowVolumeChanged(winData->mConfig.mVolume,
-                                   winData->mConfig.mMuted);
->>>>>>> bbe92cb7
       }
     }
 
