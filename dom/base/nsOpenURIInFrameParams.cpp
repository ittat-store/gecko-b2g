--- conflicted
+++ resolved
@@ -21,15 +21,10 @@
 NS_IMPL_CYCLE_COLLECTING_RELEASE(nsOpenURIInFrameParams)
 
 nsOpenURIInFrameParams::nsOpenURIInFrameParams(
-<<<<<<< HEAD
-    const mozilla::OriginAttributes& aOriginAttributes,
+    nsIOpenWindowInfo* aOpenWindowInfo,
     mozilla::dom::Element* aOpener,
     const nsCString& aFeatures)
-    : mOpenerOriginAttributes(aOriginAttributes), mOpenerBrowser(aOpener), mFeatures(aFeatures) {}
-=======
-    nsIOpenWindowInfo* aOpenWindowInfo, mozilla::dom::Element* aOpener)
-    : mOpenWindowInfo(aOpenWindowInfo), mOpenerBrowser(aOpener) {}
->>>>>>> 4e228dc5
+    : mOpenWindowInfo(aOpenWindowInfo), mOpenerBrowser(aOpener), mFeatures(aFeatures) {}
 
 nsOpenURIInFrameParams::~nsOpenURIInFrameParams() = default;
 
@@ -96,17 +91,11 @@
 NS_IMETHODIMP
 nsOpenURIInFrameParams::GetOpenerOriginAttributes(
     JSContext* aCx, JS::MutableHandle<JS::Value> aValue) {
-<<<<<<< HEAD
-  bool ok = ToJSValue(aCx, mOpenerOriginAttributes, aValue);
-  NS_ENSURE_TRUE(ok, NS_ERROR_FAILURE);
-  return NS_OK;
+  return mOpenWindowInfo->GetScriptableOriginAttributes(aCx, aValue);
 }
 
 NS_IMETHODIMP
 nsOpenURIInFrameParams::GetFeatures(nsACString& aFeatures) {
   aFeatures = mFeatures;
   return NS_OK;
-=======
-  return mOpenWindowInfo->GetScriptableOriginAttributes(aCx, aValue);
->>>>>>> 4e228dc5
 }