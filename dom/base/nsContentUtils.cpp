/* -*- Mode: C++; tab-width: 8; indent-tabs-mode: nil; c-basic-offset: 2 -*- */
/* vim: set ts=8 sts=2 et sw=2 tw=80: */
/* This Source Code Form is subject to the terms of the Mozilla Public
 * License, v. 2.0. If a copy of the MPL was not distributed with this
 * file, You can obtain one at http://mozilla.org/MPL/2.0/. */

/* A namespace class for static layout utilities. */

#include "nsContentUtils.h"

#include <algorithm>
#include <math.h>

#include "DecoderTraits.h"
#include "harfbuzz/hb.h"
#include "imgICache.h"
#include "imgIContainer.h"
#include "imgINotificationObserver.h"
#include "imgLoader.h"
#include "imgRequestProxy.h"
#include "jsapi.h"
#include "jsfriendapi.h"
#include "js/ArrayBuffer.h"  // JS::{GetArrayBufferData,IsArrayBufferObject,NewArrayBuffer}
#include "js/JSON.h"
#include "js/RegExp.h"  // JS::ExecuteRegExpNoStatics, JS::NewUCRegExpObject, JS::RegExpFlags
#include "js/Value.h"
#include "Layers.h"
#include "nsAppRunner.h"
// nsNPAPIPluginInstance must be included before mozilla/dom/Document.h, which
// is included in mozAutoDocUpdate.h.
#include "nsNPAPIPluginInstance.h"
#include "gfxDrawable.h"
#include "mozilla/StaticPrefs.h"
#include "ImageOps.h"
#include "mozAutoDocUpdate.h"
#include "mozilla/AntiTrackingCommon.h"
#include "mozilla/ArrayUtils.h"
#include "mozilla/Attributes.h"
#include "mozilla/AutoRestore.h"
#include "mozilla/AutoTimelineMarker.h"
#include "mozilla/BackgroundHangMonitor.h"
#include "mozilla/Base64.h"
#include "mozilla/BasePrincipal.h"
#include "mozilla/CheckedInt.h"
#include "mozilla/Components.h"
#include "mozilla/DebugOnly.h"
#include "mozilla/LoadInfo.h"
#include "mozilla/dom/BlobURLProtocolHandler.h"
#include "mozilla/dom/ContentParent.h"
#include "mozilla/dom/ContentChild.h"
#include "mozilla/dom/CustomElementRegistry.h"
#include "mozilla/dom/Document.h"
#include "mozilla/dom/DocumentInlines.h"
#include "mozilla/dom/MessageBroadcaster.h"
#include "mozilla/dom/DocumentFragment.h"
#include "mozilla/dom/DOMException.h"
#include "mozilla/dom/DOMExceptionBinding.h"
#include "mozilla/dom/DOMTypes.h"
#include "mozilla/dom/Element.h"
#include "mozilla/dom/ElementInlines.h"
#include "mozilla/dom/Event.h"
#include "mozilla/dom/FileSystemSecurity.h"
#include "mozilla/dom/FileBlobImpl.h"
#include "mozilla/dom/FontTableURIProtocolHandler.h"
#include "mozilla/dom/HTMLInputElement.h"
#include "mozilla/dom/HTMLSlotElement.h"
#include "mozilla/dom/HTMLTemplateElement.h"
#include "mozilla/dom/HTMLTextAreaElement.h"
#include "mozilla/dom/IDTracker.h"
#include "mozilla/dom/MouseEventBinding.h"
#include "mozilla/dom/KeyboardEventBinding.h"
#include "mozilla/dom/IPCBlobUtils.h"
#include "mozilla/dom/NodeBinding.h"
#include "mozilla/dom/Promise.h"
#include "mozilla/dom/BrowserBridgeChild.h"
#include "mozilla/dom/ScriptSettings.h"
#include "mozilla/dom/BrowserParent.h"
#include "mozilla/dom/Text.h"
#include "mozilla/dom/TouchEvent.h"
#include "mozilla/dom/ShadowRoot.h"
#include "mozilla/dom/XULCommandEvent.h"
#include "mozilla/dom/WorkerCommon.h"
#include "mozilla/dom/WorkerPrivate.h"
#include "mozilla/net/CookieSettings.h"
#include "mozilla/EventDispatcher.h"
#include "mozilla/EventListenerManager.h"
#include "mozilla/EventStateManager.h"
#include "mozilla/gfx/DataSurfaceHelpers.h"
#include "mozilla/HTMLEditor.h"
#include "mozilla/IMEStateManager.h"
#include "mozilla/InternalMutationEvent.h"
#include "mozilla/Likely.h"
#include "mozilla/ManualNAC.h"
#include "mozilla/MouseEvents.h"
#include "mozilla/Preferences.h"
#include "mozilla/PresShell.h"
#include "mozilla/ResultExtensions.h"
#include "mozilla/dom/Selection.h"
#include "mozilla/Services.h"
#include "mozilla/StaticPrefs.h"
#include "mozilla/TextEditor.h"
#include "mozilla/TextEvents.h"
#include "nsArrayUtils.h"
#include "nsAString.h"
#include "nsAttrName.h"
#include "nsAttrValue.h"
#include "nsAttrValueInlines.h"
#include "nsBindingManager.h"
#include "nsCanvasFrame.h"
#include "nsCaret.h"
#include "nsCCUncollectableMarker.h"
#include "nsCharSeparatedTokenizer.h"
#include "nsCOMPtr.h"
#include "nsContentCreatorFunctions.h"
#include "nsContentDLF.h"
#include "nsContentList.h"
#include "nsContentPolicyUtils.h"
#include "nsContentSecurityManager.h"
#include "nsCRT.h"
#include "nsCycleCollectionParticipant.h"
#include "nsCycleCollector.h"
#include "nsDataHashtable.h"
#include "nsDocShellCID.h"
#include "nsDOMCID.h"
#include "mozilla/dom/DataTransfer.h"
#include "nsDOMJSUtils.h"
#include "nsDOMMutationObserver.h"
#include "nsError.h"
#include "nsFocusManager.h"
#include "nsFrameLoaderOwner.h"
#include "nsGenericHTMLElement.h"
#include "nsGenericHTMLFrameElement.h"
#include "nsGkAtoms.h"
#include "nsHtml5Module.h"
#include "nsHtml5StringParser.h"
#include "nsHTMLDocument.h"
#include "nsHTMLTags.h"
#include "nsIAddonPolicyService.h"
#include "nsIAnonymousContentCreator.h"
#include "nsIAsyncVerifyRedirectCallback.h"
#include "nsICategoryManager.h"
#include "nsIChannelEventSink.h"
#include "nsICharsetDetectionObserver.h"
#include "nsIChromeRegistry.h"
#include "nsIConsoleService.h"
#include "nsIContent.h"
#include "nsIContentInlines.h"
#include "nsIContentSecurityPolicy.h"
#include "nsIContentSink.h"
#include "nsIContentViewer.h"
#include "nsIDocShell.h"
#include "nsIDocShellTreeOwner.h"
#include "mozilla/dom/Document.h"
#include "nsIDocumentEncoder.h"
#include "nsIDOMChromeWindow.h"
#include "nsIDOMWindowUtils.h"
#include "nsIDragService.h"
#include "nsIFormControl.h"
#include "nsIForm.h"
#include "nsIFragmentContentSink.h"
#include "nsContainerFrame.h"
#include "nsIHttpChannelInternal.h"
#include "nsIIdleService.h"
#include "nsIImageLoadingContent.h"
#include "nsIInterfaceRequestor.h"
#include "nsIInterfaceRequestorUtils.h"
#include "nsIIOService.h"
#include "nsILoadContext.h"
#include "nsILoadGroup.h"
#include "nsIMemoryReporter.h"
#include "nsIMIMEHeaderParam.h"
#include "nsIMIMEService.h"
#include "nsINode.h"
#include "mozilla/dom/NodeInfo.h"
#include "mozilla/NullPrincipal.h"
#include "nsIObjectLoadingContent.h"
#include "nsIObserver.h"
#include "nsIObserverService.h"
#include "nsIOfflineCacheUpdate.h"
#include "nsIParser.h"
#include "nsIParserUtils.h"
#include "nsIPermissionManager.h"
#include "nsIPluginHost.h"
#include "nsIRequest.h"
#include "nsIRunnable.h"
#include "nsIScriptContext.h"
#include "nsIScriptError.h"
#include "nsIScriptGlobalObject.h"
#include "nsIScriptObjectPrincipal.h"
#include "nsIScriptSecurityManager.h"
#include "nsIScrollable.h"
#include "nsIStreamConverter.h"
#include "nsIStreamConverterService.h"
#include "nsIStringBundle.h"
#include "nsIURI.h"
#include "nsIURIMutator.h"
#include "nsIURIWithSpecialOrigin.h"
#include "nsIURL.h"
#include "nsIWebNavigation.h"
#include "nsIWidget.h"
#include "nsIWindowMediator.h"
#include "nsIXPConnect.h"
#include "nsJSUtils.h"
#include "nsMappedAttributes.h"
#include "nsNetCID.h"
#include "nsNetUtil.h"
#include "nsNodeInfoManager.h"
#include "nsParserCIID.h"
#include "nsParserConstants.h"
#include "nsPIDOMWindow.h"
#include "nsPresContext.h"
#include "nsPrintfCString.h"
#include "nsQueryObject.h"
#include "nsSandboxFlags.h"
#include "nsScriptSecurityManager.h"
#include "nsSerializationHelper.h"
#include "nsStreamUtils.h"
#include "nsTextEditorState.h"
#include "nsTextFragment.h"
#include "nsTextNode.h"
#include "nsThreadUtils.h"
#include "nsTreeSanitizer.h"
#include "nsUnicodeProperties.h"
#include "nsURLHelper.h"
#include "nsViewManager.h"
#include "nsViewportInfo.h"
#include "nsWidgetsCID.h"
#include "nsIWindowProvider.h"
#include "nsWrapperCacheInlines.h"
#include "nsXULPopupManager.h"
#include "xpcprivate.h"  // nsXPConnect
#include "HTMLSplitOnSpacesTokenizer.h"
#include "InProcessBrowserChildMessageManager.h"
#include "nsContentTypeParser.h"
#include "nsICookiePermission.h"
#include "nsICookieService.h"
#include "ThirdPartyUtil.h"
#include "mozilla/EnumSet.h"
#include "mozilla/BloomFilter.h"
#include "BrowserChild.h"
#include "mozilla/dom/DocGroup.h"
#include "mozilla/dom/TabGroup.h"
#include "nsIWebNavigationInfo.h"
#include "nsPluginHost.h"
#include "nsIBrowser.h"
#include "mozilla/HangAnnotations.h"
#include "mozilla/Encoding.h"
#include "nsXULElement.h"
#include "mozilla/RecordReplay.h"
#include "nsThreadManager.h"
#include "nsIBidiKeyboard.h"
#include "ReferrerInfo.h"

#if defined(XP_WIN)
// Undefine LoadImage to prevent naming conflict with Windows.
#  undef LoadImage
#endif

extern "C" int MOZ_XMLTranslateEntity(const char* ptr, const char* end,
                                      const char** next, char16_t* result);
extern "C" int MOZ_XMLCheckQName(const char* ptr, const char* end, int ns_aware,
                                 const char** colon);

class imgLoader;
class nsAtom;

using namespace mozilla::dom;
using namespace mozilla::ipc;
using namespace mozilla::gfx;
using namespace mozilla::layers;
using namespace mozilla::widget;
using namespace mozilla;

const char kLoadAsData[] = "loadAsData";

nsIXPConnect* nsContentUtils::sXPConnect;
nsIScriptSecurityManager* nsContentUtils::sSecurityManager;
nsIPrincipal* nsContentUtils::sSystemPrincipal;
nsIPrincipal* nsContentUtils::sNullSubjectPrincipal;
nsNameSpaceManager* nsContentUtils::sNameSpaceManager;
nsIIOService* nsContentUtils::sIOService;
nsIUUIDGenerator* nsContentUtils::sUUIDGenerator;
nsIConsoleService* nsContentUtils::sConsoleService;
nsDataHashtable<nsRefPtrHashKey<nsAtom>, EventNameMapping>*
    nsContentUtils::sAtomEventTable = nullptr;
nsDataHashtable<nsStringHashKey, EventNameMapping>*
    nsContentUtils::sStringEventTable = nullptr;
nsTArray<RefPtr<nsAtom>>* nsContentUtils::sUserDefinedEvents = nullptr;
nsIStringBundleService* nsContentUtils::sStringBundleService;
nsIStringBundle* nsContentUtils::sStringBundles[PropertiesFile_COUNT];
nsIContentPolicy* nsContentUtils::sContentPolicyService;
bool nsContentUtils::sTriedToGetContentPolicy = false;
RefPtr<mozilla::intl::LineBreaker> nsContentUtils::sLineBreaker;
RefPtr<mozilla::intl::WordBreaker> nsContentUtils::sWordBreaker;
StaticRefPtr<nsIBidiKeyboard> nsContentUtils::sBidiKeyboard;
uint32_t nsContentUtils::sScriptBlockerCount = 0;
uint32_t nsContentUtils::sDOMNodeRemovedSuppressCount = 0;
AutoTArray<nsCOMPtr<nsIRunnable>, 8>* nsContentUtils::sBlockedScriptRunners =
    nullptr;
uint32_t nsContentUtils::sRunnersCountAtFirstBlocker = 0;
nsIInterfaceRequestor* nsContentUtils::sSameOriginChecker = nullptr;

bool nsContentUtils::sIsHandlingKeyBoardEvent = false;
bool nsContentUtils::sAllowXULXBL_for_file = false;

nsString* nsContentUtils::sShiftText = nullptr;
nsString* nsContentUtils::sControlText = nullptr;
nsString* nsContentUtils::sMetaText = nullptr;
nsString* nsContentUtils::sOSText = nullptr;
nsString* nsContentUtils::sAltText = nullptr;
nsString* nsContentUtils::sModifierSeparator = nullptr;

bool nsContentUtils::sInitialized = false;
#ifndef RELEASE_OR_BETA
bool nsContentUtils::sBypassCSSOMOriginCheck = false;
#endif

nsCString* nsContentUtils::sJSBytecodeMimeType = nullptr;

nsContentUtils::UserInteractionObserver*
    nsContentUtils::sUserInteractionObserver = nullptr;

nsHtml5StringParser* nsContentUtils::sHTMLFragmentParser = nullptr;
nsIParser* nsContentUtils::sXMLFragmentParser = nullptr;
nsIFragmentContentSink* nsContentUtils::sXMLFragmentSink = nullptr;
bool nsContentUtils::sFragmentParsingActive = false;

mozilla::LazyLogModule nsContentUtils::sDOMDumpLog("Dump");

int32_t nsContentUtils::sInnerOrOuterWindowCount = 0;
uint32_t nsContentUtils::sInnerOrOuterWindowSerialCounter = 0;

// Subset of
// http://www.whatwg.org/specs/web-apps/current-work/#autofill-field-name
enum AutocompleteUnsupportedFieldName : uint8_t {
#define AUTOCOMPLETE_UNSUPPORTED_FIELD_NAME(name_, value_) \
  eAutocompleteUnsupportedFieldName_##name_,
#include "AutocompleteFieldList.h"
#undef AUTOCOMPLETE_UNSUPPORTED_FIELD_NAME
};

enum AutocompleteNoPersistFieldName : uint8_t {
#define AUTOCOMPLETE_NO_PERSIST_FIELD_NAME(name_, value_) \
  eAutocompleteNoPersistFieldName_##name_,
#include "AutocompleteFieldList.h"
#undef AUTOCOMPLETE_NO_PERSIST_FIELD_NAME
};

enum AutocompleteUnsupportFieldContactHint : uint8_t {
#define AUTOCOMPLETE_UNSUPPORTED_FIELD_CONTACT_HINT(name_, value_) \
  eAutocompleteUnsupportedFieldContactHint_##name_,
#include "AutocompleteFieldList.h"
#undef AUTOCOMPLETE_UNSUPPORTED_FIELD_CONTACT_HINT
};

enum AutocompleteFieldName : uint8_t {
#define AUTOCOMPLETE_FIELD_NAME(name_, value_) eAutocompleteFieldName_##name_,
#define AUTOCOMPLETE_CONTACT_FIELD_NAME(name_, value_) \
  AUTOCOMPLETE_FIELD_NAME(name_, value_)
#include "AutocompleteFieldList.h"
#undef AUTOCOMPLETE_FIELD_NAME
#undef AUTOCOMPLETE_CONTACT_FIELD_NAME
};

enum AutocompleteFieldHint : uint8_t {
#define AUTOCOMPLETE_FIELD_HINT(name_, value_) eAutocompleteFieldHint_##name_,
#include "AutocompleteFieldList.h"
#undef AUTOCOMPLETE_FIELD_HINT
};

enum AutocompleteFieldContactHint : uint8_t {
#define AUTOCOMPLETE_FIELD_CONTACT_HINT(name_, value_) \
  eAutocompleteFieldContactHint_##name_,
#include "AutocompleteFieldList.h"
#undef AUTOCOMPLETE_FIELD_CONTACT_HINT
};

enum AutocompleteCategory {
#define AUTOCOMPLETE_CATEGORY(name_, value_) eAutocompleteCategory_##name_,
#include "AutocompleteFieldList.h"
#undef AUTOCOMPLETE_CATEGORY
};

static const nsAttrValue::EnumTable kAutocompleteUnsupportedFieldNameTable[] = {
#define AUTOCOMPLETE_UNSUPPORTED_FIELD_NAME(name_, value_) \
  {value_, eAutocompleteUnsupportedFieldName_##name_},
#include "AutocompleteFieldList.h"
#undef AUTOCOMPLETE_UNSUPPORTED_FIELD_NAME
    {nullptr, 0}};

static const nsAttrValue::EnumTable kAutocompleteNoPersistFieldNameTable[] = {
#define AUTOCOMPLETE_NO_PERSIST_FIELD_NAME(name_, value_) \
  {value_, eAutocompleteNoPersistFieldName_##name_},
#include "AutocompleteFieldList.h"
#undef AUTOCOMPLETE_NO_PERSIST_FIELD_NAME
    {nullptr, 0}};

static const nsAttrValue::EnumTable
    kAutocompleteUnsupportedContactFieldHintTable[] = {
#define AUTOCOMPLETE_UNSUPPORTED_FIELD_CONTACT_HINT(name_, value_) \
  {value_, eAutocompleteUnsupportedFieldContactHint_##name_},
#include "AutocompleteFieldList.h"
#undef AUTOCOMPLETE_UNSUPPORTED_FIELD_CONTACT_HINT
        {nullptr, 0}};

static const nsAttrValue::EnumTable kAutocompleteFieldNameTable[] = {
#define AUTOCOMPLETE_FIELD_NAME(name_, value_) \
  {value_, eAutocompleteFieldName_##name_},
#include "AutocompleteFieldList.h"
#undef AUTOCOMPLETE_FIELD_NAME
    {nullptr, 0}};

static const nsAttrValue::EnumTable kAutocompleteContactFieldNameTable[] = {
#define AUTOCOMPLETE_CONTACT_FIELD_NAME(name_, value_) \
  {value_, eAutocompleteFieldName_##name_},
#include "AutocompleteFieldList.h"
#undef AUTOCOMPLETE_CONTACT_FIELD_NAME
    {nullptr, 0}};

static const nsAttrValue::EnumTable kAutocompleteFieldHintTable[] = {
#define AUTOCOMPLETE_FIELD_HINT(name_, value_) \
  {value_, eAutocompleteFieldHint_##name_},
#include "AutocompleteFieldList.h"
#undef AUTOCOMPLETE_FIELD_HINT
    {nullptr, 0}};

static const nsAttrValue::EnumTable kAutocompleteContactFieldHintTable[] = {
#define AUTOCOMPLETE_FIELD_CONTACT_HINT(name_, value_) \
  {value_, eAutocompleteFieldContactHint_##name_},
#include "AutocompleteFieldList.h"
#undef AUTOCOMPLETE_FIELD_CONTACT_HINT
    {nullptr, 0}};

namespace {

static NS_DEFINE_CID(kCParserCID, NS_PARSER_CID);

static PLDHashTable* sEventListenerManagersHash;

class DOMEventListenerManagersHashReporter final : public nsIMemoryReporter {
  MOZ_DEFINE_MALLOC_SIZE_OF(MallocSizeOf)

  ~DOMEventListenerManagersHashReporter() = default;

 public:
  NS_DECL_ISUPPORTS

  NS_IMETHOD CollectReports(nsIHandleReportCallback* aHandleReport,
                            nsISupports* aData, bool aAnonymize) override {
    // We don't measure the |EventListenerManager| objects pointed to by the
    // entries because those references are non-owning.
    int64_t amount =
        sEventListenerManagersHash
            ? sEventListenerManagersHash->ShallowSizeOfIncludingThis(
                  MallocSizeOf)
            : 0;

    MOZ_COLLECT_REPORT(
        "explicit/dom/event-listener-managers-hash", KIND_HEAP, UNITS_BYTES,
        amount, "Memory used by the event listener manager's hash table.");

    return NS_OK;
  }
};

NS_IMPL_ISUPPORTS(DOMEventListenerManagersHashReporter, nsIMemoryReporter)

class EventListenerManagerMapEntry : public PLDHashEntryHdr {
 public:
  explicit EventListenerManagerMapEntry(const void* aKey) : mKey(aKey) {}

  ~EventListenerManagerMapEntry() {
    NS_ASSERTION(!mListenerManager, "caller must release and disconnect ELM");
  }

 protected:          // declared protected to silence clang warnings
  const void* mKey;  // must be first, to look like PLDHashEntryStub

 public:
  RefPtr<EventListenerManager> mListenerManager;
};

static void EventListenerManagerHashInitEntry(PLDHashEntryHdr* entry,
                                              const void* key) {
  // Initialize the entry with placement new
  new (entry) EventListenerManagerMapEntry(key);
}

static void EventListenerManagerHashClearEntry(PLDHashTable* table,
                                               PLDHashEntryHdr* entry) {
  EventListenerManagerMapEntry* lm =
      static_cast<EventListenerManagerMapEntry*>(entry);

  // Let the EventListenerManagerMapEntry clean itself up...
  lm->~EventListenerManagerMapEntry();
}

class SameOriginCheckerImpl final : public nsIChannelEventSink,
                                    public nsIInterfaceRequestor {
  ~SameOriginCheckerImpl() = default;

  NS_DECL_ISUPPORTS
  NS_DECL_NSICHANNELEVENTSINK
  NS_DECL_NSIINTERFACEREQUESTOR
};

}  // namespace

/**
 * This class is used to determine whether or not the user is currently
 * interacting with the browser. It listens to observer events to toggle the
 * value of the sUserActive static.
 *
 * This class is an internal implementation detail.
 * nsContentUtils::GetUserIsInteracting() should be used to access current
 * user interaction status.
 */
class nsContentUtils::UserInteractionObserver final
    : public nsIObserver,
      public BackgroundHangAnnotator {
 public:
  NS_DECL_ISUPPORTS
  NS_DECL_NSIOBSERVER

  void Init();
  void Shutdown();
  void AnnotateHang(BackgroundHangAnnotations& aAnnotations) override;

  static Atomic<bool> sUserActive;

 private:
  ~UserInteractionObserver() {}
};

/* static */
TimeDuration nsContentUtils::HandlingUserInputTimeout() {
  return TimeDuration::FromMilliseconds(
      StaticPrefs::dom_event_handling_user_input_time_limit());
}

// static
nsresult nsContentUtils::Init() {
  if (sInitialized) {
    NS_WARNING("Init() called twice");

    return NS_OK;
  }

  nsHTMLTags::AddRefTable();

  sNameSpaceManager = nsNameSpaceManager::GetInstance();
  NS_ENSURE_TRUE(sNameSpaceManager, NS_ERROR_OUT_OF_MEMORY);

  sXPConnect = nsXPConnect::XPConnect();
  // We hold a strong ref to sXPConnect to ensure that it does not go away until
  // nsLayoutStatics::Shutdown is happening.  Otherwise ~nsXPConnect can be
  // triggered by xpcModuleDtor late in shutdown and cause crashes due to
  // various stuff already being torn down by then.  Note that this means that
  // we are effectively making sure that if we leak nsLayoutStatics then we also
  // leak nsXPConnect.
  NS_ADDREF(sXPConnect);

  sSecurityManager = nsScriptSecurityManager::GetScriptSecurityManager();
  if (!sSecurityManager) return NS_ERROR_FAILURE;
  NS_ADDREF(sSecurityManager);

  sSecurityManager->GetSystemPrincipal(&sSystemPrincipal);
  MOZ_ASSERT(sSystemPrincipal);

  RefPtr<NullPrincipal> nullPrincipal =
      NullPrincipal::CreateWithoutOriginAttributes();
  if (!nullPrincipal) {
    return NS_ERROR_FAILURE;
  }

  nullPrincipal.forget(&sNullSubjectPrincipal);

  nsresult rv = CallGetService(NS_IOSERVICE_CONTRACTID, &sIOService);
  if (NS_FAILED(rv)) {
    // This makes life easier, but we can live without it.

    sIOService = nullptr;
  }

  sLineBreaker = mozilla::intl::LineBreaker::Create();

  sWordBreaker = mozilla::intl::WordBreaker::Create();

  if (!InitializeEventTable()) return NS_ERROR_FAILURE;

  if (!sEventListenerManagersHash) {
    static const PLDHashTableOps hash_table_ops = {
        PLDHashTable::HashVoidPtrKeyStub, PLDHashTable::MatchEntryStub,
        PLDHashTable::MoveEntryStub, EventListenerManagerHashClearEntry,
        EventListenerManagerHashInitEntry};

    sEventListenerManagersHash =
        new PLDHashTable(&hash_table_ops, sizeof(EventListenerManagerMapEntry));

    RegisterStrongMemoryReporter(new DOMEventListenerManagersHashReporter());
  }

  sBlockedScriptRunners = new AutoTArray<nsCOMPtr<nsIRunnable>, 8>;

  Preferences::AddBoolVarCache(&sAllowXULXBL_for_file,
                               "dom.allow_XUL_XBL_for_file");

#ifndef RELEASE_OR_BETA
  sBypassCSSOMOriginCheck = getenv("MOZ_BYPASS_CSSOM_ORIGIN_CHECK");
#endif

  nsDependentCString buildID(mozilla::PlatformBuildID());
  sJSBytecodeMimeType =
      new nsCString(NS_LITERAL_CSTRING("javascript/moz-bytecode-") + buildID);

  Element::InitCCCallbacks();

  Unused << nsRFPService::GetOrCreate();

  nsCOMPtr<nsIUUIDGenerator> uuidGenerator =
      do_GetService("@mozilla.org/uuid-generator;1", &rv);
  if (NS_WARN_IF(NS_FAILED(rv))) {
    return rv;
  }
  uuidGenerator.forget(&sUUIDGenerator);

  if (XRE_IsParentProcess()) {
    AsyncPrecreateStringBundles();
  }

  RefPtr<UserInteractionObserver> uio = new UserInteractionObserver();
  uio->Init();
  uio.forget(&sUserInteractionObserver);

  sInitialized = true;

  return NS_OK;
}

void nsContentUtils::GetShiftText(nsAString& text) {
  if (!sShiftText) InitializeModifierStrings();
  text.Assign(*sShiftText);
}

void nsContentUtils::GetControlText(nsAString& text) {
  if (!sControlText) InitializeModifierStrings();
  text.Assign(*sControlText);
}

void nsContentUtils::GetMetaText(nsAString& text) {
  if (!sMetaText) InitializeModifierStrings();
  text.Assign(*sMetaText);
}

void nsContentUtils::GetOSText(nsAString& text) {
  if (!sOSText) {
    InitializeModifierStrings();
  }
  text.Assign(*sOSText);
}

void nsContentUtils::GetAltText(nsAString& text) {
  if (!sAltText) InitializeModifierStrings();
  text.Assign(*sAltText);
}

void nsContentUtils::GetModifierSeparatorText(nsAString& text) {
  if (!sModifierSeparator) InitializeModifierStrings();
  text.Assign(*sModifierSeparator);
}

void nsContentUtils::InitializeModifierStrings() {
  // load the display strings for the keyboard accelerators
  nsCOMPtr<nsIStringBundleService> bundleService =
      mozilla::services::GetStringBundleService();
  nsCOMPtr<nsIStringBundle> bundle;
  DebugOnly<nsresult> rv = NS_OK;
  if (bundleService) {
    rv = bundleService->CreateBundle(
        "chrome://global-platform/locale/platformKeys.properties",
        getter_AddRefs(bundle));
  }

  NS_ASSERTION(
      NS_SUCCEEDED(rv) && bundle,
      "chrome://global/locale/platformKeys.properties could not be loaded");
  nsAutoString shiftModifier;
  nsAutoString metaModifier;
  nsAutoString osModifier;
  nsAutoString altModifier;
  nsAutoString controlModifier;
  nsAutoString modifierSeparator;
  if (bundle) {
    // macs use symbols for each modifier key, so fetch each from the bundle,
    // which also covers i18n
    bundle->GetStringFromName("VK_SHIFT", shiftModifier);
    bundle->GetStringFromName("VK_META", metaModifier);
    bundle->GetStringFromName("VK_WIN", osModifier);
    bundle->GetStringFromName("VK_ALT", altModifier);
    bundle->GetStringFromName("VK_CONTROL", controlModifier);
    bundle->GetStringFromName("MODIFIER_SEPARATOR", modifierSeparator);
  }
  // if any of these don't exist, we get  an empty string
  sShiftText = new nsString(shiftModifier);
  sMetaText = new nsString(metaModifier);
  sOSText = new nsString(osModifier);
  sAltText = new nsString(altModifier);
  sControlText = new nsString(controlModifier);
  sModifierSeparator = new nsString(modifierSeparator);
}

mozilla::EventClassID nsContentUtils::GetEventClassIDFromMessage(
    EventMessage aEventMessage) {
  switch (aEventMessage) {
#define MESSAGE_TO_EVENT(name_, message_, type_, struct_) \
  case message_:                                          \
    return struct_;
#include "mozilla/EventNameList.h"
#undef MESSAGE_TO_EVENT
    default:
      MOZ_ASSERT_UNREACHABLE("Invalid event message?");
      return eBasicEventClass;
  }
}

static nsAtom* GetEventTypeFromMessage(EventMessage aEventMessage) {
  switch (aEventMessage) {
#define MESSAGE_TO_EVENT(name_, message_, type_, struct_) \
  case message_:                                          \
    return nsGkAtoms::on##name_;
#include "mozilla/EventNameList.h"
#undef MESSAGE_TO_EVENT
    default:
      return nullptr;
  }
}

// Because of SVG/SMIL we have several atoms mapped to the same
// id, but we can rely on MESSAGE_TO_EVENT to map id to only one atom.
static bool ShouldAddEventToStringEventTable(const EventNameMapping& aMapping) {
  MOZ_ASSERT(aMapping.mAtom);
  return GetEventTypeFromMessage(aMapping.mMessage) == aMapping.mAtom;
}

bool nsContentUtils::InitializeEventTable() {
  NS_ASSERTION(!sAtomEventTable, "EventTable already initialized!");
  NS_ASSERTION(!sStringEventTable, "EventTable already initialized!");

  static const EventNameMapping eventArray[] = {
#define EVENT(name_, _message, _type, _class) \
  {nsGkAtoms::on##name_, _type, _message, _class, false},
#define WINDOW_ONLY_EVENT EVENT
#define DOCUMENT_ONLY_EVENT EVENT
#define NON_IDL_EVENT EVENT
#include "mozilla/EventNameList.h"
#undef WINDOW_ONLY_EVENT
#undef NON_IDL_EVENT
#undef EVENT
      {nullptr}};

  sAtomEventTable =
      new nsDataHashtable<nsRefPtrHashKey<nsAtom>, EventNameMapping>(
          ArrayLength(eventArray));
  sStringEventTable = new nsDataHashtable<nsStringHashKey, EventNameMapping>(
      ArrayLength(eventArray));
  sUserDefinedEvents = new nsTArray<RefPtr<nsAtom>>(64);

  // Subtract one from the length because of the trailing null
  for (uint32_t i = 0; i < ArrayLength(eventArray) - 1; ++i) {
    MOZ_ASSERT(!sAtomEventTable->Lookup(eventArray[i].mAtom),
               "Double-defining event name; fix your EventNameList.h");
    sAtomEventTable->Put(eventArray[i].mAtom, eventArray[i]);
    if (ShouldAddEventToStringEventTable(eventArray[i])) {
      sStringEventTable->Put(
          Substring(nsDependentAtomString(eventArray[i].mAtom), 2),
          eventArray[i]);
    }
  }

  return true;
}

void nsContentUtils::InitializeTouchEventTable() {
  static bool sEventTableInitialized = false;
  if (!sEventTableInitialized && sAtomEventTable && sStringEventTable) {
    sEventTableInitialized = true;
    static const EventNameMapping touchEventArray[] = {
#define EVENT(name_, _message, _type, _class)
#define TOUCH_EVENT(name_, _message, _type, _class) \
  {nsGkAtoms::on##name_, _type, _message, _class},
#include "mozilla/EventNameList.h"
#undef TOUCH_EVENT
#undef EVENT
        {nullptr}};
    // Subtract one from the length because of the trailing null
    for (uint32_t i = 0; i < ArrayLength(touchEventArray) - 1; ++i) {
      sAtomEventTable->Put(touchEventArray[i].mAtom, touchEventArray[i]);
      sStringEventTable->Put(
          Substring(nsDependentAtomString(touchEventArray[i].mAtom), 2),
          touchEventArray[i]);
    }
  }
}

static bool Is8bit(const nsAString& aString) {
  static const char16_t EIGHT_BIT = char16_t(~0x00FF);

  for (nsAString::const_char_iterator start = aString.BeginReading(),
                                      end = aString.EndReading();
       start != end; ++start) {
    if (*start & EIGHT_BIT) {
      return false;
    }
  }

  return true;
}

nsresult nsContentUtils::Btoa(const nsAString& aBinaryData,
                              nsAString& aAsciiBase64String) {
  if (!Is8bit(aBinaryData)) {
    aAsciiBase64String.Truncate();
    return NS_ERROR_DOM_INVALID_CHARACTER_ERR;
  }

  return Base64Encode(aBinaryData, aAsciiBase64String);
}

nsresult nsContentUtils::Atob(const nsAString& aAsciiBase64String,
                              nsAString& aBinaryData) {
  if (!Is8bit(aAsciiBase64String)) {
    aBinaryData.Truncate();
    return NS_ERROR_DOM_INVALID_CHARACTER_ERR;
  }

  const char16_t* start = aAsciiBase64String.BeginReading();
  const char16_t* cur = start;
  const char16_t* end = aAsciiBase64String.EndReading();
  bool hasWhitespace = false;

  while (cur < end) {
    if (nsContentUtils::IsHTMLWhitespace(*cur)) {
      hasWhitespace = true;
      break;
    }
    cur++;
  }

  nsresult rv;

  if (hasWhitespace) {
    nsString trimmedString;

    if (!trimmedString.SetCapacity(aAsciiBase64String.Length(), fallible)) {
      return NS_ERROR_DOM_INVALID_CHARACTER_ERR;
    }

    trimmedString.Append(start, cur - start);

    while (cur < end) {
      if (!nsContentUtils::IsHTMLWhitespace(*cur)) {
        trimmedString.Append(*cur);
      }
      cur++;
    }
    rv = Base64Decode(trimmedString, aBinaryData);
  } else {
    rv = Base64Decode(aAsciiBase64String, aBinaryData);
  }

  if (NS_FAILED(rv) && rv == NS_ERROR_INVALID_ARG) {
    return NS_ERROR_DOM_INVALID_CHARACTER_ERR;
  }
  return rv;
}

bool nsContentUtils::IsAutocompleteEnabled(
    mozilla::dom::HTMLInputElement* aInput) {
  MOZ_ASSERT(aInput, "aInput should not be null!");

  nsAutoString autocomplete;
  aInput->GetAutocomplete(autocomplete);

  if (autocomplete.IsEmpty()) {
    auto* form = aInput->GetForm();
    if (!form) {
      return true;
    }

    form->GetAutocomplete(autocomplete);
  }

  return !autocomplete.EqualsLiteral("off");
}

nsContentUtils::AutocompleteAttrState
nsContentUtils::SerializeAutocompleteAttribute(
    const nsAttrValue* aAttr, nsAString& aResult,
    AutocompleteAttrState aCachedState) {
  if (!aAttr ||
      aCachedState == nsContentUtils::eAutocompleteAttrState_Invalid) {
    return aCachedState;
  }

  if (aCachedState == nsContentUtils::eAutocompleteAttrState_Valid) {
    uint32_t atomCount = aAttr->GetAtomCount();
    for (uint32_t i = 0; i < atomCount; i++) {
      if (i != 0) {
        aResult.Append(' ');
      }
      aResult.Append(nsDependentAtomString(aAttr->AtomAt(i)));
    }
    nsContentUtils::ASCIIToLower(aResult);
    return aCachedState;
  }

  aResult.Truncate();

  mozilla::dom::AutocompleteInfo info;
  AutocompleteAttrState state =
      InternalSerializeAutocompleteAttribute(aAttr, info);
  if (state == eAutocompleteAttrState_Valid) {
    // Concatenate the info fields.
    aResult = info.mSection;

    if (!info.mAddressType.IsEmpty()) {
      if (!aResult.IsEmpty()) {
        aResult += ' ';
      }
      aResult += info.mAddressType;
    }

    if (!info.mContactType.IsEmpty()) {
      if (!aResult.IsEmpty()) {
        aResult += ' ';
      }
      aResult += info.mContactType;
    }

    if (!info.mFieldName.IsEmpty()) {
      if (!aResult.IsEmpty()) {
        aResult += ' ';
      }
      aResult += info.mFieldName;
    }
  }

  return state;
}

nsContentUtils::AutocompleteAttrState
nsContentUtils::SerializeAutocompleteAttribute(
    const nsAttrValue* aAttr, mozilla::dom::AutocompleteInfo& aInfo,
    AutocompleteAttrState aCachedState, bool aGrantAllValidValue) {
  if (!aAttr ||
      aCachedState == nsContentUtils::eAutocompleteAttrState_Invalid) {
    return aCachedState;
  }

  return InternalSerializeAutocompleteAttribute(aAttr, aInfo,
                                                aGrantAllValidValue);
}

/**
 * Helper to validate the @autocomplete tokens.
 *
 * @return {AutocompleteAttrState} The state of the attribute (invalid/valid).
 */
nsContentUtils::AutocompleteAttrState
nsContentUtils::InternalSerializeAutocompleteAttribute(
    const nsAttrValue* aAttrVal, mozilla::dom::AutocompleteInfo& aInfo,
    bool aGrantAllValidValue) {
  // No autocomplete attribute so we are done
  if (!aAttrVal) {
    return eAutocompleteAttrState_Invalid;
  }

  uint32_t numTokens = aAttrVal->GetAtomCount();
  if (!numTokens) {
    return eAutocompleteAttrState_Invalid;
  }

  uint32_t index = numTokens - 1;
  nsString tokenString = nsDependentAtomString(aAttrVal->AtomAt(index));
  AutocompleteCategory category;
  nsAttrValue enumValue;

  bool unsupported = false;
  if (!aGrantAllValidValue) {
    unsupported = enumValue.ParseEnumValue(
        tokenString, kAutocompleteUnsupportedFieldNameTable, false);
    if (unsupported) {
      return eAutocompleteAttrState_Invalid;
    }
  }

  nsAutoString str;
  bool result =
      enumValue.ParseEnumValue(tokenString, kAutocompleteFieldNameTable, false);
  if (result) {
    // Off/Automatic/Normal categories.
    if (enumValue.Equals(NS_LITERAL_STRING("off"), eIgnoreCase) ||
        enumValue.Equals(NS_LITERAL_STRING("on"), eIgnoreCase)) {
      if (numTokens > 1) {
        return eAutocompleteAttrState_Invalid;
      }
      enumValue.ToString(str);
      ASCIIToLower(str);
      aInfo.mFieldName.Assign(str);
      aInfo.mCanAutomaticallyPersist =
          !enumValue.Equals(NS_LITERAL_STRING("off"), eIgnoreCase);
      return eAutocompleteAttrState_Valid;
    }

    // Only allow on/off if form autofill @autocomplete values aren't enabled
    // and it doesn't grant all valid values.
    if (!StaticPrefs::dom_forms_autocomplete_formautofill() &&
        !aGrantAllValidValue) {
      return eAutocompleteAttrState_Invalid;
    }

    // Normal category
    if (numTokens > 3) {
      return eAutocompleteAttrState_Invalid;
    }
    category = eAutocompleteCategory_NORMAL;
  } else {  // Check if the last token is of the contact category instead.
    // Only allow on/off if form autofill @autocomplete values aren't enabled
    // and it doesn't grant all valid values.
    if (!StaticPrefs::dom_forms_autocomplete_formautofill() &&
        !aGrantAllValidValue) {
      return eAutocompleteAttrState_Invalid;
    }

    result = enumValue.ParseEnumValue(
        tokenString, kAutocompleteContactFieldNameTable, false);
    if (!result || numTokens > 4) {
      return eAutocompleteAttrState_Invalid;
    }

    category = eAutocompleteCategory_CONTACT;
  }

  enumValue.ToString(str);
  ASCIIToLower(str);
  aInfo.mFieldName.Assign(str);

  aInfo.mCanAutomaticallyPersist = !enumValue.ParseEnumValue(
      tokenString, kAutocompleteNoPersistFieldNameTable, false);

  // We are done if this was the only token.
  if (numTokens == 1) {
    return eAutocompleteAttrState_Valid;
  }

  --index;
  tokenString = nsDependentAtomString(aAttrVal->AtomAt(index));

  if (category == eAutocompleteCategory_CONTACT) {
    if (!aGrantAllValidValue) {
      unsupported = enumValue.ParseEnumValue(
          tokenString, kAutocompleteUnsupportedContactFieldHintTable, false);
      if (unsupported) {
        return eAutocompleteAttrState_Invalid;
      }
    }

    nsAttrValue contactFieldHint;
    result = contactFieldHint.ParseEnumValue(
        tokenString, kAutocompleteContactFieldHintTable, false);
    if (result) {
      nsAutoString contactFieldHintString;
      contactFieldHint.ToString(contactFieldHintString);
      ASCIIToLower(contactFieldHintString);
      aInfo.mContactType.Assign(contactFieldHintString);
      if (index == 0) {
        return eAutocompleteAttrState_Valid;
      }
      --index;
      tokenString = nsDependentAtomString(aAttrVal->AtomAt(index));
    }
  }

  // Check for billing/shipping tokens
  nsAttrValue fieldHint;
  if (fieldHint.ParseEnumValue(tokenString, kAutocompleteFieldHintTable,
                               false)) {
    nsString fieldHintString;
    fieldHint.ToString(fieldHintString);
    ASCIIToLower(fieldHintString);
    aInfo.mAddressType.Assign(fieldHintString);
    if (index == 0) {
      return eAutocompleteAttrState_Valid;
    }
    --index;
    tokenString = nsDependentAtomString(aAttrVal->AtomAt(index));
  }

  // Check for section-* token
  const nsDependentSubstring& section = Substring(tokenString, 0, 8);
  if (section.LowerCaseEqualsASCII("section-")) {
    ASCIIToLower(tokenString);
    aInfo.mSection.Assign(tokenString);
    if (index == 0) {
      return eAutocompleteAttrState_Valid;
    }
  }

  // Clear the fields as the autocomplete attribute is invalid.
  aInfo.mSection.Truncate();
  aInfo.mAddressType.Truncate();
  aInfo.mContactType.Truncate();
  aInfo.mFieldName.Truncate();

  return eAutocompleteAttrState_Invalid;
}

// Parse an integer according to HTML spec
int32_t nsContentUtils::ParseHTMLInteger(const nsAString& aValue,
                                         ParseHTMLIntegerResultFlags* aResult) {
  int result = eParseHTMLInteger_NoFlags;

  nsAString::const_iterator iter, end;
  aValue.BeginReading(iter);
  aValue.EndReading(end);

  while (iter != end && nsContentUtils::IsHTMLWhitespace(*iter)) {
    result |= eParseHTMLInteger_NonStandard;
    ++iter;
  }

  if (iter == end) {
    result |= eParseHTMLInteger_Error | eParseHTMLInteger_ErrorNoValue;
    *aResult = (ParseHTMLIntegerResultFlags)result;
    return 0;
  }

  int sign = 1;
  if (*iter == char16_t('-')) {
    sign = -1;
    result |= eParseHTMLInteger_Negative;
    ++iter;
  } else if (*iter == char16_t('+')) {
    result |= eParseHTMLInteger_NonStandard;
    ++iter;
  }

  bool foundValue = false;
  CheckedInt32 value = 0;

  // Check for leading zeros first.
  uint64_t leadingZeros = 0;
  while (iter != end) {
    if (*iter != char16_t('0')) {
      break;
    }

    ++leadingZeros;
    foundValue = true;
    ++iter;
  }

  while (iter != end) {
    if (*iter >= char16_t('0') && *iter <= char16_t('9')) {
      value = (value * 10) + (*iter - char16_t('0')) * sign;
      ++iter;
      if (!value.isValid()) {
        result |= eParseHTMLInteger_Error | eParseHTMLInteger_ErrorOverflow;
        break;
      }
      foundValue = true;
    } else if (*iter == char16_t('%')) {
      ++iter;
      result |= eParseHTMLInteger_IsPercent;
      break;
    } else {
      break;
    }
  }

  if (!foundValue) {
    result |= eParseHTMLInteger_Error | eParseHTMLInteger_ErrorNoValue;
  }

  if (value.isValid() &&
      ((leadingZeros > 1 || (leadingZeros == 1 && !(value == 0))) ||
       (sign == -1 && value == 0))) {
    result |= eParseHTMLInteger_NonStandard;
  }

  if (iter != end) {
    result |= eParseHTMLInteger_DidNotConsumeAllInput;
  }

  *aResult = (ParseHTMLIntegerResultFlags)result;
  return value.isValid() ? value.value() : 0;
}

#define SKIP_WHITESPACE(iter, end_iter, end_res)                 \
  while ((iter) != (end_iter) && nsCRT::IsAsciiSpace(*(iter))) { \
    ++(iter);                                                    \
  }                                                              \
  if ((iter) == (end_iter)) {                                    \
    return (end_res);                                            \
  }

#define SKIP_ATTR_NAME(iter, end_iter)                            \
  while ((iter) != (end_iter) && !nsCRT::IsAsciiSpace(*(iter)) && \
         *(iter) != '=') {                                        \
    ++(iter);                                                     \
  }

bool nsContentUtils::GetPseudoAttributeValue(const nsString& aSource,
                                             nsAtom* aName, nsAString& aValue) {
  aValue.Truncate();

  const char16_t* start = aSource.get();
  const char16_t* end = start + aSource.Length();
  const char16_t* iter;

  while (start != end) {
    SKIP_WHITESPACE(start, end, false)
    iter = start;
    SKIP_ATTR_NAME(iter, end)

    if (start == iter) {
      return false;
    }

    // Remember the attr name.
    const nsDependentSubstring& attrName = Substring(start, iter);

    // Now check whether this is a valid name="value" pair.
    start = iter;
    SKIP_WHITESPACE(start, end, false)
    if (*start != '=') {
      // No '=', so this is not a name="value" pair.  We don't know
      // what it is, and we have no way to handle it.
      return false;
    }

    // Have to skip the value.
    ++start;
    SKIP_WHITESPACE(start, end, false)
    char16_t q = *start;
    if (q != kQuote && q != kApostrophe) {
      // Not a valid quoted value, so bail.
      return false;
    }

    ++start;  // Point to the first char of the value.
    iter = start;

    while (iter != end && *iter != q) {
      ++iter;
    }

    if (iter == end) {
      // Oops, unterminated quoted string.
      return false;
    }

    // At this point attrName holds the name of the "attribute" and
    // the value is between start and iter.

    if (aName->Equals(attrName)) {
      // We'll accumulate as many characters as possible (until we hit either
      // the end of the string or the beginning of an entity). Chunks will be
      // delimited by start and chunkEnd.
      const char16_t* chunkEnd = start;
      while (chunkEnd != iter) {
        if (*chunkEnd == kLessThan) {
          aValue.Truncate();

          return false;
        }

        if (*chunkEnd == kAmpersand) {
          aValue.Append(start, chunkEnd - start);

          const char16_t* afterEntity = nullptr;
          char16_t result[2];
          uint32_t count = MOZ_XMLTranslateEntity(
              reinterpret_cast<const char*>(chunkEnd),
              reinterpret_cast<const char*>(iter),
              reinterpret_cast<const char**>(&afterEntity), result);
          if (count == 0) {
            aValue.Truncate();

            return false;
          }

          aValue.Append(result, count);

          // Advance to after the entity and begin a new chunk.
          start = chunkEnd = afterEntity;
        } else {
          ++chunkEnd;
        }
      }

      // Append remainder.
      aValue.Append(start, iter - start);

      return true;
    }

    // Resume scanning after the end of the attribute value (past the quote
    // char).
    start = iter + 1;
  }

  return false;
}

bool nsContentUtils::IsJavaScriptLanguage(const nsString& aName) {
  return aName.LowerCaseEqualsLiteral("javascript") ||
         aName.LowerCaseEqualsLiteral("livescript") ||
         aName.LowerCaseEqualsLiteral("mocha") ||
         aName.LowerCaseEqualsLiteral("javascript1.0") ||
         aName.LowerCaseEqualsLiteral("javascript1.1") ||
         aName.LowerCaseEqualsLiteral("javascript1.2") ||
         aName.LowerCaseEqualsLiteral("javascript1.3") ||
         aName.LowerCaseEqualsLiteral("javascript1.4") ||
         aName.LowerCaseEqualsLiteral("javascript1.5");
}

void nsContentUtils::SplitMimeType(const nsAString& aValue, nsString& aType,
                                   nsString& aParams) {
  aType.Truncate();
  aParams.Truncate();
  int32_t semiIndex = aValue.FindChar(char16_t(';'));
  if (-1 != semiIndex) {
    aType = Substring(aValue, 0, semiIndex);
    aParams =
        Substring(aValue, semiIndex + 1, aValue.Length() - (semiIndex + 1));
    aParams.StripWhitespace();
  } else {
    aType = aValue;
  }
  aType.StripWhitespace();
}

nsresult nsContentUtils::IsUserIdle(uint32_t aRequestedIdleTimeInMS,
                                    bool* aUserIsIdle) {
  nsresult rv;
  nsCOMPtr<nsIIdleService> idleService =
      do_GetService("@mozilla.org/widget/idleservice;1", &rv);
  NS_ENSURE_SUCCESS(rv, rv);

  uint32_t idleTimeInMS;
  rv = idleService->GetIdleTime(&idleTimeInMS);
  NS_ENSURE_SUCCESS(rv, rv);

  *aUserIsIdle = idleTimeInMS >= aRequestedIdleTimeInMS;
  return NS_OK;
}

/**
 * A helper function that parses a sandbox attribute (of an <iframe> or a CSP
 * directive) and converts it to the set of flags used internally.
 *
 * @param aSandboxAttr  the sandbox attribute
 * @return              the set of flags (SANDBOXED_NONE if aSandboxAttr is
 *                      null)
 */
uint32_t nsContentUtils::ParseSandboxAttributeToFlags(
    const nsAttrValue* aSandboxAttr) {
  if (!aSandboxAttr) {
    return SANDBOXED_NONE;
  }

  uint32_t out = SANDBOX_ALL_FLAGS;

#define SANDBOX_KEYWORD(string, atom, flags)                  \
  if (aSandboxAttr->Contains(nsGkAtoms::atom, eIgnoreCase)) { \
    out &= ~(flags);                                          \
  }
#include "IframeSandboxKeywordList.h"
#undef SANDBOX_KEYWORD

  return out;
}

/**
 * A helper function that checks if a string matches a valid sandbox flag.
 *
 * @param aFlag   the potential sandbox flag.
 * @return        true if the flag is a sandbox flag.
 */
bool nsContentUtils::IsValidSandboxFlag(const nsAString& aFlag) {
#define SANDBOX_KEYWORD(string, atom, flags)                                  \
  if (EqualsIgnoreASCIICase(nsDependentAtomString(nsGkAtoms::atom), aFlag)) { \
    return true;                                                              \
  }
#include "IframeSandboxKeywordList.h"
#undef SANDBOX_KEYWORD
  return false;
}

/**
 * A helper function that returns a string attribute corresponding to the
 * sandbox flags.
 *
 * @param aFlags    the sandbox flags
 * @param aString   the attribute corresponding to the flags (null if aFlags
 *                  is zero)
 */
void nsContentUtils::SandboxFlagsToString(uint32_t aFlags, nsAString& aString) {
  if (!aFlags) {
    SetDOMStringToNull(aString);
    return;
  }

  aString.Truncate();

#define SANDBOX_KEYWORD(string, atom, flags)                \
  if (!(aFlags & (flags))) {                                \
    if (!aString.IsEmpty()) {                               \
      aString.AppendLiteral(u" ");                          \
    }                                                       \
    aString.Append(nsDependentAtomString(nsGkAtoms::atom)); \
  }
#include "IframeSandboxKeywordList.h"
#undef SANDBOX_KEYWORD
}

nsIBidiKeyboard* nsContentUtils::GetBidiKeyboard() {
  if (!sBidiKeyboard) {
    sBidiKeyboard = nsIWidget::CreateBidiKeyboard();
  }
  return sBidiKeyboard;
}

/**
 * This is used to determine whether a character is in one of the classes
 * which CSS says should be part of the first-letter.  Currently, that is
 * all punctuation classes (P*).  Note that this is a change from CSS2
 * which excluded Pc and Pd.
 *
 * https://www.w3.org/TR/css-pseudo-4/#first-letter-pseudo
 * "Punctuation (i.e, characters that belong to the Punctuation (P*) Unicode
 *  general category [UAX44]) [...]"
 */

// static
bool nsContentUtils::IsFirstLetterPunctuation(uint32_t aChar) {
  switch (mozilla::unicode::GetGeneralCategory(aChar)) {
    case HB_UNICODE_GENERAL_CATEGORY_CONNECT_PUNCTUATION: /* Pc */
    case HB_UNICODE_GENERAL_CATEGORY_DASH_PUNCTUATION:    /* Pd */
    case HB_UNICODE_GENERAL_CATEGORY_CLOSE_PUNCTUATION:   /* Pe */
    case HB_UNICODE_GENERAL_CATEGORY_FINAL_PUNCTUATION:   /* Pf */
    case HB_UNICODE_GENERAL_CATEGORY_INITIAL_PUNCTUATION: /* Pi */
    case HB_UNICODE_GENERAL_CATEGORY_OTHER_PUNCTUATION:   /* Po */
    case HB_UNICODE_GENERAL_CATEGORY_OPEN_PUNCTUATION:    /* Ps */
      return true;
    default:
      return false;
  }
}

// static
bool nsContentUtils::IsFirstLetterPunctuationAt(const nsTextFragment* aFrag,
                                                uint32_t aOffset) {
  char16_t h = aFrag->CharAt(aOffset);
  if (!IS_SURROGATE(h)) {
    return IsFirstLetterPunctuation(h);
  }
  if (NS_IS_HIGH_SURROGATE(h) && aOffset + 1 < aFrag->GetLength()) {
    char16_t l = aFrag->CharAt(aOffset + 1);
    if (NS_IS_LOW_SURROGATE(l)) {
      return IsFirstLetterPunctuation(SURROGATE_TO_UCS4(h, l));
    }
  }
  return false;
}

// static
bool nsContentUtils::IsAlphanumeric(uint32_t aChar) {
  nsUGenCategory cat = mozilla::unicode::GetGenCategory(aChar);

  return (cat == nsUGenCategory::kLetter || cat == nsUGenCategory::kNumber);
}

// static
bool nsContentUtils::IsAlphanumericAt(const nsTextFragment* aFrag,
                                      uint32_t aOffset) {
  char16_t h = aFrag->CharAt(aOffset);
  if (!IS_SURROGATE(h)) {
    return IsAlphanumeric(h);
  }
  if (NS_IS_HIGH_SURROGATE(h) && aOffset + 1 < aFrag->GetLength()) {
    char16_t l = aFrag->CharAt(aOffset + 1);
    if (NS_IS_LOW_SURROGATE(l)) {
      return IsAlphanumeric(SURROGATE_TO_UCS4(h, l));
    }
  }
  return false;
}

/* static */
bool nsContentUtils::IsHTMLWhitespace(char16_t aChar) {
  return aChar == char16_t(0x0009) || aChar == char16_t(0x000A) ||
         aChar == char16_t(0x000C) || aChar == char16_t(0x000D) ||
         aChar == char16_t(0x0020);
}

/* static */
bool nsContentUtils::IsHTMLWhitespaceOrNBSP(char16_t aChar) {
  return IsHTMLWhitespace(aChar) || aChar == char16_t(0xA0);
}

/* static */
bool nsContentUtils::IsHTMLBlock(nsIContent* aContent) {
  return aContent->IsAnyOfHTMLElements(
      nsGkAtoms::address, nsGkAtoms::article, nsGkAtoms::aside,
      nsGkAtoms::blockquote, nsGkAtoms::center, nsGkAtoms::dir, nsGkAtoms::div,
      nsGkAtoms::dl,  // XXX why not dt and dd?
      nsGkAtoms::fieldset,
      nsGkAtoms::figure,  // XXX shouldn't figcaption be on this list
      nsGkAtoms::footer, nsGkAtoms::form, nsGkAtoms::h1, nsGkAtoms::h2,
      nsGkAtoms::h3, nsGkAtoms::h4, nsGkAtoms::h5, nsGkAtoms::h6,
      nsGkAtoms::header, nsGkAtoms::hgroup, nsGkAtoms::hr, nsGkAtoms::li,
      nsGkAtoms::listing, nsGkAtoms::menu, nsGkAtoms::nav, nsGkAtoms::ol,
      nsGkAtoms::p, nsGkAtoms::pre, nsGkAtoms::section, nsGkAtoms::table,
      nsGkAtoms::ul, nsGkAtoms::xmp);
}

/* static */
bool nsContentUtils::ParseIntMarginValue(const nsAString& aString,
                                         nsIntMargin& result) {
  nsAutoString marginStr(aString);
  marginStr.CompressWhitespace(true, true);
  if (marginStr.IsEmpty()) {
    return false;
  }

  int32_t start = 0, end = 0;
  for (int count = 0; count < 4; count++) {
    if ((uint32_t)end >= marginStr.Length()) return false;

    // top, right, bottom, left
    if (count < 3)
      end = Substring(marginStr, start).FindChar(',');
    else
      end = Substring(marginStr, start).Length();

    if (end <= 0) return false;

    nsresult ec;
    int32_t val = nsString(Substring(marginStr, start, end)).ToInteger(&ec);
    if (NS_FAILED(ec)) return false;

    switch (count) {
      case 0:
        result.top = val;
        break;
      case 1:
        result.right = val;
        break;
      case 2:
        result.bottom = val;
        break;
      case 3:
        result.left = val;
        break;
    }
    start += end + 1;
  }
  return true;
}

// static
int32_t nsContentUtils::ParseLegacyFontSize(const nsAString& aValue) {
  nsAString::const_iterator iter, end;
  aValue.BeginReading(iter);
  aValue.EndReading(end);

  while (iter != end && nsContentUtils::IsHTMLWhitespace(*iter)) {
    ++iter;
  }

  if (iter == end) {
    return 0;
  }

  bool relative = false;
  bool negate = false;
  if (*iter == char16_t('-')) {
    relative = true;
    negate = true;
    ++iter;
  } else if (*iter == char16_t('+')) {
    relative = true;
    ++iter;
  }

  if (iter == end || *iter < char16_t('0') || *iter > char16_t('9')) {
    return 0;
  }

  // We don't have to worry about overflow, since we can bail out as soon as
  // we're bigger than 7.
  int32_t value = 0;
  while (iter != end && *iter >= char16_t('0') && *iter <= char16_t('9')) {
    value = 10 * value + (*iter - char16_t('0'));
    if (value >= 7) {
      break;
    }
    ++iter;
  }

  if (relative) {
    if (negate) {
      value = 3 - value;
    } else {
      value = 3 + value;
    }
  }

  return clamped(value, 1, 7);
}

/* static */
void nsContentUtils::GetOfflineAppManifest(Document* aDocument, nsIURI** aURI) {
  MOZ_ASSERT(NS_IsMainThread());
  MOZ_ASSERT(aDocument);
  *aURI = nullptr;

  if (aDocument->GetController().isSome()) {
    return;
  }

  Element* docElement = aDocument->GetRootElement();
  if (!docElement) {
    return;
  }

  nsAutoString manifestSpec;
  docElement->GetAttr(kNameSpaceID_None, nsGkAtoms::manifest, manifestSpec);

  // Manifest URIs can't have fragment identifiers.
  if (manifestSpec.IsEmpty() || manifestSpec.Contains('#')) {
    return;
  }

  nsContentUtils::NewURIWithDocumentCharset(aURI, manifestSpec, aDocument,
                                            aDocument->GetDocBaseURI());
}

/* static */
bool nsContentUtils::OfflineAppAllowed(nsIURI* aURI) {
  nsCOMPtr<nsIOfflineCacheUpdateService> updateService =
      components::OfflineCacheUpdate::Service();
  if (!updateService) {
    return false;
  }

  bool allowed;
  nsresult rv = updateService->OfflineAppAllowedForURI(
      aURI, Preferences::GetRootBranch(), &allowed);
  return NS_SUCCEEDED(rv) && allowed;
}

/* static */
bool nsContentUtils::OfflineAppAllowed(nsIPrincipal* aPrincipal) {
  nsCOMPtr<nsIOfflineCacheUpdateService> updateService =
      components::OfflineCacheUpdate::Service();
  if (!updateService) {
    return false;
  }

  bool allowed;
  nsresult rv = updateService->OfflineAppAllowed(
      aPrincipal, Preferences::GetRootBranch(), &allowed);
  return NS_SUCCEEDED(rv) && allowed;
}

bool nsContentUtils::MaybeAllowOfflineAppByDefault(nsIPrincipal* aPrincipal) {
  if (!Preferences::GetRootBranch()) return false;

  nsresult rv;

  bool allowedByDefault;
  rv = Preferences::GetRootBranch()->GetBoolPref(
      "offline-apps.allow_by_default", &allowedByDefault);
  if (NS_FAILED(rv)) return false;

  if (!allowedByDefault) return false;

  nsCOMPtr<nsIOfflineCacheUpdateService> updateService =
      components::OfflineCacheUpdate::Service();
  if (!updateService) {
    return false;
  }

  rv = updateService->AllowOfflineApp(aPrincipal);
  return NS_SUCCEEDED(rv);
}

// static
void nsContentUtils::Shutdown() {
  sInitialized = false;

  nsHTMLTags::ReleaseTable();

  NS_IF_RELEASE(sContentPolicyService);
  sTriedToGetContentPolicy = false;
  uint32_t i;
  for (i = 0; i < PropertiesFile_COUNT; ++i) NS_IF_RELEASE(sStringBundles[i]);

  NS_IF_RELEASE(sStringBundleService);
  NS_IF_RELEASE(sConsoleService);
  NS_IF_RELEASE(sXPConnect);
  NS_IF_RELEASE(sSecurityManager);
  NS_IF_RELEASE(sSystemPrincipal);
  NS_IF_RELEASE(sNullSubjectPrincipal);
  NS_IF_RELEASE(sIOService);
  NS_IF_RELEASE(sUUIDGenerator);
  sLineBreaker = nullptr;
  sWordBreaker = nullptr;
  sBidiKeyboard = nullptr;

  delete sAtomEventTable;
  sAtomEventTable = nullptr;
  delete sStringEventTable;
  sStringEventTable = nullptr;
  delete sUserDefinedEvents;
  sUserDefinedEvents = nullptr;

  if (sEventListenerManagersHash) {
    NS_ASSERTION(sEventListenerManagersHash->EntryCount() == 0,
                 "Event listener manager hash not empty at shutdown!");

    // See comment above.

    // However, we have to handle this table differently.  If it still
    // has entries, we want to leak it too, so that we can keep it alive
    // in case any elements are destroyed.  Because if they are, we need
    // their event listener managers to be destroyed too, or otherwise
    // it could leave dangling references in DOMClassInfo's preserved
    // wrapper table.

    if (sEventListenerManagersHash->EntryCount() == 0) {
      delete sEventListenerManagersHash;
      sEventListenerManagersHash = nullptr;
    }
  }

  NS_ASSERTION(!sBlockedScriptRunners || sBlockedScriptRunners->Length() == 0,
               "How'd this happen?");
  delete sBlockedScriptRunners;
  sBlockedScriptRunners = nullptr;

  delete sShiftText;
  sShiftText = nullptr;
  delete sControlText;
  sControlText = nullptr;
  delete sMetaText;
  sMetaText = nullptr;
  delete sOSText;
  sOSText = nullptr;
  delete sAltText;
  sAltText = nullptr;
  delete sModifierSeparator;
  sModifierSeparator = nullptr;

  delete sJSBytecodeMimeType;
  sJSBytecodeMimeType = nullptr;

  NS_IF_RELEASE(sSameOriginChecker);

  if (sUserInteractionObserver) {
    sUserInteractionObserver->Shutdown();
    NS_RELEASE(sUserInteractionObserver);
  }

  HTMLInputElement::Shutdown();
  nsMappedAttributes::Shutdown();
}

/**
 * Checks whether two nodes come from the same origin. aTrustedNode is
 * considered 'safe' in that a user can operate on it.
 */
// static
nsresult nsContentUtils::CheckSameOrigin(const nsINode* aTrustedNode,
                                         const nsINode* unTrustedNode) {
  MOZ_ASSERT(aTrustedNode);
  MOZ_ASSERT(unTrustedNode);

  /*
   * Get hold of each node's principal
   */

  nsIPrincipal* trustedPrincipal = aTrustedNode->NodePrincipal();
  nsIPrincipal* unTrustedPrincipal = unTrustedNode->NodePrincipal();

  if (trustedPrincipal == unTrustedPrincipal) {
    return NS_OK;
  }

  bool equal;
  // XXXbz should we actually have a Subsumes() check here instead?  Or perhaps
  // a separate method for that, with callers using one or the other?
  if (NS_FAILED(trustedPrincipal->Equals(unTrustedPrincipal, &equal)) ||
      !equal) {
    return NS_ERROR_DOM_PROP_ACCESS_DENIED;
  }

  return NS_OK;
}

// static
bool nsContentUtils::CanCallerAccess(nsIPrincipal* aSubjectPrincipal,
                                     nsIPrincipal* aPrincipal) {
  bool subsumes;
  nsresult rv = aSubjectPrincipal->Subsumes(aPrincipal, &subsumes);
  NS_ENSURE_SUCCESS(rv, false);

  if (subsumes) {
    return true;
  }

  // The subject doesn't subsume aPrincipal. Allow access only if the subject
  // is chrome.
  return IsCallerChrome();
}

// static
bool nsContentUtils::CanCallerAccess(const nsINode* aNode) {
  nsIPrincipal* subject = SubjectPrincipal();
  if (IsSystemPrincipal(subject)) {
    return true;
  }

  if (aNode->ChromeOnlyAccess()) {
    return false;
  }

  return CanCallerAccess(subject, aNode->NodePrincipal());
}

// static
bool nsContentUtils::CanCallerAccess(nsPIDOMWindowInner* aWindow) {
  nsCOMPtr<nsIScriptObjectPrincipal> scriptObject = do_QueryInterface(aWindow);
  NS_ENSURE_TRUE(scriptObject, false);

  return CanCallerAccess(SubjectPrincipal(), scriptObject->GetPrincipal());
}

// static
bool nsContentUtils::PrincipalHasPermission(nsIPrincipal* aPrincipal,
                                            const nsAtom* aPerm) {
  // Chrome gets access by default.
  if (IsSystemPrincipal(aPrincipal)) {
    return true;
  }

  // Otherwise, only allow if caller is an addon with the permission.
  return BasePrincipal::Cast(aPrincipal)->AddonHasPermission(aPerm);
}

// static
bool nsContentUtils::CallerHasPermission(JSContext* aCx, const nsAtom* aPerm) {
  return PrincipalHasPermission(SubjectPrincipal(aCx), aPerm);
}

// static
nsIPrincipal* nsContentUtils::GetAttrTriggeringPrincipal(
    nsIContent* aContent, const nsAString& aAttrValue,
    nsIPrincipal* aSubjectPrincipal) {
  nsIPrincipal* contentPrin = aContent ? aContent->NodePrincipal() : nullptr;

  // If the subject principal is the same as the content principal, or no
  // explicit subject principal was provided, we don't need to do any further
  // checks. Just return the content principal.
  if (contentPrin == aSubjectPrincipal || !aSubjectPrincipal) {
    return contentPrin;
  }

  // Only use the subject principal if the URL string we are going to end up
  // fetching is under the control of that principal, which is never the case
  // for relative URLs.
  if (aAttrValue.IsEmpty() ||
      !IsAbsoluteURL(NS_ConvertUTF16toUTF8(aAttrValue))) {
    return contentPrin;
  }

  // Only use the subject principal as the attr triggering principal if it
  // should override the CSP of the node's principal.
  if (BasePrincipal::Cast(aSubjectPrincipal)->OverridesCSP(contentPrin)) {
    return aSubjectPrincipal;
  }

  return contentPrin;
}

// static
bool nsContentUtils::IsAbsoluteURL(const nsACString& aURL) {
  nsAutoCString scheme;
  if (NS_FAILED(net_ExtractURLScheme(aURL, scheme))) {
    // If we can't extract a scheme, it's not an absolute URL.
    return false;
  }

  // If it parses as an absolute StandardURL, it's definitely an absolute URL,
  // so no need to check with the IO service.
  if (net_IsAbsoluteURL(aURL)) {
    return true;
  }

  uint32_t flags;
  if (NS_SUCCEEDED(sIOService->GetProtocolFlags(scheme.get(), &flags))) {
    return flags & nsIProtocolHandler::URI_NORELATIVE;
  }

  return false;
}

// static
bool nsContentUtils::InProlog(nsINode* aNode) {
  MOZ_ASSERT(aNode, "missing node to nsContentUtils::InProlog");

  nsINode* parent = aNode->GetParentNode();
  if (!parent || !parent->IsDocument()) {
    return false;
  }

  Document* doc = parent->AsDocument();
  nsIContent* root = doc->GetRootElement();

  return !root || doc->ComputeIndexOf(aNode) < doc->ComputeIndexOf(root);
}

bool nsContentUtils::IsCallerChrome() {
  MOZ_ASSERT(NS_IsMainThread());
  if (SubjectPrincipal() == sSystemPrincipal) {
    return true;
  }

  // If the check failed, look for UniversalXPConnect on the cx compartment.
  return xpc::IsUniversalXPConnectEnabled(GetCurrentJSContext());
}

#ifdef FUZZING
bool nsContentUtils::IsFuzzingEnabled() {
  return StaticPrefs::fuzzing_enabled();
}
#endif

/* static */
bool nsContentUtils::ShouldResistFingerprinting() {
  return StaticPrefs::privacy_resistFingerprinting();
}

bool nsContentUtils::ShouldResistFingerprinting(nsIDocShell* aDocShell) {
  if (!aDocShell) {
    return false;
  }
  return ShouldResistFingerprinting(aDocShell->GetDocument());
}

/* static */
bool nsContentUtils::ShouldResistFingerprinting(const Document* aDoc) {
  if (!aDoc) {
    return false;
  }
  bool isChrome = nsContentUtils::IsChromeDoc(aDoc);
  return !isChrome && ShouldResistFingerprinting();
}

/* static */
bool nsContentUtils::ShouldResistFingerprinting(nsIPrincipal* aPrincipal) {
  if (!aPrincipal) {
    return false;
  }
  bool isChrome = nsContentUtils::IsSystemPrincipal(aPrincipal);
  return !isChrome && ShouldResistFingerprinting();
}

/* static */
bool nsContentUtils::ShouldResistFingerprinting(WorkerPrivate* aWorkerPrivate) {
  if (!aWorkerPrivate) {
    // We may be on a non-worker thread!
    return ShouldResistFingerprinting();
  }
  bool isChrome = aWorkerPrivate->UsesSystemPrincipal();
  return !isChrome && ShouldResistFingerprinting();
}

/* static */
bool nsContentUtils::UseStandinsForNativeColors() {
  return ShouldResistFingerprinting() ||
         StaticPrefs::ui_use_standins_for_native_colors();
}

/* static */
void nsContentUtils::CalcRoundedWindowSizeForResistingFingerprinting(
    int32_t aChromeWidth, int32_t aChromeHeight, int32_t aScreenWidth,
    int32_t aScreenHeight, int32_t aInputWidth, int32_t aInputHeight,
    bool aSetOuterWidth, bool aSetOuterHeight, int32_t* aOutputWidth,
    int32_t* aOutputHeight) {
  MOZ_ASSERT(aOutputWidth);
  MOZ_ASSERT(aOutputHeight);

  int32_t availContentWidth = 0;
  int32_t availContentHeight = 0;

  availContentWidth = std::min(StaticPrefs::privacy_window_maxInnerWidth(),
                               aScreenWidth - aChromeWidth);
#ifdef MOZ_WIDGET_GTK
  // In the GTK window, it will not report outside system decorations
  // when we get available window size, see Bug 581863. So, we leave a
  // 40 pixels space for them when calculating the available content
  // height. It is not necessary for the width since the content width
  // is usually pretty much the same as the chrome width.
  availContentHeight = std::min(StaticPrefs::privacy_window_maxInnerHeight(),
                                (-40 + aScreenHeight) - aChromeHeight);
#else
  availContentHeight = std::min(StaticPrefs::privacy_window_maxInnerHeight(),
                                aScreenHeight - aChromeHeight);
#endif

  // Ideally, we'd like to round window size to 1000x1000, but the
  // screen space could be too small to accommodate this size in some
  // cases. If it happens, we would round the window size to the nearest
  // 200x100.
  availContentWidth = availContentWidth - (availContentWidth % 200);
  availContentHeight = availContentHeight - (availContentHeight % 100);

  // If aIsOuter is true, we are setting the outer window. So we
  // have to consider the chrome UI.
  int32_t chromeOffsetWidth = aSetOuterWidth ? aChromeWidth : 0;
  int32_t chromeOffsetHeight = aSetOuterHeight ? aChromeHeight : 0;
  int32_t resultWidth = 0, resultHeight = 0;

  // if the original size is greater than the maximum available size, we set
  // it to the maximum size. And if the original value is less than the
  // minimum rounded size, we set it to the minimum 200x100.
  if (aInputWidth > (availContentWidth + chromeOffsetWidth)) {
    resultWidth = availContentWidth + chromeOffsetWidth;
  } else if (aInputWidth < (200 + chromeOffsetWidth)) {
    resultWidth = 200 + chromeOffsetWidth;
  } else {
    // Otherwise, we round the window to the nearest upper rounded 200x100.
    resultWidth = NSToIntCeil((aInputWidth - chromeOffsetWidth) / 200.0) * 200 +
                  chromeOffsetWidth;
  }

  if (aInputHeight > (availContentHeight + chromeOffsetHeight)) {
    resultHeight = availContentHeight + chromeOffsetHeight;
  } else if (aInputHeight < (100 + chromeOffsetHeight)) {
    resultHeight = 100 + chromeOffsetHeight;
  } else {
    resultHeight =
        NSToIntCeil((aInputHeight - chromeOffsetHeight) / 100.0) * 100 +
        chromeOffsetHeight;
  }

  *aOutputWidth = resultWidth;
  *aOutputHeight = resultHeight;
}

bool nsContentUtils::ThreadsafeIsCallerChrome() {
  return NS_IsMainThread() ? IsCallerChrome()
                           : IsCurrentThreadRunningChromeWorker();
}

bool nsContentUtils::IsCallerContentXBL() {
  JSContext* cx = GetCurrentJSContext();
  if (!cx) return false;

  JS::Realm* realm = JS::GetCurrentRealmOrNull(cx);
  if (!realm) return false;

  // For remote XUL, we run XBL in the XUL scope. Given that we care about
  // compat and not security for remote XUL, just always claim to be XBL.
  if (!xpc::AllowContentXBLScope(realm)) {
    MOZ_ASSERT(
        nsContentUtils::AllowXULXBLForPrincipal(xpc::GetRealmPrincipal(realm)));
    return true;
  }

  return xpc::IsContentXBLScope(realm);
}

bool nsContentUtils::IsCallerUAWidget() {
  JSContext* cx = GetCurrentJSContext();
  if (!cx) {
    return false;
  }

  JS::Realm* realm = JS::GetCurrentRealmOrNull(cx);
  if (!realm) {
    return false;
  }

  return xpc::IsUAWidgetScope(realm);
}

bool nsContentUtils::IsSystemCaller(JSContext* aCx) {
  // Note that SubjectPrincipal() assumes we are in a compartment here.
  return SubjectPrincipal(aCx) == sSystemPrincipal;
}

bool nsContentUtils::ThreadsafeIsSystemCaller(JSContext* aCx) {
  CycleCollectedJSContext* ccjscx = CycleCollectedJSContext::Get();
  MOZ_ASSERT(ccjscx->Context() == aCx);

  return ccjscx->IsSystemCaller();
}

// static
bool nsContentUtils::LookupBindingMember(
    JSContext* aCx, nsIContent* aContent, JS::Handle<jsid> aId,
    JS::MutableHandle<JS::PropertyDescriptor> aDesc) {
  nsXBLBinding* binding = aContent->GetXBLBinding();
  if (!binding) return true;
  return binding->LookupMember(aCx, aId, aDesc);
}

// static
nsINode* nsContentUtils::GetCrossDocParentNode(nsINode* aChild) {
  MOZ_ASSERT(aChild, "The child is null!");

  nsINode* parent = aChild->GetParentNode();
  if (parent && parent->IsContent() && aChild->IsContent()) {
    parent = aChild->AsContent()->GetFlattenedTreeParent();
  }

  if (parent || !aChild->IsDocument()) {
    return parent;
  }

  Document* doc = aChild->AsDocument();
  Document* parentDoc = doc->GetParentDocument();
  return parentDoc ? parentDoc->FindContentForSubDocument(doc) : nullptr;
}

// static
bool nsContentUtils::ContentIsDescendantOf(const nsINode* aPossibleDescendant,
                                           const nsINode* aPossibleAncestor) {
  MOZ_ASSERT(aPossibleDescendant, "The possible descendant is null!");
  MOZ_ASSERT(aPossibleAncestor, "The possible ancestor is null!");

  do {
    if (aPossibleDescendant == aPossibleAncestor) return true;
    aPossibleDescendant = aPossibleDescendant->GetParentNode();
  } while (aPossibleDescendant);

  return false;
}

bool nsContentUtils::ContentIsHostIncludingDescendantOf(
    const nsINode* aPossibleDescendant, const nsINode* aPossibleAncestor) {
  MOZ_ASSERT(aPossibleDescendant, "The possible descendant is null!");
  MOZ_ASSERT(aPossibleAncestor, "The possible ancestor is null!");

  do {
    if (aPossibleDescendant == aPossibleAncestor) return true;
    if (aPossibleDescendant->IsDocumentFragment()) {
      aPossibleDescendant =
          aPossibleDescendant->AsDocumentFragment()->GetHost();
    } else {
      aPossibleDescendant = aPossibleDescendant->GetParentNode();
    }
  } while (aPossibleDescendant);

  return false;
}

bool nsContentUtils::ContentIsShadowIncludingDescendantOf(
    const nsINode* aPossibleDescendant, const nsINode* aPossibleAncestor) {
  MOZ_ASSERT(aPossibleDescendant, "The possible descendant is null!");
  MOZ_ASSERT(aPossibleAncestor, "The possible ancestor is null!");

  if (aPossibleAncestor == aPossibleDescendant->GetComposedDoc()) {
    return true;
  }

  do {
    if (aPossibleDescendant == aPossibleAncestor) {
      return true;
    }

    if (aPossibleDescendant->NodeType() == nsINode::DOCUMENT_FRAGMENT_NODE) {
      ShadowRoot* shadowRoot =
          ShadowRoot::FromNode(const_cast<nsINode*>(aPossibleDescendant));
      aPossibleDescendant = shadowRoot ? shadowRoot->GetHost() : nullptr;
    } else {
      aPossibleDescendant = aPossibleDescendant->GetParentNode();
    }
  } while (aPossibleDescendant);

  return false;
}

// static
bool nsContentUtils::ContentIsCrossDocDescendantOf(nsINode* aPossibleDescendant,
                                                   nsINode* aPossibleAncestor) {
  MOZ_ASSERT(aPossibleDescendant, "The possible descendant is null!");
  MOZ_ASSERT(aPossibleAncestor, "The possible ancestor is null!");

  do {
    if (aPossibleDescendant == aPossibleAncestor) return true;

    aPossibleDescendant = GetCrossDocParentNode(aPossibleDescendant);
  } while (aPossibleDescendant);

  return false;
}

// static
bool nsContentUtils::ContentIsFlattenedTreeDescendantOf(
    const nsINode* aPossibleDescendant, const nsINode* aPossibleAncestor) {
  MOZ_ASSERT(aPossibleDescendant, "The possible descendant is null!");
  MOZ_ASSERT(aPossibleAncestor, "The possible ancestor is null!");

  do {
    if (aPossibleDescendant == aPossibleAncestor) {
      return true;
    }
    aPossibleDescendant = aPossibleDescendant->GetFlattenedTreeParentNode();
  } while (aPossibleDescendant);

  return false;
}

// static
bool nsContentUtils::ContentIsFlattenedTreeDescendantOfForStyle(
    const nsINode* aPossibleDescendant, const nsINode* aPossibleAncestor) {
  MOZ_ASSERT(aPossibleDescendant, "The possible descendant is null!");
  MOZ_ASSERT(aPossibleAncestor, "The possible ancestor is null!");

  do {
    if (aPossibleDescendant == aPossibleAncestor) {
      return true;
    }
    aPossibleDescendant =
        aPossibleDescendant->GetFlattenedTreeParentNodeForStyle();
  } while (aPossibleDescendant);

  return false;
}

// static
nsINode* nsContentUtils::Retarget(nsINode* aTargetA, nsINode* aTargetB) {
  while (true && aTargetA) {
    // If A's root is not a shadow root...
    nsINode* root = aTargetA->SubtreeRoot();
    if (!root->IsShadowRoot()) {
      // ...then return A.
      return aTargetA;
    }

    // or A's root is a shadow-including inclusive ancestor of B...
    if (nsContentUtils::ContentIsShadowIncludingDescendantOf(aTargetB, root)) {
      // ...then return A.
      return aTargetA;
    }

    aTargetA = ShadowRoot::FromNode(root)->GetHost();
  }

  return nullptr;
}

// static
nsresult nsContentUtils::GetAncestors(nsINode* aNode,
                                      nsTArray<nsINode*>& aArray) {
  while (aNode) {
    aArray.AppendElement(aNode);
    aNode = aNode->GetParentNode();
  }
  return NS_OK;
}

// static
nsresult nsContentUtils::GetAncestorsAndOffsets(
    nsINode* aNode, int32_t aOffset, nsTArray<nsIContent*>* aAncestorNodes,
    nsTArray<int32_t>* aAncestorOffsets) {
  NS_ENSURE_ARG_POINTER(aNode);

  if (!aNode->IsContent()) {
    return NS_ERROR_FAILURE;
  }
  nsIContent* content = aNode->AsContent();

  if (!aAncestorNodes->IsEmpty()) {
    NS_WARNING("aAncestorNodes is not empty");
    aAncestorNodes->Clear();
  }

  if (!aAncestorOffsets->IsEmpty()) {
    NS_WARNING("aAncestorOffsets is not empty");
    aAncestorOffsets->Clear();
  }

  // insert the node itself
  aAncestorNodes->AppendElement(content);
  aAncestorOffsets->AppendElement(aOffset);

  // insert all the ancestors
  nsIContent* child = content;
  nsIContent* parent = child->GetParent();
  while (parent) {
    aAncestorNodes->AppendElement(parent);
    aAncestorOffsets->AppendElement(parent->ComputeIndexOf(child));
    child = parent;
    parent = parent->GetParent();
  }

  return NS_OK;
}

template <typename Node, typename GetParentFunc>
static Node* GetCommonAncestorInternal(Node* aNode1, Node* aNode2,
                                       GetParentFunc aGetParentFunc) {
  MOZ_ASSERT(aNode1 != aNode2);

  // Build the chain of parents
  AutoTArray<Node*, 30> parents1, parents2;
  do {
    parents1.AppendElement(aNode1);
    aNode1 = aGetParentFunc(aNode1);
  } while (aNode1);
  do {
    parents2.AppendElement(aNode2);
    aNode2 = aGetParentFunc(aNode2);
  } while (aNode2);

  // Find where the parent chain differs
  uint32_t pos1 = parents1.Length();
  uint32_t pos2 = parents2.Length();
  Node* parent = nullptr;
  uint32_t len;
  for (len = std::min(pos1, pos2); len > 0; --len) {
    Node* child1 = parents1.ElementAt(--pos1);
    Node* child2 = parents2.ElementAt(--pos2);
    if (child1 != child2) {
      break;
    }
    parent = child1;
  }

  return parent;
}

/* static */
nsINode* nsContentUtils::GetCommonAncestorHelper(nsINode* aNode1,
                                                 nsINode* aNode2) {
  return GetCommonAncestorInternal(
      aNode1, aNode2, [](nsINode* aNode) { return aNode->GetParentNode(); });
}

/* static */
nsIContent* nsContentUtils::GetCommonFlattenedTreeAncestorHelper(
    nsIContent* aContent1, nsIContent* aContent2) {
  return GetCommonAncestorInternal(
      aContent1, aContent2,
      [](nsIContent* aContent) { return aContent->GetFlattenedTreeParent(); });
}

/* static */
Element* nsContentUtils::GetCommonFlattenedTreeAncestorForStyle(
    Element* aElement1, Element* aElement2) {
  return GetCommonAncestorInternal(aElement1, aElement2, [](Element* aElement) {
    return aElement->GetFlattenedTreeParentElementForStyle();
  });
}

/* static */
bool nsContentUtils::PositionIsBefore(nsINode* aNode1, nsINode* aNode2,
                                      int32_t* aNode1Index,
                                      int32_t* aNode2Index) {
  // Note, CompareDocumentPosition takes the latter params in different order.
  return (aNode2->CompareDocumentPosition(*aNode1, aNode2Index, aNode1Index) &
          (Node_Binding::DOCUMENT_POSITION_PRECEDING |
           Node_Binding::DOCUMENT_POSITION_DISCONNECTED)) ==
         Node_Binding::DOCUMENT_POSITION_PRECEDING;
}

/* static */
int32_t nsContentUtils::ComparePoints(nsINode* aParent1, int32_t aOffset1,
                                      nsINode* aParent2, int32_t aOffset2,
                                      bool* aDisconnected,
                                      ComparePointsCache* aParent1Cache) {
  if (aParent1 == aParent2) {
    // XXX This is odd.  aOffset1 and/or aOffset2 may be -1, e.g., it's result
    //     of nsINode::ComputeIndexOf(), but this compares such invalid
    //     offset with valid offset.
    return aOffset1 < aOffset2 ? -1 : aOffset1 > aOffset2 ? 1 : 0;
  }

  AutoTArray<nsINode*, 32> parents1, parents2;
  nsINode* node1 = aParent1;
  nsINode* node2 = aParent2;
  do {
    parents1.AppendElement(node1);
    node1 = node1->GetParentNode();
  } while (node1);
  do {
    parents2.AppendElement(node2);
    node2 = node2->GetParentNode();
  } while (node2);

  uint32_t pos1 = parents1.Length() - 1;
  uint32_t pos2 = parents2.Length() - 1;

  bool disconnected = parents1.ElementAt(pos1) != parents2.ElementAt(pos2);
  if (aDisconnected) {
    *aDisconnected = disconnected;
  }
  if (disconnected) {
    NS_ASSERTION(aDisconnected, "unexpected disconnected nodes");
    return 1;
  }

  // Find where the parent chains differ
  nsINode* parent = parents1.ElementAt(pos1);
  uint32_t len;
  for (len = std::min(pos1, pos2); len > 0; --len) {
    nsINode* child1 = parents1.ElementAt(--pos1);
    nsINode* child2 = parents2.ElementAt(--pos2);
    if (child1 != child2) {
      int32_t child1index = aParent1Cache
                                ? aParent1Cache->ComputeIndexOf(parent, child1)
                                : parent->ComputeIndexOf(child1);
      return child1index < parent->ComputeIndexOf(child2) ? -1 : 1;
    }
    parent = child1;
  }

  // The parent chains never differed, so one of the nodes is an ancestor of
  // the other

  NS_ASSERTION(!pos1 || !pos2,
               "should have run out of parent chain for one of the nodes");

  if (!pos1) {
    nsINode* child2 = parents2.ElementAt(--pos2);
    // XXX aOffset1 may be -1 as mentioned above.  So, why does this return
    //     it's *before* of the valid DOM point?
    return aOffset1 <= parent->ComputeIndexOf(child2) ? -1 : 1;
  }

  nsINode* child1 = parents1.ElementAt(--pos1);
  // XXX aOffset2 may be -1 as mentioned above.  So, why does this return it's
  //     *after* of the valid DOM point?
  int32_t child1index = aParent1Cache
                            ? aParent1Cache->ComputeIndexOf(parent, child1)
                            : parent->ComputeIndexOf(child1);
  return child1index < aOffset2 ? -1 : 1;
}

// static
nsINode* nsContentUtils::GetCommonAncestorUnderInteractiveContent(
    nsINode* aNode1, nsINode* aNode2) {
  if (!aNode1 || !aNode2) {
    return nullptr;
  }

  if (aNode1 == aNode2) {
    return aNode1;
  }

  // Build the chain of parents
  AutoTArray<nsINode*, 30> parents1;
  do {
    parents1.AppendElement(aNode1);
    if (aNode1->IsElement() &&
        aNode1->AsElement()->IsInteractiveHTMLContent(true)) {
      break;
    }
    aNode1 = aNode1->GetFlattenedTreeParentNode();
  } while (aNode1);

  AutoTArray<nsINode*, 30> parents2;
  do {
    parents2.AppendElement(aNode2);
    if (aNode2->IsElement() &&
        aNode2->AsElement()->IsInteractiveHTMLContent(true)) {
      break;
    }
    aNode2 = aNode2->GetFlattenedTreeParentNode();
  } while (aNode2);

  // Find where the parent chain differs
  uint32_t pos1 = parents1.Length();
  uint32_t pos2 = parents2.Length();
  nsINode* parent = nullptr;
  for (uint32_t len = std::min(pos1, pos2); len > 0; --len) {
    nsINode* child1 = parents1.ElementAt(--pos1);
    nsINode* child2 = parents2.ElementAt(--pos2);
    if (child1 != child2) {
      break;
    }
    parent = child1;
  }

  return parent;
}

/* static */
int32_t nsContentUtils::ComparePoints(const RawRangeBoundary& aFirst,
                                      const RawRangeBoundary& aSecond,
                                      bool* aDisconnected) {
  if (NS_WARN_IF(!aFirst.IsSet()) || NS_WARN_IF(!aSecond.IsSet())) {
    return -1;
  }
  return ComparePoints(aFirst.Container(), aFirst.Offset(), aSecond.Container(),
                       aSecond.Offset(), aDisconnected);
}

inline bool IsCharInSet(const char* aSet, const char16_t aChar) {
  char16_t ch;
  while ((ch = *aSet)) {
    if (aChar == char16_t(ch)) {
      return true;
    }
    ++aSet;
  }
  return false;
}

/**
 * This method strips leading/trailing chars, in given set, from string.
 */

// static
const nsDependentSubstring nsContentUtils::TrimCharsInSet(
    const char* aSet, const nsAString& aValue) {
  nsAString::const_iterator valueCurrent, valueEnd;

  aValue.BeginReading(valueCurrent);
  aValue.EndReading(valueEnd);

  // Skip characters in the beginning
  while (valueCurrent != valueEnd) {
    if (!IsCharInSet(aSet, *valueCurrent)) {
      break;
    }
    ++valueCurrent;
  }

  if (valueCurrent != valueEnd) {
    for (;;) {
      --valueEnd;
      if (!IsCharInSet(aSet, *valueEnd)) {
        break;
      }
    }
    ++valueEnd;  // Step beyond the last character we want in the value.
  }

  // valueEnd should point to the char after the last to copy
  return Substring(valueCurrent, valueEnd);
}

/**
 * This method strips leading and trailing whitespace from a string.
 */

// static
template <bool IsWhitespace(char16_t)>
const nsDependentSubstring nsContentUtils::TrimWhitespace(const nsAString& aStr,
                                                          bool aTrimTrailing) {
  nsAString::const_iterator start, end;

  aStr.BeginReading(start);
  aStr.EndReading(end);

  // Skip whitespace characters in the beginning
  while (start != end && IsWhitespace(*start)) {
    ++start;
  }

  if (aTrimTrailing) {
    // Skip whitespace characters in the end.
    while (end != start) {
      --end;

      if (!IsWhitespace(*end)) {
        // Step back to the last non-whitespace character.
        ++end;

        break;
      }
    }
  }

  // Return a substring for the string w/o leading and/or trailing
  // whitespace

  return Substring(start, end);
}

// Declaring the templates we are going to use avoid linking issues without
// inlining the method. Considering there is not so much spaces checking
// methods we can consider this to be better than inlining.
template const nsDependentSubstring
nsContentUtils::TrimWhitespace<nsCRT::IsAsciiSpace>(const nsAString&, bool);
template const nsDependentSubstring nsContentUtils::TrimWhitespace<
    nsContentUtils::IsHTMLWhitespace>(const nsAString&, bool);
template const nsDependentSubstring nsContentUtils::TrimWhitespace<
    nsContentUtils::IsHTMLWhitespaceOrNBSP>(const nsAString&, bool);

static inline void KeyAppendSep(nsACString& aKey) {
  if (!aKey.IsEmpty()) {
    aKey.Append('>');
  }
}

static inline void KeyAppendString(const nsAString& aString, nsACString& aKey) {
  KeyAppendSep(aKey);

  // Could escape separator here if collisions happen.  > is not a legal char
  // for a name or type attribute, so we should be safe avoiding that extra
  // work.

  AppendUTF16toUTF8(aString, aKey);
}

static inline void KeyAppendString(const nsACString& aString,
                                   nsACString& aKey) {
  KeyAppendSep(aKey);

  // Could escape separator here if collisions happen.  > is not a legal char
  // for a name or type attribute, so we should be safe avoiding that extra
  // work.

  aKey.Append(aString);
}

static inline void KeyAppendInt(int32_t aInt, nsACString& aKey) {
  KeyAppendSep(aKey);

  aKey.AppendInt(aInt);
}

static inline bool IsAutocompleteOff(const nsIContent* aContent) {
  return aContent->IsElement() &&
         aContent->AsElement()->AttrValueIs(
             kNameSpaceID_None, nsGkAtoms::autocomplete,
             NS_LITERAL_STRING("off"), eIgnoreCase);
}

/*static*/
nsresult nsContentUtils::GenerateStateKey(nsIContent* aContent,
                                          Document* aDocument,
                                          nsACString& aKey) {
  aKey.Truncate();

  uint32_t partID = aDocument ? aDocument->GetPartID() : 0;

  // We must have content if we're not using a special state id
  NS_ENSURE_TRUE(aContent, NS_ERROR_FAILURE);

  // Don't capture state for anonymous content
  if (aContent->IsInAnonymousSubtree()) {
    return NS_OK;
  }

  if (IsAutocompleteOff(aContent)) {
    return NS_OK;
  }

  RefPtr<Document> doc = aContent->GetUncomposedDoc();

  KeyAppendInt(partID, aKey);  // first append a partID
  bool generatedUniqueKey = false;

  if (doc && doc->IsHTMLOrXHTML()) {
    nsHTMLDocument* htmlDoc = doc->AsHTMLDocument();
    RefPtr<nsContentList> htmlForms;
    RefPtr<nsContentList> htmlFormControls;
    htmlDoc->GetFormsAndFormControls(getter_AddRefs(htmlForms),
                                     getter_AddRefs(htmlFormControls));

    // If we have a form control and can calculate form information, use that
    // as the key - it is more reliable than just recording position in the
    // DOM.
    // XXXbz Is it, really?  We have bugs on this, I think...
    // Important to have a unique key, and tag/type/name may not be.
    //
    // If the control has a form, the format of the key is:
    // f>type>IndOfFormInDoc>IndOfControlInForm>FormName>name
    // else:
    // d>type>IndOfControlInDoc>name
    //
    // XXX We don't need to use index if name is there
    // XXXbz We don't?  Why not?  I don't follow.
    //
    nsCOMPtr<nsIFormControl> control(do_QueryInterface(aContent));
    if (control) {
      // Append the control type
      KeyAppendInt(control->ControlType(), aKey);

      // If in a form, add form name / index of form / index in form
      Element* formElement = control->GetFormElement();
      if (formElement) {
        if (IsAutocompleteOff(formElement)) {
          aKey.Truncate();
          return NS_OK;
        }

        KeyAppendString(NS_LITERAL_CSTRING("f"), aKey);

        // Append the index of the form in the document
        int32_t index = htmlForms->IndexOf(formElement, false);
        if (index <= -1) {
          //
          // XXX HACK this uses some state that was dumped into the document
          // specifically to fix bug 138892.  What we are trying to do is
          // *guess* which form this control's state is found in, with the
          // highly likely guess that the highest form parsed so far is the one.
          // This code should not be on trunk, only branch.
          //
          index = htmlDoc->GetNumFormsSynchronous() - 1;
        }
        if (index > -1) {
          KeyAppendInt(index, aKey);

          // Append the index of the control in the form
          nsCOMPtr<nsIForm> form(do_QueryInterface(formElement));
          index = form->IndexOfControl(control);

          if (index > -1) {
            KeyAppendInt(index, aKey);
            generatedUniqueKey = true;
          }
        }

        // Append the form name
        nsAutoString formName;
        formElement->GetAttr(kNameSpaceID_None, nsGkAtoms::name, formName);
        KeyAppendString(formName, aKey);

      } else {
        KeyAppendString(NS_LITERAL_CSTRING("d"), aKey);

        // If not in a form, add index of control in document
        // Less desirable than indexing by form info.

        // Hash by index of control in doc (we are not in a form)
        // These are important as they are unique, and type/name may not be.

        // We have to flush sink notifications at this point to make
        // sure that htmlFormControls is up to date.
        int32_t index = htmlFormControls->IndexOf(aContent, true);
        if (index > -1) {
          KeyAppendInt(index, aKey);
          generatedUniqueKey = true;
        }
      }

      // Append the control name
      nsAutoString name;
      aContent->AsElement()->GetAttr(kNameSpaceID_None, nsGkAtoms::name, name);
      KeyAppendString(name, aKey);
    }
  }

  if (!generatedUniqueKey) {
    // Either we didn't have a form control or we aren't in an HTML document so
    // we can't figure out form info.  Append the tag name if it's an element
    // to avoid restoring state for one type of element on another type.
    if (aContent->IsElement()) {
      KeyAppendString(nsDependentAtomString(aContent->NodeInfo()->NameAtom()),
                      aKey);
    } else {
      // Append a character that is not "d" or "f" to disambiguate from
      // the case when we were a form control in an HTML document.
      KeyAppendString(NS_LITERAL_CSTRING("o"), aKey);
    }

    // Now start at aContent and append the indices of it and all its ancestors
    // in their containers.  That should at least pin down its position in the
    // DOM...
    nsINode* parent = aContent->GetParentNode();
    nsINode* content = aContent;
    while (parent) {
      KeyAppendInt(parent->ComputeIndexOf(content), aKey);
      content = parent;
      parent = content->GetParentNode();
    }
  }

  return NS_OK;
}

// static
nsIPrincipal* nsContentUtils::SubjectPrincipal(JSContext* aCx) {
  MOZ_ASSERT(NS_IsMainThread());

  // As opposed to SubjectPrincipal(), we do in fact assume that
  // we're in a realm here; anyone who calls this function in
  // situations where that's not the case is doing it wrong.
  JS::Realm* realm = js::GetContextRealm(aCx);
  MOZ_ASSERT(realm);

  JSPrincipals* principals = JS::GetRealmPrincipals(realm);
  return nsJSPrincipals::get(principals);
}

// static
nsIPrincipal* nsContentUtils::SubjectPrincipal() {
  MOZ_ASSERT(IsInitialized());
  MOZ_ASSERT(NS_IsMainThread());
  JSContext* cx = GetCurrentJSContext();
  if (!cx) {
    MOZ_CRASH(
        "Accessing the Subject Principal without an AutoJSAPI on the stack is "
        "forbidden");
  }

  JS::Realm* realm = js::GetContextRealm(cx);

  // When an AutoJSAPI is instantiated, we are in a null realm until the
  // first JSAutoRealm, which is kind of a purgatory as far as permissions
  // go. It would be nice to just hard-abort if somebody does a security check
  // in this purgatory zone, but that would be too fragile, since it could be
  // triggered by random IsCallerChrome() checks 20-levels deep.
  //
  // So we want to return _something_ here - and definitely not the System
  // Principal, since that would make an AutoJSAPI a very dangerous thing to
  // instantiate.
  //
  // The natural thing to return is a null principal. Ideally, we'd return a
  // different null principal each time, to avoid any unexpected interactions
  // when the principal accidentally gets inherited somewhere. But
  // SubjectPrincipal doesn't return strong references, so there's no way to
  // sanely manage the lifetime of multiple null principals.
  //
  // So we use a singleton null principal. To avoid it being accidentally
  // inherited and becoming a "real" subject or object principal, we do a
  // release-mode assert during realm creation against using this principal on
  // an actual global.
  if (!realm) {
    return sNullSubjectPrincipal;
  }

  return SubjectPrincipal(cx);
}

// static
nsIPrincipal* nsContentUtils::ObjectPrincipal(JSObject* aObj) {
  MOZ_ASSERT(NS_IsMainThread());

#ifdef DEBUG
  JS::AssertObjectBelongsToCurrentThread(aObj);
#endif

  MOZ_DIAGNOSTIC_ASSERT(!js::IsCrossCompartmentWrapper(aObj));

  JS::Realm* realm = js::GetNonCCWObjectRealm(aObj);
  JSPrincipals* principals = JS::GetRealmPrincipals(realm);
  return nsJSPrincipals::get(principals);
}

// static
nsresult nsContentUtils::NewURIWithDocumentCharset(nsIURI** aResult,
                                                   const nsAString& aSpec,
                                                   Document* aDocument,
                                                   nsIURI* aBaseURI) {
  if (aDocument) {
    return NS_NewURI(aResult, aSpec, aDocument->GetDocumentCharacterSet(),
                     aBaseURI, sIOService);
  }
  return NS_NewURI(aResult, aSpec, nullptr, aBaseURI, sIOService);
}

// static
bool nsContentUtils::IsNameWithDash(nsAtom* aName) {
  // A valid custom element name is a sequence of characters name which
  // must match the PotentialCustomElementName production:
  // PotentialCustomElementName ::= [a-z] (PCENChar)* '-' (PCENChar)*
  const char16_t* name = aName->GetUTF16String();
  uint32_t len = aName->GetLength();
  bool hasDash = false;

  if (!len || name[0] < 'a' || name[0] > 'z') {
    return false;
  }

  uint32_t i = 1;
  while (i < len) {
    if (NS_IS_HIGH_SURROGATE(name[i]) && i + 1 < len &&
        NS_IS_LOW_SURROGATE(name[i + 1])) {
      // Merged two 16-bit surrogate pairs into code point.
      char32_t code = SURROGATE_TO_UCS4(name[i], name[i + 1]);

      if (code < 0x10000 || code > 0xEFFFF) {
        return false;
      }

      i += 2;
    } else {
      if (name[i] == '-') {
        hasDash = true;
      }

      if (name[i] != '-' && name[i] != '.' && name[i] != '_' &&
          name[i] != 0xB7 && (name[i] < '0' || name[i] > '9') &&
          (name[i] < 'a' || name[i] > 'z') &&
          (name[i] < 0xC0 || name[i] > 0xD6) &&
          (name[i] < 0xF8 || name[i] > 0x37D) &&
          (name[i] < 0x37F || name[i] > 0x1FFF) &&
          (name[i] < 0x200C || name[i] > 0x200D) &&
          (name[i] < 0x203F || name[i] > 0x2040) &&
          (name[i] < 0x2070 || name[i] > 0x218F) &&
          (name[i] < 0x2C00 || name[i] > 0x2FEF) &&
          (name[i] < 0x3001 || name[i] > 0xD7FF) &&
          (name[i] < 0xF900 || name[i] > 0xFDCF) &&
          (name[i] < 0xFDF0 || name[i] > 0xFFFD)) {
        return false;
      }

      i++;
    }
  }

  return hasDash;
}

// static
bool nsContentUtils::IsCustomElementName(nsAtom* aName, uint32_t aNameSpaceID) {
  // Allow non-dashed names in XUL for XBL to Custom Element migrations.
  if (aNameSpaceID == kNameSpaceID_XUL) {
    return true;
  }

  bool hasDash = IsNameWithDash(aName);
  if (!hasDash) {
    return false;
  }

  // The custom element name must not be one of the following values:
  //  annotation-xml
  //  color-profile
  //  font-face
  //  font-face-src
  //  font-face-uri
  //  font-face-format
  //  font-face-name
  //  missing-glyph
  return aName != nsGkAtoms::annotation_xml_ &&
         aName != nsGkAtoms::colorProfile && aName != nsGkAtoms::font_face &&
         aName != nsGkAtoms::font_face_src &&
         aName != nsGkAtoms::font_face_uri &&
         aName != nsGkAtoms::font_face_format &&
         aName != nsGkAtoms::font_face_name && aName != nsGkAtoms::missingGlyph;
}

// static
nsresult nsContentUtils::CheckQName(const nsAString& aQualifiedName,
                                    bool aNamespaceAware,
                                    const char16_t** aColon) {
  const char* colon = nullptr;
  const char16_t* begin = aQualifiedName.BeginReading();
  const char16_t* end = aQualifiedName.EndReading();

  int result = MOZ_XMLCheckQName(reinterpret_cast<const char*>(begin),
                                 reinterpret_cast<const char*>(end),
                                 aNamespaceAware, &colon);

  if (!result) {
    if (aColon) {
      *aColon = reinterpret_cast<const char16_t*>(colon);
    }

    return NS_OK;
  }

  return NS_ERROR_DOM_INVALID_CHARACTER_ERR;
}

// static
nsresult nsContentUtils::SplitQName(const nsIContent* aNamespaceResolver,
                                    const nsString& aQName, int32_t* aNamespace,
                                    nsAtom** aLocalName) {
  const char16_t* colon;
  nsresult rv = nsContentUtils::CheckQName(aQName, true, &colon);
  NS_ENSURE_SUCCESS(rv, rv);

  if (colon) {
    const char16_t* end;
    aQName.EndReading(end);
    nsAutoString nameSpace;
    rv = aNamespaceResolver->LookupNamespaceURIInternal(
        Substring(aQName.get(), colon), nameSpace);
    NS_ENSURE_SUCCESS(rv, rv);

    *aNamespace = NameSpaceManager()->GetNameSpaceID(
        nameSpace, nsContentUtils::IsChromeDoc(aNamespaceResolver->OwnerDoc()));
    if (*aNamespace == kNameSpaceID_Unknown) return NS_ERROR_FAILURE;

    *aLocalName = NS_AtomizeMainThread(Substring(colon + 1, end)).take();
  } else {
    *aNamespace = kNameSpaceID_None;
    *aLocalName = NS_AtomizeMainThread(aQName).take();
  }
  NS_ENSURE_TRUE(aLocalName, NS_ERROR_OUT_OF_MEMORY);
  return NS_OK;
}

// static
nsresult nsContentUtils::GetNodeInfoFromQName(
    const nsAString& aNamespaceURI, const nsAString& aQualifiedName,
    nsNodeInfoManager* aNodeInfoManager, uint16_t aNodeType,
    mozilla::dom::NodeInfo** aNodeInfo) {
  const nsString& qName = PromiseFlatString(aQualifiedName);
  const char16_t* colon;
  nsresult rv = nsContentUtils::CheckQName(qName, true, &colon);
  NS_ENSURE_SUCCESS(rv, rv);

  int32_t nsID;
  sNameSpaceManager->RegisterNameSpace(aNamespaceURI, nsID);
  if (colon) {
    const char16_t* end;
    qName.EndReading(end);

    RefPtr<nsAtom> prefix = NS_AtomizeMainThread(Substring(qName.get(), colon));

    rv = aNodeInfoManager->GetNodeInfo(Substring(colon + 1, end), prefix, nsID,
                                       aNodeType, aNodeInfo);
  } else {
    rv = aNodeInfoManager->GetNodeInfo(aQualifiedName, nullptr, nsID, aNodeType,
                                       aNodeInfo);
  }
  NS_ENSURE_SUCCESS(rv, rv);

  return nsContentUtils::IsValidNodeName((*aNodeInfo)->NameAtom(),
                                         (*aNodeInfo)->GetPrefixAtom(),
                                         (*aNodeInfo)->NamespaceID())
             ? NS_OK
             : NS_ERROR_DOM_NAMESPACE_ERR;
}

// static
void nsContentUtils::SplitExpatName(const char16_t* aExpatName,
                                    nsAtom** aPrefix, nsAtom** aLocalName,
                                    int32_t* aNameSpaceID) {
  /**
   *  Expat can send the following:
   *    localName
   *    namespaceURI<separator>localName
   *    namespaceURI<separator>localName<separator>prefix
   *
   *  and we use 0xFFFF for the <separator>.
   *
   */

  const char16_t* uriEnd = nullptr;
  const char16_t* nameEnd = nullptr;
  const char16_t* pos;
  for (pos = aExpatName; *pos; ++pos) {
    if (*pos == 0xFFFF) {
      if (uriEnd) {
        nameEnd = pos;
      } else {
        uriEnd = pos;
      }
    }
  }

  const char16_t* nameStart;
  if (uriEnd) {
    if (sNameSpaceManager) {
      sNameSpaceManager->RegisterNameSpace(
          nsDependentSubstring(aExpatName, uriEnd), *aNameSpaceID);
    } else {
      *aNameSpaceID = kNameSpaceID_Unknown;
    }

    nameStart = (uriEnd + 1);
    if (nameEnd) {
      const char16_t* prefixStart = nameEnd + 1;
      *aPrefix = NS_AtomizeMainThread(Substring(prefixStart, pos)).take();
    } else {
      nameEnd = pos;
      *aPrefix = nullptr;
    }
  } else {
    *aNameSpaceID = kNameSpaceID_None;
    nameStart = aExpatName;
    nameEnd = pos;
    *aPrefix = nullptr;
  }
  *aLocalName = NS_AtomizeMainThread(Substring(nameStart, nameEnd)).take();
}

// static
PresShell* nsContentUtils::GetPresShellForContent(const nsIContent* aContent) {
  Document* doc = aContent->GetComposedDoc();
  if (!doc) {
    return nullptr;
  }
  return doc->GetPresShell();
}

// static
nsPresContext* nsContentUtils::GetContextForContent(
    const nsIContent* aContent) {
  PresShell* presShell = GetPresShellForContent(aContent);
  if (!presShell) {
    return nullptr;
  }
  return presShell->GetPresContext();
}

// static
bool nsContentUtils::CanLoadImage(nsIURI* aURI, nsINode* aNode,
                                  Document* aLoadingDocument,
                                  nsIPrincipal* aLoadingPrincipal) {
  MOZ_ASSERT(aURI, "Must have a URI");
  MOZ_ASSERT(aLoadingDocument, "Must have a document");
  MOZ_ASSERT(aLoadingPrincipal, "Must have a loading principal");

  nsresult rv;

  auto appType = nsIDocShell::APP_TYPE_UNKNOWN;

  {
    nsCOMPtr<nsIDocShellTreeItem> docShellTreeItem =
        aLoadingDocument->GetDocShell();
    if (docShellTreeItem) {
      nsCOMPtr<nsIDocShellTreeItem> root;
      docShellTreeItem->GetRootTreeItem(getter_AddRefs(root));

      nsCOMPtr<nsIDocShell> docShell(do_QueryInterface(root));

      if (docShell) {
        appType = docShell->GetAppType();
      }
    }
  }

  if (appType != nsIDocShell::APP_TYPE_EDITOR) {
    // Editor apps get special treatment here, editors can load images
    // from anywhere.  This allows editor to insert images from file://
    // into documents that are being edited.
    rv = sSecurityManager->CheckLoadURIWithPrincipal(
        aLoadingPrincipal, aURI, nsIScriptSecurityManager::ALLOW_CHROME);
    if (NS_FAILED(rv)) {
      return false;
    }
  }

  nsCOMPtr<nsILoadInfo> secCheckLoadInfo = new mozilla::net::LoadInfo(
      aLoadingPrincipal,
      aLoadingPrincipal,  // triggering principal
      aNode, nsILoadInfo::SEC_ONLY_FOR_EXPLICIT_CONTENTSEC_CHECK,
      nsIContentPolicy::TYPE_INTERNAL_IMAGE);

  int16_t decision = nsIContentPolicy::ACCEPT;

  rv = NS_CheckContentLoadPolicy(aURI, secCheckLoadInfo,
                                 EmptyCString(),  // mime guess
                                 &decision, GetContentPolicy());

  return NS_FAILED(rv) ? false : NS_CP_ACCEPTED(decision);
}

// static
mozilla::OriginAttributes nsContentUtils::GetOriginAttributes(
    Document* aDocument) {
  if (!aDocument) {
    return mozilla::OriginAttributes();
  }

  nsCOMPtr<nsILoadGroup> loadGroup = aDocument->GetDocumentLoadGroup();
  if (loadGroup) {
    return GetOriginAttributes(loadGroup);
  }

  mozilla::OriginAttributes attrs;
  nsCOMPtr<nsIChannel> channel = aDocument->GetChannel();
  if (channel) {
    NS_GetOriginAttributes(channel, attrs);
  }
  return attrs;
}

// static
mozilla::OriginAttributes nsContentUtils::GetOriginAttributes(
    nsILoadGroup* aLoadGroup) {
  if (!aLoadGroup) {
    return mozilla::OriginAttributes();
  }
  mozilla::OriginAttributes attrs;
  nsCOMPtr<nsIInterfaceRequestor> callbacks;
  aLoadGroup->GetNotificationCallbacks(getter_AddRefs(callbacks));
  if (callbacks) {
    nsCOMPtr<nsILoadContext> loadContext = do_GetInterface(callbacks);
    if (loadContext) {
      loadContext->GetOriginAttributes(attrs);
    }
  }
  return attrs;
}

// static
bool nsContentUtils::IsInPrivateBrowsing(Document* aDoc) {
  if (!aDoc) {
    return false;
  }

  nsCOMPtr<nsILoadGroup> loadGroup = aDoc->GetDocumentLoadGroup();
  if (loadGroup) {
    nsCOMPtr<nsIInterfaceRequestor> callbacks;
    loadGroup->GetNotificationCallbacks(getter_AddRefs(callbacks));
    if (callbacks) {
      nsCOMPtr<nsILoadContext> loadContext = do_GetInterface(callbacks);
      if (loadContext) {
        return loadContext->UsePrivateBrowsing();
      }
    }
  }

  nsCOMPtr<nsIChannel> channel = aDoc->GetChannel();
  return channel && NS_UsePrivateBrowsing(channel);
}

// static
bool nsContentUtils::IsInPrivateBrowsing(nsILoadGroup* aLoadGroup) {
  if (!aLoadGroup) {
    return false;
  }
  bool isPrivate = false;
  nsCOMPtr<nsIInterfaceRequestor> callbacks;
  aLoadGroup->GetNotificationCallbacks(getter_AddRefs(callbacks));
  if (callbacks) {
    nsCOMPtr<nsILoadContext> loadContext = do_GetInterface(callbacks);
    isPrivate = loadContext && loadContext->UsePrivateBrowsing();
  }
  return isPrivate;
}

bool nsContentUtils::DocumentInactiveForImageLoads(Document* aDocument) {
  if (aDocument && !IsChromeDoc(aDocument) && !aDocument->IsResourceDoc()) {
    nsCOMPtr<nsPIDOMWindowInner> win =
        do_QueryInterface(aDocument->GetScopeObject());
    return !win || !win->GetDocShell();
  }
  return false;
}

imgLoader* nsContentUtils::GetImgLoaderForDocument(Document* aDoc) {
  NS_ENSURE_TRUE(!DocumentInactiveForImageLoads(aDoc), nullptr);

  if (!aDoc) {
    return imgLoader::NormalLoader();
  }
  bool isPrivate = IsInPrivateBrowsing(aDoc);
  return isPrivate ? imgLoader::PrivateBrowsingLoader()
                   : imgLoader::NormalLoader();
}

// static
imgLoader* nsContentUtils::GetImgLoaderForChannel(nsIChannel* aChannel,
                                                  Document* aContext) {
  NS_ENSURE_TRUE(!DocumentInactiveForImageLoads(aContext), nullptr);

  if (!aChannel) {
    return imgLoader::NormalLoader();
  }
  nsCOMPtr<nsILoadContext> context;
  NS_QueryNotificationCallbacks(aChannel, context);
  return context && context->UsePrivateBrowsing()
             ? imgLoader::PrivateBrowsingLoader()
             : imgLoader::NormalLoader();
}

// static
bool nsContentUtils::IsImageInCache(nsIURI* aURI, Document* aDocument) {
  imgILoader* loader = GetImgLoaderForDocument(aDocument);
  nsCOMPtr<imgICache> cache = do_QueryInterface(loader);

  // If something unexpected happened we return false, otherwise if props
  // is set, the image is cached and we return true
  nsCOMPtr<nsIProperties> props;
  nsresult rv =
      cache->FindEntryProperties(aURI, aDocument, getter_AddRefs(props));
  return (NS_SUCCEEDED(rv) && props);
}

// static
int32_t nsContentUtils::CORSModeToLoadImageFlags(mozilla::CORSMode aMode) {
  switch (aMode) {
    case CORS_ANONYMOUS:
      return imgILoader::LOAD_CORS_ANONYMOUS;
    case CORS_USE_CREDENTIALS:
      return imgILoader::LOAD_CORS_USE_CREDENTIALS;
    default:
      return 0;
  }
}

// static
nsresult nsContentUtils::LoadImage(
    nsIURI* aURI, nsINode* aContext, Document* aLoadingDocument,
    nsIPrincipal* aLoadingPrincipal, uint64_t aRequestContextID,
    nsIURI* aReferrer, net::ReferrerPolicy aReferrerPolicy,
    imgINotificationObserver* aObserver, int32_t aLoadFlags,
    const nsAString& initiatorType, imgRequestProxy** aRequest,
    uint32_t aContentPolicyType, bool aUseUrgentStartForChannel) {
  MOZ_ASSERT(aURI, "Must have a URI");
  MOZ_ASSERT(aContext, "Must have a context");
  MOZ_ASSERT(aLoadingDocument, "Must have a document");
  MOZ_ASSERT(aLoadingPrincipal, "Must have a principal");
  MOZ_ASSERT(aRequest, "Null out param");

  imgLoader* imgLoader = GetImgLoaderForDocument(aLoadingDocument);
  if (!imgLoader) {
    // nothing we can do here
    return NS_ERROR_FAILURE;
  }

  nsCOMPtr<nsILoadGroup> loadGroup = aLoadingDocument->GetDocumentLoadGroup();

  nsIURI* documentURI = aLoadingDocument->GetDocumentURI();

  NS_ASSERTION(loadGroup || IsFontTableURI(documentURI),
               "Could not get loadgroup; onload may fire too early");

  // XXXbz using "documentURI" for the initialDocumentURI is not quite
  // right, but the best we can do here...
  return imgLoader->LoadImage(aURI,               /* uri to load */
                              documentURI,        /* initialDocumentURI */
                              aReferrer,          /* referrer */
                              aReferrerPolicy,    /* referrer policy */
                              aLoadingPrincipal,  /* loading principal */
                              aRequestContextID,  /* request context ID */
                              loadGroup,          /* loadgroup */
                              aObserver,          /* imgINotificationObserver */
                              aContext,           /* loading context */
                              aLoadingDocument,   /* uniquification key */
                              aLoadFlags,         /* load flags */
                              nullptr,            /* cache key */
                              aContentPolicyType, /* content policy type */
                              initiatorType,      /* the load initiator */
                              aUseUrgentStartForChannel, /* urgent-start flag */
                              aRequest);
}

// static
already_AddRefed<imgIContainer> nsContentUtils::GetImageFromContent(
    nsIImageLoadingContent* aContent, imgIRequest** aRequest) {
  if (aRequest) {
    *aRequest = nullptr;
  }

  NS_ENSURE_TRUE(aContent, nullptr);

  nsCOMPtr<imgIRequest> imgRequest;
  aContent->GetRequest(nsIImageLoadingContent::CURRENT_REQUEST,
                       getter_AddRefs(imgRequest));
  if (!imgRequest) {
    return nullptr;
  }

  nsCOMPtr<imgIContainer> imgContainer;
  imgRequest->GetImage(getter_AddRefs(imgContainer));

  if (!imgContainer) {
    return nullptr;
  }

  if (aRequest) {
    imgRequest.swap(*aRequest);
  }

  return imgContainer.forget();
}

// static
already_AddRefed<imgRequestProxy> nsContentUtils::GetStaticRequest(
    Document* aLoadingDocument, imgRequestProxy* aRequest) {
  NS_ENSURE_TRUE(aRequest, nullptr);
  RefPtr<imgRequestProxy> retval;
  aRequest->GetStaticRequest(aLoadingDocument, getter_AddRefs(retval));
  return retval.forget();
}

// static
bool nsContentUtils::ContentIsDraggable(nsIContent* aContent) {
  MOZ_ASSERT(aContent);

  if (auto htmlElement = nsGenericHTMLElement::FromNode(aContent)) {
    if (htmlElement->Draggable()) {
      return true;
    }

    if (htmlElement->AttrValueIs(kNameSpaceID_None, nsGkAtoms::draggable,
                                 nsGkAtoms::_false, eIgnoreCase)) {
      return false;
    }
  }

  // special handling for content area image and link dragging
  return IsDraggableImage(aContent) || IsDraggableLink(aContent);
}

// static
bool nsContentUtils::IsDraggableImage(nsIContent* aContent) {
  MOZ_ASSERT(aContent, "Must have content node to test");

  nsCOMPtr<nsIImageLoadingContent> imageContent(do_QueryInterface(aContent));
  if (!imageContent) {
    return false;
  }

  nsCOMPtr<imgIRequest> imgRequest;
  imageContent->GetRequest(nsIImageLoadingContent::CURRENT_REQUEST,
                           getter_AddRefs(imgRequest));

  // XXXbz It may be draggable even if the request resulted in an error.  Why?
  // Not sure; that's what the old nsContentAreaDragDrop/nsFrame code did.
  return imgRequest != nullptr;
}

// static
bool nsContentUtils::IsDraggableLink(const nsIContent* aContent) {
  nsCOMPtr<nsIURI> absURI;
  return aContent->IsLink(getter_AddRefs(absURI));
}

// static
nsresult nsContentUtils::QNameChanged(mozilla::dom::NodeInfo* aNodeInfo,
                                      nsAtom* aName,
                                      mozilla::dom::NodeInfo** aResult) {
  nsNodeInfoManager* niMgr = aNodeInfo->NodeInfoManager();

  *aResult = niMgr
                 ->GetNodeInfo(aName, nullptr, aNodeInfo->NamespaceID(),
                               aNodeInfo->NodeType(), aNodeInfo->GetExtraName())
                 .take();
  return NS_OK;
}

static bool TestSitePerm(nsIPrincipal* aPrincipal, const nsACString& aType,
                         uint32_t aPerm, bool aExactHostMatch) {
  if (!aPrincipal) {
    // We always deny (i.e. don't allow) the permission if we don't have a
    // principal.
    return aPerm != nsIPermissionManager::ALLOW_ACTION;
  }

  nsCOMPtr<nsIPermissionManager> permMgr = services::GetPermissionManager();
  NS_ENSURE_TRUE(permMgr, false);

  uint32_t perm;
  nsresult rv;
  if (aExactHostMatch) {
    rv = permMgr->TestExactPermissionFromPrincipal(aPrincipal, aType, &perm);
  } else {
    rv = permMgr->TestPermissionFromPrincipal(aPrincipal, aType, &perm);
  }
  NS_ENSURE_SUCCESS(rv, false);

  return perm == aPerm;
}

bool nsContentUtils::IsSitePermAllow(nsIPrincipal* aPrincipal,
                                     const nsACString& aType) {
  return TestSitePerm(aPrincipal, aType, nsIPermissionManager::ALLOW_ACTION,
                      false);
}

bool nsContentUtils::IsSitePermDeny(nsIPrincipal* aPrincipal,
                                    const nsACString& aType) {
  return TestSitePerm(aPrincipal, aType, nsIPermissionManager::DENY_ACTION,
                      false);
}

bool nsContentUtils::IsExactSitePermAllow(nsIPrincipal* aPrincipal,
                                          const nsACString& aType) {
  return TestSitePerm(aPrincipal, aType, nsIPermissionManager::ALLOW_ACTION,
                      true);
}

bool nsContentUtils::IsExactSitePermDeny(nsIPrincipal* aPrincipal,
                                         const nsACString& aType) {
  return TestSitePerm(aPrincipal, aType, nsIPermissionManager::DENY_ACTION,
                      true);
}

static const char* gEventNames[] = {"event"};
static const char* gSVGEventNames[] = {"evt"};
// for b/w compat, the first name to onerror is still 'event', even though it
// is actually the error message
static const char* gOnErrorNames[] = {"event", "source", "lineno", "colno",
                                      "error"};

// static
void nsContentUtils::GetEventArgNames(int32_t aNameSpaceID, nsAtom* aEventName,
                                      bool aIsForWindow, uint32_t* aArgCount,
                                      const char*** aArgArray) {
#define SET_EVENT_ARG_NAMES(names)               \
  *aArgCount = sizeof(names) / sizeof(names[0]); \
  *aArgArray = names;

  // JSEventHandler is what does the arg magic for onerror, and it does
  // not seem to take the namespace into account.  So we let onerror in all
  // namespaces get the 3 arg names.
  if (aEventName == nsGkAtoms::onerror && aIsForWindow) {
    SET_EVENT_ARG_NAMES(gOnErrorNames);
  } else if (aNameSpaceID == kNameSpaceID_SVG) {
    SET_EVENT_ARG_NAMES(gSVGEventNames);
  } else {
    SET_EVENT_ARG_NAMES(gEventNames);
  }
}

// Note: The list of content bundles in nsStringBundle.cpp should be updated
// whenever entries are added or removed from this list.
static const char gPropertiesFiles[nsContentUtils::PropertiesFile_COUNT][56] = {
    // Must line up with the enum values in |PropertiesFile| enum.
    "chrome://global/locale/css.properties",
    "chrome://global/locale/xbl.properties",
    "chrome://global/locale/xul.properties",
    "chrome://global/locale/layout_errors.properties",
    "chrome://global/locale/layout/HtmlForm.properties",
    "chrome://global/locale/printing.properties",
    "chrome://global/locale/dom/dom.properties",
    "chrome://global/locale/layout/htmlparser.properties",
    "chrome://global/locale/svg/svg.properties",
    "chrome://branding/locale/brand.properties",
    "chrome://global/locale/commonDialogs.properties",
    "chrome://global/locale/mathml/mathml.properties",
    "chrome://global/locale/security/security.properties",
    "chrome://necko/locale/necko.properties"};

/* static */
nsresult nsContentUtils::EnsureStringBundle(PropertiesFile aFile) {
  if (!sStringBundles[aFile]) {
    if (!sStringBundleService) {
      nsresult rv =
          CallGetService(NS_STRINGBUNDLE_CONTRACTID, &sStringBundleService);
      NS_ENSURE_SUCCESS(rv, rv);
    }
    nsIStringBundle* bundle;
    nsresult rv =
        sStringBundleService->CreateBundle(gPropertiesFiles[aFile], &bundle);
    NS_ENSURE_SUCCESS(rv, rv);
    sStringBundles[aFile] = bundle;  // transfer ownership
  }
  return NS_OK;
}

/* static */
void nsContentUtils::AsyncPrecreateStringBundles() {
  // We only ever want to pre-create bundles in the parent process.
  //
  // All nsContentUtils bundles are shared between the parent and child
  // precesses, and the shared memory regions that back them *must* be created
  // in the parent, and then sent to all children.
  //
  // If we attempt to create a bundle in the child before its memory region is
  // available, we need to create a temporary non-shared bundle, and later
  // replace that with the shared memory copy. So attempting to pre-load in the
  // child is wasteful and unnecessary.
  MOZ_ASSERT(XRE_IsParentProcess());

  for (uint32_t bundleIndex = 0; bundleIndex < PropertiesFile_COUNT;
       ++bundleIndex) {
    nsresult rv = NS_DispatchToCurrentThreadQueue(
        NS_NewRunnableFunction("AsyncPrecreateStringBundles",
                               [bundleIndex]() {
                                 PropertiesFile file =
                                     static_cast<PropertiesFile>(bundleIndex);
                                 EnsureStringBundle(file);
                                 nsIStringBundle* bundle = sStringBundles[file];
                                 bundle->AsyncPreload();
                               }),
        EventQueuePriority::Idle);
    Unused << NS_WARN_IF(NS_FAILED(rv));
  }
}

/* static */
nsresult nsContentUtils::GetLocalizedString(PropertiesFile aFile,
                                            const char* aKey,
                                            nsAString& aResult) {
  nsresult rv = EnsureStringBundle(aFile);
  NS_ENSURE_SUCCESS(rv, rv);
  nsIStringBundle* bundle = sStringBundles[aFile];
  return bundle->GetStringFromName(aKey, aResult);
}

/* static */
nsresult nsContentUtils::FormatLocalizedString(
    PropertiesFile aFile, const char* aKey, const nsTArray<nsString>& aParams,
    nsAString& aResult) {
  nsresult rv = EnsureStringBundle(aFile);
  NS_ENSURE_SUCCESS(rv, rv);
  nsIStringBundle* bundle = sStringBundles[aFile];

  if (aParams.IsEmpty()) {
    return bundle->GetStringFromName(aKey, aResult);
  }

  return bundle->FormatStringFromName(aKey, aParams, aResult);
}

/* static */
void nsContentUtils::LogSimpleConsoleError(const nsAString& aErrorText,
                                           const char* classification,
                                           bool aFromPrivateWindow,
                                           bool aFromChromeContext) {
  nsCOMPtr<nsIScriptError> scriptError =
      do_CreateInstance(NS_SCRIPTERROR_CONTRACTID);
  if (scriptError) {
    nsCOMPtr<nsIConsoleService> console =
        do_GetService(NS_CONSOLESERVICE_CONTRACTID);
    if (console && NS_SUCCEEDED(scriptError->Init(
                       aErrorText, EmptyString(), EmptyString(), 0, 0,
                       nsIScriptError::errorFlag, classification,
                       aFromPrivateWindow, aFromChromeContext))) {
      console->LogMessage(scriptError);
    }
  }
}

/* static */
nsresult nsContentUtils::ReportToConsole(
    uint32_t aErrorFlags, const nsACString& aCategory,
    const Document* aDocument, PropertiesFile aFile, const char* aMessageName,
    const nsTArray<nsString>& aParams, nsIURI* aURI,
    const nsString& aSourceLine, uint32_t aLineNumber, uint32_t aColumnNumber) {
  nsresult rv;
  nsAutoString errorText;
  if (!aParams.IsEmpty()) {
    rv = FormatLocalizedString(aFile, aMessageName, aParams, errorText);
  } else {
    rv = GetLocalizedString(aFile, aMessageName, errorText);
  }
  NS_ENSURE_SUCCESS(rv, rv);

  return ReportToConsoleNonLocalized(errorText, aErrorFlags, aCategory,
                                     aDocument, aURI, aSourceLine, aLineNumber,
                                     aColumnNumber);
}

/* static */
void nsContentUtils::ReportEmptyGetElementByIdArg(const Document* aDoc) {
  ReportToConsole(nsIScriptError::warningFlag, NS_LITERAL_CSTRING("DOM"), aDoc,
                  nsContentUtils::eDOM_PROPERTIES, "EmptyGetElementByIdParam");
}

/* static */
nsresult nsContentUtils::ReportToConsoleNonLocalized(
    const nsAString& aErrorText, uint32_t aErrorFlags,
    const nsACString& aCategory, const Document* aDocument, nsIURI* aURI,
    const nsString& aSourceLine, uint32_t aLineNumber, uint32_t aColumnNumber,
    MissingErrorLocationMode aLocationMode) {
  uint64_t innerWindowID = 0;
  if (aDocument) {
    if (!aURI) {
      aURI = aDocument->GetDocumentURI();
    }
    innerWindowID = aDocument->InnerWindowID();
  }

  return ReportToConsoleByWindowID(aErrorText, aErrorFlags, aCategory,
                                   innerWindowID, aURI, aSourceLine,
                                   aLineNumber, aColumnNumber, aLocationMode);
}

/* static */
nsresult nsContentUtils::ReportToConsoleByWindowID(
    const nsAString& aErrorText, uint32_t aErrorFlags,
    const nsACString& aCategory, uint64_t aInnerWindowID, nsIURI* aURI,
    const nsString& aSourceLine, uint32_t aLineNumber, uint32_t aColumnNumber,
    MissingErrorLocationMode aLocationMode) {
  nsresult rv;
  if (!sConsoleService) {  // only need to bother null-checking here
    rv = CallGetService(NS_CONSOLESERVICE_CONTRACTID, &sConsoleService);
    NS_ENSURE_SUCCESS(rv, rv);
  }

  nsAutoCString spec;
  if (!aLineNumber && aLocationMode == eUSE_CALLING_LOCATION) {
    JSContext* cx = GetCurrentJSContext();
    if (cx) {
      nsJSUtils::GetCallingLocation(cx, spec, &aLineNumber, &aColumnNumber);
    }
  }

  nsCOMPtr<nsIScriptError> errorObject =
      do_CreateInstance(NS_SCRIPTERROR_CONTRACTID, &rv);
  NS_ENSURE_SUCCESS(rv, rv);

  if (!spec.IsEmpty()) {
    rv =
        errorObject->InitWithWindowID(aErrorText,
                                      NS_ConvertUTF8toUTF16(spec),  // file name
                                      aSourceLine, aLineNumber, aColumnNumber,
                                      aErrorFlags, aCategory, aInnerWindowID);
  } else {
    rv = errorObject->InitWithSourceURI(aErrorText, aURI, aSourceLine,
                                        aLineNumber, aColumnNumber, aErrorFlags,
                                        aCategory, aInnerWindowID);
  }
  NS_ENSURE_SUCCESS(rv, rv);

  return sConsoleService->LogMessage(errorObject);
}

void nsContentUtils::LogMessageToConsole(const char* aMsg) {
  if (!sConsoleService) {  // only need to bother null-checking here
    CallGetService(NS_CONSOLESERVICE_CONTRACTID, &sConsoleService);
    if (!sConsoleService) {
      return;
    }
  }
  sConsoleService->LogStringMessage(NS_ConvertUTF8toUTF16(aMsg).get());
}

bool nsContentUtils::IsChildOfSameType(Document* aDoc) {
  nsCOMPtr<nsIDocShellTreeItem> docShellAsItem(aDoc->GetDocShell());
  nsCOMPtr<nsIDocShellTreeItem> sameTypeParent;
  if (docShellAsItem) {
    docShellAsItem->GetSameTypeParent(getter_AddRefs(sameTypeParent));
  }
  return sameTypeParent != nullptr;
}

bool nsContentUtils::IsPlainTextType(const nsACString& aContentType) {
  // NOTE: if you add a type here, add it to the CONTENTDLF_CATEGORIES
  // define in nsContentDLF.h as well.
  return aContentType.EqualsLiteral(TEXT_PLAIN) ||
         aContentType.EqualsLiteral(TEXT_CSS) ||
         aContentType.EqualsLiteral(TEXT_CACHE_MANIFEST) ||
         aContentType.EqualsLiteral(TEXT_VTT) ||
         aContentType.EqualsLiteral(APPLICATION_JAVASCRIPT) ||
         aContentType.EqualsLiteral(APPLICATION_XJAVASCRIPT) ||
         aContentType.EqualsLiteral(TEXT_ECMASCRIPT) ||
         aContentType.EqualsLiteral(APPLICATION_ECMASCRIPT) ||
         aContentType.EqualsLiteral(TEXT_JAVASCRIPT) ||
         aContentType.EqualsLiteral(APPLICATION_JSON) ||
         aContentType.EqualsLiteral(TEXT_JSON);
}

bool nsContentUtils::IsUtf8OnlyPlainTextType(const nsACString& aContentType) {
  // NOTE: This must be a subset of the list in IsPlainTextType().
  return aContentType.EqualsLiteral(TEXT_CACHE_MANIFEST) ||
         aContentType.EqualsLiteral(APPLICATION_JSON) ||
         aContentType.EqualsLiteral(TEXT_JSON) ||
         aContentType.EqualsLiteral(TEXT_VTT);
}

// static
nsIContentPolicy* nsContentUtils::GetContentPolicy() {
  if (!sTriedToGetContentPolicy) {
    CallGetService(NS_CONTENTPOLICY_CONTRACTID, &sContentPolicyService);
    // It's OK to not have a content policy service
    sTriedToGetContentPolicy = true;
  }

  return sContentPolicyService;
}

// static
bool nsContentUtils::IsEventAttributeName(nsAtom* aName, int32_t aType) {
  const char16_t* name = aName->GetUTF16String();
  if (name[0] != 'o' || name[1] != 'n') return false;

  EventNameMapping mapping;
  return (sAtomEventTable->Get(aName, &mapping) && mapping.mType & aType);
}

// static
EventMessage nsContentUtils::GetEventMessage(nsAtom* aName) {
  MOZ_ASSERT(NS_IsMainThread(), "sAtomEventTable is not threadsafe");
  if (aName) {
    EventNameMapping mapping;
    if (sAtomEventTable->Get(aName, &mapping)) {
      return mapping.mMessage;
    }
  }

  return eUnidentifiedEvent;
}

// static
mozilla::EventClassID nsContentUtils::GetEventClassID(const nsAString& aName) {
  EventNameMapping mapping;
  if (sStringEventTable->Get(aName, &mapping)) return mapping.mEventClassID;

  return eBasicEventClass;
}

nsAtom* nsContentUtils::GetEventMessageAndAtom(
    const nsAString& aName, mozilla::EventClassID aEventClassID,
    EventMessage* aEventMessage) {
  MOZ_ASSERT(NS_IsMainThread(), "Our hashtables are not threadsafe");
  EventNameMapping mapping;
  if (sStringEventTable->Get(aName, &mapping)) {
    *aEventMessage = mapping.mEventClassID == aEventClassID
                         ? mapping.mMessage
                         : eUnidentifiedEvent;
    return mapping.mAtom;
  }

  // If we have cached lots of user defined event names, clear some of them.
  if (sUserDefinedEvents->Length() > 127) {
    while (sUserDefinedEvents->Length() > 64) {
      nsAtom* first = sUserDefinedEvents->ElementAt(0);
      sStringEventTable->Remove(Substring(nsDependentAtomString(first), 2));
      sUserDefinedEvents->RemoveElementAt(0);
    }
  }

  *aEventMessage = eUnidentifiedEvent;
  RefPtr<nsAtom> atom = NS_AtomizeMainThread(NS_LITERAL_STRING("on") + aName);
  sUserDefinedEvents->AppendElement(atom);
  mapping.mAtom = atom;
  mapping.mMessage = eUnidentifiedEvent;
  mapping.mType = EventNameType_None;
  mapping.mEventClassID = eBasicEventClass;
  // This is a slow hashtable call, but at least we cache the result for the
  // following calls. Because GetEventMessageAndAtomForListener utilizes
  // sStringEventTable, it needs to know in which cases sStringEventTable
  // doesn't contain the information it needs so that it can use
  // sAtomEventTable instead.
  mapping.mMaybeSpecialSVGorSMILEvent =
      GetEventMessage(atom) != eUnidentifiedEvent;
  sStringEventTable->Put(aName, mapping);
  return mapping.mAtom;
}

// static
EventMessage nsContentUtils::GetEventMessageAndAtomForListener(
    const nsAString& aName, nsAtom** aOnName) {
  MOZ_ASSERT(NS_IsMainThread(), "Our hashtables are not threadsafe");

  // Because of SVG/SMIL sStringEventTable contains a subset of the event names
  // comparing to the sAtomEventTable. However, usually sStringEventTable
  // contains the information we need, so in order to reduce hashtable
  // lookups, start from it.
  EventNameMapping mapping;
  EventMessage msg = eUnidentifiedEvent;
  RefPtr<nsAtom> atom;
  if (sStringEventTable->Get(aName, &mapping)) {
    if (mapping.mMaybeSpecialSVGorSMILEvent) {
      // Try the atom version so that we should get the right message for
      // SVG/SMIL.
      atom = NS_AtomizeMainThread(NS_LITERAL_STRING("on") + aName);
      msg = GetEventMessage(atom);
    } else {
      atom = mapping.mAtom;
      msg = mapping.mMessage;
    }
    atom.forget(aOnName);
    return msg;
  }

  // GetEventMessageAndAtom will cache the event type for the future usage...
  GetEventMessageAndAtom(aName, eBasicEventClass, &msg);

  // ...and then call this method recursively to get the message and atom from
  // now updated sStringEventTable.
  return GetEventMessageAndAtomForListener(aName, aOnName);
}

static nsresult GetEventAndTarget(Document* aDoc, nsISupports* aTarget,
                                  const nsAString& aEventName,
                                  CanBubble aCanBubble, Cancelable aCancelable,
                                  Composed aComposed, Trusted aTrusted,
                                  Event** aEvent, EventTarget** aTargetOut) {
  nsCOMPtr<EventTarget> target(do_QueryInterface(aTarget));
  NS_ENSURE_TRUE(aDoc && target, NS_ERROR_INVALID_ARG);

  ErrorResult err;
  RefPtr<Event> event =
      aDoc->CreateEvent(NS_LITERAL_STRING("Events"), CallerType::System, err);
  if (NS_WARN_IF(err.Failed())) {
    return err.StealNSResult();
  }

  event->InitEvent(aEventName, aCanBubble, aCancelable, aComposed);
  event->SetTrusted(aTrusted == Trusted::eYes);

  event->SetTarget(target);

  event.forget(aEvent);
  target.forget(aTargetOut);
  return NS_OK;
}

// static
nsresult nsContentUtils::DispatchTrustedEvent(
    Document* aDoc, nsISupports* aTarget, const nsAString& aEventName,
    CanBubble aCanBubble, Cancelable aCancelable, Composed aComposed,
    bool* aDefaultAction) {
  MOZ_ASSERT(!aEventName.EqualsLiteral("input"),
             "Use DispatchInputEvent() instead");
  return DispatchEvent(aDoc, aTarget, aEventName, aCanBubble, aCancelable,
                       aComposed, Trusted::eYes, aDefaultAction);
}

// static
nsresult nsContentUtils::DispatchUntrustedEvent(
    Document* aDoc, nsISupports* aTarget, const nsAString& aEventName,
    CanBubble aCanBubble, Cancelable aCancelable, bool* aDefaultAction) {
  return DispatchEvent(aDoc, aTarget, aEventName, aCanBubble, aCancelable,
                       Composed::eDefault, Trusted::eNo, aDefaultAction);
}

// static
nsresult nsContentUtils::DispatchEvent(Document* aDoc, nsISupports* aTarget,
                                       const nsAString& aEventName,
                                       CanBubble aCanBubble,
                                       Cancelable aCancelable,
                                       Composed aComposed, Trusted aTrusted,
                                       bool* aDefaultAction,
                                       ChromeOnlyDispatch aOnlyChromeDispatch) {
  RefPtr<Event> event;
  nsCOMPtr<EventTarget> target;
  nsresult rv = GetEventAndTarget(
      aDoc, aTarget, aEventName, aCanBubble, aCancelable, aComposed, aTrusted,
      getter_AddRefs(event), getter_AddRefs(target));
  NS_ENSURE_SUCCESS(rv, rv);
  event->WidgetEventPtr()->mFlags.mOnlyChromeDispatch =
      aOnlyChromeDispatch == ChromeOnlyDispatch::eYes;

  ErrorResult err;
  bool doDefault = target->DispatchEvent(*event, CallerType::System, err);
  if (aDefaultAction) {
    *aDefaultAction = doDefault;
  }
  return err.StealNSResult();
}

// static
nsresult nsContentUtils::DispatchEvent(Document* aDoc, nsISupports* aTarget,
                                       WidgetEvent& aEvent,
                                       EventMessage aEventMessage,
                                       CanBubble aCanBubble,
                                       Cancelable aCancelable, Trusted aTrusted,
                                       bool* aDefaultAction,
                                       ChromeOnlyDispatch aOnlyChromeDispatch) {
  MOZ_ASSERT_IF(aOnlyChromeDispatch == ChromeOnlyDispatch::eYes,
                aTrusted == Trusted::eYes);

  nsCOMPtr<EventTarget> target(do_QueryInterface(aTarget));

  aEvent.mTime = PR_Now();

  aEvent.mSpecifiedEventType = GetEventTypeFromMessage(aEventMessage);
  aEvent.SetDefaultComposed();
  aEvent.SetDefaultComposedInNativeAnonymousContent();

  aEvent.mFlags.mBubbles = aCanBubble == CanBubble::eYes;
  aEvent.mFlags.mCancelable = aCancelable == Cancelable::eYes;
  aEvent.mFlags.mOnlyChromeDispatch =
      aOnlyChromeDispatch == ChromeOnlyDispatch::eYes;

  aEvent.mTarget = target;

  nsEventStatus status = nsEventStatus_eIgnore;
  nsresult rv = EventDispatcher::DispatchDOMEvent(target, &aEvent, nullptr,
                                                  nullptr, &status);
  if (aDefaultAction) {
    *aDefaultAction = (status != nsEventStatus_eConsumeNoDefault);
  }
  return rv;
}

nsContentUtils::InputEventOptions::InputEventOptions(
    DataTransfer* aDataTransfer)
    : mDataTransfer(aDataTransfer) {
  MOZ_ASSERT(mDataTransfer);
  MOZ_ASSERT(mDataTransfer->IsReadOnly());
}

// static
nsresult nsContentUtils::DispatchInputEvent(Element* aEventTargetElement,
                                            EditorInputType aEditorInputType,
                                            TextEditor* aTextEditor,
                                            const InputEventOptions& aOptions) {
  if (NS_WARN_IF(!aEventTargetElement)) {
    return NS_ERROR_INVALID_ARG;
  }

  // If this is called from editor, the instance should be set to aTextEditor.
  // Otherwise, we need to look for an editor for aEventTargetElement.
  // However, we don't need to do it for HTMLEditor since nobody shouldn't
  // dispatch "input" event for HTMLEditor except HTMLEditor itself.
  bool useInputEvent = false;
  if (aTextEditor) {
    useInputEvent = true;
  } else if (HTMLTextAreaElement* textAreaElement =
                 HTMLTextAreaElement::FromNode(aEventTargetElement)) {
    aTextEditor = textAreaElement->GetTextEditorWithoutCreation();
    useInputEvent = true;
  } else if (HTMLInputElement* inputElement =
                 HTMLInputElement::FromNode(aEventTargetElement)) {
    if (inputElement->IsInputEventTarget()) {
      aTextEditor = inputElement->GetTextEditorWithoutCreation();
      useInputEvent = true;
    }
  }
#ifdef DEBUG
  else {
    nsCOMPtr<nsITextControlElement> textControlElement =
        do_QueryInterface(aEventTargetElement);
    MOZ_ASSERT(!textControlElement,
               "The event target may have editor, but we've not known it yet.");
  }
#endif  // #ifdef DEBUG

  // If the event target is an <input> element, we need to update
  // validationMessage value before dispatching "input" event because
  // "input" event listener may need to check it.
  HTMLInputElement* inputElement =
      HTMLInputElement::FromNode(aEventTargetElement);
  if (inputElement) {
    MOZ_KnownLive(inputElement)->MaybeUpdateAllValidityStates(true);
    // XXX Should we stop dispatching "input" event if the target is removed
    //     from the DOM tree?
  }

  if (!useInputEvent) {
    MOZ_ASSERT(aEditorInputType == EditorInputType::eUnknown);
    // Dispatch "input" event with Event instance.
    WidgetEvent widgetEvent(true, eUnidentifiedEvent);
    widgetEvent.mSpecifiedEventType = nsGkAtoms::oninput;
    widgetEvent.mFlags.mCancelable = false;
    // Using same time as nsContentUtils::DispatchEvent() for backward
    // compatibility.
    widgetEvent.mTime = PR_Now();
    (new AsyncEventDispatcher(aEventTargetElement, widgetEvent))
        ->RunDOMEventWhenSafe();
    return NS_OK;
  }

  nsCOMPtr<nsIWidget> widget;
  if (aTextEditor) {
    widget = aTextEditor->GetWidget();
    if (NS_WARN_IF(!widget)) {
      return NS_ERROR_FAILURE;
    }
  } else {
    Document* document = aEventTargetElement->OwnerDoc();
    if (NS_WARN_IF(!document)) {
      return NS_ERROR_FAILURE;
    }
    // If we're running xpcshell tests, we fail to get presShell here.
    // Even in such case, we need to dispatch "input" event without widget.
    PresShell* presShell = document->GetPresShell();
    if (presShell) {
      nsPresContext* presContext = presShell->GetPresContext();
      if (NS_WARN_IF(!presContext)) {
        return NS_ERROR_FAILURE;
      }
      widget = presContext->GetRootWidget();
      if (NS_WARN_IF(!widget)) {
        return NS_ERROR_FAILURE;
      }
    }
  }

  // Dispatch "input" event with InputEvent instance.
  InternalEditorInputEvent inputEvent(true, eEditorInput, widget);

  // Using same time as old event dispatcher in EditorBase for backward
  // compatibility.
  inputEvent.mTime = static_cast<uint64_t>(PR_Now() / 1000);

  // If there is an editor, set isComposing to true when it has composition.
  // Note that EditorBase::IsIMEComposing() may return false even when we
  // need to set it to true.
  // Otherwise, i.e., editor hasn't been created for the element yet,
  // we should set isComposing to false since the element can never has
  // composition without editor.
  inputEvent.mIsComposing =
      aTextEditor ? !!aTextEditor->GetComposition() : false;

  if (!aTextEditor || !aTextEditor->AsHTMLEditor()) {
    if (IsDataAvailableOnTextEditor(aEditorInputType)) {
      inputEvent.mData = aOptions.mData;
      MOZ_ASSERT(!inputEvent.mData.IsVoid(),
                 "inputEvent.mData shouldn't be void");
    }
#ifdef DEBUG
    else {
      MOZ_ASSERT(inputEvent.mData.IsVoid(), "inputEvent.mData should be void");
    }
#endif  // #ifdef DEBUG
  } else {
    MOZ_ASSERT(aTextEditor->AsHTMLEditor());
    if (IsDataAvailableOnHTMLEditor(aEditorInputType)) {
      inputEvent.mData = aOptions.mData;
      MOZ_ASSERT(!inputEvent.mData.IsVoid(),
                 "inputEvent.mData shouldn't be void");
    } else {
      MOZ_ASSERT(inputEvent.mData.IsVoid(), "inputEvent.mData should be void");
      if (IsDataTransferAvailableOnHTMLEditor(aEditorInputType)) {
        inputEvent.mDataTransfer = aOptions.mDataTransfer;
        MOZ_ASSERT(inputEvent.mDataTransfer,
                   "inputEvent.mDataTransfer shouldn't be nullptr");
        MOZ_ASSERT(inputEvent.mDataTransfer->IsReadOnly(),
                   "inputEvent.mDataTransfer should be read only");
      }
#ifdef DEBUG
      else {
        MOZ_ASSERT(!inputEvent.mDataTransfer,
                   "inputEvent.mDataTransfer should be nullptr");
      }
#endif  // #ifdef DEBUG
    }
  }

  inputEvent.mInputType = aEditorInputType;

  (new AsyncEventDispatcher(aEventTargetElement, inputEvent))
      ->RunDOMEventWhenSafe();
  return NS_OK;
}

nsresult nsContentUtils::DispatchChromeEvent(
    Document* aDoc, nsISupports* aTarget, const nsAString& aEventName,
    CanBubble aCanBubble, Cancelable aCancelable, bool* aDefaultAction) {
  RefPtr<Event> event;
  nsCOMPtr<EventTarget> target;
  nsresult rv = GetEventAndTarget(
      aDoc, aTarget, aEventName, aCanBubble, aCancelable, Composed::eDefault,
      Trusted::eYes, getter_AddRefs(event), getter_AddRefs(target));
  NS_ENSURE_SUCCESS(rv, rv);

  NS_ASSERTION(aDoc, "GetEventAndTarget lied?");
  if (!aDoc->GetWindow()) return NS_ERROR_INVALID_ARG;

  EventTarget* piTarget = aDoc->GetWindow()->GetParentTarget();
  if (!piTarget) return NS_ERROR_INVALID_ARG;

  ErrorResult err;
  bool defaultActionEnabled =
      piTarget->DispatchEvent(*event, CallerType::System, err);
  if (aDefaultAction) {
    *aDefaultAction = defaultActionEnabled;
  }
  return err.StealNSResult();
}

void nsContentUtils::RequestFrameFocus(Element& aFrameElement, bool aCanRaise) {
  RefPtr<Element> target = &aFrameElement;
  bool defaultAction = true;
  if (aCanRaise) {
    DispatchEventOnlyToChrome(
        target->OwnerDoc(), target, NS_LITERAL_STRING("framefocusrequested"),
        CanBubble::eYes, Cancelable::eYes, &defaultAction);
  }
  if (!defaultAction) {
    return;
  }

  nsCOMPtr<nsIFocusManager> fm = nsFocusManager::GetFocusManager();
  if (!fm) {
    return;
  }

  uint32_t flags = nsIFocusManager::FLAG_NOSCROLL;
  if (aCanRaise) {
    flags |= nsIFocusManager::FLAG_RAISE;
  }

  fm->SetFocus(target, flags);
}

nsresult nsContentUtils::DispatchEventOnlyToChrome(
    Document* aDoc, nsISupports* aTarget, const nsAString& aEventName,
    CanBubble aCanBubble, Cancelable aCancelable, bool* aDefaultAction) {
  return DispatchEvent(aDoc, aTarget, aEventName, aCanBubble, aCancelable,
                       Composed::eDefault, Trusted::eYes, aDefaultAction,
                       ChromeOnlyDispatch::eYes);
}

/* static */
Element* nsContentUtils::MatchElementId(nsIContent* aContent,
                                        const nsAtom* aId) {
  for (nsIContent* cur = aContent; cur; cur = cur->GetNextNode(aContent)) {
    if (aId == cur->GetID()) {
      return cur->AsElement();
    }
  }

  return nullptr;
}

/* static */
Element* nsContentUtils::MatchElementId(nsIContent* aContent,
                                        const nsAString& aId) {
  MOZ_ASSERT(!aId.IsEmpty(), "Will match random elements");

  // ID attrs are generally stored as atoms, so just atomize this up front
  RefPtr<nsAtom> id(NS_Atomize(aId));
  if (!id) {
    // OOM, so just bail
    return nullptr;
  }

  return MatchElementId(aContent, id);
}

/* static */
Document* nsContentUtils::GetSubdocumentWithOuterWindowId(
    Document* aDocument, uint64_t aOuterWindowId) {
  if (!aDocument || !aOuterWindowId) {
    return nullptr;
  }

  RefPtr<nsGlobalWindowOuter> window =
      nsGlobalWindowOuter::GetOuterWindowWithId(aOuterWindowId);
  if (!window) {
    return nullptr;
  }

  RefPtr<Document> foundDoc = window->GetDoc();
  if (nsContentUtils::ContentIsCrossDocDescendantOf(foundDoc, aDocument)) {
    // Note that ContentIsCrossDocDescendantOf will return true if
    // foundDoc == aDocument.
    return foundDoc;
  }

  return nullptr;
}

/* static */
void nsContentUtils::RegisterShutdownObserver(nsIObserver* aObserver) {
  nsCOMPtr<nsIObserverService> observerService =
      mozilla::services::GetObserverService();
  if (observerService) {
    observerService->AddObserver(aObserver, NS_XPCOM_SHUTDOWN_OBSERVER_ID,
                                 false);
  }
}

/* static */
void nsContentUtils::UnregisterShutdownObserver(nsIObserver* aObserver) {
  nsCOMPtr<nsIObserverService> observerService =
      mozilla::services::GetObserverService();
  if (observerService) {
    observerService->RemoveObserver(aObserver, NS_XPCOM_SHUTDOWN_OBSERVER_ID);
  }
}

/* static */
bool nsContentUtils::HasNonEmptyAttr(const nsIContent* aContent,
                                     int32_t aNameSpaceID, nsAtom* aName) {
  static Element::AttrValuesArray strings[] = {nsGkAtoms::_empty, nullptr};
  return aContent->IsElement() &&
         aContent->AsElement()->FindAttrValueIn(aNameSpaceID, aName, strings,
                                                eCaseMatters) ==
             Element::ATTR_VALUE_NO_MATCH;
}

/* static */
bool nsContentUtils::HasMutationListeners(nsINode* aNode, uint32_t aType,
                                          nsINode* aTargetForSubtreeModified) {
  Document* doc = aNode->OwnerDoc();

  // global object will be null for documents that don't have windows.
  nsPIDOMWindowInner* window = doc->GetInnerWindow();
  // This relies on EventListenerManager::AddEventListener, which sets
  // all mutation bits when there is a listener for DOMSubtreeModified event.
  if (window && !window->HasMutationListeners(aType)) {
    return false;
  }

  if (aNode->ChromeOnlyAccess() || aNode->IsInShadowTree()) {
    return false;
  }

  doc->MayDispatchMutationEvent(aTargetForSubtreeModified);

  // If we have a window, we can check it for mutation listeners now.
  if (aNode->IsInUncomposedDoc()) {
    nsCOMPtr<EventTarget> piTarget(do_QueryInterface(window));
    if (piTarget) {
      EventListenerManager* manager = piTarget->GetExistingListenerManager();
      if (manager && manager->HasMutationListeners()) {
        return true;
      }
    }
  }

  // If we have a window, we know a mutation listener is registered, but it
  // might not be in our chain.  If we don't have a window, we might have a
  // mutation listener.  Check quickly to see.
  while (aNode) {
    EventListenerManager* manager = aNode->GetExistingListenerManager();
    if (manager && manager->HasMutationListeners()) {
      return true;
    }

    if (aNode->IsContent()) {
      nsIContent* insertionPoint = aNode->AsContent()->GetXBLInsertionPoint();
      if (insertionPoint) {
        aNode = insertionPoint->GetParent();
        MOZ_ASSERT(aNode);
        continue;
      }
    }
    aNode = aNode->GetParentNode();
  }

  return false;
}

/* static */
bool nsContentUtils::HasMutationListeners(Document* aDocument, uint32_t aType) {
  nsPIDOMWindowInner* window =
      aDocument ? aDocument->GetInnerWindow() : nullptr;

  // This relies on EventListenerManager::AddEventListener, which sets
  // all mutation bits when there is a listener for DOMSubtreeModified event.
  return !window || window->HasMutationListeners(aType);
}

void nsContentUtils::MaybeFireNodeRemoved(nsINode* aChild, nsINode* aParent) {
  MOZ_ASSERT(aChild, "Missing child");
  MOZ_ASSERT(aChild->GetParentNode() == aParent, "Wrong parent");
  MOZ_ASSERT(aChild->OwnerDoc() == aParent->OwnerDoc(), "Wrong owner-doc");

  // Having an explicit check here since it's an easy mistake to fall into,
  // and there might be existing code with problems. We'd rather be safe
  // than fire DOMNodeRemoved in all corner cases. We also rely on it for
  // nsAutoScriptBlockerSuppressNodeRemoved.
  if (!IsSafeToRunScript()) {
    // This checks that IsSafeToRunScript is true since we don't want to fire
    // events when that is false. We can't rely on EventDispatcher to assert
    // this in this situation since most of the time there are no mutation
    // event listeners, in which case we won't even attempt to dispatch events.
    // However this also allows for two exceptions. First off, we don't assert
    // if the mutation happens to native anonymous content since we never fire
    // mutation events on such content anyway.
    // Second, we don't assert if sDOMNodeRemovedSuppressCount is true since
    // that is a know case when we'd normally fire a mutation event, but can't
    // make that safe and so we suppress it at this time. Ideally this should
    // go away eventually.
    if (!(aChild->IsContent() &&
          aChild->AsContent()->IsInNativeAnonymousSubtree()) &&
        !sDOMNodeRemovedSuppressCount) {
      NS_ERROR("Want to fire DOMNodeRemoved event, but it's not safe");
      WarnScriptWasIgnored(aChild->OwnerDoc());
    }
    return;
  }

  if (HasMutationListeners(aChild, NS_EVENT_BITS_MUTATION_NODEREMOVED,
                           aParent)) {
    InternalMutationEvent mutation(true, eLegacyNodeRemoved);
    mutation.mRelatedNode = aParent;

    mozAutoSubtreeModified subtree(aParent->OwnerDoc(), aParent);
    EventDispatcher::Dispatch(aChild, nullptr, &mutation);
  }
}

void nsContentUtils::UnmarkGrayJSListenersInCCGenerationDocuments() {
  if (!sEventListenerManagersHash) {
    return;
  }

  for (auto i = sEventListenerManagersHash->Iter(); !i.Done(); i.Next()) {
    auto entry = static_cast<EventListenerManagerMapEntry*>(i.Get());
    nsINode* n = static_cast<nsINode*>(entry->mListenerManager->GetTarget());
    if (n && n->IsInComposedDoc() &&
        nsCCUncollectableMarker::InGeneration(
            n->OwnerDoc()->GetMarkedCCGeneration())) {
      entry->mListenerManager->MarkForCC();
    }
  }
}

/* static */
void nsContentUtils::TraverseListenerManager(
    nsINode* aNode, nsCycleCollectionTraversalCallback& cb) {
  if (!sEventListenerManagersHash) {
    // We're already shut down, just return.
    return;
  }

  auto entry = static_cast<EventListenerManagerMapEntry*>(
      sEventListenerManagersHash->Search(aNode));
  if (entry) {
    CycleCollectionNoteChild(cb, entry->mListenerManager.get(),
                             "[via hash] mListenerManager");
  }
}

EventListenerManager* nsContentUtils::GetListenerManagerForNode(
    nsINode* aNode) {
  if (!sEventListenerManagersHash) {
    // We're already shut down, don't bother creating an event listener
    // manager.

    return nullptr;
  }

  auto entry = static_cast<EventListenerManagerMapEntry*>(
      sEventListenerManagersHash->Add(aNode, fallible));

  if (!entry) {
    return nullptr;
  }

  if (!entry->mListenerManager) {
    entry->mListenerManager = new EventListenerManager(aNode);

    aNode->SetFlags(NODE_HAS_LISTENERMANAGER);
  }

  return entry->mListenerManager;
}

EventListenerManager* nsContentUtils::GetExistingListenerManagerForNode(
    const nsINode* aNode) {
  if (!aNode->HasFlag(NODE_HAS_LISTENERMANAGER)) {
    return nullptr;
  }

  if (!sEventListenerManagersHash) {
    // We're already shut down, don't bother creating an event listener
    // manager.

    return nullptr;
  }

  auto entry = static_cast<EventListenerManagerMapEntry*>(
      sEventListenerManagersHash->Search(aNode));
  if (entry) {
    return entry->mListenerManager;
  }

  return nullptr;
}

/* static */
void nsContentUtils::RemoveListenerManager(nsINode* aNode) {
  if (sEventListenerManagersHash) {
    auto entry = static_cast<EventListenerManagerMapEntry*>(
        sEventListenerManagersHash->Search(aNode));
    if (entry) {
      RefPtr<EventListenerManager> listenerManager;
      listenerManager.swap(entry->mListenerManager);
      // Remove the entry and *then* do operations that could cause further
      // modification of sEventListenerManagersHash.  See bug 334177.
      sEventListenerManagersHash->RawRemove(entry);
      if (listenerManager) {
        listenerManager->Disconnect();
      }
    }
  }
}

/* static */
bool nsContentUtils::IsValidNodeName(nsAtom* aLocalName, nsAtom* aPrefix,
                                     int32_t aNamespaceID) {
  if (aNamespaceID == kNameSpaceID_Unknown) {
    return false;
  }

  if (!aPrefix) {
    // If the prefix is null, then either the QName must be xmlns or the
    // namespace must not be XMLNS.
    return (aLocalName == nsGkAtoms::xmlns) ==
           (aNamespaceID == kNameSpaceID_XMLNS);
  }

  // If the prefix is non-null then the namespace must not be null.
  if (aNamespaceID == kNameSpaceID_None) {
    return false;
  }

  // If the namespace is the XMLNS namespace then the prefix must be xmlns,
  // but the localname must not be xmlns.
  if (aNamespaceID == kNameSpaceID_XMLNS) {
    return aPrefix == nsGkAtoms::xmlns && aLocalName != nsGkAtoms::xmlns;
  }

  // If the namespace is not the XMLNS namespace then the prefix must not be
  // xmlns.
  // If the namespace is the XML namespace then the prefix can be anything.
  // If the namespace is not the XML namespace then the prefix must not be xml.
  return aPrefix != nsGkAtoms::xmlns &&
         (aNamespaceID == kNameSpaceID_XML || aPrefix != nsGkAtoms::xml);
}

already_AddRefed<DocumentFragment> nsContentUtils::CreateContextualFragment(
    nsINode* aContextNode, const nsAString& aFragment,
    bool aPreventScriptExecution, ErrorResult& aRv) {
  if (!aContextNode) {
    aRv.Throw(NS_ERROR_INVALID_ARG);
    return nullptr;
  }

  // If we don't have a document here, we can't get the right security context
  // for compiling event handlers... so just bail out.
  RefPtr<Document> document = aContextNode->OwnerDoc();
  bool isHTML = document->IsHTMLDocument();

  if (isHTML) {
    RefPtr<DocumentFragment> frag =
        new DocumentFragment(document->NodeInfoManager());

    nsCOMPtr<nsIContent> contextAsContent = do_QueryInterface(aContextNode);
    if (contextAsContent && !contextAsContent->IsElement()) {
      contextAsContent = contextAsContent->GetParent();
      if (contextAsContent && !contextAsContent->IsElement()) {
        // can this even happen?
        contextAsContent = nullptr;
      }
    }

    if (contextAsContent && !contextAsContent->IsHTMLElement(nsGkAtoms::html)) {
      aRv = ParseFragmentHTML(
          aFragment, frag, contextAsContent->NodeInfo()->NameAtom(),
          contextAsContent->GetNameSpaceID(),
          (document->GetCompatibilityMode() == eCompatibility_NavQuirks),
          aPreventScriptExecution);
    } else {
      aRv = ParseFragmentHTML(
          aFragment, frag, nsGkAtoms::body, kNameSpaceID_XHTML,
          (document->GetCompatibilityMode() == eCompatibility_NavQuirks),
          aPreventScriptExecution);
    }

    return frag.forget();
  }

  AutoTArray<nsString, 32> tagStack;
  nsAutoString uriStr, nameStr;
  nsCOMPtr<nsIContent> content = do_QueryInterface(aContextNode);
  // just in case we have a text node
  if (content && !content->IsElement()) content = content->GetParent();

  while (content && content->IsElement()) {
    nsString& tagName = *tagStack.AppendElement();
    tagName = content->NodeInfo()->QualifiedName();

    // see if we need to add xmlns declarations
    uint32_t count = content->AsElement()->GetAttrCount();
    bool setDefaultNamespace = false;
    if (count > 0) {
      uint32_t index;

      for (index = 0; index < count; index++) {
        const BorrowedAttrInfo info =
            content->AsElement()->GetAttrInfoAt(index);
        const nsAttrName* name = info.mName;
        if (name->NamespaceEquals(kNameSpaceID_XMLNS)) {
          info.mValue->ToString(uriStr);

          // really want something like nsXMLContentSerializer::SerializeAttr
          tagName.AppendLiteral(" xmlns");  // space important
          if (name->GetPrefix()) {
            tagName.Append(char16_t(':'));
            name->LocalName()->ToString(nameStr);
            tagName.Append(nameStr);
          } else {
            setDefaultNamespace = true;
          }
          tagName.AppendLiteral(R"(=")");
          tagName.Append(uriStr);
          tagName.Append('"');
        }
      }
    }

    if (!setDefaultNamespace) {
      mozilla::dom::NodeInfo* info = content->NodeInfo();
      if (!info->GetPrefixAtom() && info->NamespaceID() != kNameSpaceID_None) {
        // We have no namespace prefix, but have a namespace ID.  Push
        // default namespace attr in, so that our kids will be in our
        // namespace.
        info->GetNamespaceURI(uriStr);
        tagName.AppendLiteral(R"( xmlns=")");
        tagName.Append(uriStr);
        tagName.Append('"');
      }
    }

    content = content->GetParent();
  }

  RefPtr<DocumentFragment> frag;
  aRv = ParseFragmentXML(aFragment, document, tagStack, aPreventScriptExecution,
                         getter_AddRefs(frag));
  return frag.forget();
}

/* static */
void nsContentUtils::DropFragmentParsers() {
  NS_IF_RELEASE(sHTMLFragmentParser);
  NS_IF_RELEASE(sXMLFragmentParser);
  NS_IF_RELEASE(sXMLFragmentSink);
}

/* static */
void nsContentUtils::XPCOMShutdown() { nsContentUtils::DropFragmentParsers(); }

/* static */
nsresult nsContentUtils::ParseFragmentHTML(const nsAString& aSourceBuffer,
                                           nsIContent* aTargetNode,
                                           nsAtom* aContextLocalName,
                                           int32_t aContextNamespace,
                                           bool aQuirks,
                                           bool aPreventScriptExecution) {
  AutoTimelineMarker m(aTargetNode->OwnerDoc()->GetDocShell(), "Parse HTML");

  if (nsContentUtils::sFragmentParsingActive) {
    MOZ_ASSERT_UNREACHABLE("Re-entrant fragment parsing attempted.");
    return NS_ERROR_DOM_INVALID_STATE_ERR;
  }
  mozilla::AutoRestore<bool> guard(nsContentUtils::sFragmentParsingActive);
  nsContentUtils::sFragmentParsingActive = true;
  if (!sHTMLFragmentParser) {
    NS_ADDREF(sHTMLFragmentParser = new nsHtml5StringParser());
    // Now sHTMLFragmentParser owns the object
  }

  nsIContent* target = aTargetNode;

  // If this is a chrome-privileged document, create a fragment first, and
  // sanitize it before insertion.
  RefPtr<DocumentFragment> fragment;
  if (IsSystemPrincipal(aTargetNode->NodePrincipal())) {
    fragment = new DocumentFragment(aTargetNode->OwnerDoc()->NodeInfoManager());
    target = fragment;
  }

  nsresult rv = sHTMLFragmentParser->ParseFragment(
      aSourceBuffer, target, aContextLocalName, aContextNamespace, aQuirks,
      aPreventScriptExecution);
  NS_ENSURE_SUCCESS(rv, rv);

  if (fragment) {
    // Don't fire mutation events for nodes removed by the sanitizer.
    nsAutoScriptBlockerSuppressNodeRemoved scriptBlocker;

    nsTreeSanitizer sanitizer(nsIParserUtils::SanitizerAllowStyle |
                              nsIParserUtils::SanitizerAllowComments |
                              nsIParserUtils::SanitizerDropForms |
                              nsIParserUtils::SanitizerLogRemovals);
    sanitizer.Sanitize(fragment);

    ErrorResult error;
    aTargetNode->AppendChild(*fragment, error);
    rv = error.StealNSResult();
  }

  return rv;
}

/* static */
nsresult nsContentUtils::ParseDocumentHTML(
    const nsAString& aSourceBuffer, Document* aTargetDocument,
    bool aScriptingEnabledForNoscriptParsing) {
  AutoTimelineMarker m(aTargetDocument->GetDocShell(), "Parse HTML");

  if (nsContentUtils::sFragmentParsingActive) {
    MOZ_ASSERT_UNREACHABLE("Re-entrant fragment parsing attempted.");
    return NS_ERROR_DOM_INVALID_STATE_ERR;
  }
  mozilla::AutoRestore<bool> guard(nsContentUtils::sFragmentParsingActive);
  nsContentUtils::sFragmentParsingActive = true;
  if (!sHTMLFragmentParser) {
    NS_ADDREF(sHTMLFragmentParser = new nsHtml5StringParser());
    // Now sHTMLFragmentParser owns the object
  }
  nsresult rv = sHTMLFragmentParser->ParseDocument(
      aSourceBuffer, aTargetDocument, aScriptingEnabledForNoscriptParsing);
  return rv;
}

/* static */
nsresult nsContentUtils::ParseFragmentXML(const nsAString& aSourceBuffer,
                                          Document* aDocument,
                                          nsTArray<nsString>& aTagStack,
                                          bool aPreventScriptExecution,
                                          DocumentFragment** aReturn) {
  AutoTimelineMarker m(aDocument->GetDocShell(), "Parse XML");

  if (nsContentUtils::sFragmentParsingActive) {
    MOZ_ASSERT_UNREACHABLE("Re-entrant fragment parsing attempted.");
    return NS_ERROR_DOM_INVALID_STATE_ERR;
  }
  mozilla::AutoRestore<bool> guard(nsContentUtils::sFragmentParsingActive);
  nsContentUtils::sFragmentParsingActive = true;
  if (!sXMLFragmentParser) {
    nsCOMPtr<nsIParser> parser = do_CreateInstance(kCParserCID);
    parser.forget(&sXMLFragmentParser);
    // sXMLFragmentParser now owns the parser
  }
  if (!sXMLFragmentSink) {
    NS_NewXMLFragmentContentSink(&sXMLFragmentSink);
    // sXMLFragmentSink now owns the sink
  }
  nsCOMPtr<nsIContentSink> contentsink = do_QueryInterface(sXMLFragmentSink);
  MOZ_ASSERT(contentsink, "Sink doesn't QI to nsIContentSink!");
  sXMLFragmentParser->SetContentSink(contentsink);

  sXMLFragmentSink->SetTargetDocument(aDocument);
  sXMLFragmentSink->SetPreventScriptExecution(aPreventScriptExecution);

  nsresult rv = sXMLFragmentParser->ParseFragment(aSourceBuffer, aTagStack);
  if (NS_FAILED(rv)) {
    // Drop the fragment parser and sink that might be in an inconsistent state
    NS_IF_RELEASE(sXMLFragmentParser);
    NS_IF_RELEASE(sXMLFragmentSink);
    return rv;
  }

  rv = sXMLFragmentSink->FinishFragmentParsing(aReturn);

  sXMLFragmentParser->Reset();
  NS_ENSURE_SUCCESS(rv, rv);

  // If this is a chrome-privileged document, sanitize the fragment before
  // returning.
  if (IsSystemPrincipal(aDocument->NodePrincipal())) {
    // Don't fire mutation events for nodes removed by the sanitizer.
    nsAutoScriptBlockerSuppressNodeRemoved scriptBlocker;

    nsTreeSanitizer sanitizer(nsIParserUtils::SanitizerAllowStyle |
                              nsIParserUtils::SanitizerAllowComments |
                              nsIParserUtils::SanitizerDropForms |
                              nsIParserUtils::SanitizerLogRemovals);
    sanitizer.Sanitize(*aReturn);
  }

  return rv;
}

/* static */
nsresult nsContentUtils::ConvertToPlainText(const nsAString& aSourceBuffer,
                                            nsAString& aResultBuffer,
                                            uint32_t aFlags,
                                            uint32_t aWrapCol) {
  nsCOMPtr<nsIURI> uri;
  NS_NewURI(getter_AddRefs(uri), "about:blank");
  nsCOMPtr<nsIPrincipal> principal =
      NullPrincipal::CreateWithoutOriginAttributes();
  RefPtr<Document> document;
  nsresult rv = NS_NewDOMDocument(getter_AddRefs(document), EmptyString(),
                                  EmptyString(), nullptr, uri, uri, principal,
                                  true, nullptr, DocumentFlavorHTML);
  NS_ENSURE_SUCCESS(rv, rv);

  rv = nsContentUtils::ParseDocumentHTML(
      aSourceBuffer, document,
      !(aFlags & nsIDocumentEncoder::OutputNoScriptContent));
  NS_ENSURE_SUCCESS(rv, rv);

  nsCOMPtr<nsIDocumentEncoder> encoder = do_createDocumentEncoder("text/plain");

  rv = encoder->Init(document, NS_LITERAL_STRING("text/plain"), aFlags);
  NS_ENSURE_SUCCESS(rv, rv);

  encoder->SetWrapColumn(aWrapCol);

  return encoder->EncodeToString(aResultBuffer);
}

/* static */
nsresult nsContentUtils::SetNodeTextContent(nsIContent* aContent,
                                            const nsAString& aValue,
                                            bool aTryReuse) {
  // Fire DOMNodeRemoved mutation events before we do anything else.
  nsCOMPtr<nsIContent> owningContent;

  // Batch possible DOMSubtreeModified events.
  mozAutoSubtreeModified subtree(nullptr, nullptr);

  // Scope firing mutation events so that we don't carry any state that
  // might be stale
  {
    // We're relying on mozAutoSubtreeModified to keep a strong reference if
    // needed.
    Document* doc = aContent->OwnerDoc();

    // Optimize the common case of there being no observers
    if (HasMutationListeners(doc, NS_EVENT_BITS_MUTATION_NODEREMOVED)) {
      subtree.UpdateTarget(doc, nullptr);
      owningContent = aContent;
      nsCOMPtr<nsINode> child;
      bool skipFirst = aTryReuse;
      for (child = aContent->GetFirstChild();
           child && child->GetParentNode() == aContent;
           child = child->GetNextSibling()) {
        if (skipFirst && child->IsText()) {
          skipFirst = false;
          continue;
        }
        nsContentUtils::MaybeFireNodeRemoved(child, aContent);
      }
    }
  }

  // Might as well stick a batch around this since we're performing several
  // mutations.
  mozAutoDocUpdate updateBatch(aContent->GetComposedDoc(), true);
  nsAutoMutationBatch mb;

  if (aTryReuse && !aValue.IsEmpty()) {
    // Let's remove nodes until we find a eTEXT.
    while (aContent->HasChildren()) {
      nsIContent* child = aContent->GetFirstChild();
      if (child->IsText()) {
        break;
      }
      aContent->RemoveChildNode(child, true);
    }

    // If we have a node, it must be a eTEXT and we reuse it.
    if (aContent->HasChildren()) {
      nsIContent* child = aContent->GetFirstChild();
      nsresult rv = child->AsText()->SetText(aValue, true);
      NS_ENSURE_SUCCESS(rv, rv);

      // All the following nodes, if they exist, must be deleted.
      while (nsIContent* nextChild = child->GetNextSibling()) {
        aContent->RemoveChildNode(nextChild, true);
      }
    }

    if (aContent->HasChildren()) {
      return NS_OK;
    }
  } else {
    mb.Init(aContent, true, false);
    while (aContent->HasChildren()) {
      aContent->RemoveChildNode(aContent->GetFirstChild(), true);
    }
  }
  mb.RemovalDone();

  if (aValue.IsEmpty()) {
    return NS_OK;
  }

  RefPtr<nsTextNode> textContent =
      new nsTextNode(aContent->NodeInfo()->NodeInfoManager());

  textContent->SetText(aValue, true);

  nsresult rv = aContent->AppendChildTo(textContent, true);
  mb.NodesAdded();
  return rv;
}

static bool AppendNodeTextContentsRecurse(nsINode* aNode, nsAString& aResult,
                                          const fallible_t& aFallible) {
  for (nsIContent* child = aNode->GetFirstChild(); child;
       child = child->GetNextSibling()) {
    if (child->IsElement()) {
      bool ok = AppendNodeTextContentsRecurse(child, aResult, aFallible);
      if (!ok) {
        return false;
      }
    } else if (Text* text = child->GetAsText()) {
      bool ok = text->AppendTextTo(aResult, aFallible);
      if (!ok) {
        return false;
      }
    }
  }

  return true;
}

/* static */
bool nsContentUtils::AppendNodeTextContent(nsINode* aNode, bool aDeep,
                                           nsAString& aResult,
                                           const fallible_t& aFallible) {
  if (Text* text = aNode->GetAsText()) {
    return text->AppendTextTo(aResult, aFallible);
  }
  if (aDeep) {
    return AppendNodeTextContentsRecurse(aNode, aResult, aFallible);
  }

  for (nsIContent* child = aNode->GetFirstChild(); child;
       child = child->GetNextSibling()) {
    if (Text* text = child->GetAsText()) {
      bool ok = text->AppendTextTo(aResult, fallible);
      if (!ok) {
        return false;
      }
    }
  }
  return true;
}

bool nsContentUtils::HasNonEmptyTextContent(
    nsINode* aNode, TextContentDiscoverMode aDiscoverMode) {
  for (nsIContent* child = aNode->GetFirstChild(); child;
       child = child->GetNextSibling()) {
    if (child->IsText() && child->TextLength() > 0) {
      return true;
    }

    if (aDiscoverMode == eRecurseIntoChildren &&
        HasNonEmptyTextContent(child, aDiscoverMode)) {
      return true;
    }
  }

  return false;
}

/* static */
bool nsContentUtils::IsInSameAnonymousTree(const nsINode* aNode,
                                           const nsIContent* aContent) {
  MOZ_ASSERT(aNode, "Must have a node to work with");
  MOZ_ASSERT(aContent, "Must have a content to work with");

  if (!aNode->IsContent()) {
    /**
     * The root isn't an nsIContent, so it's a document or attribute.  The only
     * nodes in the same anonymous subtree as it will have a null
     * bindingParent.
     *
     * XXXbz strictly speaking, that's not true for attribute nodes.
     */
    return aContent->GetBindingParent() == nullptr;
  }

  return aNode->AsContent()->GetBindingParent() == aContent->GetBindingParent();
}

/* static */
bool nsContentUtils::IsInInteractiveHTMLContent(const Element* aElement,
                                                const Element* aStop) {
  const Element* element = aElement;
  while (element && element != aStop) {
    if (element->IsInteractiveHTMLContent(true)) {
      return true;
    }
    element = element->GetFlattenedTreeParentElement();
  }
  return false;
}

/* static */
void nsContentUtils::NotifyInstalledMenuKeyboardListener(bool aInstalling) {
  IMEStateManager::OnInstalledMenuKeyboardListener(aInstalling);
}

/* static */
bool nsContentUtils::SchemeIs(nsIURI* aURI, const char* aScheme) {
  nsCOMPtr<nsIURI> baseURI = NS_GetInnermostURI(aURI);
  NS_ENSURE_TRUE(baseURI, false);

  bool isScheme = false;
  return NS_SUCCEEDED(baseURI->SchemeIs(aScheme, &isScheme)) && isScheme;
}

bool nsContentUtils::IsSystemPrincipal(nsIPrincipal* aPrincipal) {
  // Some consumers call us with a null aPrincipal and expect a false return
  // value...
  return aPrincipal && aPrincipal->IsSystemPrincipal();
}

bool nsContentUtils::IsExpandedPrincipal(nsIPrincipal* aPrincipal) {
  nsCOMPtr<nsIExpandedPrincipal> ep = do_QueryInterface(aPrincipal);
  return !!ep;
}

nsIPrincipal* nsContentUtils::GetSystemPrincipal() {
  MOZ_ASSERT(IsInitialized());
  return sSystemPrincipal;
}

bool nsContentUtils::CombineResourcePrincipals(
    nsCOMPtr<nsIPrincipal>* aResourcePrincipal, nsIPrincipal* aExtraPrincipal) {
  if (!aExtraPrincipal) {
    return false;
  }
  if (!*aResourcePrincipal) {
    *aResourcePrincipal = aExtraPrincipal;
    return true;
  }
  if (*aResourcePrincipal == aExtraPrincipal) {
    return false;
  }
  bool subsumes;
  if (NS_SUCCEEDED(
          (*aResourcePrincipal)->Subsumes(aExtraPrincipal, &subsumes)) &&
      subsumes) {
    return false;
  }
  *aResourcePrincipal = sSystemPrincipal;
  return true;
}

/* static */
void nsContentUtils::TriggerLink(nsIContent* aContent,
                                 nsPresContext* aPresContext, nsIURI* aLinkURI,
                                 const nsString& aTargetSpec, bool aClick,
                                 bool aIsTrusted) {
  NS_ASSERTION(aPresContext, "Need a nsPresContext");
  MOZ_ASSERT(aLinkURI, "No link URI");

  if (aContent->IsEditable()) {
    return;
  }

  nsILinkHandler* handler = aPresContext->GetLinkHandler();
  if (!handler) {
    return;
  }

  if (!aClick) {
    handler->OnOverLink(aContent, aLinkURI, aTargetSpec);
    return;
  }

  // Check that this page is allowed to load this URI.
  nsresult proceed = NS_OK;

  if (sSecurityManager) {
    uint32_t flag = static_cast<uint32_t>(nsIScriptSecurityManager::STANDARD);
    proceed = sSecurityManager->CheckLoadURIWithPrincipal(
        aContent->NodePrincipal(), aLinkURI, flag);
  }

  // Only pass off the click event if the script security manager says it's ok.
  // We need to rest aTargetSpec for forced downloads.
  if (NS_SUCCEEDED(proceed)) {
    // A link/area element with a download attribute is allowed to set
    // a pseudo Content-Disposition header.
    // For security reasons we only allow websites to declare same-origin
    // resources as downloadable. If this check fails we will just do the normal
    // thing (i.e. navigate to the resource).
    nsAutoString fileName;
    if ((!aContent->IsHTMLElement(nsGkAtoms::a) &&
         !aContent->IsHTMLElement(nsGkAtoms::area) &&
         !aContent->IsSVGElement(nsGkAtoms::a)) ||
        !aContent->AsElement()->GetAttr(kNameSpaceID_None, nsGkAtoms::download,
                                        fileName) ||
        NS_FAILED(
            aContent->NodePrincipal()->CheckMayLoad(aLinkURI, false, true))) {
      fileName.SetIsVoid(true);  // No actionable download attribute was found.
    }

    nsCOMPtr<nsIPrincipal> triggeringPrincipal = aContent->NodePrincipal();
    nsCOMPtr<nsIContentSecurityPolicy> csp = aContent->GetCsp();

    handler->OnLinkClick(
        aContent, aLinkURI, fileName.IsVoid() ? aTargetSpec : EmptyString(),
        fileName, nullptr, nullptr, EventStateManager::IsHandlingUserInput(),
        aIsTrusted, triggeringPrincipal, csp);
  }
}

/* static */
void nsContentUtils::GetLinkLocation(Element* aElement,
                                     nsString& aLocationString) {
  nsCOMPtr<nsIURI> hrefURI = aElement->GetHrefURI();
  if (hrefURI) {
    nsAutoCString specUTF8;
    nsresult rv = hrefURI->GetSpec(specUTF8);
    if (NS_SUCCEEDED(rv)) CopyUTF8toUTF16(specUTF8, aLocationString);
  }
}

/* static */
nsIWidget* nsContentUtils::GetTopLevelWidget(nsIWidget* aWidget) {
  if (!aWidget) return nullptr;

  return aWidget->GetTopLevelWidget();
}

/* static */
const nsDependentString nsContentUtils::GetLocalizedEllipsis() {
  static char16_t sBuf[4] = {0, 0, 0, 0};
  if (!sBuf[0]) {
    nsAutoString tmp;
    Preferences::GetLocalizedString("intl.ellipsis", tmp);
    uint32_t len =
        std::min(uint32_t(tmp.Length()), uint32_t(ArrayLength(sBuf) - 1));
    CopyUnicodeTo(tmp, 0, sBuf, len);
    if (!sBuf[0]) sBuf[0] = char16_t(0x2026);
  }
  return nsDependentString(sBuf);
}

/* static */
void nsContentUtils::AddScriptBlocker() {
  MOZ_ASSERT(NS_IsMainThread());
  if (!sScriptBlockerCount) {
    MOZ_ASSERT(sRunnersCountAtFirstBlocker == 0,
               "Should not already have a count");
    sRunnersCountAtFirstBlocker =
        sBlockedScriptRunners ? sBlockedScriptRunners->Length() : 0;
  }
  ++sScriptBlockerCount;
}

#ifdef DEBUG
static bool sRemovingScriptBlockers = false;
#endif

/* static */
void nsContentUtils::RemoveScriptBlocker() {
  MOZ_ASSERT(NS_IsMainThread());
  MOZ_ASSERT(!sRemovingScriptBlockers);
  NS_ASSERTION(sScriptBlockerCount != 0, "Negative script blockers");
  --sScriptBlockerCount;
  if (sScriptBlockerCount) {
    return;
  }

  if (!sBlockedScriptRunners) {
    return;
  }

  uint32_t firstBlocker = sRunnersCountAtFirstBlocker;
  uint32_t lastBlocker = sBlockedScriptRunners->Length();
  uint32_t originalFirstBlocker = firstBlocker;
  uint32_t blockersCount = lastBlocker - firstBlocker;
  sRunnersCountAtFirstBlocker = 0;
  NS_ASSERTION(firstBlocker <= lastBlocker, "bad sRunnersCountAtFirstBlocker");

  while (firstBlocker < lastBlocker) {
    nsCOMPtr<nsIRunnable> runnable;
    runnable.swap((*sBlockedScriptRunners)[firstBlocker]);
    ++firstBlocker;

    // Calling the runnable can reenter us
    runnable->Run();
    // So can dropping the reference to the runnable
    runnable = nullptr;

    NS_ASSERTION(sRunnersCountAtFirstBlocker == 0, "Bad count");
    NS_ASSERTION(!sScriptBlockerCount, "This is really bad");
  }
#ifdef DEBUG
  AutoRestore<bool> removingScriptBlockers(sRemovingScriptBlockers);
  sRemovingScriptBlockers = true;
#endif
  sBlockedScriptRunners->RemoveElementsAt(originalFirstBlocker, blockersCount);
}

/* static */
nsIWindowProvider* nsContentUtils::GetWindowProviderForContentProcess() {
  MOZ_ASSERT(XRE_IsContentProcess());
  return ContentChild::GetSingleton();
}

/* static */
already_AddRefed<nsPIDOMWindowOuter>
nsContentUtils::GetMostRecentNonPBWindow() {
  nsCOMPtr<nsIWindowMediator> wm = do_GetService(NS_WINDOWMEDIATOR_CONTRACTID);

  nsCOMPtr<mozIDOMWindowProxy> window;
  wm->GetMostRecentNonPBWindow(u"navigator:browser", getter_AddRefs(window));
  nsCOMPtr<nsPIDOMWindowOuter> pwindow;
  pwindow = do_QueryInterface(window);

  return pwindow.forget();
}

/* static */
void nsContentUtils::WarnScriptWasIgnored(Document* aDocument) {
  nsAutoString msg;
  bool privateBrowsing = false;
  bool chromeContext = false;

  if (aDocument) {
    nsCOMPtr<nsIURI> uri = aDocument->GetDocumentURI();
    if (uri) {
      msg.Append(NS_ConvertUTF8toUTF16(uri->GetSpecOrDefault()));
      msg.AppendLiteral(" : ");
    }
    privateBrowsing =
        !!aDocument->NodePrincipal()->OriginAttributesRef().mPrivateBrowsingId;
    chromeContext = IsSystemPrincipal(aDocument->NodePrincipal());
  }

  msg.AppendLiteral(
      "Unable to run script because scripts are blocked internally.");
  LogSimpleConsoleError(msg, "DOM", privateBrowsing, chromeContext);
}

/* static */
void nsContentUtils::AddScriptRunner(already_AddRefed<nsIRunnable> aRunnable) {
  nsCOMPtr<nsIRunnable> runnable = aRunnable;
  if (!runnable) {
    return;
  }

  if (sScriptBlockerCount) {
    sBlockedScriptRunners->AppendElement(runnable.forget());
    return;
  }

  runnable->Run();
}

/* static */
void nsContentUtils::AddScriptRunner(nsIRunnable* aRunnable) {
  nsCOMPtr<nsIRunnable> runnable = aRunnable;
  AddScriptRunner(runnable.forget());
}

/* static */
void nsContentUtils::RunInStableState(already_AddRefed<nsIRunnable> aRunnable) {
  MOZ_ASSERT(CycleCollectedJSContext::Get(), "Must be on a script thread!");
  CycleCollectedJSContext::Get()->RunInStableState(std::move(aRunnable));
}

/* static */
void nsContentUtils::AddPendingIDBTransaction(
    already_AddRefed<nsIRunnable> aTransaction) {
  MOZ_ASSERT(CycleCollectedJSContext::Get(), "Must be on a script thread!");
  CycleCollectedJSContext::Get()->AddPendingIDBTransaction(
      std::move(aTransaction));
}

/* static */
bool nsContentUtils::IsInStableOrMetaStableState() {
  MOZ_ASSERT(CycleCollectedJSContext::Get(), "Must be on a script thread!");
  return CycleCollectedJSContext::Get()->IsInStableOrMetaStableState();
}

/*
 * Helper function for nsContentUtils::ProcessViewportInfo.
 *
 * Handles a single key=value pair. If it corresponds to a valid viewport
 * attribute, add it to the document header data. No validation is done on the
 * value itself (this is done at display time).
 */
static void ProcessViewportToken(Document* aDocument, const nsAString& token) {
  /* Iterators. */
  nsAString::const_iterator tip, tail, end;
  token.BeginReading(tip);
  tail = tip;
  token.EndReading(end);

  /* Move tip to the '='. */
  while ((tip != end) && (*tip != '=')) ++tip;

  /* If we didn't find an '=', punt. */
  if (tip == end) return;

  /* Extract the key and value. */
  const nsAString& key = nsContentUtils::TrimWhitespace<nsCRT::IsAsciiSpace>(
      Substring(tail, tip), true);
  const nsAString& value = nsContentUtils::TrimWhitespace<nsCRT::IsAsciiSpace>(
      Substring(++tip, end), true);

  /* Check for known keys. If we find a match, insert the appropriate
   * information into the document header. */
  RefPtr<nsAtom> key_atom = NS_Atomize(key);
  if (key_atom == nsGkAtoms::height)
    aDocument->SetHeaderData(nsGkAtoms::viewport_height, value);
  else if (key_atom == nsGkAtoms::width)
    aDocument->SetHeaderData(nsGkAtoms::viewport_width, value);
  else if (key_atom == nsGkAtoms::initial_scale)
    aDocument->SetHeaderData(nsGkAtoms::viewport_initial_scale, value);
  else if (key_atom == nsGkAtoms::minimum_scale)
    aDocument->SetHeaderData(nsGkAtoms::viewport_minimum_scale, value);
  else if (key_atom == nsGkAtoms::maximum_scale)
    aDocument->SetHeaderData(nsGkAtoms::viewport_maximum_scale, value);
  else if (key_atom == nsGkAtoms::user_scalable)
    aDocument->SetHeaderData(nsGkAtoms::viewport_user_scalable, value);
}

#define IS_SEPARATOR(c)                                                    \
  ((c == '=') || (c == ',') || (c == ';') || (c == '\t') || (c == '\n') || \
   (c == '\r'))

/* static */
nsresult nsContentUtils::ProcessViewportInfo(Document* aDocument,
                                             const nsAString& viewportInfo) {
  /* We never fail. */
  nsresult rv = NS_OK;

  aDocument->SetHeaderData(nsGkAtoms::viewport, viewportInfo);

  /* Iterators. */
  nsAString::const_iterator tip, tail, end;
  viewportInfo.BeginReading(tip);
  tail = tip;
  viewportInfo.EndReading(end);

  /* Read the tip to the first non-separator character. */
  while ((tip != end) && (IS_SEPARATOR(*tip) || nsCRT::IsAsciiSpace(*tip)))
    ++tip;

  /* Read through and find tokens separated by separators. */
  while (tip != end) {
    /* Synchronize tip and tail. */
    tail = tip;

    /* Advance tip past non-separator characters. */
    while ((tip != end) && !IS_SEPARATOR(*tip)) ++tip;

    /* Allow white spaces that surround the '=' character */
    if ((tip != end) && (*tip == '=')) {
      ++tip;

      while ((tip != end) && nsCRT::IsAsciiSpace(*tip)) ++tip;

      while ((tip != end) && !(IS_SEPARATOR(*tip) || nsCRT::IsAsciiSpace(*tip)))
        ++tip;
    }

    /* Our token consists of the characters between tail and tip. */
    ProcessViewportToken(aDocument, Substring(tail, tip));

    /* Skip separators. */
    while ((tip != end) && (IS_SEPARATOR(*tip) || nsCRT::IsAsciiSpace(*tip)))
      ++tip;
  }

  return rv;
}

#undef IS_SEPARATOR

/* static */
void nsContentUtils::HidePopupsInDocument(Document* aDocument) {
#ifdef MOZ_XUL
  nsXULPopupManager* pm = nsXULPopupManager::GetInstance();
  if (pm && aDocument) {
    nsCOMPtr<nsIDocShellTreeItem> docShellToHide = aDocument->GetDocShell();
    if (docShellToHide) pm->HidePopupsInDocShell(docShellToHide);
  }
#endif
}

/* static */
already_AddRefed<nsIDragSession> nsContentUtils::GetDragSession() {
  nsCOMPtr<nsIDragSession> dragSession;
  nsCOMPtr<nsIDragService> dragService =
      do_GetService("@mozilla.org/widget/dragservice;1");
  if (dragService) dragService->GetCurrentSession(getter_AddRefs(dragSession));
  return dragSession.forget();
}

/* static */
nsresult nsContentUtils::SetDataTransferInEvent(WidgetDragEvent* aDragEvent) {
  if (aDragEvent->mDataTransfer || !aDragEvent->IsTrusted()) {
    return NS_OK;
  }

  // For dragstart events, the data transfer object is
  // created before the event fires, so it should already be set. For other
  // drag events, get the object from the drag session.
  NS_ASSERTION(aDragEvent->mMessage != eDragStart,
               "draggesture event created without a dataTransfer");

  nsCOMPtr<nsIDragSession> dragSession = GetDragSession();
  NS_ENSURE_TRUE(dragSession, NS_OK);  // no drag in progress

  RefPtr<DataTransfer> initialDataTransfer = dragSession->GetDataTransfer();
  if (!initialDataTransfer) {
    // A dataTransfer won't exist when a drag was started by some other
    // means, for instance calling the drag service directly, or a drag
    // from another application. In either case, a new dataTransfer should
    // be created that reflects the data.
    initialDataTransfer =
        new DataTransfer(aDragEvent->mTarget, aDragEvent->mMessage, true, -1);

    // now set it in the drag session so we don't need to create it again
    dragSession->SetDataTransfer(initialDataTransfer);
  }

  bool isCrossDomainSubFrameDrop = false;
  if (aDragEvent->mMessage == eDrop) {
    isCrossDomainSubFrameDrop = CheckForSubFrameDrop(dragSession, aDragEvent);
  }

  // each event should use a clone of the original dataTransfer.
  initialDataTransfer->Clone(
      aDragEvent->mTarget, aDragEvent->mMessage, aDragEvent->mUserCancelled,
      isCrossDomainSubFrameDrop, getter_AddRefs(aDragEvent->mDataTransfer));
  if (NS_WARN_IF(!aDragEvent->mDataTransfer)) {
    return NS_ERROR_OUT_OF_MEMORY;
  }

  // for the dragenter and dragover events, initialize the drop effect
  // from the drop action, which platform specific widget code sets before
  // the event is fired based on the keyboard state.
  if (aDragEvent->mMessage == eDragEnter || aDragEvent->mMessage == eDragOver) {
    uint32_t action;
    dragSession->GetDragAction(&action);
    uint32_t effectAllowed = aDragEvent->mDataTransfer->EffectAllowedInt();
    aDragEvent->mDataTransfer->SetDropEffectInt(
        FilterDropEffect(action, effectAllowed));
  } else if (aDragEvent->mMessage == eDrop ||
             aDragEvent->mMessage == eDragEnd) {
    // For the drop and dragend events, set the drop effect based on the
    // last value that the dropEffect had. This will have been set in
    // EventStateManager::PostHandleEvent for the last dragenter or
    // dragover event.
    aDragEvent->mDataTransfer->SetDropEffectInt(
        initialDataTransfer->DropEffectInt());
  }

  return NS_OK;
}

/* static */
uint32_t nsContentUtils::FilterDropEffect(uint32_t aAction,
                                          uint32_t aEffectAllowed) {
  // It is possible for the drag action to include more than one action, but
  // the widget code which sets the action from the keyboard state should only
  // be including one. If multiple actions were set, we just consider them in
  //  the following order:
  //   copy, link, move
  if (aAction & nsIDragService::DRAGDROP_ACTION_COPY)
    aAction = nsIDragService::DRAGDROP_ACTION_COPY;
  else if (aAction & nsIDragService::DRAGDROP_ACTION_LINK)
    aAction = nsIDragService::DRAGDROP_ACTION_LINK;
  else if (aAction & nsIDragService::DRAGDROP_ACTION_MOVE)
    aAction = nsIDragService::DRAGDROP_ACTION_MOVE;

  // Filter the action based on the effectAllowed. If the effectAllowed
  // doesn't include the action, then that action cannot be done, so adjust
  // the action to something that is allowed. For a copy, adjust to move or
  // link. For a move, adjust to copy or link. For a link, adjust to move or
  // link. Otherwise, use none.
  if (aAction & aEffectAllowed ||
      aEffectAllowed == nsIDragService::DRAGDROP_ACTION_UNINITIALIZED)
    return aAction;
  if (aEffectAllowed & nsIDragService::DRAGDROP_ACTION_MOVE)
    return nsIDragService::DRAGDROP_ACTION_MOVE;
  if (aEffectAllowed & nsIDragService::DRAGDROP_ACTION_COPY)
    return nsIDragService::DRAGDROP_ACTION_COPY;
  if (aEffectAllowed & nsIDragService::DRAGDROP_ACTION_LINK)
    return nsIDragService::DRAGDROP_ACTION_LINK;
  return nsIDragService::DRAGDROP_ACTION_NONE;
}

/* static */
bool nsContentUtils::CheckForSubFrameDrop(nsIDragSession* aDragSession,
                                          WidgetDragEvent* aDropEvent) {
  nsCOMPtr<nsIContent> target = do_QueryInterface(aDropEvent->mOriginalTarget);
  if (!target) {
    return true;
  }

  Document* targetDoc = target->OwnerDoc();
  nsPIDOMWindowOuter* targetWin = targetDoc->GetWindow();
  if (!targetWin) {
    return true;
  }

  nsCOMPtr<nsIDocShellTreeItem> tdsti = targetWin->GetDocShell();
  if (!tdsti) {
    return true;
  }

  // Always allow dropping onto chrome shells.
  if (tdsti->ItemType() == nsIDocShellTreeItem::typeChrome) {
    return false;
  }

  // If there is no source node, then this is a drag from another
  // application, which should be allowed.
  RefPtr<Document> doc;
  aDragSession->GetSourceDocument(getter_AddRefs(doc));
  if (doc) {
    // Get each successive parent of the source document and compare it to
    // the drop document. If they match, then this is a drag from a child frame.
    do {
      doc = doc->GetParentDocument();
      if (doc == targetDoc) {
        // The drag is from a child frame.
        return true;
      }
    } while (doc);
  }

  return false;
}

/* static */
bool nsContentUtils::URIIsLocalFile(nsIURI* aURI) {
  bool isFile;
  nsCOMPtr<nsINetUtil> util = do_QueryInterface(sIOService);

  // Important: we do NOT test the entire URI chain here!
  return util &&
         NS_SUCCEEDED(util->ProtocolHasFlags(
             aURI, nsIProtocolHandler::URI_IS_LOCAL_FILE, &isFile)) &&
         isFile;
}

/* static */
JSContext* nsContentUtils::GetCurrentJSContext() {
  MOZ_ASSERT(IsInitialized());
  if (!IsJSAPIActive()) {
    return nullptr;
  }
  return danger::GetJSContext();
}

template <typename StringType, typename CharType>
void _ASCIIToLowerInSitu(StringType& aStr) {
  CharType* iter = aStr.BeginWriting();
  CharType* end = aStr.EndWriting();
  MOZ_ASSERT(iter && end);

  while (iter != end) {
    CharType c = *iter;
    if (c >= 'A' && c <= 'Z') {
      *iter = c + ('a' - 'A');
    }
    ++iter;
  }
}

/* static */
void nsContentUtils::ASCIIToLower(nsAString& aStr) {
  return _ASCIIToLowerInSitu<nsAString, char16_t>(aStr);
}

/* static */
void nsContentUtils::ASCIIToLower(nsACString& aStr) {
  return _ASCIIToLowerInSitu<nsACString, char>(aStr);
}

template <typename StringType, typename CharType>
void _ASCIIToLowerCopy(const StringType& aSource, StringType& aDest) {
  uint32_t len = aSource.Length();
  aDest.SetLength(len);
  MOZ_ASSERT(aDest.Length() == len);

  CharType* dest = aDest.BeginWriting();
  MOZ_ASSERT(dest);

  const CharType* iter = aSource.BeginReading();
  const CharType* end = aSource.EndReading();
  while (iter != end) {
    CharType c = *iter;
    *dest = (c >= 'A' && c <= 'Z') ? c + ('a' - 'A') : c;
    ++iter;
    ++dest;
  }
}

/* static */
void nsContentUtils::ASCIIToLower(const nsAString& aSource, nsAString& aDest) {
  return _ASCIIToLowerCopy<nsAString, char16_t>(aSource, aDest);
}

/* static */
void nsContentUtils::ASCIIToLower(const nsACString& aSource,
                                  nsACString& aDest) {
  return _ASCIIToLowerCopy<nsACString, char>(aSource, aDest);
}

template <typename StringType, typename CharType>
void _ASCIIToUpperInSitu(StringType& aStr) {
  CharType* iter = aStr.BeginWriting();
  CharType* end = aStr.EndWriting();
  MOZ_ASSERT(iter && end);

  while (iter != end) {
    CharType c = *iter;
    if (c >= 'a' && c <= 'z') {
      *iter = c + ('A' - 'a');
    }
    ++iter;
  }
}

/* static */
void nsContentUtils::ASCIIToUpper(nsAString& aStr) {
  return _ASCIIToUpperInSitu<nsAString, char16_t>(aStr);
}

/* static */
void nsContentUtils::ASCIIToUpper(nsACString& aStr) {
  return _ASCIIToUpperInSitu<nsACString, char>(aStr);
}

template <typename StringType, typename CharType>
void _ASCIIToUpperCopy(const StringType& aSource, StringType& aDest) {
  uint32_t len = aSource.Length();
  aDest.SetLength(len);
  MOZ_ASSERT(aDest.Length() == len);

  CharType* dest = aDest.BeginWriting();
  MOZ_ASSERT(dest);

  const CharType* iter = aSource.BeginReading();
  const CharType* end = aSource.EndReading();
  while (iter != end) {
    CharType c = *iter;
    *dest = (c >= 'a' && c <= 'z') ? c + ('A' - 'a') : c;
    ++iter;
    ++dest;
  }
}

/* static */
void nsContentUtils::ASCIIToUpper(const nsAString& aSource, nsAString& aDest) {
  return _ASCIIToUpperCopy<nsAString, char16_t>(aSource, aDest);
}

/* static */
void nsContentUtils::ASCIIToUpper(const nsACString& aSource,
                                  nsACString& aDest) {
  return _ASCIIToUpperCopy<nsACString, char>(aSource, aDest);
}

/* static */
bool nsContentUtils::EqualsIgnoreASCIICase(const nsAString& aStr1,
                                           const nsAString& aStr2) {
  uint32_t len = aStr1.Length();
  if (len != aStr2.Length()) {
    return false;
  }

  const char16_t* str1 = aStr1.BeginReading();
  const char16_t* str2 = aStr2.BeginReading();
  const char16_t* end = str1 + len;

  while (str1 < end) {
    char16_t c1 = *str1++;
    char16_t c2 = *str2++;

    // First check if any bits other than the 0x0020 differs
    if ((c1 ^ c2) & 0xffdf) {
      return false;
    }

    // We know they can only differ in the 0x0020 bit.
    // Likely the two chars are the same, so check that first
    if (c1 != c2) {
      // They do differ, but since it's only in the 0x0020 bit, check if it's
      // the same ascii char, but just differing in case
      char16_t c1Upper = c1 & 0xffdf;
      if (!('A' <= c1Upper && c1Upper <= 'Z')) {
        return false;
      }
    }
  }

  return true;
}

/* static */
bool nsContentUtils::StringContainsASCIIUpper(const nsAString& aStr) {
  const char16_t* iter = aStr.BeginReading();
  const char16_t* end = aStr.EndReading();
  while (iter != end) {
    char16_t c = *iter;
    if (c >= 'A' && c <= 'Z') {
      return true;
    }
    ++iter;
  }

  return false;
}

/* static */
nsIInterfaceRequestor* nsContentUtils::SameOriginChecker() {
  if (!sSameOriginChecker) {
    sSameOriginChecker = new SameOriginCheckerImpl();
    NS_ADDREF(sSameOriginChecker);
  }
  return sSameOriginChecker;
}

/* static */
nsresult nsContentUtils::CheckSameOrigin(nsIChannel* aOldChannel,
                                         nsIChannel* aNewChannel) {
  if (!nsContentUtils::GetSecurityManager()) return NS_ERROR_NOT_AVAILABLE;

  nsCOMPtr<nsIPrincipal> oldPrincipal;
  nsContentUtils::GetSecurityManager()->GetChannelResultPrincipal(
      aOldChannel, getter_AddRefs(oldPrincipal));

  nsCOMPtr<nsIURI> newURI;
  aNewChannel->GetURI(getter_AddRefs(newURI));
  nsCOMPtr<nsIURI> newOriginalURI;
  aNewChannel->GetOriginalURI(getter_AddRefs(newOriginalURI));

  NS_ENSURE_STATE(oldPrincipal && newURI && newOriginalURI);

  nsresult rv = oldPrincipal->CheckMayLoad(newURI, false, false);
  if (NS_SUCCEEDED(rv) && newOriginalURI != newURI) {
    rv = oldPrincipal->CheckMayLoad(newOriginalURI, false, false);
  }

  return rv;
}

NS_IMPL_ISUPPORTS(SameOriginCheckerImpl, nsIChannelEventSink,
                  nsIInterfaceRequestor)

NS_IMETHODIMP
SameOriginCheckerImpl::AsyncOnChannelRedirect(
    nsIChannel* aOldChannel, nsIChannel* aNewChannel, uint32_t aFlags,
    nsIAsyncVerifyRedirectCallback* cb) {
  MOZ_ASSERT(aNewChannel, "Redirecting to null channel?");

  nsresult rv = nsContentUtils::CheckSameOrigin(aOldChannel, aNewChannel);
  if (NS_SUCCEEDED(rv)) {
    cb->OnRedirectVerifyCallback(NS_OK);
  }

  return rv;
}

NS_IMETHODIMP
SameOriginCheckerImpl::GetInterface(const nsIID& aIID, void** aResult) {
  return QueryInterface(aIID, aResult);
}

/* static */
nsresult nsContentUtils::GetASCIIOrigin(nsIPrincipal* aPrincipal,
                                        nsACString& aOrigin) {
  MOZ_ASSERT(aPrincipal, "missing principal");

  aOrigin.Truncate();

  nsCOMPtr<nsIURI> uri;
  nsresult rv = aPrincipal->GetURI(getter_AddRefs(uri));
  NS_ENSURE_SUCCESS(rv, rv);

  if (uri) {
    return GetASCIIOrigin(uri, aOrigin);
  }

  aOrigin.AssignLiteral("null");

  return NS_OK;
}

/* static */
nsresult nsContentUtils::GetASCIIOrigin(nsIURI* aURI, nsACString& aOrigin) {
  MOZ_ASSERT(aURI, "missing uri");

  bool isBlobURL = false;
  nsresult rv = aURI->SchemeIs(BLOBURI_SCHEME, &isBlobURL);
  NS_ENSURE_SUCCESS(rv, rv);

  // For Blob URI, the path is the URL of the owning page.
  if (isBlobURL) {
    nsAutoCString path;
    rv = aURI->GetPathQueryRef(path);
    NS_ENSURE_SUCCESS(rv, rv);

    nsCOMPtr<nsIURI> uri;
    nsresult rv = NS_NewURI(getter_AddRefs(uri), path);
    if (NS_FAILED(rv)) {
      aOrigin.AssignLiteral("null");
      return NS_OK;
    }

    return GetASCIIOrigin(uri, aOrigin);
  }

  aOrigin.Truncate();

  nsCOMPtr<nsIURI> uri = NS_GetInnermostURI(aURI);
  NS_ENSURE_TRUE(uri, NS_ERROR_UNEXPECTED);

  nsAutoCString host;
  rv = uri->GetAsciiHost(host);

  if (NS_SUCCEEDED(rv) && !host.IsEmpty()) {
    nsAutoCString userPass;
    uri->GetUserPass(userPass);

    nsAutoCString prePath;
    if (!userPass.IsEmpty()) {
      rv = NS_MutateURI(uri).SetUserPass(EmptyCString()).Finalize(uri);
      NS_ENSURE_SUCCESS(rv, rv);
    }

    rv = uri->GetPrePath(prePath);
    NS_ENSURE_SUCCESS(rv, rv);

    aOrigin = prePath;
  } else {
    aOrigin.AssignLiteral("null");
  }

  return NS_OK;
}

/* static */
nsresult nsContentUtils::GetUTFOrigin(nsIPrincipal* aPrincipal,
                                      nsAString& aOrigin) {
  MOZ_ASSERT(aPrincipal, "missing principal");

  aOrigin.Truncate();
  nsAutoCString asciiOrigin;

  nsresult rv = GetASCIIOrigin(aPrincipal, asciiOrigin);
  NS_ENSURE_SUCCESS(rv, rv);

  aOrigin = NS_ConvertUTF8toUTF16(asciiOrigin);
  return NS_OK;
}

/* static */
nsresult nsContentUtils::GetUTFOrigin(nsIURI* aURI, nsAString& aOrigin) {
  MOZ_ASSERT(aURI, "missing uri");
  nsresult rv;

#if defined(MOZ_THUNDERBIRD) || defined(MOZ_SUITE)
  // Check if either URI has a special origin.
  nsCOMPtr<nsIURIWithSpecialOrigin> uriWithSpecialOrigin =
      do_QueryInterface(aURI);
  if (uriWithSpecialOrigin) {
    nsCOMPtr<nsIURI> origin;
    rv = uriWithSpecialOrigin->GetOrigin(getter_AddRefs(origin));
    NS_ENSURE_SUCCESS(rv, rv);

    return GetUTFOrigin(origin, aOrigin);
  }
#endif

  nsAutoCString asciiOrigin;
  rv = GetASCIIOrigin(aURI, asciiOrigin);
  NS_ENSURE_SUCCESS(rv, rv);

  aOrigin = NS_ConvertUTF8toUTF16(asciiOrigin);
  return NS_OK;
}

/* static */
bool nsContentUtils::CheckMayLoad(nsIPrincipal* aPrincipal,
                                  nsIChannel* aChannel,
                                  bool aAllowIfInheritsPrincipal) {
  nsCOMPtr<nsIURI> channelURI;
  nsresult rv = NS_GetFinalChannelURI(aChannel, getter_AddRefs(channelURI));
  NS_ENSURE_SUCCESS(rv, false);

  return NS_SUCCEEDED(
      aPrincipal->CheckMayLoad(channelURI, false, aAllowIfInheritsPrincipal));
}

/* static */
bool nsContentUtils::CanAccessNativeAnon() {
  return LegacyIsCallerChromeOrNativeCode() || IsCallerContentXBL();
}

/* static */
nsresult nsContentUtils::DispatchXULCommand(nsIContent* aTarget, bool aTrusted,
                                            Event* aSourceEvent,
                                            PresShell* aPresShell, bool aCtrl,
                                            bool aAlt, bool aShift, bool aMeta,
                                            uint16_t aInputSource) {
  NS_ENSURE_STATE(aTarget);
  Document* doc = aTarget->OwnerDoc();
  nsPresContext* presContext = doc->GetPresContext();

  RefPtr<XULCommandEvent> xulCommand =
      new XULCommandEvent(doc, presContext, nullptr);
  xulCommand->InitCommandEvent(NS_LITERAL_STRING("command"), true, true,
                               nsGlobalWindowInner::Cast(doc->GetInnerWindow()),
                               0, aCtrl, aAlt, aShift, aMeta, aSourceEvent,
                               aInputSource, IgnoreErrors());

  if (aPresShell) {
    nsEventStatus status = nsEventStatus_eIgnore;
    return aPresShell->HandleDOMEventWithTarget(aTarget, xulCommand, &status);
  }

  ErrorResult rv;
  aTarget->DispatchEvent(*xulCommand, rv);
  return rv.StealNSResult();
}

// static
nsresult nsContentUtils::WrapNative(JSContext* cx, nsISupports* native,
                                    nsWrapperCache* cache, const nsIID* aIID,
                                    JS::MutableHandle<JS::Value> vp,
                                    bool aAllowWrapping) {
  MOZ_ASSERT(cx == GetCurrentJSContext());

  if (!native) {
    vp.setNull();

    return NS_OK;
  }

  JSObject* wrapper = xpc_FastGetCachedWrapper(cx, cache, vp);
  if (wrapper) {
    return NS_OK;
  }

  NS_ENSURE_TRUE(sXPConnect, NS_ERROR_UNEXPECTED);

  if (!NS_IsMainThread()) {
    MOZ_CRASH();
  }

  JS::Rooted<JSObject*> scope(cx, JS::CurrentGlobalOrNull(cx));
  nsresult rv = sXPConnect->WrapNativeToJSVal(cx, scope, native, cache, aIID,
                                              aAllowWrapping, vp);
  return rv;
}

nsresult nsContentUtils::CreateArrayBuffer(JSContext* aCx,
                                           const nsACString& aData,
                                           JSObject** aResult) {
  if (!aCx) {
    return NS_ERROR_FAILURE;
  }

  int32_t dataLen = aData.Length();
  *aResult = JS::NewArrayBuffer(aCx, dataLen);
  if (!*aResult) {
    return NS_ERROR_FAILURE;
  }

  if (dataLen > 0) {
    NS_ASSERTION(JS::IsArrayBufferObject(*aResult), "What happened?");
    JS::AutoCheckCannotGC nogc;
    bool isShared;
    memcpy(JS::GetArrayBufferData(*aResult, &isShared, nogc),
           aData.BeginReading(), dataLen);
    MOZ_ASSERT(!isShared);
  }

  return NS_OK;
}

void nsContentUtils::StripNullChars(const nsAString& aInStr,
                                    nsAString& aOutStr) {
  // In common cases where we don't have nulls in the
  // string we can simple simply bypass the checking code.
  int32_t firstNullPos = aInStr.FindChar('\0');
  if (firstNullPos == kNotFound) {
    aOutStr.Assign(aInStr);
    return;
  }

  aOutStr.SetCapacity(aInStr.Length() - 1);
  nsAString::const_iterator start, end;
  aInStr.BeginReading(start);
  aInStr.EndReading(end);
  while (start != end) {
    if (*start != '\0') aOutStr.Append(*start);
    ++start;
  }
}

struct ClassMatchingInfo {
  AtomArray mClasses;
  nsCaseTreatment mCaseTreatment;
};

// static
bool nsContentUtils::MatchClassNames(Element* aElement, int32_t aNamespaceID,
                                     nsAtom* aAtom, void* aData) {
  // We can't match if there are no class names
  const nsAttrValue* classAttr = aElement->GetClasses();
  if (!classAttr) {
    return false;
  }

  // need to match *all* of the classes
  ClassMatchingInfo* info = static_cast<ClassMatchingInfo*>(aData);
  uint32_t length = info->mClasses.Length();
  if (!length) {
    // If we actually had no classes, don't match.
    return false;
  }
  uint32_t i;
  for (i = 0; i < length; ++i) {
    if (!classAttr->Contains(info->mClasses[i], info->mCaseTreatment)) {
      return false;
    }
  }

  return true;
}

// static
void nsContentUtils::DestroyClassNameArray(void* aData) {
  ClassMatchingInfo* info = static_cast<ClassMatchingInfo*>(aData);
  delete info;
}

// static
void* nsContentUtils::AllocClassMatchingInfo(nsINode* aRootNode,
                                             const nsString* aClasses) {
  nsAttrValue attrValue;
  attrValue.ParseAtomArray(*aClasses);
  // nsAttrValue::Equals is sensitive to order, so we'll send an array
  auto* info = new ClassMatchingInfo;
  if (attrValue.Type() == nsAttrValue::eAtomArray) {
    info->mClasses.SwapElements(*(attrValue.GetAtomArrayValue()));
  } else if (attrValue.Type() == nsAttrValue::eAtom) {
    info->mClasses.AppendElement(attrValue.GetAtomValue());
  }

  info->mCaseTreatment =
      aRootNode->OwnerDoc()->GetCompatibilityMode() == eCompatibility_NavQuirks
          ? eIgnoreCase
          : eCaseMatters;
  return info;
}

// static
bool nsContentUtils::IsFocusedContent(const nsIContent* aContent) {
  nsFocusManager* fm = nsFocusManager::GetFocusManager();

  return fm && fm->GetFocusedElement() == aContent;
}

bool nsContentUtils::IsSubDocumentTabbable(nsIContent* aContent) {
  Document* doc = aContent->GetComposedDoc();
  if (!doc) {
    return false;
  }

  // If the subdocument lives in another process, the frame is
  // tabbable.
  if (EventStateManager::IsRemoteTarget(aContent) ||
      BrowserBridgeChild::GetFrom(aContent)) {
    return true;
  }

  // XXXbz should this use OwnerDoc() for GetSubDocumentFor?
  // sXBL/XBL2 issue!
  Document* subDoc = doc->GetSubDocumentFor(aContent);
  if (!subDoc) {
    return false;
  }

  nsCOMPtr<nsIDocShell> docShell = subDoc->GetDocShell();
  if (!docShell) {
    return false;
  }

  nsCOMPtr<nsIContentViewer> contentViewer;
  docShell->GetContentViewer(getter_AddRefs(contentViewer));
  if (!contentViewer) {
    return false;
  }

  // If there are 2 viewers for the current docshell, that
  // means the current document may be a zombie document.
  // While load and pageshow events are dispatched, zombie viewer is the old,
  // to be hidden document.
  if (contentViewer->GetPreviousViewer()) {
    bool inOnLoad = false;
    docShell->GetIsExecutingOnLoadHandler(&inOnLoad);
    return inOnLoad;
  }

  return true;
}

bool nsContentUtils::IsUserFocusIgnored(nsINode* aNode) {
<<<<<<< HEAD
  // if (!nsGenericHTMLFrameElement::BrowserFramesEnabled()) {
  //   return false;
  // }
=======
  if (!StaticPrefs::dom_mozBrowserFramesEnabled()) {
    return false;
  }
>>>>>>> 1418970a

  // Check if our mozbrowser iframe ancestors has ignoreuserfocus attribute.
  while (aNode) {
    // nsCOMPtr<nsIMozBrowserFrame> browserFrame = do_QueryInterface(aNode);
    if (//browserFrame &&
        aNode->IsElement() &&
        aNode->AsElement()->HasAttr(kNameSpaceID_None,
                                    nsGkAtoms::ignoreuserfocus)) { // &&
        // browserFrame->GetReallyIsBrowser()) {
      return true;
    }
    nsPIDOMWindowOuter* win = aNode->OwnerDoc()->GetWindow();
    aNode = win ? win->GetFrameElementInternal() : nullptr;
  }

  return false;
}

bool nsContentUtils::HasScrollgrab(nsIContent* aContent) {
  // If we ever standardize this feature we'll want to hook this up properly
  // again. For now we're removing all the DOM-side code related to it but
  // leaving the layout and APZ handling for it in place.
  return false;
}

void nsContentUtils::FlushLayoutForTree(nsPIDOMWindowOuter* aWindow) {
  if (!aWindow) {
    return;
  }

  // Note that because FlushPendingNotifications flushes parents, this
  // is O(N^2) in docshell tree depth.  However, the docshell tree is
  // usually pretty shallow.

  if (RefPtr<Document> doc = aWindow->GetDoc()) {
    doc->FlushPendingNotifications(FlushType::Layout);
  }

  if (nsCOMPtr<nsIDocShell> docShell = aWindow->GetDocShell()) {
    int32_t i = 0, i_end;
    docShell->GetChildCount(&i_end);
    for (; i < i_end; ++i) {
      nsCOMPtr<nsIDocShellTreeItem> item;
      if (docShell->GetChildAt(i, getter_AddRefs(item)) == NS_OK && item) {
        if (nsCOMPtr<nsPIDOMWindowOuter> win = item->GetWindow()) {
          FlushLayoutForTree(win);
        }
      }
    }
  }
}

void nsContentUtils::RemoveNewlines(nsString& aString) { aString.StripCRLF(); }

void nsContentUtils::PlatformToDOMLineBreaks(nsString& aString) {
  if (!PlatformToDOMLineBreaks(aString, fallible)) {
    aString.AllocFailed(aString.Length());
  }
}

bool nsContentUtils::PlatformToDOMLineBreaks(nsString& aString,
                                             const fallible_t& aFallible) {
  if (aString.FindChar(char16_t('\r')) != -1) {
    // Windows linebreaks: Map CRLF to LF:
    if (!aString.ReplaceSubstring(u"\r\n", u"\n", aFallible)) {
      return false;
    }

    // Mac linebreaks: Map any remaining CR to LF:
    if (!aString.ReplaceSubstring(u"\r", u"\n", aFallible)) {
      return false;
    }
  }

  return true;
}

void nsContentUtils::PopulateStringFromStringBuffer(nsStringBuffer* aBuf,
                                                    nsAString& aResultString) {
  MOZ_ASSERT(aBuf, "Expecting a non-null string buffer");

  uint32_t stringLen = NS_strlen(static_cast<char16_t*>(aBuf->Data()));

  // SANITY CHECK: In case the nsStringBuffer isn't correctly
  // null-terminated, let's clamp its length using the allocated size, to be
  // sure the resulting string doesn't sample past the end of the the buffer.
  // (Note that StorageSize() is in units of bytes, so we have to convert that
  // to units of PRUnichars, and subtract 1 for the null-terminator.)
  uint32_t allocStringLen = (aBuf->StorageSize() / sizeof(char16_t)) - 1;
  MOZ_ASSERT(stringLen <= allocStringLen,
             "string buffer lacks null terminator!");
  stringLen = std::min(stringLen, allocStringLen);

  aBuf->ToString(stringLen, aResultString);
}

PresShell* nsContentUtils::FindPresShellForDocument(const Document* aDocument) {
  const Document* doc = aDocument;
  Document* displayDoc = doc->GetDisplayDocument();
  if (displayDoc) {
    doc = displayDoc;
  }

  PresShell* presShell = doc->GetPresShell();
  if (presShell) {
    return presShell;
  }

  nsCOMPtr<nsIDocShellTreeItem> docShellTreeItem = doc->GetDocShell();
  while (docShellTreeItem) {
    // We may be in a display:none subdocument, or we may not have a presshell
    // created yet.
    // Walk the docshell tree to find the nearest container that has a
    // presshell, and return that.
    nsCOMPtr<nsIDocShell> docShell = do_QueryInterface(docShellTreeItem);
    if (PresShell* presShell = docShell->GetPresShell()) {
      return presShell;
    }
    nsCOMPtr<nsIDocShellTreeItem> parent;
    docShellTreeItem->GetParent(getter_AddRefs(parent));
    docShellTreeItem = parent;
  }

  return nullptr;
}

nsIWidget* nsContentUtils::WidgetForDocument(const Document* aDocument) {
  PresShell* presShell = FindPresShellForDocument(aDocument);
  if (!presShell) {
    return nullptr;
  }
  nsViewManager* vm = presShell->GetViewManager();
  if (!vm) {
    return nullptr;
  }
  nsView* rootView = vm->GetRootView();
  if (!rootView) {
    return nullptr;
  }
  nsView* displayRoot = nsViewManager::GetDisplayRootFor(rootView);
  if (!displayRoot) {
    return nullptr;
  }
  return displayRoot->GetNearestWidget(nullptr);
}

nsIWidget* nsContentUtils::WidgetForContent(const nsIContent* aContent) {
  nsIFrame* frame = aContent->GetPrimaryFrame();
  if (frame) {
    frame = nsLayoutUtils::GetDisplayRootFrame(frame);

    nsView* view = frame->GetView();
    if (view) {
      return view->GetWidget();
    }
  }

  return nullptr;
}

already_AddRefed<LayerManager> nsContentUtils::LayerManagerForContent(
    const nsIContent* aContent) {
  nsIWidget* widget = nsContentUtils::WidgetForContent(aContent);
  if (widget) {
    RefPtr<LayerManager> manager = widget->GetLayerManager();
    return manager.forget();
  }

  return nullptr;
}

static already_AddRefed<LayerManager> LayerManagerForDocumentInternal(
    const Document* aDoc, bool aRequirePersistent) {
  nsIWidget* widget = nsContentUtils::WidgetForDocument(aDoc);
  if (widget) {
    RefPtr<LayerManager> manager = widget->GetLayerManager(
        aRequirePersistent ? nsIWidget::LAYER_MANAGER_PERSISTENT
                           : nsIWidget::LAYER_MANAGER_CURRENT);
    return manager.forget();
  }

  return nullptr;
}

already_AddRefed<LayerManager> nsContentUtils::LayerManagerForDocument(
    const Document* aDoc) {
  return LayerManagerForDocumentInternal(aDoc, false);
}

already_AddRefed<LayerManager>
nsContentUtils::PersistentLayerManagerForDocument(Document* aDoc) {
  return LayerManagerForDocumentInternal(aDoc, true);
}

bool nsContentUtils::AllowXULXBLForPrincipal(nsIPrincipal* aPrincipal) {
  if (!aPrincipal) {
    return false;
  }

  if (aPrincipal->IsSystemPrincipal()) {
    return true;
  }

  nsCOMPtr<nsIURI> princURI;
  aPrincipal->GetURI(getter_AddRefs(princURI));

  return princURI &&
         ((sAllowXULXBL_for_file && SchemeIs(princURI, "file")) ||
          IsSitePermAllow(aPrincipal, NS_LITERAL_CSTRING("allowXULXBL")));
}

bool nsContentUtils::IsPDFJSEnabled() {
  nsCOMPtr<nsIStreamConverter> conv = do_CreateInstance(
      "@mozilla.org/streamconv;1?from=application/pdf&to=text/html");
  return conv;
}

already_AddRefed<nsIDocumentLoaderFactory>
nsContentUtils::FindInternalContentViewer(const nsACString& aType,
                                          ContentViewerType* aLoaderType) {
  if (aLoaderType) {
    *aLoaderType = TYPE_UNSUPPORTED;
  }

  // one helper factory, please
  nsCOMPtr<nsICategoryManager> catMan(
      do_GetService(NS_CATEGORYMANAGER_CONTRACTID));
  if (!catMan) return nullptr;

  nsCOMPtr<nsIDocumentLoaderFactory> docFactory;

  nsCString contractID;
  nsresult rv =
      catMan->GetCategoryEntry("Gecko-Content-Viewers", aType, contractID);
  if (NS_SUCCEEDED(rv)) {
    docFactory = do_GetService(contractID.get());
    if (docFactory && aLoaderType) {
      if (contractID.EqualsLiteral(CONTENT_DLF_CONTRACTID))
        *aLoaderType = TYPE_CONTENT;
      else if (contractID.EqualsLiteral(PLUGIN_DLF_CONTRACTID))
        *aLoaderType = TYPE_PLUGIN;
      else
        *aLoaderType = TYPE_UNKNOWN;
    }
    return docFactory.forget();
  }

  if (DecoderTraits::IsSupportedInVideoDocument(aType)) {
    docFactory =
        do_GetService("@mozilla.org/content/document-loader-factory;1");
    if (docFactory && aLoaderType) {
      *aLoaderType = TYPE_CONTENT;
    }
    return docFactory.forget();
  }

  return nullptr;
}

static void ReportPatternCompileFailure(nsAString& aPattern,
                                        const Document* aDocument,
                                        JSContext* cx) {
  MOZ_ASSERT(JS_IsExceptionPending(cx));

  JS::RootedValue exn(cx);
  if (!JS_GetPendingException(cx, &exn)) {
    return;
  }
  if (!exn.isObject()) {
    // If pending exception is not an object, it should be OOM.
    return;
  }

  JS::AutoSaveExceptionState savedExc(cx);
  JS::RootedObject exnObj(cx, &exn.toObject());
  JS::RootedValue messageVal(cx);
  if (!JS_GetProperty(cx, exnObj, "message", &messageVal)) {
    return;
  }
  MOZ_ASSERT(messageVal.isString());

  JS::RootedString messageStr(cx, messageVal.toString());
  MOZ_ASSERT(messageStr);

  AutoTArray<nsString, 2> strings;
  strings.AppendElement(aPattern);
  if (!AssignJSString(cx, *strings.AppendElement(), messageStr)) {
    return;
  }

  nsContentUtils::ReportToConsole(nsIScriptError::errorFlag,
                                  NS_LITERAL_CSTRING("DOM"), aDocument,
                                  nsContentUtils::eDOM_PROPERTIES,
                                  "PatternAttributeCompileFailure", strings);
  savedExc.drop();
}

// static
bool nsContentUtils::IsPatternMatching(nsAString& aValue, nsAString& aPattern,
                                       const Document* aDocument) {
  NS_ASSERTION(aDocument, "aDocument should be a valid pointer (not null)");

  // The fact that we're using a JS regexp under the hood should not be visible
  // to things like window onerror handlers, so we don't initialize our JSAPI
  // with the document's window (which may not exist anyway).
  AutoJSAPI jsapi;
  jsapi.Init();
  JSContext* cx = jsapi.cx();
  AutoDisableJSInterruptCallback disabler(cx);

  // We can use the junk scope here, because we're just using it for
  // regexp evaluation, not actual script execution.
  JSAutoRealm ar(cx, xpc::UnprivilegedJunkScope());

  // The pattern has to match the entire value.
  aPattern.InsertLiteral(u"^(?:", 0);
  aPattern.AppendLiteral(")$");

  JS::Rooted<JSObject*> re(
      cx,
      JS::NewUCRegExpObject(cx, static_cast<char16_t*>(aPattern.BeginWriting()),
                            aPattern.Length(), JS::RegExpFlag::Unicode));
  if (!re) {
    // Remove extra patterns added above to report with the original pattern.
    aPattern.Cut(0, 4);
    aPattern.Cut(aPattern.Length() - 2, 2);
    ReportPatternCompileFailure(aPattern, aDocument, cx);
    return true;
  }

  JS::Rooted<JS::Value> rval(cx, JS::NullValue());
  size_t idx = 0;
  if (!JS::ExecuteRegExpNoStatics(cx, re,
                                  static_cast<char16_t*>(aValue.BeginWriting()),
                                  aValue.Length(), &idx, true, &rval)) {
    return true;
  }

  return !rval.isNull();
}

// static
nsresult nsContentUtils::URIInheritsSecurityContext(nsIURI* aURI,
                                                    bool* aResult) {
  // Note: about:blank URIs do NOT inherit the security context from the
  // current document, which is what this function tests for...
  return NS_URIChainHasFlags(
      aURI, nsIProtocolHandler::URI_INHERITS_SECURITY_CONTEXT, aResult);
}

// static
bool nsContentUtils::ChannelShouldInheritPrincipal(
    nsIPrincipal* aLoadingPrincipal, nsIURI* aURI, bool aInheritForAboutBlank,
    bool aForceInherit) {
  MOZ_ASSERT(aLoadingPrincipal,
             "Can not check inheritance without a principal");

  // Only tell the channel to inherit if it can't provide its own security
  // context.
  //
  // XXX: If this is ever changed, check all callers for what owners
  //      they're passing in.  In particular, see the code and
  //      comments in nsDocShell::LoadURI where we fall back on
  //      inheriting the owner if called from chrome.  That would be
  //      very wrong if this code changed anything but channels that
  //      can't provide their own security context!
  //
  // If aForceInherit is true, we will inherit, even for a channel that
  // can provide its own security context. This is used for srcdoc loads.
  bool inherit = aForceInherit;
  if (!inherit) {
    bool uriInherits;
    // We expect URIInheritsSecurityContext to return success for an
    // about:blank URI, so don't call NS_IsAboutBlank() if this call fails.
    // This condition needs to match the one in nsDocShell::InternalLoad where
    // we're checking for things that will use the owner.
    inherit =
        (NS_SUCCEEDED(URIInheritsSecurityContext(aURI, &uriInherits)) &&
         (uriInherits || (aInheritForAboutBlank && NS_IsAboutBlank(aURI)))) ||
        //
        // file: uri special-casing
        //
        // If this is a file: load opened from another file: then it may need
        // to inherit the owner from the referrer so they can script each other.
        // If we don't set the owner explicitly then each file: gets an owner
        // based on its own codebase later.
        //
        (URIIsLocalFile(aURI) &&
         NS_SUCCEEDED(aLoadingPrincipal->CheckMayLoad(aURI, false, false)) &&
         // One more check here.  CheckMayLoad will always return true for the
         // system principal, but we do NOT want to inherit in that case.
         !aLoadingPrincipal->IsSystemPrincipal());
  }
  return inherit;
}

/* static */
const char* nsContentUtils::CheckRequestFullscreenAllowed(
    CallerType aCallerType) {
  if (!StaticPrefs::full_screen_api_allow_trusted_requests_only() ||
      aCallerType == CallerType::System) {
    return nullptr;
  }

  if (!EventStateManager::IsHandlingUserInput()) {
    return "FullscreenDeniedNotInputDriven";
  }

  // If more time has elapsed since the user input than is specified by the
  // dom.event.handling-user-input-time-limit pref (default 1 second),
  // disallow fullscreen
  TimeDuration timeout = HandlingUserInputTimeout();
  if (timeout > TimeDuration(nullptr) &&
      (TimeStamp::Now() - EventStateManager::GetHandlingInputStart()) >
          timeout) {
    return "FullscreenDeniedNotInputDriven";
  }

  // Entering full-screen on mouse mouse event is only allowed with left mouse
  // button
  if (StaticPrefs::full_screen_api_mouse_event_allow_left_button_only() &&
      (EventStateManager::sCurrentMouseBtn == MouseButton::eMiddle ||
       EventStateManager::sCurrentMouseBtn == MouseButton::eRight)) {
    return "FullscreenDeniedMouseEventOnlyLeftBtn";
  }

  return nullptr;
}

/* static */
bool nsContentUtils::IsCutCopyAllowed(nsIPrincipal* aSubjectPrincipal) {
  if (StaticPrefs::dom_allow_cut_copy() &&
      EventStateManager::IsHandlingUserInput()) {
    return true;
  }

  return PrincipalHasPermission(aSubjectPrincipal, nsGkAtoms::clipboardWrite);
}

/* static */
bool nsContentUtils::HaveEqualPrincipals(Document* aDoc1, Document* aDoc2) {
  if (!aDoc1 || !aDoc2) {
    return false;
  }
  bool principalsEqual = false;
  aDoc1->NodePrincipal()->Equals(aDoc2->NodePrincipal(), &principalsEqual);
  return principalsEqual;
}

/* static */
bool nsContentUtils::HasPluginWithUncontrolledEventDispatch(
    nsIContent* aContent) {
#ifdef XP_MACOSX
  // We control dispatch to all mac plugins.
  return false;
#else
  if (!aContent || !aContent->IsInComposedDoc()) {
    return false;
  }

  nsCOMPtr<nsIObjectLoadingContent> olc = do_QueryInterface(aContent);
  if (!olc) {
    return false;
  }

  RefPtr<nsNPAPIPluginInstance> plugin = olc->GetPluginInstance();
  if (!plugin) {
    return false;
  }

  bool isWindowless = false;
  nsresult res = plugin->IsWindowless(&isWindowless);
  if (NS_FAILED(res)) {
    return false;
  }

  return !isWindowless;
#endif
}

/* static */
void nsContentUtils::FireMutationEventsForDirectParsing(
    Document* aDoc, nsIContent* aDest, int32_t aOldChildCount) {
  // Fire mutation events. Optimize for the case when there are no listeners
  int32_t newChildCount = aDest->GetChildCount();
  if (newChildCount && nsContentUtils::HasMutationListeners(
                           aDoc, NS_EVENT_BITS_MUTATION_NODEINSERTED)) {
    AutoTArray<nsCOMPtr<nsIContent>, 50> childNodes;
    NS_ASSERTION(newChildCount - aOldChildCount >= 0,
                 "What, some unexpected dom mutation has happened?");
    childNodes.SetCapacity(newChildCount - aOldChildCount);
    for (nsIContent* child = aDest->GetFirstChild(); child;
         child = child->GetNextSibling()) {
      childNodes.AppendElement(child);
    }
    FragmentOrElement::FireNodeInserted(aDoc, aDest, childNodes);
  }
}

/* static */
Document* nsContentUtils::GetRootDocument(Document* aDoc) {
  if (!aDoc) {
    return nullptr;
  }
  Document* doc = aDoc;
  while (doc->GetParentDocument()) {
    doc = doc->GetParentDocument();
  }
  return doc;
}

/* static */
bool nsContentUtils::IsInPointerLockContext(nsPIDOMWindowOuter* aWin) {
  if (!aWin) {
    return false;
  }

  nsCOMPtr<Document> pointerLockedDoc =
      do_QueryReferent(EventStateManager::sPointerLockedDoc);
  if (!pointerLockedDoc || !pointerLockedDoc->GetWindow()) {
    return false;
  }

  nsCOMPtr<nsPIDOMWindowOuter> lockTop =
      pointerLockedDoc->GetWindow()->GetScriptableTop();
  nsCOMPtr<nsPIDOMWindowOuter> top = aWin->GetScriptableTop();

  return top == lockTop;
}

// static
int32_t nsContentUtils::GetAdjustedOffsetInTextControl(nsIFrame* aOffsetFrame,
                                                       int32_t aOffset) {
  // The structure of the anonymous frames within a text control frame is
  // an optional block frame, followed by an optional br frame.

  // If the offset frame has a child, then this frame is the block which
  // has the text frames (containing the content) as its children. This will
  // be the case if we click to the right of any of the text frames, or at the
  // bottom of the text area.
  nsIFrame* firstChild = aOffsetFrame->PrincipalChildList().FirstChild();
  if (firstChild) {
    // In this case, the passed-in offset is incorrect, and we want the length
    // of the entire content in the text control frame.
    return firstChild->GetContent()->Length();
  }

  if (aOffsetFrame->GetPrevSibling() && !aOffsetFrame->GetNextSibling()) {
    // In this case, we're actually within the last frame, which is a br
    // frame. Our offset should therefore be the length of the first child of
    // our parent.
    int32_t aOutOffset = aOffsetFrame->GetParent()
                             ->PrincipalChildList()
                             .FirstChild()
                             ->GetContent()
                             ->Length();
    return aOutOffset;
  }

  // Otherwise, we're within one of the text frames, in which case our offset
  // has already been correctly calculated.
  return aOffset;
}

// static
void nsContentUtils::GetSelectionInTextControl(Selection* aSelection,
                                               Element* aRoot,
                                               uint32_t& aOutStartOffset,
                                               uint32_t& aOutEndOffset) {
  MOZ_ASSERT(aSelection && aRoot);

  // We don't care which end of this selection is anchor and which is focus.  In
  // fact, we explicitly want to know which is the _start_ and which is the
  // _end_, not anchor vs focus.
  const nsRange* range = aSelection->GetAnchorFocusRange();
  if (!range) {
    // Nothing selected
    aOutStartOffset = aOutEndOffset = 0;
    return;
  }

  // All the node pointers here are raw pointers for performance.  We shouldn't
  // be doing anything in this function that invalidates the node tree.
  nsINode* startContainer = range->GetStartContainer();
  uint32_t startOffset = range->StartOffset();
  nsINode* endContainer = range->GetEndContainer();
  uint32_t endOffset = range->EndOffset();

  // We have at most two children, consisting of an optional text node followed
  // by an optional <br>.
  NS_ASSERTION(aRoot->GetChildCount() <= 2, "Unexpected children");
  nsIContent* firstChild = aRoot->GetFirstChild();
#ifdef DEBUG
  nsCOMPtr<nsIContent> lastChild = aRoot->GetLastChild();
  NS_ASSERTION(startContainer == aRoot || startContainer == firstChild ||
                   startContainer == lastChild,
               "Unexpected startContainer");
  NS_ASSERTION(endContainer == aRoot || endContainer == firstChild ||
                   endContainer == lastChild,
               "Unexpected endContainer");
  // firstChild is either text or a <br> (hence an element).
  MOZ_ASSERT_IF(firstChild, firstChild->IsText() || firstChild->IsElement());
#endif
  // Testing IsElement() is faster than testing IsNodeOfType(), since it's
  // non-virtual.
  if (!firstChild || firstChild->IsElement()) {
    // No text node, so everything is 0
    startOffset = endOffset = 0;
  } else {
    // First child is text.  If the start/end is already in the text node,
    // or the start of the root node, no change needed.  If it's in the root
    // node but not the start, or in the trailing <br>, we need to set the
    // offset to the end.
    if ((startContainer == aRoot && startOffset != 0) ||
        (startContainer != aRoot && startContainer != firstChild)) {
      startOffset = firstChild->Length();
    }
    if ((endContainer == aRoot && endOffset != 0) ||
        (endContainer != aRoot && endContainer != firstChild)) {
      endOffset = firstChild->Length();
    }
  }

  MOZ_ASSERT(startOffset <= endOffset);
  aOutStartOffset = startOffset;
  aOutEndOffset = endOffset;
}

HTMLEditor* nsContentUtils::GetHTMLEditor(nsPresContext* aPresContext) {
  if (!aPresContext) {
    return nullptr;
  }

  nsCOMPtr<nsIDocShell> docShell(aPresContext->GetDocShell());
  bool isEditable;
  if (!docShell || NS_FAILED(docShell->GetEditable(&isEditable)) || !isEditable)
    return nullptr;

  return docShell->GetHTMLEditor();
}

// static
TextEditor* nsContentUtils::GetActiveEditor(nsPresContext* aPresContext) {
  if (!aPresContext) {
    return nullptr;
  }

  nsPIDOMWindowOuter* window = aPresContext->Document()->GetWindow();
  if (!window) {
    return nullptr;
  }

  // If it's in designMode, nobody can have focus.  Therefore, the HTMLEditor
  // handles all events.  I.e., it's focused editor in this case.
  if (aPresContext->Document()->HasFlag(NODE_IS_EDITABLE)) {
    return GetHTMLEditor(aPresContext);
  }

  // If focused element is associated with TextEditor, it must be <input>
  // element or <textarea> element.  Let's return it even if it's in a
  // contenteditable element.
  nsCOMPtr<nsPIDOMWindowOuter> focusedWindow;
  if (Element* focusedElement = nsFocusManager::GetFocusedDescendant(
          window, nsFocusManager::SearchRange::eOnlyCurrentWindow,
          getter_AddRefs(focusedWindow))) {
    if (TextEditor* textEditor = focusedElement->GetTextEditorInternal()) {
      return textEditor;
    }
  }

  // Otherwise, HTMLEditor may handle inputs even non-editable element has
  // focus or nobody has focus.
  return GetHTMLEditor(aPresContext);
}

// static
bool nsContentUtils::IsForbiddenRequestHeader(const nsACString& aHeader) {
  if (IsForbiddenSystemRequestHeader(aHeader)) {
    return true;
  }

  return StringBeginsWith(aHeader, NS_LITERAL_CSTRING("proxy-"),
                          nsCaseInsensitiveCStringComparator()) ||
         StringBeginsWith(aHeader, NS_LITERAL_CSTRING("sec-"),
                          nsCaseInsensitiveCStringComparator());
}

// static
bool nsContentUtils::IsForbiddenSystemRequestHeader(const nsACString& aHeader) {
  static const char* kInvalidHeaders[] = {"accept-charset",
                                          "accept-encoding",
                                          "access-control-request-headers",
                                          "access-control-request-method",
                                          "connection",
                                          "content-length",
                                          "cookie",
                                          "cookie2",
                                          "date",
                                          "dnt",
                                          "expect",
                                          "host",
                                          "keep-alive",
                                          "origin",
                                          "referer",
                                          "te",
                                          "trailer",
                                          "transfer-encoding",
                                          "upgrade",
                                          "via"};
  for (auto& kInvalidHeader : kInvalidHeaders) {
    if (aHeader.LowerCaseEqualsASCII(kInvalidHeader)) {
      return true;
    }
  }
  return false;
}

// static
bool nsContentUtils::IsForbiddenResponseHeader(const nsACString& aHeader) {
  return (aHeader.LowerCaseEqualsASCII("set-cookie") ||
          aHeader.LowerCaseEqualsASCII("set-cookie2"));
}

// static
bool nsContentUtils::IsCorsUnsafeRequestHeaderValue(
    const nsACString& aHeaderValue) {
  const char* cur = aHeaderValue.BeginReading();
  const char* end = aHeaderValue.EndReading();

  while (cur != end) {
    // Implementation of
    // https://fetch.spec.whatwg.org/#cors-unsafe-request-header-byte Is less
    // than a space but not a horizontal tab
    if ((*cur < ' ' && *cur != '\t') || *cur == '"' || *cur == '(' ||
        *cur == ')' || *cur == ':' || *cur == '<' || *cur == '>' ||
        *cur == '?' || *cur == '@' || *cur == '[' || *cur == '\\' ||
        *cur == ']' || *cur == '{' || *cur == '}' ||
        *cur == 0x7F) {  // 0x75 is DEL
      return true;
    }
    cur++;
  }
  return false;
}

// static
bool nsContentUtils::IsAllowedNonCorsAccept(const nsACString& aHeaderValue) {
  if (IsCorsUnsafeRequestHeaderValue(aHeaderValue)) {
    return false;
  }
  return true;
}

// static
bool nsContentUtils::IsAllowedNonCorsContentType(
    const nsACString& aHeaderValue) {
  nsAutoCString contentType;
  nsAutoCString unused;

  if (IsCorsUnsafeRequestHeaderValue(aHeaderValue)) {
    return false;
  }

  nsresult rv = NS_ParseRequestContentType(aHeaderValue, contentType, unused);
  if (NS_FAILED(rv)) {
    return false;
  }

  return contentType.LowerCaseEqualsLiteral("text/plain") ||
         contentType.LowerCaseEqualsLiteral(
             "application/x-www-form-urlencoded") ||
         contentType.LowerCaseEqualsLiteral("multipart/form-data");
}

// static
bool nsContentUtils::IsAllowedNonCorsLanguage(const nsACString& aHeaderValue) {
  const char* cur = aHeaderValue.BeginReading();
  const char* end = aHeaderValue.EndReading();

  while (cur != end) {
    if ((*cur >= '0' && *cur <= '9') || (*cur >= 'A' && *cur <= 'Z') ||
        (*cur >= 'a' && *cur <= 'z') || *cur == ' ' || *cur == '*' ||
        *cur == ',' || *cur == '-' || *cur == '.' || *cur == ';' ||
        *cur == '=') {
      cur++;
      continue;
    }
    return false;
  }
  return true;
}

// static
bool nsContentUtils::IsCORSSafelistedRequestHeader(const nsACString& aName,
                                                   const nsACString& aValue) {
  // see https://fetch.spec.whatwg.org/#cors-safelisted-request-header
  if (aValue.Length() > 128) {
    return false;
  }
  return (aName.LowerCaseEqualsLiteral("accept") &&
          nsContentUtils::IsAllowedNonCorsAccept(aValue)) ||
         (aName.LowerCaseEqualsLiteral("accept-language") &&
          nsContentUtils::IsAllowedNonCorsLanguage(aValue)) ||
         (aName.LowerCaseEqualsLiteral("content-language") &&
          nsContentUtils::IsAllowedNonCorsLanguage(aValue)) ||
         (aName.LowerCaseEqualsLiteral("content-type") &&
          nsContentUtils::IsAllowedNonCorsContentType(aValue));
}

mozilla::LogModule* nsContentUtils::DOMDumpLog() { return sDOMDumpLog; }

bool nsContentUtils::GetNodeTextContent(nsINode* aNode, bool aDeep,
                                        nsAString& aResult,
                                        const fallible_t& aFallible) {
  aResult.Truncate();
  return AppendNodeTextContent(aNode, aDeep, aResult, aFallible);
}

void nsContentUtils::GetNodeTextContent(nsINode* aNode, bool aDeep,
                                        nsAString& aResult) {
  if (!GetNodeTextContent(aNode, aDeep, aResult, fallible)) {
    NS_ABORT_OOM(0);  // Unfortunately we don't know the allocation size
  }
}

void nsContentUtils::DestroyMatchString(void* aData) {
  if (aData) {
    nsString* matchString = static_cast<nsString*>(aData);
    delete matchString;
  }
}

bool nsContentUtils::IsJavascriptMIMEType(const nsAString& aMIMEType) {
  // Table ordered from most to least likely JS MIME types.
  static const char* jsTypes[] = {"text/javascript",
                                  "text/ecmascript",
                                  "application/javascript",
                                  "application/ecmascript",
                                  "application/x-javascript",
                                  "application/x-ecmascript",
                                  "text/javascript1.0",
                                  "text/javascript1.1",
                                  "text/javascript1.2",
                                  "text/javascript1.3",
                                  "text/javascript1.4",
                                  "text/javascript1.5",
                                  "text/jscript",
                                  "text/livescript",
                                  "text/x-ecmascript",
                                  "text/x-javascript",
                                  nullptr};

  for (uint32_t i = 0; jsTypes[i]; ++i) {
    if (aMIMEType.LowerCaseEqualsASCII(jsTypes[i])) {
      return true;
    }
  }

#ifdef JS_BUILD_BINAST
  if (nsJSUtils::BinASTEncodingEnabled() &&
      aMIMEType.LowerCaseEqualsASCII(APPLICATION_JAVASCRIPT_BINAST)) {
    return true;
  }
#endif

  return false;
}

nsresult nsContentUtils::GenerateUUIDInPlace(nsID& aUUID) {
  MOZ_ASSERT(sUUIDGenerator);

  nsresult rv = sUUIDGenerator->GenerateUUIDInPlace(&aUUID);
  if (NS_WARN_IF(NS_FAILED(rv))) {
    return rv;
  }

  return NS_OK;
}

bool nsContentUtils::PrefetchPreloadEnabled(nsIDocShell* aDocShell) {
  //
  // SECURITY CHECK: disable prefetching and preloading from mailnews!
  //
  // walk up the docshell tree to see if any containing
  // docshell are of type MAIL.
  //

  if (!aDocShell) {
    return false;
  }

  nsCOMPtr<nsIDocShell> docshell = aDocShell;
  nsCOMPtr<nsIDocShellTreeItem> parentItem;

  do {
    auto appType = docshell->GetAppType();
    if (appType == nsIDocShell::APP_TYPE_MAIL) {
      return false;  // do not prefetch, preload, preconnect from mailnews
    }

    docshell->GetParent(getter_AddRefs(parentItem));
    if (parentItem) {
      docshell = do_QueryInterface(parentItem);
      if (!docshell) {
        NS_ERROR("cannot get a docshell from a treeItem!");
        return false;
      }
    }
  } while (parentItem);

  return true;
}

uint64_t nsContentUtils::GetInnerWindowID(nsIRequest* aRequest) {
  // can't do anything if there's no nsIRequest!
  if (!aRequest) {
    return 0;
  }

  nsCOMPtr<nsILoadGroup> loadGroup;
  nsresult rv = aRequest->GetLoadGroup(getter_AddRefs(loadGroup));

  if (NS_FAILED(rv) || !loadGroup) {
    return 0;
  }

  return GetInnerWindowID(loadGroup);
}

uint64_t nsContentUtils::GetInnerWindowID(nsILoadGroup* aLoadGroup) {
  if (!aLoadGroup) {
    return 0;
  }

  nsCOMPtr<nsIInterfaceRequestor> callbacks;
  nsresult rv = aLoadGroup->GetNotificationCallbacks(getter_AddRefs(callbacks));
  if (NS_FAILED(rv) || !callbacks) {
    return 0;
  }

  nsCOMPtr<nsILoadContext> loadContext = do_GetInterface(callbacks);
  if (!loadContext) {
    return 0;
  }

  nsCOMPtr<mozIDOMWindowProxy> window;
  rv = loadContext->GetAssociatedWindow(getter_AddRefs(window));
  if (NS_FAILED(rv) || !window) {
    return 0;
  }

  auto* pwindow = nsPIDOMWindowOuter::From(window);
  if (!pwindow) {
    return 0;
  }

  nsPIDOMWindowInner* inner = pwindow->GetCurrentInnerWindow();
  return inner ? inner->WindowID() : 0;
}

nsresult nsContentUtils::GetHostOrIPv6WithBrackets(nsIURI* aURI,
                                                   nsCString& aHost) {
  aHost.Truncate();
  nsresult rv = aURI->GetHost(aHost);
  if (NS_FAILED(rv)) {  // Some URIs do not have a host
    return rv;
  }

  if (aHost.FindChar(':') != -1) {  // Escape IPv6 address
    MOZ_ASSERT(!aHost.Length() ||
               (aHost[0] != '[' && aHost[aHost.Length() - 1] != ']'));
    aHost.Insert('[', 0);
    aHost.Append(']');
  }

  return NS_OK;
}

nsresult nsContentUtils::GetHostOrIPv6WithBrackets(nsIURI* aURI,
                                                   nsAString& aHost) {
  nsAutoCString hostname;
  nsresult rv = GetHostOrIPv6WithBrackets(aURI, hostname);
  if (NS_FAILED(rv)) {
    return rv;
  }
  CopyUTF8toUTF16(hostname, aHost);
  return NS_OK;
}

bool nsContentUtils::CallOnAllRemoteChildren(
    MessageBroadcaster* aManager, CallOnRemoteChildFunction aCallback,
    void* aArg) {
  uint32_t browserChildCount = aManager->ChildCount();
  for (uint32_t j = 0; j < browserChildCount; ++j) {
    RefPtr<MessageListenerManager> childMM = aManager->GetChildAt(j);
    if (!childMM) {
      continue;
    }

    RefPtr<MessageBroadcaster> nonLeafMM = MessageBroadcaster::From(childMM);
    if (nonLeafMM) {
      if (CallOnAllRemoteChildren(nonLeafMM, aCallback, aArg)) {
        return true;
      }
      continue;
    }

    mozilla::dom::ipc::MessageManagerCallback* cb = childMM->GetCallback();
    if (cb) {
      nsFrameLoader* fl = static_cast<nsFrameLoader*>(cb);
      BrowserParent* remote = BrowserParent::GetFrom(fl);
      if (remote && aCallback) {
        if (aCallback(remote, aArg)) {
          return true;
        }
      }
    }
  }

  return false;
}

void nsContentUtils::CallOnAllRemoteChildren(
    nsPIDOMWindowOuter* aWindow, CallOnRemoteChildFunction aCallback,
    void* aArg) {
  nsGlobalWindowOuter* window = nsGlobalWindowOuter::Cast(aWindow);
  if (window->IsChromeWindow()) {
    RefPtr<MessageBroadcaster> windowMM = window->GetMessageManager();
    if (windowMM) {
      CallOnAllRemoteChildren(windowMM, aCallback, aArg);
    }
  }
}

struct UIStateChangeInfo {
  UIStateChangeType mShowFocusRings;

  explicit UIStateChangeInfo(UIStateChangeType aShowFocusRings)
      : mShowFocusRings(aShowFocusRings) {}
};

bool SetKeyboardIndicatorsChild(BrowserParent* aParent, void* aArg) {
  UIStateChangeInfo* stateInfo = static_cast<UIStateChangeInfo*>(aArg);
  Unused << aParent->SendSetKeyboardIndicators(stateInfo->mShowFocusRings);
  return false;
}

void nsContentUtils::SetKeyboardIndicatorsOnRemoteChildren(
    nsPIDOMWindowOuter* aWindow, UIStateChangeType aShowFocusRings) {
  UIStateChangeInfo stateInfo(aShowFocusRings);
  CallOnAllRemoteChildren(aWindow, SetKeyboardIndicatorsChild,
                          (void*)&stateInfo);
}

nsresult nsContentUtils::IPCTransferableToTransferable(
    const IPCDataTransfer& aDataTransfer, const bool& aIsPrivateData,
    nsIPrincipal* aRequestingPrincipal,
    const nsContentPolicyType& aContentPolicyType,
    nsITransferable* aTransferable, mozilla::dom::ContentParent* aContentParent,
    mozilla::dom::BrowserChild* aBrowserChild) {
  nsresult rv;

  const nsTArray<IPCDataTransferItem>& items = aDataTransfer.items();
  for (const auto& item : items) {
    aTransferable->AddDataFlavor(item.flavor().get());

    if (item.data().type() == IPCDataTransferData::TnsString) {
      nsCOMPtr<nsISupportsString> dataWrapper =
          do_CreateInstance(NS_SUPPORTS_STRING_CONTRACTID, &rv);
      NS_ENSURE_SUCCESS(rv, rv);

      const nsString& text = item.data().get_nsString();
      rv = dataWrapper->SetData(text);
      NS_ENSURE_SUCCESS(rv, rv);

      rv = aTransferable->SetTransferData(item.flavor().get(), dataWrapper);

      NS_ENSURE_SUCCESS(rv, rv);
    } else if (item.data().type() == IPCDataTransferData::TShmem) {
      if (nsContentUtils::IsFlavorImage(item.flavor())) {
        nsCOMPtr<imgIContainer> imageContainer;
        rv = nsContentUtils::DataTransferItemToImage(
            item, getter_AddRefs(imageContainer));
        NS_ENSURE_SUCCESS(rv, rv);

        aTransferable->SetTransferData(item.flavor().get(), imageContainer);
      } else {
        nsCOMPtr<nsISupportsCString> dataWrapper =
            do_CreateInstance(NS_SUPPORTS_CSTRING_CONTRACTID, &rv);
        NS_ENSURE_SUCCESS(rv, rv);

        // The buffer contains the terminating null.
        Shmem itemData = item.data().get_Shmem();
        const nsDependentCSubstring text(itemData.get<char>(),
                                         itemData.Size<char>());
        rv = dataWrapper->SetData(text);
        NS_ENSURE_SUCCESS(rv, rv);

        rv = aTransferable->SetTransferData(item.flavor().get(), dataWrapper);

        NS_ENSURE_SUCCESS(rv, rv);
      }

      if (aContentParent) {
        Unused << aContentParent->DeallocShmem(item.data().get_Shmem());
      } else if (aBrowserChild) {
        Unused << aBrowserChild->DeallocShmem(item.data().get_Shmem());
      }
    }
  }

  aTransferable->SetIsPrivateData(aIsPrivateData);
  aTransferable->SetRequestingPrincipal(aRequestingPrincipal);
  aTransferable->SetContentPolicyType(aContentPolicyType);
  return NS_OK;
}

void nsContentUtils::TransferablesToIPCTransferables(
    nsIArray* aTransferables, nsTArray<IPCDataTransfer>& aIPC,
    bool aInSyncMessage, mozilla::dom::ContentChild* aChild,
    mozilla::dom::ContentParent* aParent) {
  aIPC.Clear();
  if (aTransferables) {
    uint32_t transferableCount = 0;
    aTransferables->GetLength(&transferableCount);
    for (uint32_t i = 0; i < transferableCount; ++i) {
      IPCDataTransfer* dt = aIPC.AppendElement();
      nsCOMPtr<nsITransferable> transferable =
          do_QueryElementAt(aTransferables, i);
      TransferableToIPCTransferable(transferable, dt, aInSyncMessage, aChild,
                                    aParent);
    }
  }
}

nsresult nsContentUtils::SlurpFileToString(nsIFile* aFile,
                                           nsACString& aString) {
  aString.Truncate();

  nsCOMPtr<nsIURI> fileURI;
  nsresult rv = NS_NewFileURI(getter_AddRefs(fileURI), aFile);
  if (NS_FAILED(rv)) {
    return rv;
  }

  nsCOMPtr<nsIChannel> channel;
  rv = NS_NewChannel(getter_AddRefs(channel), fileURI,
                     nsContentUtils::GetSystemPrincipal(),
                     nsILoadInfo::SEC_ALLOW_CROSS_ORIGIN_DATA_IS_NULL,
                     nsIContentPolicy::TYPE_OTHER);
  if (NS_FAILED(rv)) {
    return rv;
  }

  nsCOMPtr<nsIInputStream> stream;
  rv = channel->Open(getter_AddRefs(stream));
  if (NS_FAILED(rv)) {
    return rv;
  }

  rv = NS_ConsumeStream(stream, UINT32_MAX, aString);
  if (NS_FAILED(rv)) {
    return rv;
  }

  rv = stream->Close();
  if (NS_FAILED(rv)) {
    return rv;
  }

  return NS_OK;
}

bool nsContentUtils::IsFileImage(nsIFile* aFile, nsACString& aType) {
  nsCOMPtr<nsIMIMEService> mime = do_GetService("@mozilla.org/mime;1");
  if (!mime) {
    return false;
  }

  nsresult rv = mime->GetTypeFromFile(aFile, aType);
  if (NS_FAILED(rv)) {
    return false;
  }

  return StringBeginsWith(aType, NS_LITERAL_CSTRING("image/"));
}

nsresult nsContentUtils::CalculateBufferSizeForImage(
    const uint32_t& aStride, const IntSize& aImageSize,
    const SurfaceFormat& aFormat, size_t* aMaxBufferSize,
    size_t* aUsedBufferSize) {
  CheckedInt32 requiredBytes =
      CheckedInt32(aStride) * CheckedInt32(aImageSize.height);

  CheckedInt32 usedBytes =
      requiredBytes - aStride +
      (CheckedInt32(aImageSize.width) * BytesPerPixel(aFormat));
  if (!usedBytes.isValid()) {
    return NS_ERROR_FAILURE;
  }

  MOZ_ASSERT(requiredBytes.isValid(), "usedBytes valid but not required?");
  *aMaxBufferSize = requiredBytes.value();
  *aUsedBufferSize = usedBytes.value();
  return NS_OK;
}

nsresult nsContentUtils::DataTransferItemToImage(
    const IPCDataTransferItem& aItem, imgIContainer** aContainer) {
  MOZ_ASSERT(aItem.data().type() == IPCDataTransferData::TShmem);
  MOZ_ASSERT(IsFlavorImage(aItem.flavor()));

  const IPCDataTransferImage& imageDetails = aItem.imageDetails();
  const IntSize size(imageDetails.width(), imageDetails.height());
  if (!size.width || !size.height) {
    return NS_ERROR_FAILURE;
  }

  Shmem data = aItem.data().get_Shmem();

  // Validate shared memory buffer size
  size_t imageBufLen = 0;
  size_t maxBufLen = 0;
  nsresult rv = CalculateBufferSizeForImage(imageDetails.stride(), size,
                                            imageDetails.format(), &maxBufLen,
                                            &imageBufLen);
  if (NS_FAILED(rv)) {
    return rv;
  }
  if (imageBufLen > data.Size<uint8_t>()) {
    return NS_ERROR_FAILURE;
  }

  RefPtr<DataSourceSurface> image = CreateDataSourceSurfaceFromData(
      size, imageDetails.format(), data.get<uint8_t>(), imageDetails.stride());

  RefPtr<gfxDrawable> drawable = new gfxSurfaceDrawable(image, size);
  nsCOMPtr<imgIContainer> imageContainer =
      image::ImageOps::CreateFromDrawable(drawable);
  imageContainer.forget(aContainer);

  return NS_OK;
}

bool nsContentUtils::IsFlavorImage(const nsACString& aFlavor) {
  return aFlavor.EqualsLiteral(kNativeImageMime) ||
         aFlavor.EqualsLiteral(kJPEGImageMime) ||
         aFlavor.EqualsLiteral(kJPGImageMime) ||
         aFlavor.EqualsLiteral(kPNGImageMime) ||
         aFlavor.EqualsLiteral(kGIFImageMime);
}

static Shmem ConvertToShmem(mozilla::dom::ContentChild* aChild,
                            mozilla::dom::ContentParent* aParent,
                            const nsACString& aInput) {
  MOZ_ASSERT((aChild && !aParent) || (!aChild && aParent));

  IShmemAllocator* allocator = aChild ? static_cast<IShmemAllocator*>(aChild)
                                      : static_cast<IShmemAllocator*>(aParent);

  Shmem result;
  if (!allocator->AllocShmem(aInput.Length(), SharedMemory::TYPE_BASIC,
                             &result)) {
    return result;
  }

  memcpy(result.get<char>(), aInput.BeginReading(), aInput.Length());

  return result;
}

void nsContentUtils::TransferableToIPCTransferable(
    nsITransferable* aTransferable, IPCDataTransfer* aIPCDataTransfer,
    bool aInSyncMessage, mozilla::dom::ContentChild* aChild,
    mozilla::dom::ContentParent* aParent) {
  MOZ_ASSERT((aChild && !aParent) || (!aChild && aParent));

  if (aTransferable) {
    nsTArray<nsCString> flavorList;
    aTransferable->FlavorsTransferableCanExport(flavorList);

    for (uint32_t j = 0; j < flavorList.Length(); ++j) {
      nsCString& flavorStr = flavorList[j];
      if (!flavorStr.Length()) {
        continue;
      }

      nsCOMPtr<nsISupports> data;
      nsresult rv =
          aTransferable->GetTransferData(flavorStr.get(), getter_AddRefs(data));

      if (NS_FAILED(rv) || !data) {
        if (aInSyncMessage) {
          // Can't do anything.
          continue;
        }

        // This is a hack to support kFilePromiseMime.
        // On Windows there just needs to be an entry for it,
        // and for OSX we need to create
        // nsContentAreaDragDropDataProvider as nsIFlavorDataProvider.
        if (flavorStr.EqualsLiteral(kFilePromiseMime)) {
          IPCDataTransferItem* item = aIPCDataTransfer->items().AppendElement();
          item->flavor() = flavorStr;
          item->data() = NS_ConvertUTF8toUTF16(flavorStr);
          continue;
        }

        // Empty element, transfer only the flavor
        IPCDataTransferItem* item = aIPCDataTransfer->items().AppendElement();
        item->flavor() = flavorStr;
        item->data() = nsString();
        continue;
      }

      if (nsCOMPtr<nsISupportsString> text = do_QueryInterface(data)) {
        nsAutoString dataAsString;
        text->GetData(dataAsString);
        IPCDataTransferItem* item = aIPCDataTransfer->items().AppendElement();
        item->flavor() = flavorStr;
        item->data() = dataAsString;
      } else if (nsCOMPtr<nsISupportsCString> ctext = do_QueryInterface(data)) {
        nsAutoCString dataAsString;
        ctext->GetData(dataAsString);

        Shmem dataAsShmem = ConvertToShmem(aChild, aParent, dataAsString);
        if (!dataAsShmem.IsReadable() || !dataAsShmem.Size<char>()) {
          continue;
        }

        IPCDataTransferItem* item = aIPCDataTransfer->items().AppendElement();
        item->flavor() = flavorStr;
        item->data() = std::move(dataAsShmem);
      } else if (nsCOMPtr<nsIInputStream> stream = do_QueryInterface(data)) {
        // Images to be pasted on the clipboard are nsIInputStreams
        nsCString imageData;
        NS_ConsumeStream(stream, UINT32_MAX, imageData);

        Shmem imageDataShmem = ConvertToShmem(aChild, aParent, imageData);
        if (!imageDataShmem.IsReadable() || !imageDataShmem.Size<char>()) {
          continue;
        }

        IPCDataTransferItem* item = aIPCDataTransfer->items().AppendElement();
        item->flavor() = flavorStr;
        item->data() = std::move(imageDataShmem);
      } else if (nsCOMPtr<imgIContainer> image = do_QueryInterface(data)) {
        // Images to be placed on the clipboard are imgIContainers.
        RefPtr<mozilla::gfx::SourceSurface> surface = image->GetFrame(
            imgIContainer::FRAME_CURRENT, imgIContainer::FLAG_SYNC_DECODE);
        if (!surface) {
          continue;
        }
        RefPtr<mozilla::gfx::DataSourceSurface> dataSurface =
            surface->GetDataSurface();
        if (!dataSurface) {
          continue;
        }
        size_t length;
        int32_t stride;
        IShmemAllocator* allocator =
            aChild ? static_cast<IShmemAllocator*>(aChild)
                   : static_cast<IShmemAllocator*>(aParent);
        Maybe<Shmem> surfaceData =
            GetSurfaceData(dataSurface, &length, &stride, allocator);

        if (surfaceData.isNothing()) {
          continue;
        }

        IPCDataTransferItem* item = aIPCDataTransfer->items().AppendElement();
        item->flavor() = flavorStr;
        // Turn item->data() into an nsCString prior to accessing it.
        item->data() = std::move(surfaceData.ref());

        IPCDataTransferImage& imageDetails = item->imageDetails();
        mozilla::gfx::IntSize size = dataSurface->GetSize();
        imageDetails.width() = size.width;
        imageDetails.height() = size.height;
        imageDetails.stride() = stride;
        imageDetails.format() = dataSurface->GetFormat();
      } else {
        // Otherwise, handle this as a file.
        nsCOMPtr<BlobImpl> blobImpl;
        if (nsCOMPtr<nsIFile> file = do_QueryInterface(data)) {
          // If we can send this over as a blob, do so. Otherwise, we're
          // responding to a sync message and the child can't process the blob
          // constructor before processing our response, which would crash. In
          // that case, hope that the caller is nsClipboardProxy::GetData,
          // called from editor and send over images as raw data.
          if (aInSyncMessage) {
            nsAutoCString type;
            if (IsFileImage(file, type)) {
              nsAutoCString data;
              SlurpFileToString(file, data);

              Shmem dataAsShmem = ConvertToShmem(aChild, aParent, data);
              if (!dataAsShmem.IsReadable() || !dataAsShmem.Size<char>()) {
                continue;
              }

              IPCDataTransferItem* item =
                  aIPCDataTransfer->items().AppendElement();
              item->flavor() = type;
              item->data() = std::move(dataAsShmem);
            }

            continue;
          }

          if (aParent) {
            bool isDir = false;
            if (NS_SUCCEEDED(file->IsDirectory(&isDir)) && isDir) {
              nsAutoString path;
              if (NS_WARN_IF(NS_FAILED(file->GetPath(path)))) {
                continue;
              }

              RefPtr<FileSystemSecurity> fss =
                  FileSystemSecurity::GetOrCreate();
              fss->GrantAccessToContentProcess(aParent->ChildID(), path);
            }
          }

          blobImpl = new FileBlobImpl(file);

          IgnoredErrorResult rv;

          // Ensure that file data is cached no that the content process
          // has this data available to it when passed over:
          blobImpl->GetSize(rv);
          if (NS_WARN_IF(rv.Failed())) {
            continue;
          }

          blobImpl->GetLastModified(rv);
          if (NS_WARN_IF(rv.Failed())) {
            continue;
          }
        } else {
          if (aInSyncMessage) {
            // Can't do anything.
            continue;
          }
          blobImpl = do_QueryInterface(data);
        }
        if (blobImpl) {
          IPCDataTransferData data;
          IPCBlob ipcBlob;

          // If we failed to create the blob actor, then this blob probably
          // can't get the file size for the underlying file, ignore it for
          // now. TODO pass this through anyway.
          if (aChild) {
            nsresult rv = IPCBlobUtils::Serialize(blobImpl, aChild, ipcBlob);
            if (NS_WARN_IF(NS_FAILED(rv))) {
              continue;
            }

            data = ipcBlob;
          } else if (aParent) {
            nsresult rv = IPCBlobUtils::Serialize(blobImpl, aParent, ipcBlob);
            if (NS_WARN_IF(NS_FAILED(rv))) {
              continue;
            }

            data = ipcBlob;
          }

          IPCDataTransferItem* item = aIPCDataTransfer->items().AppendElement();
          item->flavor() = flavorStr;
          item->data() = data;
        }
      }
    }
  }
}

namespace {
// The default type used for calling GetSurfaceData(). Gets surface data as
// raw buffer.
struct GetSurfaceDataRawBuffer {
  using ReturnType = mozilla::UniquePtr<char[]>;
  using BufferType = char*;

  ReturnType Allocate(size_t aSize) { return ReturnType(new char[aSize]); }

  static BufferType GetBuffer(const ReturnType& aReturnValue) {
    return aReturnValue.get();
  }

  static ReturnType NullValue() { return ReturnType(); }
};

// The type used for calling GetSurfaceData() that allocates and writes to
// a shared memory buffer.
struct GetSurfaceDataShmem {
  using ReturnType = Maybe<Shmem>;
  using BufferType = char*;

  explicit GetSurfaceDataShmem(IShmemAllocator* aAllocator)
      : mAllocator(aAllocator) {}

  ReturnType Allocate(size_t aSize) {
    Shmem shmem;
    if (!mAllocator->AllocShmem(aSize, SharedMemory::TYPE_BASIC, &shmem)) {
      return Nothing();
    }

    return Some(shmem);
  }

  static BufferType GetBuffer(const ReturnType& aReturnValue) {
    return aReturnValue.isSome() ? aReturnValue.ref().get<char>() : nullptr;
  }

  static ReturnType NullValue() { return ReturnType(); }

 private:
  IShmemAllocator* mAllocator;
};

/*
 * Get the pixel data from the given source surface and return it as a buffer.
 * The length and stride will be assigned from the surface.
 */
template <typename GetSurfaceDataContext = GetSurfaceDataRawBuffer>
typename GetSurfaceDataContext::ReturnType GetSurfaceDataImpl(
    mozilla::gfx::DataSourceSurface* aSurface, size_t* aLength,
    int32_t* aStride,
    GetSurfaceDataContext aContext = GetSurfaceDataContext()) {
  mozilla::gfx::DataSourceSurface::MappedSurface map;
  if (!aSurface->Map(mozilla::gfx::DataSourceSurface::MapType::READ, &map)) {
    return GetSurfaceDataContext::NullValue();
  }

  size_t bufLen = 0;
  size_t maxBufLen = 0;
  nsresult rv = nsContentUtils::CalculateBufferSizeForImage(
      map.mStride, aSurface->GetSize(), aSurface->GetFormat(), &maxBufLen,
      &bufLen);
  if (NS_FAILED(rv)) {
    aSurface->Unmap();
    return GetSurfaceDataContext::NullValue();
  }

  // nsDependentCString wants null-terminated string.
  typename GetSurfaceDataContext::ReturnType surfaceData =
      aContext.Allocate(maxBufLen + 1);
  if (GetSurfaceDataContext::GetBuffer(surfaceData)) {
    memcpy(GetSurfaceDataContext::GetBuffer(surfaceData),
           reinterpret_cast<char*>(map.mData), bufLen);
    memset(GetSurfaceDataContext::GetBuffer(surfaceData) + bufLen, 0,
           maxBufLen - bufLen + 1);
  }

  *aLength = maxBufLen;
  *aStride = map.mStride;

  aSurface->Unmap();
  return surfaceData;
}
}  // Anonymous namespace.

mozilla::UniquePtr<char[]> nsContentUtils::GetSurfaceData(
    NotNull<mozilla::gfx::DataSourceSurface*> aSurface, size_t* aLength,
    int32_t* aStride) {
  return GetSurfaceDataImpl(aSurface, aLength, aStride);
}

Maybe<Shmem> nsContentUtils::GetSurfaceData(
    mozilla::gfx::DataSourceSurface* aSurface, size_t* aLength,
    int32_t* aStride, IShmemAllocator* aAllocator) {
  return GetSurfaceDataImpl(aSurface, aLength, aStride,
                            GetSurfaceDataShmem(aAllocator));
}

mozilla::Modifiers nsContentUtils::GetWidgetModifiers(int32_t aModifiers) {
  Modifiers result = 0;
  if (aModifiers & nsIDOMWindowUtils::MODIFIER_SHIFT) {
    result |= mozilla::MODIFIER_SHIFT;
  }
  if (aModifiers & nsIDOMWindowUtils::MODIFIER_CONTROL) {
    result |= mozilla::MODIFIER_CONTROL;
  }
  if (aModifiers & nsIDOMWindowUtils::MODIFIER_ALT) {
    result |= mozilla::MODIFIER_ALT;
  }
  if (aModifiers & nsIDOMWindowUtils::MODIFIER_META) {
    result |= mozilla::MODIFIER_META;
  }
  if (aModifiers & nsIDOMWindowUtils::MODIFIER_ALTGRAPH) {
    result |= mozilla::MODIFIER_ALTGRAPH;
  }
  if (aModifiers & nsIDOMWindowUtils::MODIFIER_CAPSLOCK) {
    result |= mozilla::MODIFIER_CAPSLOCK;
  }
  if (aModifiers & nsIDOMWindowUtils::MODIFIER_FN) {
    result |= mozilla::MODIFIER_FN;
  }
  if (aModifiers & nsIDOMWindowUtils::MODIFIER_FNLOCK) {
    result |= mozilla::MODIFIER_FNLOCK;
  }
  if (aModifiers & nsIDOMWindowUtils::MODIFIER_NUMLOCK) {
    result |= mozilla::MODIFIER_NUMLOCK;
  }
  if (aModifiers & nsIDOMWindowUtils::MODIFIER_SCROLLLOCK) {
    result |= mozilla::MODIFIER_SCROLLLOCK;
  }
  if (aModifiers & nsIDOMWindowUtils::MODIFIER_SYMBOL) {
    result |= mozilla::MODIFIER_SYMBOL;
  }
  if (aModifiers & nsIDOMWindowUtils::MODIFIER_SYMBOLLOCK) {
    result |= mozilla::MODIFIER_SYMBOLLOCK;
  }
  if (aModifiers & nsIDOMWindowUtils::MODIFIER_OS) {
    result |= mozilla::MODIFIER_OS;
  }
  return result;
}

nsIWidget* nsContentUtils::GetWidget(PresShell* aPresShell, nsPoint* aOffset) {
  if (!aPresShell) {
    return nullptr;
  }
  nsIFrame* frame = aPresShell->GetRootFrame();
  if (!frame) {
    return nullptr;
  }
  return frame->GetView()->GetNearestWidget(aOffset);
}

int16_t nsContentUtils::GetButtonsFlagForButton(int32_t aButton) {
  switch (aButton) {
    case -1:
      return MouseButtonsFlag::eNoButtons;
    case MouseButton::eLeft:
      return MouseButtonsFlag::eLeftFlag;
    case MouseButton::eMiddle:
      return MouseButtonsFlag::eMiddleFlag;
    case MouseButton::eRight:
      return MouseButtonsFlag::eRightFlag;
    case 4:
      return MouseButtonsFlag::e4thFlag;
    case 5:
      return MouseButtonsFlag::e5thFlag;
    default:
      NS_ERROR("Button not known.");
      return 0;
  }
}

LayoutDeviceIntPoint nsContentUtils::ToWidgetPoint(
    const CSSPoint& aPoint, const nsPoint& aOffset,
    nsPresContext* aPresContext) {
  return LayoutDeviceIntPoint::FromAppUnitsRounded(
      (CSSPoint::ToAppUnits(aPoint) + aOffset)
          .ApplyResolution(nsLayoutUtils::GetCurrentAPZResolutionScale(
              aPresContext->PresShell())),
      aPresContext->AppUnitsPerDevPixel());
}

nsView* nsContentUtils::GetViewToDispatchEvent(nsPresContext* aPresContext,
                                               PresShell** aPresShell) {
  if (!aPresContext || !aPresShell) {
    return nullptr;
  }
  RefPtr<PresShell> presShell = aPresContext->PresShell();
  if (NS_WARN_IF(!presShell)) {
    *aPresShell = nullptr;
    return nullptr;
  }
  nsViewManager* viewManager = presShell->GetViewManager();
  if (!viewManager) {
    presShell.forget(aPresShell);  // XXX Is this intentional?
    return nullptr;
  }
  presShell.forget(aPresShell);
  return viewManager->GetRootView();
}

nsresult nsContentUtils::SendMouseEvent(
    mozilla::PresShell* aPresShell, const nsAString& aType, float aX, float aY,
    int32_t aButton, int32_t aButtons, int32_t aClickCount, int32_t aModifiers,
    bool aIgnoreRootScrollFrame, float aPressure,
    unsigned short aInputSourceArg, uint32_t aIdentifier, bool aToWindow,
    bool* aPreventDefault, bool aIsDOMEventSynthesized,
    bool aIsWidgetEventSynthesized) {
  nsPoint offset;
  nsCOMPtr<nsIWidget> widget = GetWidget(aPresShell, &offset);
  if (!widget) return NS_ERROR_FAILURE;

  EventMessage msg;
  WidgetMouseEvent::ExitFrom exitFrom = WidgetMouseEvent::eChild;
  bool contextMenuKey = false;
  if (aType.EqualsLiteral("mousedown")) {
    msg = eMouseDown;
  } else if (aType.EqualsLiteral("mouseup")) {
    msg = eMouseUp;
  } else if (aType.EqualsLiteral("mousemove")) {
    msg = eMouseMove;
  } else if (aType.EqualsLiteral("mouseover")) {
    msg = eMouseEnterIntoWidget;
  } else if (aType.EqualsLiteral("mouseout")) {
    msg = eMouseExitFromWidget;
  } else if (aType.EqualsLiteral("mousecancel")) {
    msg = eMouseExitFromWidget;
    exitFrom = WidgetMouseEvent::eTopLevel;
  } else if (aType.EqualsLiteral("mouselongtap")) {
    msg = eMouseLongTap;
  } else if (aType.EqualsLiteral("contextmenu")) {
    msg = eContextMenu;
    contextMenuKey = (aButton == 0);
  } else if (aType.EqualsLiteral("MozMouseHittest")) {
    msg = eMouseHitTest;
  } else {
    return NS_ERROR_FAILURE;
  }

  if (aInputSourceArg == MouseEvent_Binding::MOZ_SOURCE_UNKNOWN) {
    aInputSourceArg = MouseEvent_Binding::MOZ_SOURCE_MOUSE;
  }

  WidgetMouseEvent event(true, msg, widget,
                         aIsWidgetEventSynthesized
                             ? WidgetMouseEvent::eSynthesized
                             : WidgetMouseEvent::eReal,
                         contextMenuKey ? WidgetMouseEvent::eContextMenuKey
                                        : WidgetMouseEvent::eNormal);
  event.pointerId = aIdentifier;
  event.mModifiers = GetWidgetModifiers(aModifiers);
  event.mButton = aButton;
  event.mButtons = aButtons != nsIDOMWindowUtils::MOUSE_BUTTONS_NOT_SPECIFIED
                       ? aButtons
                       : msg == eMouseUp ? 0 : GetButtonsFlagForButton(aButton);
  event.mPressure = aPressure;
  event.mInputSource = aInputSourceArg;
  event.mClickCount = aClickCount;
  event.mTime = PR_IntervalNow();
  event.mFlags.mIsSynthesizedForTests = aIsDOMEventSynthesized;
  event.mExitFrom = exitFrom;

  nsPresContext* presContext = aPresShell->GetPresContext();
  if (!presContext) return NS_ERROR_FAILURE;

  event.mRefPoint = ToWidgetPoint(CSSPoint(aX, aY), offset, presContext);
  event.mIgnoreRootScrollFrame = aIgnoreRootScrollFrame;

  nsEventStatus status = nsEventStatus_eIgnore;
  if (aToWindow) {
    RefPtr<PresShell> presShell;
    nsView* view =
        GetViewToDispatchEvent(presContext, getter_AddRefs(presShell));
    if (!presShell || !view) {
      return NS_ERROR_FAILURE;
    }
    return presShell->HandleEvent(view->GetFrame(), &event, false, &status);
  }
  if (StaticPrefs::TestEventsAsyncEnabled()) {
    status = widget->DispatchInputEvent(&event);
  } else {
    nsresult rv = widget->DispatchEvent(&event, status);
    NS_ENSURE_SUCCESS(rv, rv);
  }
  if (aPreventDefault) {
    *aPreventDefault = (status == nsEventStatus_eConsumeNoDefault);
  }

  return NS_OK;
}

/* static */
void nsContentUtils::FirePageHideEvent(nsIDocShellTreeItem* aItem,
                                       EventTarget* aChromeEventHandler,
                                       bool aOnlySystemGroup) {
  RefPtr<Document> doc = aItem->GetDocument();
  NS_ASSERTION(doc, "What happened here?");
  doc->OnPageHide(true, aChromeEventHandler, aOnlySystemGroup);

  int32_t childCount = 0;
  aItem->GetChildCount(&childCount);
  AutoTArray<nsCOMPtr<nsIDocShellTreeItem>, 8> kids;
  kids.AppendElements(childCount);
  for (int32_t i = 0; i < childCount; ++i) {
    aItem->GetChildAt(i, getter_AddRefs(kids[i]));
  }

  for (uint32_t i = 0; i < kids.Length(); ++i) {
    if (kids[i]) {
      FirePageHideEvent(kids[i], aChromeEventHandler, aOnlySystemGroup);
    }
  }
}

// The pageshow event is fired for a given document only if IsShowing() returns
// the same thing as aFireIfShowing.  This gives us a way to fire pageshow only
// on documents that are still loading or only on documents that are already
// loaded.
/* static */
void nsContentUtils::FirePageShowEvent(nsIDocShellTreeItem* aItem,
                                       EventTarget* aChromeEventHandler,
                                       bool aFireIfShowing,
                                       bool aOnlySystemGroup) {
  int32_t childCount = 0;
  aItem->GetChildCount(&childCount);
  AutoTArray<nsCOMPtr<nsIDocShellTreeItem>, 8> kids;
  kids.AppendElements(childCount);
  for (int32_t i = 0; i < childCount; ++i) {
    aItem->GetChildAt(i, getter_AddRefs(kids[i]));
  }

  for (uint32_t i = 0; i < kids.Length(); ++i) {
    if (kids[i]) {
      FirePageShowEvent(kids[i], aChromeEventHandler, aFireIfShowing,
                        aOnlySystemGroup);
    }
  }

  RefPtr<Document> doc = aItem->GetDocument();
  NS_ASSERTION(doc, "What happened here?");
  if (doc->IsShowing() == aFireIfShowing) {
    doc->OnPageShow(true, aChromeEventHandler, aOnlySystemGroup);
  }
}

/* static */
already_AddRefed<nsPIWindowRoot> nsContentUtils::GetWindowRoot(Document* aDoc) {
  if (aDoc) {
    if (nsPIDOMWindowOuter* win = aDoc->GetWindow()) {
      return win->GetTopWindowRoot();
    }
  }
  return nullptr;
}

/* static */
bool nsContentUtils::IsPreloadType(nsContentPolicyType aType) {
  return (aType == nsIContentPolicy::TYPE_INTERNAL_SCRIPT_PRELOAD ||
          aType == nsIContentPolicy::TYPE_INTERNAL_MODULE_PRELOAD ||
          aType == nsIContentPolicy::TYPE_INTERNAL_IMAGE_PRELOAD ||
          aType == nsIContentPolicy::TYPE_INTERNAL_STYLESHEET_PRELOAD);
}

/* static */
bool nsContentUtils::IsUpgradableDisplayType(nsContentPolicyType aType) {
  MOZ_ASSERT(NS_IsMainThread());
  return (aType == nsIContentPolicy::TYPE_IMAGE ||
          aType == nsIContentPolicy::TYPE_MEDIA);
}

// static
net::ReferrerPolicy nsContentUtils::GetReferrerPolicyFromHeader(
    const nsAString& aHeader) {
  // Multiple headers could be concatenated into one comma-separated
  // list of policies. Need to tokenize the multiple headers.
  nsCharSeparatedTokenizer tokenizer(aHeader, ',');
  nsAutoString token;
  net::ReferrerPolicy referrerPolicy = mozilla::net::RP_Unset;
  while (tokenizer.hasMoreTokens()) {
    token = tokenizer.nextToken();
    if (token.IsEmpty()) {
      continue;
    }
    net::ReferrerPolicy policy = net::ReferrerPolicyFromString(token);
    if (policy != net::RP_Unset) {
      referrerPolicy = policy;
    }
  }
  return referrerPolicy;
}

// static
net::ReferrerPolicy nsContentUtils::GetReferrerPolicyFromChannel(
    nsIChannel* aChannel) {
  nsCOMPtr<nsIHttpChannel> httpChannel = do_QueryInterface(aChannel);
  if (!httpChannel) {
    return net::RP_Unset;
  }

  nsresult rv;
  nsAutoCString headerValue;
  rv = httpChannel->GetResponseHeader(NS_LITERAL_CSTRING("referrer-policy"),
                                      headerValue);
  if (NS_FAILED(rv) || headerValue.IsEmpty()) {
    return net::RP_Unset;
  }

  return GetReferrerPolicyFromHeader(NS_ConvertUTF8toUTF16(headerValue));
}

// static
bool nsContentUtils::IsNonSubresourceRequest(nsIChannel* aChannel) {
  nsLoadFlags loadFlags = 0;
  aChannel->GetLoadFlags(&loadFlags);
  if (loadFlags & nsIChannel::LOAD_DOCUMENT_URI) {
    return true;
  }

  nsCOMPtr<nsILoadInfo> loadInfo = aChannel->LoadInfo();
  nsContentPolicyType type = loadInfo->InternalContentPolicyType();
  return IsNonSubresourceInternalPolicyType(type);
}

// static
bool nsContentUtils::IsNonSubresourceInternalPolicyType(
    nsContentPolicyType aType) {
  return aType == nsIContentPolicy::TYPE_DOCUMENT ||
         aType == nsIContentPolicy::TYPE_INTERNAL_IFRAME ||
         aType == nsIContentPolicy::TYPE_INTERNAL_FRAME ||
         aType == nsIContentPolicy::TYPE_INTERNAL_WORKER ||
         aType == nsIContentPolicy::TYPE_INTERNAL_SHARED_WORKER;
}

// static public
bool nsContentUtils::IsThirdPartyWindowOrChannel(nsPIDOMWindowInner* aWindow,
                                                 nsIChannel* aChannel,
                                                 nsIURI* aURI) {
  MOZ_ASSERT(!aWindow || !aChannel,
             "A window and channel should not both be provided.");

  ThirdPartyUtil* thirdPartyUtil = ThirdPartyUtil::GetInstance();
  if (!thirdPartyUtil) {
    return false;
  }

  // In the absence of a window or channel, we assume that we are first-party.
  bool thirdParty = false;

  if (aWindow) {
    nsresult rv = thirdPartyUtil->IsThirdPartyWindow(aWindow->GetOuterWindow(),
                                                     aURI, &thirdParty);
    if (NS_FAILED(rv)) {
      // Ideally we would do something similar to the channel code path here,
      // but existing code depends on this behaviour.
      return false;
    }
  }

  if (aChannel) {
    // Note, we must call IsThirdPartyChannel() here and not just try to
    // use nsILoadInfo.isThirdPartyContext.  That nsILoadInfo property only
    // indicates if the parent loading window is third party or not.  We
    // want to check the channel URI against the loading principal as well.
    nsresult rv =
        thirdPartyUtil->IsThirdPartyChannel(aChannel, nullptr, &thirdParty);
    if (NS_WARN_IF(NS_FAILED(rv))) {
      // Assume third-party in case of failure
      thirdParty = true;
    }

    // We check isThirdPartyWindow to expand the list of domains that are
    // considered first party (e.g., if facebook.com includes an iframe from
    // fatratgames.com, all subsources included in that iframe are considered
    // third-party with isThirdPartyChannel, even if they are not third-party
    // w.r.t.  facebook.com), and isThirdPartyChannel to prevent top-level
    // navigations from being detected as third-party.
    bool isThirdPartyWindow = true;
    nsCOMPtr<nsIHttpChannelInternal> chan = do_QueryInterface(aChannel, &rv);
    if (NS_SUCCEEDED(rv) && chan) {
      nsCOMPtr<nsIURI> topWinURI;
      rv = chan->GetTopWindowURI(getter_AddRefs(topWinURI));
      if (NS_SUCCEEDED(rv) && topWinURI) {
        rv = thirdPartyUtil->IsThirdPartyURI(aURI, topWinURI,
                                             &isThirdPartyWindow);
        if (NS_SUCCEEDED(rv)) {
          thirdParty = thirdParty && isThirdPartyWindow;
        }
      }
    }
  }

  return thirdParty;
}

// static public
bool nsContentUtils::IsTrackingResourceWindow(nsPIDOMWindowInner* aWindow) {
  MOZ_ASSERT(aWindow);

  Document* document = aWindow->GetExtantDoc();
  if (!document) {
    return false;
  }

  nsCOMPtr<nsIHttpChannel> httpChannel =
      do_QueryInterface(document->GetChannel());
  if (!httpChannel) {
    return false;
  }

  return httpChannel->IsTrackingResource();
}

// static public
bool nsContentUtils::IsThirdPartyTrackingResourceWindow(
    nsPIDOMWindowInner* aWindow) {
  MOZ_ASSERT(aWindow);

  Document* document = aWindow->GetExtantDoc();
  if (!document) {
    return false;
  }

  nsCOMPtr<nsIHttpChannel> httpChannel =
      do_QueryInterface(document->GetChannel());
  if (!httpChannel) {
    return false;
  }

  return httpChannel->IsThirdPartyTrackingResource();
}

namespace {

// We put StringBuilder in the anonymous namespace to prevent anything outside
// this file from accidentally being linked against it.
class BulkAppender {
  typedef typename nsAString::size_type size_type;

 public:
  explicit BulkAppender(BulkWriteHandle<char16_t>&& aHandle)
      : mHandle(std::move(aHandle)), mPosition(0) {}
  ~BulkAppender() = default;

  template <int N>
  void AppendLiteral(const char16_t (&aStr)[N]) {
    size_t len = N - 1;
    MOZ_ASSERT(mPosition + len <= mHandle.Length());
    memcpy(mHandle.Elements() + mPosition, aStr, len * sizeof(char16_t));
    mPosition += len;
  }

  void Append(Span<const char16_t> aStr) {
    size_t len = aStr.Length();
    MOZ_ASSERT(mPosition + len <= mHandle.Length());
    // Both mHandle.Elements() and aStr.Elements() are guaranteed
    // to be non-null (by the string implementation and by Span,
    // respectively), so not checking the pointers for null before
    // memcpy does not lead to UB even if len was zero.
    memcpy(mHandle.Elements() + mPosition, aStr.Elements(),
           len * sizeof(char16_t));
    mPosition += len;
  }

  void Append(Span<const char> aStr) {
    size_t len = aStr.Length();
    MOZ_ASSERT(mPosition + len <= mHandle.Length());
    ConvertLatin1toUTF16(aStr, mHandle.AsSpan().From(mPosition));
    mPosition += len;
  }

  void Finish() { mHandle.Finish(mPosition, false); }

 private:
  mozilla::BulkWriteHandle<char16_t> mHandle;
  size_type mPosition;
};

class StringBuilder {
 private:
  // Try to keep the size of StringBuilder close to a jemalloc bucket size.
  static const uint32_t STRING_BUFFER_UNITS = 1020;
  class Unit {
   public:
    Unit() : mAtom(nullptr), mType(eUnknown), mLength(0) {
      MOZ_COUNT_CTOR(StringBuilder::Unit);
    }
    ~Unit() {
      if (mType == eString || mType == eStringWithEncode) {
        delete mString;
      }
      MOZ_COUNT_DTOR(StringBuilder::Unit);
    }

    enum Type {
      eUnknown,
      eAtom,
      eString,
      eStringWithEncode,
      eLiteral,
      eTextFragment,
      eTextFragmentWithEncode,
    };

    union {
      nsAtom* mAtom;
      const char16_t* mLiteral;
      nsAutoString* mString;
      const nsTextFragment* mTextFragment;
    };
    Type mType;
    uint32_t mLength;
  };

 public:
  StringBuilder() : mLast(this), mLength(0) { MOZ_COUNT_CTOR(StringBuilder); }

  ~StringBuilder() { MOZ_COUNT_DTOR(StringBuilder); }

  void Append(nsAtom* aAtom) {
    Unit* u = AddUnit();
    u->mAtom = aAtom;
    u->mType = Unit::eAtom;
    uint32_t len = aAtom->GetLength();
    u->mLength = len;
    mLength += len;
  }

  template <int N>
  void Append(const char16_t (&aLiteral)[N]) {
    Unit* u = AddUnit();
    u->mLiteral = aLiteral;
    u->mType = Unit::eLiteral;
    uint32_t len = N - 1;
    u->mLength = len;
    mLength += len;
  }

  void Append(const nsAString& aString) {
    Unit* u = AddUnit();
    u->mString = new nsAutoString(aString);
    u->mType = Unit::eString;
    uint32_t len = aString.Length();
    u->mLength = len;
    mLength += len;
  }

  void Append(nsAutoString* aString) {
    Unit* u = AddUnit();
    u->mString = aString;
    u->mType = Unit::eString;
    uint32_t len = aString->Length();
    u->mLength = len;
    mLength += len;
  }

  void AppendWithAttrEncode(nsAutoString* aString, uint32_t aLen) {
    Unit* u = AddUnit();
    u->mString = aString;
    u->mType = Unit::eStringWithEncode;
    u->mLength = aLen;
    mLength += aLen;
  }

  void Append(const nsTextFragment* aTextFragment) {
    Unit* u = AddUnit();
    u->mTextFragment = aTextFragment;
    u->mType = Unit::eTextFragment;
    uint32_t len = aTextFragment->GetLength();
    u->mLength = len;
    mLength += len;
  }

  void AppendWithEncode(const nsTextFragment* aTextFragment, uint32_t aLen) {
    Unit* u = AddUnit();
    u->mTextFragment = aTextFragment;
    u->mType = Unit::eTextFragmentWithEncode;
    u->mLength = aLen;
    mLength += aLen;
  }

  bool ToString(nsAString& aOut) {
    if (!mLength.isValid()) {
      return false;
    }
    nsresult rv;
    BulkAppender appender(aOut.BulkWrite(mLength.value(), 0, true, rv));
    if (NS_FAILED(rv)) {
      return false;
    }

    for (StringBuilder* current = this; current; current = current->mNext) {
      uint32_t len = current->mUnits.Length();
      for (uint32_t i = 0; i < len; ++i) {
        Unit& u = current->mUnits[i];
        switch (u.mType) {
          case Unit::eAtom:
            appender.Append(*(u.mAtom));
            break;
          case Unit::eString:
            appender.Append(*(u.mString));
            break;
          case Unit::eStringWithEncode:
            EncodeAttrString(*(u.mString), appender);
            break;
          case Unit::eLiteral:
            appender.Append(MakeSpan(u.mLiteral, u.mLength));
            break;
          case Unit::eTextFragment:
            if (u.mTextFragment->Is2b()) {
              appender.Append(MakeSpan(u.mTextFragment->Get2b(),
                                       u.mTextFragment->GetLength()));
            } else {
              appender.Append(MakeSpan(u.mTextFragment->Get1b(),
                                       u.mTextFragment->GetLength()));
            }
            break;
          case Unit::eTextFragmentWithEncode:
            if (u.mTextFragment->Is2b()) {
              EncodeTextFragment(MakeSpan(u.mTextFragment->Get2b(),
                                          u.mTextFragment->GetLength()),
                                 appender);
            } else {
              EncodeTextFragment(MakeSpan(u.mTextFragment->Get1b(),
                                          u.mTextFragment->GetLength()),
                                 appender);
            }
            break;
          default:
            MOZ_CRASH("Unknown unit type?");
        }
      }
    }
    appender.Finish();
    return true;
  }

 private:
  Unit* AddUnit() {
    if (mLast->mUnits.Length() == STRING_BUFFER_UNITS) {
      new StringBuilder(this);
    }
    return mLast->mUnits.AppendElement();
  }

  explicit StringBuilder(StringBuilder* aFirst) : mLast(nullptr), mLength(0) {
    MOZ_COUNT_CTOR(StringBuilder);
    aFirst->mLast->mNext = this;
    aFirst->mLast = this;
  }

  void EncodeAttrString(Span<const char16_t> aStr, BulkAppender& aAppender) {
    size_t flushedUntil = 0;
    size_t currentPosition = 0;
    for (char16_t c : aStr) {
      switch (c) {
        case '"':
          aAppender.Append(aStr.FromTo(flushedUntil, currentPosition));
          aAppender.AppendLiteral(u"&quot;");
          flushedUntil = currentPosition + 1;
          break;
        case '&':
          aAppender.Append(aStr.FromTo(flushedUntil, currentPosition));
          aAppender.AppendLiteral(u"&amp;");
          flushedUntil = currentPosition + 1;
          break;
        case 0x00A0:
          aAppender.Append(aStr.FromTo(flushedUntil, currentPosition));
          aAppender.AppendLiteral(u"&nbsp;");
          flushedUntil = currentPosition + 1;
          break;
        default:
          break;
      }
      currentPosition++;
    }
    if (currentPosition > flushedUntil) {
      aAppender.Append(aStr.FromTo(flushedUntil, currentPosition));
    }
  }

  template <class T>
  void EncodeTextFragment(Span<const T> aStr, BulkAppender& aAppender) {
    size_t flushedUntil = 0;
    size_t currentPosition = 0;
    for (T c : aStr) {
      switch (c) {
        case '<':
          aAppender.Append(aStr.FromTo(flushedUntil, currentPosition));
          aAppender.AppendLiteral(u"&lt;");
          flushedUntil = currentPosition + 1;
          break;
        case '>':
          aAppender.Append(aStr.FromTo(flushedUntil, currentPosition));
          aAppender.AppendLiteral(u"&gt;");
          flushedUntil = currentPosition + 1;
          break;
        case '&':
          aAppender.Append(aStr.FromTo(flushedUntil, currentPosition));
          aAppender.AppendLiteral(u"&amp;");
          flushedUntil = currentPosition + 1;
          break;
        case T(0xA0):
          aAppender.Append(aStr.FromTo(flushedUntil, currentPosition));
          aAppender.AppendLiteral(u"&nbsp;");
          flushedUntil = currentPosition + 1;
          break;
        default:
          break;
      }
      currentPosition++;
    }
    if (currentPosition > flushedUntil) {
      aAppender.Append(aStr.FromTo(flushedUntil, currentPosition));
    }
  }

  AutoTArray<Unit, STRING_BUFFER_UNITS> mUnits;
  nsAutoPtr<StringBuilder> mNext;
  StringBuilder* mLast;
  // mLength is used only in the first StringBuilder object in the linked list.
  CheckedInt<uint32_t> mLength;
};

}  // namespace

static void AppendEncodedCharacters(const nsTextFragment* aText,
                                    StringBuilder& aBuilder) {
  uint32_t extraSpaceNeeded = 0;
  uint32_t len = aText->GetLength();
  if (aText->Is2b()) {
    const char16_t* data = aText->Get2b();
    for (uint32_t i = 0; i < len; ++i) {
      const char16_t c = data[i];
      switch (c) {
        case '<':
          extraSpaceNeeded += ArrayLength("&lt;") - 2;
          break;
        case '>':
          extraSpaceNeeded += ArrayLength("&gt;") - 2;
          break;
        case '&':
          extraSpaceNeeded += ArrayLength("&amp;") - 2;
          break;
        case 0x00A0:
          extraSpaceNeeded += ArrayLength("&nbsp;") - 2;
          break;
        default:
          break;
      }
    }
  } else {
    const char* data = aText->Get1b();
    for (uint32_t i = 0; i < len; ++i) {
      const unsigned char c = data[i];
      switch (c) {
        case '<':
          extraSpaceNeeded += ArrayLength("&lt;") - 2;
          break;
        case '>':
          extraSpaceNeeded += ArrayLength("&gt;") - 2;
          break;
        case '&':
          extraSpaceNeeded += ArrayLength("&amp;") - 2;
          break;
        case 0x00A0:
          extraSpaceNeeded += ArrayLength("&nbsp;") - 2;
          break;
        default:
          break;
      }
    }
  }

  if (extraSpaceNeeded) {
    aBuilder.AppendWithEncode(aText, len + extraSpaceNeeded);
  } else {
    aBuilder.Append(aText);
  }
}

static void AppendEncodedAttributeValue(nsAutoString* aValue,
                                        StringBuilder& aBuilder) {
  const char16_t* c = aValue->BeginReading();
  const char16_t* end = aValue->EndReading();

  uint32_t extraSpaceNeeded = 0;
  while (c < end) {
    switch (*c) {
      case '"':
        extraSpaceNeeded += ArrayLength("&quot;") - 2;
        break;
      case '&':
        extraSpaceNeeded += ArrayLength("&amp;") - 2;
        break;
      case 0x00A0:
        extraSpaceNeeded += ArrayLength("&nbsp;") - 2;
        break;
      default:
        break;
    }
    ++c;
  }

  if (extraSpaceNeeded) {
    aBuilder.AppendWithAttrEncode(aValue, aValue->Length() + extraSpaceNeeded);
  } else {
    aBuilder.Append(aValue);
  }
}

static void StartElement(Element* aContent, StringBuilder& aBuilder) {
  nsAtom* localName = aContent->NodeInfo()->NameAtom();
  int32_t tagNS = aContent->GetNameSpaceID();

  aBuilder.Append(u"<");
  if (aContent->IsHTMLElement() || aContent->IsSVGElement() ||
      aContent->IsMathMLElement()) {
    aBuilder.Append(localName);
  } else {
    aBuilder.Append(aContent->NodeName());
  }

  CustomElementData* ceData = aContent->GetCustomElementData();
  if (ceData) {
    nsAtom* isAttr = ceData->GetIs(aContent);
    if (isAttr && !aContent->HasAttr(kNameSpaceID_None, nsGkAtoms::is)) {
      aBuilder.Append(uR"( is=")");
      aBuilder.Append(nsDependentAtomString(isAttr));
      aBuilder.Append(uR"(")");
    }
  }

  int32_t count = aContent->GetAttrCount();
  for (int32_t i = 0; i < count; i++) {
    const nsAttrName* name = aContent->GetAttrNameAt(i);
    int32_t attNs = name->NamespaceID();
    nsAtom* attName = name->LocalName();

    // Filter out any attribute starting with [-|_]moz
    nsDependentAtomString attrNameStr(attName);
    if (StringBeginsWith(attrNameStr, NS_LITERAL_STRING("_moz")) ||
        StringBeginsWith(attrNameStr, NS_LITERAL_STRING("-moz"))) {
      continue;
    }

    auto* attValue = new nsAutoString();
    aContent->GetAttr(attNs, attName, *attValue);

    // Filter out special case of <br type="_moz*"> used by the editor.
    // Bug 16988.  Yuck.
    if (localName == nsGkAtoms::br && tagNS == kNameSpaceID_XHTML &&
        attName == nsGkAtoms::type && attNs == kNameSpaceID_None &&
        StringBeginsWith(*attValue, NS_LITERAL_STRING("_moz"))) {
      delete attValue;
      continue;
    }

    aBuilder.Append(u" ");

    if (MOZ_LIKELY(attNs == kNameSpaceID_None) ||
        (attNs == kNameSpaceID_XMLNS && attName == nsGkAtoms::xmlns)) {
      // Nothing else required
    } else if (attNs == kNameSpaceID_XML) {
      aBuilder.Append(u"xml:");
    } else if (attNs == kNameSpaceID_XMLNS) {
      aBuilder.Append(u"xmlns:");
    } else if (attNs == kNameSpaceID_XLink) {
      aBuilder.Append(u"xlink:");
    } else {
      nsAtom* prefix = name->GetPrefix();
      if (prefix) {
        aBuilder.Append(prefix);
        aBuilder.Append(u":");
      }
    }

    aBuilder.Append(attName);
    aBuilder.Append(uR"(=")");
    AppendEncodedAttributeValue(attValue, aBuilder);
    aBuilder.Append(uR"(")");
  }

  aBuilder.Append(u">");

  /*
  // Per HTML spec we should append one \n if the first child of
  // pre/textarea/listing is a textnode and starts with a \n.
  // But because browsers haven't traditionally had that behavior,
  // we're not changing our behavior either - yet.
  if (aContent->IsHTMLElement()) {
    if (localName == nsGkAtoms::pre || localName == nsGkAtoms::textarea ||
        localName == nsGkAtoms::listing) {
      nsIContent* fc = aContent->GetFirstChild();
      if (fc &&
          (fc->NodeType() == nsINode::TEXT_NODE ||
           fc->NodeType() == nsINode::CDATA_SECTION_NODE)) {
        const nsTextFragment* text = fc->GetText();
        if (text && text->GetLength() && text->CharAt(0) == char16_t('\n')) {
          aBuilder.Append("\n");
        }
      }
    }
  }*/
}

static inline bool ShouldEscape(nsIContent* aParent) {
  if (!aParent || !aParent->IsHTMLElement()) {
    return true;
  }

  static const nsAtom* nonEscapingElements[] = {
      nsGkAtoms::style, nsGkAtoms::script, nsGkAtoms::xmp, nsGkAtoms::iframe,
      nsGkAtoms::noembed, nsGkAtoms::noframes, nsGkAtoms::plaintext,
      // Per the current spec noscript should be escaped in case
      // scripts are disabled or if document doesn't have
      // browsing context. However the latter seems to be a spec bug
      // and Gecko hasn't traditionally done the former.
      nsGkAtoms::noscript};
  static mozilla::BloomFilter<12, nsAtom> sFilter;
  static bool sInitialized = false;
  if (!sInitialized) {
    sInitialized = true;
    for (auto& nonEscapingElement : nonEscapingElements) {
      sFilter.add(nonEscapingElement);
    }
  }

  nsAtom* tag = aParent->NodeInfo()->NameAtom();
  if (sFilter.mightContain(tag)) {
    for (auto& nonEscapingElement : nonEscapingElements) {
      if (tag == nonEscapingElement) {
        return false;
      }
    }
  }
  return true;
}

static inline bool IsVoidTag(Element* aElement) {
  if (!aElement->IsHTMLElement()) {
    return false;
  }
  return FragmentOrElement::IsHTMLVoid(aElement->NodeInfo()->NameAtom());
}

bool nsContentUtils::SerializeNodeToMarkup(nsINode* aRoot,
                                           bool aDescendentsOnly,
                                           nsAString& aOut) {
  // If you pass in a DOCUMENT_NODE, you must pass aDescendentsOnly as true
  MOZ_ASSERT(aDescendentsOnly || aRoot->NodeType() != nsINode::DOCUMENT_NODE);

  nsINode* current = aDescendentsOnly
                         ? nsNodeUtils::GetFirstChildOfTemplateOrNode(aRoot)
                         : aRoot;

  if (!current) {
    return true;
  }

  StringBuilder builder;
  nsIContent* next;
  while (true) {
    bool isVoid = false;
    switch (current->NodeType()) {
      case nsINode::ELEMENT_NODE: {
        Element* elem = current->AsElement();
        StartElement(elem, builder);
        isVoid = IsVoidTag(elem);
        if (!isVoid &&
            (next = nsNodeUtils::GetFirstChildOfTemplateOrNode(current))) {
          current = next;
          continue;
        }
        break;
      }

      case nsINode::TEXT_NODE:
      case nsINode::CDATA_SECTION_NODE: {
        const nsTextFragment* text = &current->AsText()->TextFragment();
        nsIContent* parent = current->GetParent();
        if (ShouldEscape(parent)) {
          AppendEncodedCharacters(text, builder);
        } else {
          builder.Append(text);
        }
        break;
      }

      case nsINode::COMMENT_NODE: {
        builder.Append(u"<!--");
        builder.Append(static_cast<nsIContent*>(current)->GetText());
        builder.Append(u"-->");
        break;
      }

      case nsINode::DOCUMENT_TYPE_NODE: {
        builder.Append(u"<!DOCTYPE ");
        builder.Append(current->NodeName());
        builder.Append(u">");
        break;
      }

      case nsINode::PROCESSING_INSTRUCTION_NODE: {
        builder.Append(u"<?");
        builder.Append(current->NodeName());
        builder.Append(u" ");
        builder.Append(static_cast<nsIContent*>(current)->GetText());
        builder.Append(u">");
        break;
      }
    }

    while (true) {
      if (!isVoid && current->NodeType() == nsINode::ELEMENT_NODE) {
        builder.Append(u"</");
        nsIContent* elem = static_cast<nsIContent*>(current);
        if (elem->IsHTMLElement() || elem->IsSVGElement() ||
            elem->IsMathMLElement()) {
          builder.Append(elem->NodeInfo()->NameAtom());
        } else {
          builder.Append(current->NodeName());
        }
        builder.Append(u">");
      }
      isVoid = false;

      if (current == aRoot) {
        return builder.ToString(aOut);
      }

      if ((next = current->GetNextSibling())) {
        current = next;
        break;
      }

      current = current->GetParentNode();

      // Handle template element. If the parent is a template's content,
      // then adjust the parent to be the template element.
      if (current != aRoot &&
          current->NodeType() == nsINode::DOCUMENT_FRAGMENT_NODE) {
        DocumentFragment* frag = static_cast<DocumentFragment*>(current);
        nsIContent* fragHost = frag->GetHost();
        if (fragHost && nsNodeUtils::IsTemplateElement(fragHost)) {
          current = fragHost;
        }
      }

      if (aDescendentsOnly && current == aRoot) {
        return builder.ToString(aOut);
      }
    }
  }
}

bool nsContentUtils::IsSpecificAboutPage(JSObject* aGlobal, const char* aUri) {
  // aUri must start with about: or this isn't the right function to be using.
  MOZ_ASSERT(strncmp(aUri, "about:", 6) == 0);

  // Make sure the global is a window
  MOZ_DIAGNOSTIC_ASSERT(JS_IsGlobalObject(aGlobal));
  nsGlobalWindowInner* win = xpc::WindowOrNull(aGlobal);
  if (!win) {
    return false;
  }

  nsCOMPtr<nsIPrincipal> principal = win->GetPrincipal();
  NS_ENSURE_TRUE(principal, false);
  nsCOMPtr<nsIURI> uri;
  principal->GetURI(getter_AddRefs(uri));
  if (!uri) {
    return false;
  }

  // First check the scheme to avoid getting long specs in the common case.
  bool isAbout = false;
  uri->SchemeIs("about", &isAbout);
  if (!isAbout) {
    return false;
  }

  // Now check the spec itself
  nsAutoCString spec;
  uri->GetSpecIgnoringRef(spec);
  return spec.EqualsASCII(aUri);
}

/* static */
void nsContentUtils::SetScrollbarsVisibility(nsIDocShell* aDocShell,
                                             bool aVisible) {
  nsCOMPtr<nsIScrollable> scroller = do_QueryInterface(aDocShell);

  if (scroller) {
    int32_t prefValue;

    if (aVisible) {
      prefValue = nsIScrollable::Scrollbar_Auto;
    } else {
      prefValue = nsIScrollable::Scrollbar_Never;
    }

    scroller->SetDefaultScrollbarPreferences(nsIScrollable::ScrollOrientation_Y,
                                             prefValue);
    scroller->SetDefaultScrollbarPreferences(nsIScrollable::ScrollOrientation_X,
                                             prefValue);
  }
}

/* static */
void nsContentUtils::GetPresentationURL(nsIDocShell* aDocShell,
                                        nsAString& aPresentationUrl) {
  MOZ_ASSERT(aDocShell);

  // Simulate receiver context for web platform test
  if (StaticPrefs::dom_presentation_testing_simulate_receiver()) {
    RefPtr<Document> doc;

    nsCOMPtr<nsPIDOMWindowOuter> docShellWin =
        do_QueryInterface(aDocShell->GetScriptGlobalObject());
    if (docShellWin) {
      doc = docShellWin->GetExtantDoc();
    }

    if (NS_WARN_IF(!doc)) {
      return;
    }

    nsCOMPtr<nsIURI> uri = doc->GetDocumentURI();
    if (NS_WARN_IF(!uri)) {
      return;
    }

    nsAutoCString uriStr;
    uri->GetSpec(uriStr);
    aPresentationUrl = NS_ConvertUTF8toUTF16(uriStr);
    return;
  }

  if (XRE_IsContentProcess()) {
    nsCOMPtr<nsIDocShellTreeItem> sameTypeRoot;
    aDocShell->GetSameTypeRootTreeItem(getter_AddRefs(sameTypeRoot));
    nsCOMPtr<nsIDocShellTreeItem> root;
    aDocShell->GetRootTreeItem(getter_AddRefs(root));
    if (sameTypeRoot.get() == root.get()) {
      // presentation URL is stored in BrowserChild for the top most
      // <iframe mozbrowser> in content process.
      BrowserChild* browserChild = BrowserChild::GetFrom(aDocShell);
      if (browserChild) {
        aPresentationUrl = browserChild->PresentationURL();
      }
      return;
    }
  }

  nsCOMPtr<nsILoadContext> loadContext(do_QueryInterface(aDocShell));
  RefPtr<Element> topFrameElt;
  loadContext->GetTopFrameElement(getter_AddRefs(topFrameElt));
  if (!topFrameElt) {
    return;
  }

  topFrameElt->GetAttribute(NS_LITERAL_STRING("mozpresentation"),
                            aPresentationUrl);
}

/* static */
nsIDocShell* nsContentUtils::GetDocShellForEventTarget(EventTarget* aTarget) {
  nsCOMPtr<nsPIDOMWindowInner> innerWindow;

  if (nsCOMPtr<nsINode> node = do_QueryInterface(aTarget)) {
    bool ignore;
    innerWindow =
        do_QueryInterface(node->OwnerDoc()->GetScriptHandlingObject(ignore));
  } else if ((innerWindow = do_QueryInterface(aTarget))) {
    // Nothing else to do
  } else {
    nsCOMPtr<DOMEventTargetHelper> helper = do_QueryInterface(aTarget);
    if (helper) {
      innerWindow = helper->GetOwner();
    }
  }

  if (innerWindow) {
    return innerWindow->GetDocShell();
  }

  return nullptr;
}

/*
 * Note: this function only relates to figuring out HTTPS state, which is an
 * input to the Secure Context algorithm.  We are not actually implementing any
 * part of the Secure Context algorithm itself here.
 *
 * This is a bit of a hack.  Ideally we'd propagate HTTPS state through
 * nsIChannel as described in the Fetch and HTML specs, but making channels
 * know about whether they should inherit HTTPS state, propagating information
 * about who the channel's "client" is, exposing GetHttpsState API on channels
 * and modifying the various cache implementations to store and retrieve HTTPS
 * state involves a huge amount of code (see bug 1220687).  We avoid that for
 * now using this function.
 *
 * This function takes advantage of the observation that we can return true if
 * nsIContentSecurityManager::IsOriginPotentiallyTrustworthy returns true for
 * the document's origin (e.g. the origin has a scheme of 'https' or host
 * 'localhost' etc.).  Since we generally propagate a creator document's origin
 * onto data:, blob:, etc. documents, this works for them too.
 *
 * The scenario where this observation breaks down is sandboxing without the
 * 'allow-same-origin' flag, since in this case a document is given a unique
 * origin (IsOriginPotentiallyTrustworthy would return false).  We handle that
 * by using the origin that the document would have had had it not been
 * sandboxed.
 *
 * DEFICIENCIES: Note that this function uses nsIScriptSecurityManager's
 * getChannelResultPrincipalIfNotSandboxed, and that method's ignoring of
 * sandboxing is limited to the immediate sandbox.  In the case that aDocument
 * should inherit its origin (e.g. data: URI) but its parent has ended up
 * with a unique origin due to sandboxing further up the parent chain we may
 * end up returning false when we would ideally return true (since we will
 * examine the parent's origin for 'https' and not finding it.)  This means
 * that we may restrict the privileges of some pages unnecessarily in this
 * edge case.
 */
/* static */
bool nsContentUtils::HttpsStateIsModern(Document* aDocument) {
  if (!aDocument) {
    return false;
  }

  nsCOMPtr<nsIPrincipal> principal = aDocument->NodePrincipal();

  if (principal->IsSystemPrincipal()) {
    return true;
  }

  // If aDocument is sandboxed, try and get the principal that it would have
  // been given had it not been sandboxed:
  if (principal->GetIsNullPrincipal() &&
      (aDocument->GetSandboxFlags() & SANDBOXED_ORIGIN)) {
    nsIChannel* channel = aDocument->GetChannel();
    if (channel) {
      nsCOMPtr<nsIScriptSecurityManager> ssm =
          nsContentUtils::GetSecurityManager();
      nsresult rv = ssm->GetChannelResultPrincipalIfNotSandboxed(
          channel, getter_AddRefs(principal));
      if (NS_FAILED(rv)) {
        return false;
      }
      if (principal->IsSystemPrincipal()) {
        // If a document with the system principal is sandboxing a subdocument
        // that would normally inherit the embedding element's principal (e.g.
        // a srcdoc document) then the embedding document does not trust the
        // content that is written to the embedded document.  Unlike when the
        // embedding document is https, in this case we have no indication as
        // to whether the embedded document's contents are delivered securely
        // or not, and the sandboxing would possibly indicate that they were
        // not.  To play it safe we return false here.  (See bug 1162772
        // comment 73-80.)
        return false;
      }
    }
  }

  if (principal->GetIsNullPrincipal()) {
    return false;
  }

  MOZ_ASSERT(principal->GetIsCodebasePrincipal());

  nsCOMPtr<nsIContentSecurityManager> csm =
      do_GetService(NS_CONTENTSECURITYMANAGER_CONTRACTID);
  NS_WARNING_ASSERTION(csm, "csm is null");
  if (csm) {
    bool isTrustworthyOrigin = false;
    csm->IsOriginPotentiallyTrustworthy(principal, &isTrustworthyOrigin);
    if (isTrustworthyOrigin) {
      return true;
    }
  }

  return false;
}

/* static */
void nsContentUtils::TryToUpgradeElement(Element* aElement) {
  NodeInfo* nodeInfo = aElement->NodeInfo();
  RefPtr<nsAtom> typeAtom =
      aElement->GetCustomElementData()->GetCustomElementType();

  MOZ_ASSERT(nodeInfo->NameAtom()->Equals(nodeInfo->LocalName()));
  CustomElementDefinition* definition =
      nsContentUtils::LookupCustomElementDefinition(
          nodeInfo->GetDocument(), nodeInfo->NameAtom(),
          nodeInfo->NamespaceID(), typeAtom);
  if (definition) {
    nsContentUtils::EnqueueUpgradeReaction(aElement, definition);
  } else {
    // Add an unresolved custom element that is a candidate for upgrade when a
    // custom element is connected to the document.
    nsContentUtils::RegisterUnresolvedElement(aElement, typeAtom);
  }
}

MOZ_CAN_RUN_SCRIPT
static void DoCustomElementCreate(Element** aElement, JSContext* aCx,
                                  Document* aDoc, NodeInfo* aNodeInfo,
                                  CustomElementConstructor* aConstructor,
                                  ErrorResult& aRv) {
  JS::Rooted<JS::Value> constructResult(aCx);
  aConstructor->Construct(&constructResult, aRv, "Custom Element Create",
                          CallbackFunction::eRethrowExceptions);
  if (aRv.Failed()) {
    return;
  }

  RefPtr<Element> element;
  // constructResult is an ObjectValue because construction with a callback
  // always forms the return value from a JSObject.
  UNWRAP_OBJECT(Element, &constructResult, element);
  if (aNodeInfo->NamespaceEquals(kNameSpaceID_XHTML)) {
    if (!element || !element->IsHTMLElement()) {
      aRv.ThrowTypeError<MSG_DOES_NOT_IMPLEMENT_INTERFACE>(
          NS_LITERAL_STRING("\"this\""), NS_LITERAL_STRING("HTMLElement"));
      return;
    }
  } else {
    if (!element || !element->IsXULElement()) {
      aRv.ThrowTypeError<MSG_DOES_NOT_IMPLEMENT_INTERFACE>(
          NS_LITERAL_STRING("\"this\""), NS_LITERAL_STRING("XULElement"));
      return;
    }
  }

  nsAtom* localName = aNodeInfo->NameAtom();

  if (aDoc != element->OwnerDoc() || element->GetParentNode() ||
      element->HasChildren() || element->GetAttrCount() ||
      element->NodeInfo()->NameAtom() != localName) {
    aRv.Throw(NS_ERROR_DOM_NOT_SUPPORTED_ERR);
    return;
  }

  element.forget(aElement);
}

/* static */
nsresult nsContentUtils::NewXULOrHTMLElement(
    Element** aResult, mozilla::dom::NodeInfo* aNodeInfo,
    FromParser aFromParser, nsAtom* aIsAtom,
    mozilla::dom::CustomElementDefinition* aDefinition) {
  RefPtr<mozilla::dom::NodeInfo> nodeInfo = aNodeInfo;
  MOZ_ASSERT(nodeInfo->NamespaceEquals(kNameSpaceID_XHTML) ||
                 nodeInfo->NamespaceEquals(kNameSpaceID_XUL),
             "Can only create XUL or XHTML elements.");

  nsAtom* name = nodeInfo->NameAtom();
  int32_t tag = eHTMLTag_unknown;
  bool isCustomElementName = false;
  if (nodeInfo->NamespaceEquals(kNameSpaceID_XHTML)) {
    tag = nsHTMLTags::CaseSensitiveAtomTagToId(name);
    isCustomElementName =
        (tag == eHTMLTag_userdefined &&
         nsContentUtils::IsCustomElementName(name, kNameSpaceID_XHTML));
  } else {  // kNameSpaceID_XUL
    if (aIsAtom) {
      // Make sure the customized built-in element to be constructed confirms
      // to our naming requirement, i.e. [is] must be a dashed name and
      // the tag name must not.
      // if so, set isCustomElementName to false to kick off all the logics
      // that pick up aIsAtom.
      if (nsContentUtils::IsNameWithDash(aIsAtom) &&
          !nsContentUtils::IsNameWithDash(name)) {
        isCustomElementName = false;
      } else {
        isCustomElementName =
            nsContentUtils::IsCustomElementName(name, kNameSpaceID_XUL);
      }
    } else {
      isCustomElementName =
          nsContentUtils::IsCustomElementName(name, kNameSpaceID_XUL);
    }
  }

  nsAtom* tagAtom = nodeInfo->NameAtom();
  nsAtom* typeAtom = nullptr;
  bool isCustomElement = isCustomElementName || aIsAtom;
  if (isCustomElement) {
    typeAtom = isCustomElementName ? tagAtom : aIsAtom;
  }

  MOZ_ASSERT_IF(aDefinition, isCustomElement);

  // https://dom.spec.whatwg.org/#concept-create-element
  // We only handle the "synchronous custom elements flag is set" now.
  // For the unset case (e.g. cloning a node), see bug 1319342 for that.
  // Step 4.
  RefPtr<CustomElementDefinition> definition = aDefinition;
  if (isCustomElement && !definition) {
    MOZ_ASSERT(nodeInfo->NameAtom()->Equals(nodeInfo->LocalName()));
    definition = nsContentUtils::LookupCustomElementDefinition(
        nodeInfo->GetDocument(), nodeInfo->NameAtom(), nodeInfo->NamespaceID(),
        typeAtom);
  }

  // It might be a problem that parser synchronously calls constructor, so filed
  // bug 1378079 to figure out what we should do for parser case.
  if (definition) {
    /*
     * Synchronous custom elements flag is determined by 3 places in spec,
     * 1) create an element for a token, the flag is determined by
     *    "will execute script" which is not originally created
     *    for the HTML fragment parsing algorithm.
     * 2) createElement and createElementNS, the flag is the same as
     *    NOT_FROM_PARSER.
     * 3) clone a node, our implementation will not go into this function.
     * For the unset case which is non-synchronous only applied for
     * inner/outerHTML.
     */
    bool synchronousCustomElements = aFromParser != dom::FROM_PARSER_FRAGMENT ||
                                     aFromParser == dom::NOT_FROM_PARSER;
    // Per discussion in https://github.com/w3c/webcomponents/issues/635,
    // use entry global in those places that are called from JS APIs and use the
    // node document's global object if it is called from parser.
    nsIGlobalObject* global;
    if (aFromParser == dom::NOT_FROM_PARSER) {
      global = GetEntryGlobal();

      // Documents created from the PrototypeDocumentSink always use
      // NOT_FROM_PARSER for non-XUL elements. We can get the global from the
      // document in that case.
      if (!global) {
        Document* doc = nodeInfo->GetDocument();
        if (doc && doc->LoadedFromPrototype()) {
          global = doc->GetScopeObject();
        }
      }
    } else {
      global = nodeInfo->GetDocument()->GetScopeObject();
    }
    if (!global) {
      // In browser chrome code, one may have access to a document which doesn't
      // have scope object anymore.
      return NS_ERROR_FAILURE;
    }

    AutoEntryScript aes(global, "create custom elements");
    JSContext* cx = aes.cx();
    ErrorResult rv;

    // Step 5.
    if (definition->IsCustomBuiltIn()) {
      // SetupCustomElement() should be called with an element that don't have
      // CustomElementData setup, if not we will hit the assertion in
      // SetCustomElementData().
      // Built-in element
      if (nodeInfo->NamespaceEquals(kNameSpaceID_XHTML)) {
        *aResult =
            CreateHTMLElement(tag, nodeInfo.forget(), aFromParser).take();
      } else {
        NS_IF_ADDREF(*aResult = nsXULElement::Construct(nodeInfo.forget()));
      }
      (*aResult)->SetCustomElementData(new CustomElementData(typeAtom));
      if (synchronousCustomElements) {
        CustomElementRegistry::Upgrade(*aResult, definition, rv);
        if (rv.MaybeSetPendingException(cx)) {
          aes.ReportException();
        }
      } else {
        nsContentUtils::EnqueueUpgradeReaction(*aResult, definition);
      }

      return NS_OK;
    }

    // Step 6.1.
    if (synchronousCustomElements) {
      definition->mPrefixStack.AppendElement(nodeInfo->GetPrefixAtom());
      RefPtr<Document> doc = nodeInfo->GetDocument();
      DoCustomElementCreate(aResult, cx, doc, nodeInfo,
                            MOZ_KnownLive(definition->mConstructor), rv);
      if (rv.MaybeSetPendingException(cx)) {
        if (nodeInfo->NamespaceEquals(kNameSpaceID_XHTML)) {
          NS_IF_ADDREF(*aResult = NS_NewHTMLUnknownElement(nodeInfo.forget(),
                                                           aFromParser));
        } else {
          NS_IF_ADDREF(*aResult = nsXULElement::Construct(nodeInfo.forget()));
        }
        (*aResult)->SetDefined(false);
      }
      definition->mPrefixStack.RemoveLastElement();
      return NS_OK;
    }

    // Step 6.2.
    if (nodeInfo->NamespaceEquals(kNameSpaceID_XHTML)) {
      NS_IF_ADDREF(*aResult =
                       NS_NewHTMLElement(nodeInfo.forget(), aFromParser));
    } else {
      NS_IF_ADDREF(*aResult = nsXULElement::Construct(nodeInfo.forget()));
    }
    (*aResult)->SetCustomElementData(new CustomElementData(definition->mType));
    nsContentUtils::EnqueueUpgradeReaction(*aResult, definition);
    return NS_OK;
  }

  if (nodeInfo->NamespaceEquals(kNameSpaceID_XHTML)) {
    // Per the Custom Element specification, unknown tags that are valid custom
    // element names should be HTMLElement instead of HTMLUnknownElement.
    if (isCustomElementName) {
      NS_IF_ADDREF(*aResult =
                       NS_NewHTMLElement(nodeInfo.forget(), aFromParser));
    } else {
      *aResult = CreateHTMLElement(tag, nodeInfo.forget(), aFromParser).take();
    }
  } else {
    NS_IF_ADDREF(*aResult = nsXULElement::Construct(nodeInfo.forget()));
  }

  if (!*aResult) {
    return NS_ERROR_OUT_OF_MEMORY;
  }

  if (isCustomElement) {
    (*aResult)->SetCustomElementData(new CustomElementData(typeAtom));
    nsContentUtils::RegisterCallbackUpgradeElement(*aResult, typeAtom);
  }

  return NS_OK;
}

CustomElementRegistry* nsContentUtils::GetCustomElementRegistry(
    Document* aDoc) {
  MOZ_ASSERT(aDoc);

  if (!aDoc->GetDocShell()) {
    return nullptr;
  }

  nsPIDOMWindowInner* window = aDoc->GetInnerWindow();
  if (!window) {
    return nullptr;
  }

  return window->CustomElements();
}

/* static */
CustomElementDefinition* nsContentUtils::LookupCustomElementDefinition(
    Document* aDoc, nsAtom* aNameAtom, uint32_t aNameSpaceID,
    nsAtom* aTypeAtom) {
  if (aNameSpaceID != kNameSpaceID_XUL && aNameSpaceID != kNameSpaceID_XHTML) {
    return nullptr;
  }

  RefPtr<CustomElementRegistry> registry = GetCustomElementRegistry(aDoc);
  if (!registry) {
    return nullptr;
  }

  return registry->LookupCustomElementDefinition(aNameAtom, aNameSpaceID,
                                                 aTypeAtom);
}

/* static */
void nsContentUtils::RegisterCallbackUpgradeElement(Element* aElement,
                                                    nsAtom* aTypeName) {
  MOZ_ASSERT(aElement);

  Document* doc = aElement->OwnerDoc();
  CustomElementRegistry* registry = GetCustomElementRegistry(doc);
  if (registry) {
    registry->RegisterCallbackUpgradeElement(aElement, aTypeName);
  }
}

/* static */
void nsContentUtils::RegisterUnresolvedElement(Element* aElement,
                                               nsAtom* aTypeName) {
  MOZ_ASSERT(aElement);

  Document* doc = aElement->OwnerDoc();
  CustomElementRegistry* registry = GetCustomElementRegistry(doc);
  if (registry) {
    registry->RegisterUnresolvedElement(aElement, aTypeName);
  }
}

/* static */
void nsContentUtils::UnregisterUnresolvedElement(Element* aElement) {
  MOZ_ASSERT(aElement);

  nsAtom* typeAtom = aElement->GetCustomElementData()->GetCustomElementType();
  Document* doc = aElement->OwnerDoc();
  CustomElementRegistry* registry = GetCustomElementRegistry(doc);
  if (registry) {
    registry->UnregisterUnresolvedElement(aElement, typeAtom);
  }
}

/* static */
void nsContentUtils::EnqueueUpgradeReaction(
    Element* aElement, CustomElementDefinition* aDefinition) {
  MOZ_ASSERT(aElement);

  Document* doc = aElement->OwnerDoc();

  // No DocGroup means no custom element reactions stack.
  if (!doc->GetDocGroup()) {
    return;
  }

  CustomElementReactionsStack* stack =
      doc->GetDocGroup()->CustomElementReactionsStack();
  stack->EnqueueUpgradeReaction(aElement, aDefinition);
}

/* static */
void nsContentUtils::EnqueueLifecycleCallback(
    Document::ElementCallbackType aType, Element* aCustomElement,
    LifecycleCallbackArgs* aArgs,
    LifecycleAdoptedCallbackArgs* aAdoptedCallbackArgs,
    CustomElementDefinition* aDefinition) {
  // No DocGroup means no custom element reactions stack.
  if (!aCustomElement->OwnerDoc()->GetDocGroup()) {
    return;
  }

  CustomElementRegistry::EnqueueLifecycleCallback(
      aType, aCustomElement, aArgs, aAdoptedCallbackArgs, aDefinition);
}

/* static */
bool nsContentUtils::AttemptLargeAllocationLoad(nsIHttpChannel* aChannel) {
  MOZ_ASSERT(aChannel);

  nsCOMPtr<nsILoadGroup> loadGroup;
  nsresult rv = aChannel->GetLoadGroup(getter_AddRefs(loadGroup));
  if (NS_WARN_IF(NS_FAILED(rv) || !loadGroup)) {
    return false;
  }

  nsCOMPtr<nsIInterfaceRequestor> callbacks;
  rv = loadGroup->GetNotificationCallbacks(getter_AddRefs(callbacks));
  if (NS_WARN_IF(NS_FAILED(rv) || !callbacks)) {
    return false;
  }

  nsCOMPtr<nsILoadContext> loadContext = do_GetInterface(callbacks);
  if (NS_WARN_IF(!loadContext)) {
    return false;
  }

  nsCOMPtr<mozIDOMWindowProxy> window;
  rv = loadContext->GetAssociatedWindow(getter_AddRefs(window));
  if (NS_WARN_IF(NS_FAILED(rv) || !window)) {
    return false;
  }

  nsPIDOMWindowOuter* outer = nsPIDOMWindowOuter::From(window);
  if (NS_WARN_IF(!outer)) {
    return false;
  }

  if (!XRE_IsContentProcess()) {
    outer->SetLargeAllocStatus(LargeAllocStatus::NON_E10S);
    return false;
  }

  nsIDocShell* docShell = outer->GetDocShell();
  if (!docShell->GetIsOnlyToplevelInTabGroup()) {
    outer->SetLargeAllocStatus(LargeAllocStatus::NOT_ONLY_TOPLEVEL_IN_TABGROUP);
    return false;
  }

  // Get the request method, and check if it is a GET request. If it is not GET,
  // then we cannot perform a large allocation load.
  nsAutoCString requestMethod;
  rv = aChannel->GetRequestMethod(requestMethod);
  NS_ENSURE_SUCCESS(rv, false);

  if (NS_WARN_IF(!requestMethod.LowerCaseEqualsLiteral("get"))) {
    outer->SetLargeAllocStatus(LargeAllocStatus::NON_GET);
    return false;
  }

  BrowserChild* browserChild = BrowserChild::GetFrom(outer);
  NS_ENSURE_TRUE(browserChild, false);

  if (browserChild->IsAwaitingLargeAlloc()) {
    NS_WARNING(
        "In a Large-Allocation BrowserChild, ignoring Large-Allocation "
        "header!");
    browserChild->StopAwaitingLargeAlloc();
    outer->SetLargeAllocStatus(LargeAllocStatus::SUCCESS);
    return false;
  }

  // On Win32 systems, we want to behave differently, so set the isWin32 bool to
  // be true iff we are on win32.
#if defined(XP_WIN) && defined(_X86_)
  const bool isWin32 = true;
#else
  const bool isWin32 = false;
#endif

  // We want to enable the large allocation header on 32-bit windows machines,
  // and disable it on other machines, while still printing diagnostic messages.
  // dom.largeAllocation.forceEnable can allow you to enable the process
  // switching behavior of the Large-Allocation header on non 32-bit windows
  // machines.
  bool largeAllocEnabled =
      isWin32 || StaticPrefs::dom_largeAllocation_forceEnable();
  if (!largeAllocEnabled) {
    NS_WARNING(
        "dom.largeAllocation.forceEnable not set - "
        "ignoring otherwise successful Large-Allocation header.");
    // On platforms which aren't WIN32, we don't activate the largeAllocation
    // header, instead we simply emit diagnostics into the console.
    outer->SetLargeAllocStatus(LargeAllocStatus::NON_WIN32);
    return false;
  }

  // At this point the fress process load should succeed! We just need to get
  // ourselves a nsIWebBrowserChrome3 to ask to perform the reload. We should
  // have one, as we have already confirmed that we are running in a content
  // process.
  nsCOMPtr<nsIDocShellTreeOwner> treeOwner;
  docShell->GetTreeOwner(getter_AddRefs(treeOwner));
  NS_ENSURE_TRUE(treeOwner, false);

  nsCOMPtr<nsIWebBrowserChrome3> wbc3 = do_GetInterface(treeOwner);
  NS_ENSURE_TRUE(wbc3, false);

  nsCOMPtr<nsIURI> uri;
  rv = aChannel->GetURI(getter_AddRefs(uri));
  NS_ENSURE_SUCCESS(rv, false);
  NS_ENSURE_TRUE(uri, false);

  nsCOMPtr<nsIURI> referrer;
  nsCOMPtr<nsIReferrerInfo> referrerInfo;
  rv = aChannel->GetReferrerInfo(getter_AddRefs(referrerInfo));
  NS_ENSURE_SUCCESS(rv, false);
  if (referrerInfo) {
    referrer = referrerInfo->GetComputedReferrer();
  }

  nsCOMPtr<nsILoadInfo> loadInfo = aChannel->LoadInfo();
  nsCOMPtr<nsIPrincipal> triggeringPrincipal = loadInfo->TriggeringPrincipal();
  nsCOMPtr<nsIContentSecurityPolicy> csp = loadInfo->GetCspToInherit();

  // Get the channel's load flags, and use them to generate nsIWebNavigation
  // load flags. We want to make sure to propagate the refresh and cache busting
  // flags.
  nsLoadFlags channelLoadFlags;
  aChannel->GetLoadFlags(&channelLoadFlags);

  uint32_t webnavLoadFlags = nsIWebNavigation::LOAD_FLAGS_NONE;
  if (channelLoadFlags & nsIRequest::LOAD_BYPASS_CACHE) {
    webnavLoadFlags |= nsIWebNavigation::LOAD_FLAGS_BYPASS_CACHE;
    webnavLoadFlags |= nsIWebNavigation::LOAD_FLAGS_BYPASS_PROXY;
  } else if (channelLoadFlags & nsIRequest::VALIDATE_ALWAYS) {
    webnavLoadFlags |= nsIWebNavigation::LOAD_FLAGS_IS_REFRESH;
  }

  // Actually perform the cross process load
  bool reloadSucceeded = false;
  rv = wbc3->ReloadInFreshProcess(docShell, uri, referrer, triggeringPrincipal,
                                  webnavLoadFlags, csp, &reloadSucceeded);
  NS_ENSURE_SUCCESS(rv, false);

  return reloadSucceeded;
}

/* static */
void nsContentUtils::AppendDocumentLevelNativeAnonymousContentTo(
    Document* aDocument, nsTArray<nsIContent*>& aElements) {
  MOZ_ASSERT(aDocument);
#ifdef DEBUG
  size_t oldLength = aElements.Length();
#endif

  if (PresShell* presShell = aDocument->GetPresShell()) {
    if (nsIFrame* scrollFrame = presShell->GetRootScrollFrame()) {
      nsIAnonymousContentCreator* creator = do_QueryFrame(scrollFrame);
      MOZ_ASSERT(
          creator,
          "scroll frame should always implement nsIAnonymousContentCreator");
      creator->AppendAnonymousContentTo(aElements, 0);
    }

    if (nsCanvasFrame* canvasFrame = presShell->GetCanvasFrame()) {
      if (Element* container = canvasFrame->GetCustomContentContainer()) {
        aElements.AppendElement(container);
      }
    }
  }

#ifdef DEBUG
  for (size_t i = oldLength; i < aElements.Length(); i++) {
    MOZ_ASSERT(
        aElements[i]->GetProperty(nsGkAtoms::docLevelNativeAnonymousContent),
        "Someone here has lied, or missed to flag the node");
  }
#endif
}

static void AppendNativeAnonymousChildrenFromFrame(nsIFrame* aFrame,
                                                   nsTArray<nsIContent*>& aKids,
                                                   uint32_t aFlags) {
  if (nsIAnonymousContentCreator* ac = do_QueryFrame(aFrame)) {
    ac->AppendAnonymousContentTo(aKids, aFlags);
  }
}

/* static */
void nsContentUtils::AppendNativeAnonymousChildren(const nsIContent* aContent,
                                                   nsTArray<nsIContent*>& aKids,
                                                   uint32_t aFlags) {
  if (aContent->MayHaveAnonymousChildren()) {
    if (nsIFrame* primaryFrame = aContent->GetPrimaryFrame()) {
      // NAC created by the element's primary frame.
      AppendNativeAnonymousChildrenFromFrame(primaryFrame, aKids, aFlags);

      // NAC created by any other non-primary frames for the element.
      AutoTArray<nsIFrame::OwnedAnonBox, 8> ownedAnonBoxes;
      primaryFrame->AppendOwnedAnonBoxes(ownedAnonBoxes);
      for (nsIFrame::OwnedAnonBox& box : ownedAnonBoxes) {
        MOZ_ASSERT(box.mAnonBoxFrame->GetContent() == aContent);
        AppendNativeAnonymousChildrenFromFrame(box.mAnonBoxFrame, aKids,
                                               aFlags);
      }
    }

    // Get manually created NAC (editor resize handles, etc.).
    if (auto nac = static_cast<ManualNACArray*>(
            aContent->GetProperty(nsGkAtoms::manualNACProperty))) {
      aKids.AppendElements(*nac);
    }
  }

  // The root scroll frame is not the primary frame of the root element.
  // Detect and handle this case.
  if (!(aFlags & nsIContent::eSkipDocumentLevelNativeAnonymousContent) &&
      aContent == aContent->OwnerDoc()->GetRootElement()) {
    AppendDocumentLevelNativeAnonymousContentTo(aContent->OwnerDoc(), aKids);
  }
}

/* static */
bool nsContentUtils::QueryTriggeringPrincipal(
    nsIContent* aLoadingNode, nsIPrincipal* aDefaultPrincipal,
    nsIPrincipal** aTriggeringPrincipal) {
  MOZ_ASSERT(aLoadingNode);
  MOZ_ASSERT(aTriggeringPrincipal);

  bool result = false;
  nsCOMPtr<nsIPrincipal> loadingPrincipal = aDefaultPrincipal;
  if (!loadingPrincipal) {
    loadingPrincipal = aLoadingNode->NodePrincipal();
  }

  // If aLoadingNode is content, bail out early.
  if (!aLoadingNode->NodePrincipal()->IsSystemPrincipal()) {
    loadingPrincipal.forget(aTriggeringPrincipal);
    return result;
  }

  nsAutoString loadingStr;
  if (aLoadingNode->IsElement()) {
    aLoadingNode->AsElement()->GetAttr(
        kNameSpaceID_None, nsGkAtoms::triggeringprincipal, loadingStr);
  }

  // Fall back if 'triggeringprincipal' isn't specified,
  if (loadingStr.IsEmpty()) {
    loadingPrincipal.forget(aTriggeringPrincipal);
    return result;
  }

  nsCString binary;
  nsresult rv = Base64Decode(NS_ConvertUTF16toUTF8(loadingStr), binary);
  if (NS_SUCCEEDED(rv)) {
    nsCOMPtr<nsIPrincipal> serializedPrin = BasePrincipal::FromJSON(binary);
    if (serializedPrin) {
      result = true;
      serializedPrin.forget(aTriggeringPrincipal);
    }
  } else {
    MOZ_ASSERT(false, "Unable to deserialize base64 principal");
  }

  if (!result) {
    // Fallback if the deserialization is failed.
    loadingPrincipal.forget(aTriggeringPrincipal);
  }

  return result;
}

/* static */
void nsContentUtils::GetContentPolicyTypeForUIImageLoading(
    nsIContent* aLoadingNode, nsIPrincipal** aTriggeringPrincipal,
    nsContentPolicyType& aContentPolicyType, uint64_t* aRequestContextID) {
  MOZ_ASSERT(aRequestContextID);

  bool result = QueryTriggeringPrincipal(aLoadingNode, aTriggeringPrincipal);
  if (result) {
    // Set the content policy type to TYPE_INTERNAL_IMAGE_FAVICON for
    // indicating it's a favicon loading.
    aContentPolicyType = nsIContentPolicy::TYPE_INTERNAL_IMAGE_FAVICON;

    nsAutoString requestContextID;
    if (aLoadingNode->IsElement()) {
      aLoadingNode->AsElement()->GetAttr(
          kNameSpaceID_None, nsGkAtoms::requestcontextid, requestContextID);
    }
    nsresult rv;
    int64_t val = requestContextID.ToInteger64(&rv);
    *aRequestContextID = NS_SUCCEEDED(rv) ? val : 0;
  } else {
    aContentPolicyType = nsIContentPolicy::TYPE_INTERNAL_IMAGE;
  }
}

/* static */
nsresult nsContentUtils::CreateJSValueFromSequenceOfObject(
    JSContext* aCx, const Sequence<JSObject*>& aTransfer,
    JS::MutableHandle<JS::Value> aValue) {
  if (aTransfer.IsEmpty()) {
    return NS_OK;
  }

  JS::Rooted<JSObject*> array(aCx, JS_NewArrayObject(aCx, aTransfer.Length()));
  if (!array) {
    return NS_ERROR_OUT_OF_MEMORY;
  }

  for (uint32_t i = 0; i < aTransfer.Length(); ++i) {
    JS::Rooted<JSObject*> object(aCx, aTransfer[i]);
    if (!object) {
      continue;
    }

    if (NS_WARN_IF(
            !JS_DefineElement(aCx, array, i, object, JSPROP_ENUMERATE))) {
      return NS_ERROR_OUT_OF_MEMORY;
    }
  }

  aValue.setObject(*array);
  return NS_OK;
}

/* static */
bool nsContentUtils::ShouldBlockReservedKeys(WidgetKeyboardEvent* aKeyEvent) {
  nsCOMPtr<nsIPrincipal> principal;
  nsCOMPtr<Element> targetElement =
      do_QueryInterface(aKeyEvent->mOriginalTarget);
  nsCOMPtr<nsIBrowser> targetBrowser;
  if (targetElement) {
    targetBrowser = targetElement->AsBrowser();
  }
  bool isRemoteBrowser = false;
  if (targetBrowser) {
    targetBrowser->GetIsRemoteBrowser(&isRemoteBrowser);
  }

  if (isRemoteBrowser) {
    targetBrowser->GetContentPrincipal(getter_AddRefs(principal));
  } else {
    // Get the top-level document.
    nsCOMPtr<nsIContent> content =
        do_QueryInterface(aKeyEvent->mOriginalTarget);
    if (content) {
      Document* doc = content->GetUncomposedDoc();
      if (doc) {
        nsCOMPtr<nsIDocShellTreeItem> docShell = doc->GetDocShell();
        if (docShell &&
            docShell->ItemType() == nsIDocShellTreeItem::typeContent) {
          nsCOMPtr<nsIDocShellTreeItem> rootItem;
          docShell->GetSameTypeRootTreeItem(getter_AddRefs(rootItem));
          if (rootItem && rootItem->GetDocument()) {
            principal = rootItem->GetDocument()->NodePrincipal();
          }
        }
      }
    }
  }

  if (principal) {
    return nsContentUtils::IsSitePermDeny(principal,
                                          NS_LITERAL_CSTRING("shortcuts"));
  }

  return false;
}

/**
 * Checks whether the given type is a supported document type for
 * loading within the nsObjectLoadingContent specified by aContent.
 *
 * NOTE Helper method for nsContentUtils::HtmlObjectContentTypeForMIMEType.
 * NOTE Does not take content policy or capabilities into account
 */
static bool HtmlObjectContentSupportsDocument(const nsCString& aMimeType,
                                              nsIContent* aContent) {
  nsCOMPtr<nsIWebNavigationInfo> info(
      do_GetService(NS_WEBNAVIGATION_INFO_CONTRACTID));
  if (!info) {
    return false;
  }

  nsCOMPtr<nsIWebNavigation> webNav;
  if (aContent) {
    Document* currentDoc = aContent->GetComposedDoc();
    if (currentDoc) {
      webNav = do_GetInterface(currentDoc->GetWindow());
    }
  }

  uint32_t supported;
  nsresult rv = info->IsTypeSupported(aMimeType, webNav, &supported);

  if (NS_FAILED(rv)) {
    return false;
  }

  if (supported != nsIWebNavigationInfo::UNSUPPORTED) {
    // Don't want to support plugins as documents
    return supported != nsIWebNavigationInfo::PLUGIN;
  }

  // Try a stream converter
  // NOTE: We treat any type we can convert from as a supported type. If a
  // type is not actually supported, the URI loader will detect that and
  // return an error, and we'll fallback.
  nsCOMPtr<nsIStreamConverterService> convServ =
      do_GetService("@mozilla.org/streamConverters;1");
  bool canConvert = false;
  if (convServ) {
    rv = convServ->CanConvert(aMimeType.get(), "*/*", &canConvert);
  }
  return NS_SUCCEEDED(rv) && canConvert;
}

/* static */
already_AddRefed<nsIPluginTag> nsContentUtils::PluginTagForType(
    const nsCString& aMIMEType, bool aNoFakePlugin) {
  RefPtr<nsPluginHost> pluginHost = nsPluginHost::GetInst();
  nsCOMPtr<nsIPluginTag> tag;
  NS_ENSURE_TRUE(pluginHost, nullptr);

  // ShouldPlay will handle the case where the plugin is disabled
  pluginHost->GetPluginTagForType(
      aMIMEType,
      aNoFakePlugin ? nsPluginHost::eExcludeFake : nsPluginHost::eExcludeNone,
      getter_AddRefs(tag));

  return tag.forget();
}

/* static */
uint32_t nsContentUtils::HtmlObjectContentTypeForMIMEType(
    const nsCString& aMIMEType, bool aNoFakePlugin, nsIContent* aContent) {
  if (aMIMEType.IsEmpty()) {
    return nsIObjectLoadingContent::TYPE_NULL;
  }

  if (imgLoader::SupportImageWithMimeType(aMIMEType.get())) {
    return nsIObjectLoadingContent::TYPE_IMAGE;
  }

  // Faking support of the PDF content as a document for EMBED tags
  // when internal PDF viewer is enabled.
  if (aMIMEType.LowerCaseEqualsLiteral("application/pdf") && IsPDFJSEnabled()) {
    return nsIObjectLoadingContent::TYPE_DOCUMENT;
  }

  if (HtmlObjectContentSupportsDocument(aMIMEType, aContent)) {
    return nsIObjectLoadingContent::TYPE_DOCUMENT;
  }

  RefPtr<nsPluginHost> pluginHost = nsPluginHost::GetInst();
  if (pluginHost) {
    nsCOMPtr<nsIPluginTag> tag = PluginTagForType(aMIMEType, aNoFakePlugin);
    if (tag) {
      if (!aNoFakePlugin &&
          nsCOMPtr<nsIFakePluginTag>(do_QueryInterface(tag))) {
        return nsIObjectLoadingContent::TYPE_FAKE_PLUGIN;
      }

      // ShouldPlay will handle checking for disabled plugins
      return nsIObjectLoadingContent::TYPE_PLUGIN;
    }
  }

  return nsIObjectLoadingContent::TYPE_NULL;
}

/* static */
already_AddRefed<nsISerialEventTarget> nsContentUtils::GetEventTargetByLoadInfo(
    nsILoadInfo* aLoadInfo, TaskCategory aCategory) {
  if (NS_WARN_IF(!aLoadInfo)) {
    return nullptr;
  }

  RefPtr<Document> doc;
  aLoadInfo->GetLoadingDocument(getter_AddRefs(doc));
  nsCOMPtr<nsISerialEventTarget> target;
  if (doc) {
    if (DocGroup* group = doc->GetDocGroup()) {
      target = group->EventTargetFor(aCategory);
    }
  } else {
    // There's no document yet, but this might be a top-level load where we can
    // find a TabGroup.
    uint64_t outerWindowId;
    if (NS_FAILED(aLoadInfo->GetOuterWindowID(&outerWindowId))) {
      // No window. This might be an add-on XHR, a service worker request, or
      // something else.
      return nullptr;
    }
    RefPtr<nsGlobalWindowOuter> window =
        nsGlobalWindowOuter::GetOuterWindowWithId(outerWindowId);
    if (!window) {
      return nullptr;
    }

    target = window->TabGroup()->EventTargetFor(aCategory);
  }

  return target.forget();
}

/* static */
bool nsContentUtils::IsLocalRefURL(const nsString& aString) {
  return !aString.IsEmpty() && aString[0] == '#';
}

static const uint64_t kIdProcessBits = 32;
static const uint64_t kIdBits = 64 - kIdProcessBits;

/* static */ uint64_t GenerateProcessSpecificId(uint64_t aId) {
  uint64_t processId = 0;
  if (XRE_IsContentProcess()) {
    ContentChild* cc = ContentChild::GetSingleton();
    processId = cc->GetID();
  }

  MOZ_RELEASE_ASSERT(processId < (uint64_t(1) << kIdProcessBits));
  uint64_t processBits = processId & ((uint64_t(1) << kIdProcessBits) - 1);

  uint64_t id = aId;
  MOZ_RELEASE_ASSERT(id < (uint64_t(1) << kIdBits));
  uint64_t bits = id & ((uint64_t(1) << kIdBits) - 1);

  // Set the high bit for middleman processes so it doesn't conflict with the
  // content process's generated IDs.
  if (recordreplay::IsMiddleman()) {
    bits |= uint64_t(1) << (kIdBits - 1);
  }

  return (processBits << kIdBits) | bits;
}

// Tab ID is composed in a similar manner of Window ID.
static uint64_t gNextTabId = 0;

/* static */
uint64_t nsContentUtils::GenerateTabId() {
  return GenerateProcessSpecificId(++gNextTabId);
}

// Browsing context ID is composed in a similar manner of Window ID.
static uint64_t gNextBrowsingContextId = 0;

/* static */
uint64_t nsContentUtils::GenerateBrowsingContextId() {
  return GenerateProcessSpecificId(++gNextBrowsingContextId);
}

/* static */
bool nsContentUtils::GetUserIsInteracting() {
  return UserInteractionObserver::sUserActive;
}

/* static */
bool nsContentUtils::GetSourceMapURL(nsIHttpChannel* aChannel,
                                     nsACString& aResult) {
  nsresult rv =
      aChannel->GetResponseHeader(NS_LITERAL_CSTRING("SourceMap"), aResult);
  if (NS_FAILED(rv)) {
    rv =
        aChannel->GetResponseHeader(NS_LITERAL_CSTRING("X-SourceMap"), aResult);
  }
  return NS_SUCCEEDED(rv);
}

/* static */
bool nsContentUtils::IsMessageInputEvent(const IPC::Message& aMsg) {
  if ((aMsg.type() & mozilla::dom::PBrowser::PBrowserStart) ==
      mozilla::dom::PBrowser::PBrowserStart) {
    switch (aMsg.type()) {
      case mozilla::dom::PBrowser::Msg_RealMouseMoveEvent__ID:
      case mozilla::dom::PBrowser::Msg_RealMouseButtonEvent__ID:
      case mozilla::dom::PBrowser::Msg_RealKeyEvent__ID:
      case mozilla::dom::PBrowser::Msg_MouseWheelEvent__ID:
      case mozilla::dom::PBrowser::Msg_RealTouchEvent__ID:
      case mozilla::dom::PBrowser::Msg_RealTouchMoveEvent__ID:
      case mozilla::dom::PBrowser::Msg_RealDragEvent__ID:
      case mozilla::dom::PBrowser::Msg_UpdateDimensions__ID:
      case mozilla::dom::PBrowser::Msg_MouseEvent__ID:
      case mozilla::dom::PBrowser::Msg_SetDocShellIsActive__ID:
        return true;
    }
  }
  return false;
}

static const char* kUserInteractionInactive = "user-interaction-inactive";
static const char* kUserInteractionActive = "user-interaction-active";

void nsContentUtils::UserInteractionObserver::Init() {
  // Listen for the observer messages from EventStateManager which are telling
  // us whether or not the user is interacting.
  nsCOMPtr<nsIObserverService> obs = mozilla::services::GetObserverService();
  obs->AddObserver(this, kUserInteractionInactive, false);
  obs->AddObserver(this, kUserInteractionActive, false);

  // We can't register ourselves as an annotator yet, as the
  // BackgroundHangMonitor hasn't started yet. It will have started by the
  // time we have the chance to spin the event loop.
  RefPtr<UserInteractionObserver> self = this;
  NS_DispatchToMainThread(NS_NewRunnableFunction(
      "nsContentUtils::UserInteractionObserver::Init",
      [=]() { BackgroundHangMonitor::RegisterAnnotator(*self); }));
}

void nsContentUtils::UserInteractionObserver::Shutdown() {
  nsCOMPtr<nsIObserverService> obs = mozilla::services::GetObserverService();
  if (obs) {
    obs->RemoveObserver(this, kUserInteractionInactive);
    obs->RemoveObserver(this, kUserInteractionActive);
  }

  BackgroundHangMonitor::UnregisterAnnotator(*this);
}

/**
 * NB: This function is always called by the BackgroundHangMonitor thread.
 *     Plan accordingly
 */
void nsContentUtils::UserInteractionObserver::AnnotateHang(
    BackgroundHangAnnotations& aAnnotations) {
  // NOTE: Only annotate the hang report if the user is known to be interacting.
  if (sUserActive) {
    aAnnotations.AddAnnotation(NS_LITERAL_STRING("UserInteracting"), true);
  }
}

NS_IMETHODIMP
nsContentUtils::UserInteractionObserver::Observe(nsISupports* aSubject,
                                                 const char* aTopic,
                                                 const char16_t* aData) {
  if (!strcmp(aTopic, kUserInteractionInactive)) {
    sUserActive = false;
  } else if (!strcmp(aTopic, kUserInteractionActive)) {
    sUserActive = true;
  } else {
    NS_WARNING("Unexpected observer notification");
  }
  return NS_OK;
}

Atomic<bool> nsContentUtils::UserInteractionObserver::sUserActive(false);
NS_IMPL_ISUPPORTS(nsContentUtils::UserInteractionObserver, nsIObserver)

/* static */
bool nsContentUtils::IsSpecialName(const nsAString& aName) {
  return aName.LowerCaseEqualsLiteral("_blank") ||
         aName.LowerCaseEqualsLiteral("_top") ||
         aName.LowerCaseEqualsLiteral("_parent") ||
         aName.LowerCaseEqualsLiteral("_self");
}

/* static */
bool nsContentUtils::IsOverridingWindowName(const nsAString& aName) {
  return !aName.IsEmpty() && !IsSpecialName(aName);
}

// Unfortunately, we can't unwrap an IDL object using only a concrete type.
// We need to calculate type data based on the IDL typename. Which means
// wrapping our templated function in a macro.
#define EXTRACT_EXN_VALUES(T, ...)                                \
  ExtractExceptionValues<mozilla::dom::prototypes::id::T,         \
                         T##_Binding::NativeType, T>(__VA_ARGS__) \
      .isOk()

template <prototypes::ID PrototypeID, class NativeType, typename T>
static Result<Ok, nsresult> ExtractExceptionValues(
    JSContext* aCx, JS::HandleObject aObj, nsAString& aSourceSpecOut,
    uint32_t* aLineOut, uint32_t* aColumnOut, nsString& aMessageOut) {
  AssertStaticUnwrapOK<PrototypeID>();
  RefPtr<T> exn;
  MOZ_TRY((UnwrapObject<PrototypeID, NativeType>(aObj, exn, nullptr)));

  exn->GetFilename(aCx, aSourceSpecOut);
  if (!aSourceSpecOut.IsEmpty()) {
    *aLineOut = exn->LineNumber(aCx);
    *aColumnOut = exn->ColumnNumber();
  }

  exn->GetName(aMessageOut);
  aMessageOut.AppendLiteral(": ");

  nsAutoString message;
  exn->GetMessageMoz(message);
  aMessageOut.Append(message);
  return Ok();
}

/* static */
void nsContentUtils::ExtractErrorValues(
    JSContext* aCx, JS::Handle<JS::Value> aValue, nsACString& aSourceSpecOut,
    uint32_t* aLineOut, uint32_t* aColumnOut, nsString& aMessageOut) {
  nsAutoString sourceSpec;
  ExtractErrorValues(aCx, aValue, sourceSpec, aLineOut, aColumnOut,
                     aMessageOut);
  CopyUTF16toUTF8(sourceSpec, aSourceSpecOut);
}

/* static */
void nsContentUtils::ExtractErrorValues(
    JSContext* aCx, JS::Handle<JS::Value> aValue, nsAString& aSourceSpecOut,
    uint32_t* aLineOut, uint32_t* aColumnOut, nsString& aMessageOut) {
  MOZ_ASSERT(aLineOut);
  MOZ_ASSERT(aColumnOut);

  if (aValue.isObject()) {
    JS::Rooted<JSObject*> obj(aCx, &aValue.toObject());

    // Try to process as an Error object.  Use the file/line/column values
    // from the Error as they will be more specific to the root cause of
    // the problem.
    JSErrorReport* err = obj ? JS_ErrorFromException(aCx, obj) : nullptr;
    if (err) {
      // Use xpc to extract the error message only.  We don't actually send
      // this report anywhere.
      RefPtr<xpc::ErrorReport> report = new xpc::ErrorReport();
      report->Init(err,
                   "<unknown>",  // toString result
                   false,        // chrome
                   0);           // window ID

      if (!report->mFileName.IsEmpty()) {
        aSourceSpecOut = report->mFileName;
        *aLineOut = report->mLineNumber;
        *aColumnOut = report->mColumn;
      }
      aMessageOut.Assign(report->mErrorMsg);
    }

    // Next, try to unwrap the rejection value as a DOMException.
    else if (EXTRACT_EXN_VALUES(DOMException, aCx, obj, aSourceSpecOut,
                                aLineOut, aColumnOut, aMessageOut)) {
      return;
    }

    // Next, try to unwrap the rejection value as an XPC Exception.
    else if (EXTRACT_EXN_VALUES(Exception, aCx, obj, aSourceSpecOut, aLineOut,
                                aColumnOut, aMessageOut)) {
      return;
    }
  }

  // If we could not unwrap a specific error type, then perform default safe
  // string conversions on primitives.  Objects will result in "[Object]"
  // unfortunately.
  if (aMessageOut.IsEmpty()) {
    nsAutoJSString jsString;
    if (jsString.init(aCx, aValue)) {
      aMessageOut = jsString;
    } else {
      JS_ClearPendingException(aCx);
    }
  }
}

#undef EXTRACT_EXN_VALUES

/* static */
bool nsContentUtils::ContentIsLink(nsIContent* aContent) {
  if (!aContent || !aContent->IsElement()) {
    return false;
  }

  if (aContent->IsHTMLElement(nsGkAtoms::a)) {
    return true;
  }

  return aContent->AsElement()->AttrValueIs(kNameSpaceID_XLink, nsGkAtoms::type,
                                            nsGkAtoms::simple, eCaseMatters);
}

/* static */
already_AddRefed<ContentFrameMessageManager>
nsContentUtils::TryGetBrowserChildGlobal(nsISupports* aFrom) {
  RefPtr<nsFrameLoaderOwner> frameLoaderOwner = do_QueryObject(aFrom);
  if (!frameLoaderOwner) {
    return nullptr;
  }

  RefPtr<nsFrameLoader> frameLoader = frameLoaderOwner->GetFrameLoader();
  if (!frameLoader) {
    return nullptr;
  }

  RefPtr<ContentFrameMessageManager> manager =
      frameLoader->GetBrowserChildMessageManager();
  return manager.forget();
}

/* static */
uint32_t nsContentUtils::InnerOrOuterWindowCreated() {
  MOZ_ASSERT(NS_IsMainThread());
  ++sInnerOrOuterWindowCount;
  return ++sInnerOrOuterWindowSerialCounter;
}

/* static */
void nsContentUtils::InnerOrOuterWindowDestroyed() {
  MOZ_ASSERT(NS_IsMainThread());
  MOZ_ASSERT(sInnerOrOuterWindowCount > 0);
  --sInnerOrOuterWindowCount;
}

static bool JSONCreator(const char16_t* aBuf, uint32_t aLen, void* aData) {
  nsAString* result = static_cast<nsAString*>(aData);
  result->Append(static_cast<const char16_t*>(aBuf),
                 static_cast<uint32_t>(aLen));
  return true;
}

/* static */
bool nsContentUtils::StringifyJSON(JSContext* aCx,
                                   JS::MutableHandle<JS::Value> aValue,
                                   nsAString& aOutStr) {
  MOZ_ASSERT(aCx);
  aOutStr.Truncate();
  JS::RootedValue value(aCx, aValue.get());
  nsAutoString serializedValue;
  NS_ENSURE_TRUE(JS_Stringify(aCx, &value, nullptr, JS::NullHandleValue,
                              JSONCreator, &serializedValue),
                 false);
  aOutStr = serializedValue;
  return true;
}

/* static */
bool nsContentUtils::
    HighPriorityEventPendingForTopLevelDocumentBeforeContentfulPaint(
        Document* aDocument) {
  if (!aDocument || aDocument->IsLoadedAsData()) {
    return false;
  }

  Document* topLevel = aDocument->GetTopLevelContentDocument();
  return topLevel && topLevel->GetPresShell() &&
         topLevel->GetPresShell()->GetPresContext() &&
         !topLevel->GetPresShell()->GetPresContext()->HadContentfulPaint() &&
         nsThreadManager::MainThreadHasPendingHighPriorityEvents();
}

/* static */
bool nsContentUtils::IsURIInPrefList(nsIURI* aURI, const char* aPrefName) {
  MOZ_ASSERT(aPrefName);

  nsAutoCString blackList;
  Preferences::GetCString(aPrefName, blackList);
  ToLowerCase(blackList);
  return IsURIInList(aURI, blackList);
}

/* static */
bool nsContentUtils::IsURIInList(nsIURI* aURI, const nsCString& aBlackList) {
#ifdef DEBUG
  nsAutoCString blackListLowerCase(aBlackList);
  ToLowerCase(blackListLowerCase);
  MOZ_ASSERT(blackListLowerCase.Equals(aBlackList),
             "The aBlackList argument should be lower-case");
#endif

  if (!aURI) {
    return false;
  }

  nsAutoCString scheme;
  aURI->GetScheme(scheme);
  if (!scheme.EqualsLiteral("http") && !scheme.EqualsLiteral("https")) {
    return false;
  }

  nsAutoCString host;
  aURI->GetHost(host);
  if (host.IsEmpty()) {
    return false;
  }
  ToLowerCase(host);

  if (aBlackList.IsEmpty()) {
    return false;
  }

  // The list is comma separated domain list.  Each item may start with "*.".
  // If starts with "*.", it matches any sub-domains.

  for (;;) {
    int32_t index = aBlackList.Find(host, false);
    if (index >= 0 &&
        static_cast<uint32_t>(index) + host.Length() <= aBlackList.Length() &&
        // If start of the black list or next to ","?
        (!index || aBlackList[index - 1] == ',')) {
      // If end of the black list or immediately before ","?
      size_t indexAfterHost = index + host.Length();
      if (indexAfterHost == aBlackList.Length() ||
          aBlackList[indexAfterHost] == ',') {
        return true;
      }
      // If next character is '/', we need to check the path too.
      // We assume the path in blacklist means "/foo" + "*".
      if (aBlackList[indexAfterHost] == '/') {
        int32_t endOfPath = aBlackList.Find(",", false, indexAfterHost);
        nsDependentCSubstring::size_type length =
            endOfPath < 0 ? static_cast<nsDependentCSubstring::size_type>(-1)
                          : endOfPath - indexAfterHost;
        nsDependentCSubstring pathInBlackList(aBlackList, indexAfterHost,
                                              length);
        nsAutoCString filePath;
        aURI->GetFilePath(filePath);
        ToLowerCase(filePath);
        if (StringBeginsWith(filePath, pathInBlackList)) {
          return true;
        }
      }
    }
    int32_t startIndexOfCurrentLevel = host[0] == '*' ? 1 : 0;
    int32_t startIndexOfNextLevel =
        host.Find(".", false, startIndexOfCurrentLevel + 1);
    if (startIndexOfNextLevel <= 0) {
      return false;
    }
    host = NS_LITERAL_CSTRING("*") +
           nsDependentCSubstring(host, startIndexOfNextLevel);
  }
}<|MERGE_RESOLUTION|>--- conflicted
+++ resolved
@@ -6064,15 +6064,9 @@
 }
 
 bool nsContentUtils::IsUserFocusIgnored(nsINode* aNode) {
-<<<<<<< HEAD
-  // if (!nsGenericHTMLFrameElement::BrowserFramesEnabled()) {
+  // if (!StaticPrefs::dom_mozBrowserFramesEnabled()) {
   //   return false;
   // }
-=======
-  if (!StaticPrefs::dom_mozBrowserFramesEnabled()) {
-    return false;
-  }
->>>>>>> 1418970a
 
   // Check if our mozbrowser iframe ancestors has ignoreuserfocus attribute.
   while (aNode) {
