/* -*- Mode: C++; tab-width: 8; indent-tabs-mode: nil; c-basic-offset: 2 -*- */
/* vim: set ts=8 sts=2 et sw=2 tw=80: */
/* This Source Code Form is subject to the terms of the Mozilla Public
 * License, v. 2.0. If a copy of the MPL was not distributed with this
 * file, You can obtain one at http://mozilla.org/MPL/2.0/. */

/* A namespace class for static layout utilities. */

#include "nsContentUtils.h"

#include <algorithm>
#include <math.h>

#include "DecoderTraits.h"
#include "harfbuzz/hb.h"
#include "imgICache.h"
#include "imgIContainer.h"
#include "imgINotificationObserver.h"
#include "imgLoader.h"
#include "imgRequestProxy.h"
#include "jsapi.h"
#include "jsfriendapi.h"
#include "js/Array.h"  // JS::NewArrayObject
#include "js/ArrayBuffer.h"  // JS::{GetArrayBufferData,IsArrayBufferObject,NewArrayBuffer}
#include "js/JSON.h"
#include "js/RegExp.h"  // JS::ExecuteRegExpNoStatics, JS::NewUCRegExpObject, JS::RegExpFlags
#include "js/Value.h"
#include "Layers.h"
#include "nsAppRunner.h"
// nsNPAPIPluginInstance must be included before mozilla/dom/Document.h, which
// is included in mozAutoDocUpdate.h.
#include "nsNPAPIPluginInstance.h"
#include "gfxDrawable.h"
#include "ImageOps.h"
#include "mozAutoDocUpdate.h"
#include "mozilla/AntiTrackingCommon.h"
#include "mozilla/ArrayUtils.h"
#include "mozilla/Attributes.h"
#include "mozilla/AutoRestore.h"
#include "mozilla/AutoTimelineMarker.h"
#include "mozilla/BackgroundHangMonitor.h"
#include "mozilla/Base64.h"
#include "mozilla/BasePrincipal.h"
#include "mozilla/CheckedInt.h"
#include "mozilla/Components.h"
#include "mozilla/DebugOnly.h"
#include "mozilla/LoadInfo.h"
#include "mozilla/dom/BlobURLProtocolHandler.h"
#include "mozilla/dom/BrowsingContext.h"
#include "mozilla/dom/BrowsingContextGroup.h"
#include "mozilla/dom/ContentParent.h"
#include "mozilla/dom/ContentChild.h"
#include "mozilla/dom/CustomElementRegistry.h"
#include "mozilla/dom/Document.h"
#include "mozilla/dom/DocumentInlines.h"
#include "mozilla/dom/MessageBroadcaster.h"
#include "mozilla/dom/DocumentFragment.h"
#include "mozilla/dom/DOMException.h"
#include "mozilla/dom/DOMExceptionBinding.h"
#include "mozilla/dom/DOMSecurityMonitor.h"
#include "mozilla/dom/DOMTypes.h"
#include "mozilla/dom/Element.h"
#include "mozilla/dom/ElementInlines.h"
#include "mozilla/dom/Event.h"
#include "mozilla/dom/FileSystemSecurity.h"
#include "mozilla/dom/FileBlobImpl.h"
#include "mozilla/dom/FontTableURIProtocolHandler.h"
#include "mozilla/dom/HTMLInputElement.h"
#include "mozilla/dom/HTMLSlotElement.h"
#include "mozilla/dom/HTMLTemplateElement.h"
#include "mozilla/dom/HTMLTextAreaElement.h"
#include "mozilla/dom/IDTracker.h"
#include "mozilla/dom/MouseEventBinding.h"
#include "mozilla/dom/KeyboardEventBinding.h"
#include "mozilla/dom/IPCBlobUtils.h"
#include "mozilla/dom/NodeBinding.h"
#include "mozilla/dom/Promise.h"
#include "mozilla/dom/BrowserBridgeChild.h"
#include "mozilla/dom/ScriptSettings.h"
#include "mozilla/dom/BrowserParent.h"
#include "mozilla/dom/Text.h"
#include "mozilla/dom/TouchEvent.h"
#include "mozilla/dom/ShadowRoot.h"
#include "mozilla/dom/XULCommandEvent.h"
#include "mozilla/dom/UserActivation.h"
#include "mozilla/dom/WorkerCommon.h"
#include "mozilla/dom/WorkerPrivate.h"
#include "mozilla/extensions/WebExtensionPolicy.h"
#include "mozilla/net/CookieSettings.h"
#include "mozilla/EventDispatcher.h"
#include "mozilla/EventListenerManager.h"
#include "mozilla/EventStateManager.h"
#include "mozilla/gfx/DataSurfaceHelpers.h"
#include "mozilla/HTMLEditor.h"
#include "mozilla/IMEStateManager.h"
#include "mozilla/InternalMutationEvent.h"
#include "mozilla/Likely.h"
#include "mozilla/ManualNAC.h"
#include "mozilla/MouseEvents.h"
#include "mozilla/Preferences.h"
#include "mozilla/PresShell.h"
#include "mozilla/ResultExtensions.h"
#include "mozilla/dom/Selection.h"
#include "mozilla/Services.h"
#include "mozilla/StaticPrefs_dom.h"
#include "mozilla/StaticPrefs_full_screen_api.h"
#ifdef FUZZING
#  include "mozilla/StaticPrefs_fuzzing.h"
#endif
#include "mozilla/StaticPrefs_privacy.h"
#include "mozilla/StaticPrefs_test.h"
#include "mozilla/StaticPrefs_ui.h"
#include "mozilla/TextControlState.h"
#include "mozilla/TextEditor.h"
#include "mozilla/TextEvents.h"
#include "nsArrayUtils.h"
#include "nsAString.h"
#include "nsAttrName.h"
#include "nsAttrValue.h"
#include "nsAttrValueInlines.h"
#include "nsCanvasFrame.h"
#include "nsCaret.h"
#include "nsCCUncollectableMarker.h"
#include "nsCharSeparatedTokenizer.h"
#include "nsCOMPtr.h"
#include "nsContentCreatorFunctions.h"
#include "nsContentDLF.h"
#include "nsContentList.h"
#include "nsContentPolicyUtils.h"
#include "nsContentSecurityManager.h"
#include "nsCRT.h"
#include "nsCycleCollectionParticipant.h"
#include "nsCycleCollector.h"
#include "nsDataHashtable.h"
#include "nsDocShellCID.h"
#include "nsDOMCID.h"
#include "mozilla/dom/DataTransfer.h"
#include "nsDOMJSUtils.h"
#include "nsDOMMutationObserver.h"
#include "nsError.h"
#include "nsFocusManager.h"
#include "nsFrameLoaderOwner.h"
#include "nsGenericHTMLElement.h"
#include "nsGenericHTMLFrameElement.h"
#include "nsGkAtoms.h"
#include "nsHtml5Module.h"
#include "nsHtml5StringParser.h"
#include "nsHTMLDocument.h"
#include "nsHTMLTags.h"
#include "nsIAnonymousContentCreator.h"
#include "nsIAsyncVerifyRedirectCallback.h"
#include "nsICategoryManager.h"
#include "nsIChannelEventSink.h"
#include "nsIConsoleService.h"
#include "nsIContent.h"
#include "nsIContentInlines.h"
#include "nsIContentSecurityPolicy.h"
#include "nsIContentSink.h"
#include "nsIContentViewer.h"
#include "nsIDocShell.h"
#include "nsIDocShellTreeOwner.h"
#include "mozilla/dom/Document.h"
#include "nsIDocumentEncoder.h"
#include "nsIDOMWindowUtils.h"
#include "nsIDragService.h"
#include "nsIFormControl.h"
#include "nsIForm.h"
#include "nsIFragmentContentSink.h"
#include "nsContainerFrame.h"
#include "nsIClassifiedChannel.h"
#include "nsIHttpChannelInternal.h"
#include "nsIIdleService.h"
#include "nsIImageLoadingContent.h"
#include "nsIInterfaceRequestor.h"
#include "nsIInterfaceRequestorUtils.h"
#include "nsIIOService.h"
#include "nsILoadContext.h"
#include "nsILoadGroup.h"
#include "nsIMemoryReporter.h"
#include "nsIMIMEService.h"
#include "nsINode.h"
#include "mozilla/dom/NodeInfo.h"
#include "mozilla/NullPrincipal.h"
#include "nsIObjectLoadingContent.h"
#include "nsIObserver.h"
#include "nsIObserverService.h"
#include "nsIOfflineCacheUpdate.h"
#include "nsIParser.h"
#include "nsIParserUtils.h"
#include "nsIPermissionManager.h"
#include "nsIRequest.h"
#include "nsIRunnable.h"
#include "nsIScriptContext.h"
#include "nsIScriptError.h"
#include "nsIScriptGlobalObject.h"
#include "nsIScriptObjectPrincipal.h"
#include "nsIScriptSecurityManager.h"
#include "nsIStreamConverter.h"
#include "nsIStreamConverterService.h"
#include "nsIStringBundle.h"
#include "nsIURI.h"
#include "nsIURIMutator.h"
#include "nsIURIWithSpecialOrigin.h"
#include "nsIUUIDGenerator.h"
#include "nsIWebNavigation.h"
#include "nsIWidget.h"
#include "nsIWindowMediator.h"
#include "nsIXPConnect.h"
#include "nsJSUtils.h"
#include "nsMappedAttributes.h"
#include "nsNetCID.h"
#include "nsNetUtil.h"
#include "nsNodeInfoManager.h"
#include "nsParserCIID.h"
#include "nsParserConstants.h"
#include "nsPIDOMWindow.h"
#include "nsPresContext.h"
#include "nsPrintfCString.h"
#include "nsQueryObject.h"
#include "nsSandboxFlags.h"
#include "nsScriptSecurityManager.h"
#include "nsSerializationHelper.h"
#include "nsStreamUtils.h"
#include "nsTextFragment.h"
#include "nsTextNode.h"
#include "nsThreadUtils.h"
#include "nsTreeSanitizer.h"
#include "nsUnicodeProperties.h"
#include "nsURLHelper.h"
#include "nsViewManager.h"
#include "nsViewportInfo.h"
#include "nsWidgetsCID.h"
#include "nsIWindowProvider.h"
#include "nsWrapperCacheInlines.h"
#include "nsXULPopupManager.h"
#include "xpcprivate.h"  // nsXPConnect
#include "HTMLSplitOnSpacesTokenizer.h"
#include "InProcessBrowserChildMessageManager.h"
#include "nsContentTypeParser.h"
#include "ThirdPartyUtil.h"
#include "mozilla/EnumSet.h"
#include "mozilla/BloomFilter.h"
#include "BrowserChild.h"
#include "mozilla/dom/DocGroup.h"
#include "mozilla/dom/TabGroup.h"
#include "nsIWebNavigationInfo.h"
#include "nsPluginHost.h"
#include "nsIBrowser.h"
#include "mozilla/HangAnnotations.h"
#include "mozilla/Encoding.h"
#include "nsXULElement.h"
#include "mozilla/RecordReplay.h"
#include "nsThreadManager.h"
#include "nsIBidiKeyboard.h"
#include "ReferrerInfo.h"
#include "nsAboutProtocolUtils.h"

#if defined(XP_WIN)
// Undefine LoadImage to prevent naming conflict with Windows.
#  undef LoadImage
#endif

extern "C" int MOZ_XMLTranslateEntity(const char* ptr, const char* end,
                                      const char** next, char16_t* result);
extern "C" int MOZ_XMLCheckQName(const char* ptr, const char* end, int ns_aware,
                                 const char** colon);

class imgLoader;
class nsAtom;

using namespace mozilla::dom;
using namespace mozilla::ipc;
using namespace mozilla::gfx;
using namespace mozilla::layers;
using namespace mozilla::widget;
using namespace mozilla;

const char kLoadAsData[] = "loadAsData";

nsIXPConnect* nsContentUtils::sXPConnect;
nsIScriptSecurityManager* nsContentUtils::sSecurityManager;
nsIPrincipal* nsContentUtils::sSystemPrincipal;
nsIPrincipal* nsContentUtils::sNullSubjectPrincipal;
nsNameSpaceManager* nsContentUtils::sNameSpaceManager;
nsIIOService* nsContentUtils::sIOService;
nsIUUIDGenerator* nsContentUtils::sUUIDGenerator;
nsIConsoleService* nsContentUtils::sConsoleService;
nsDataHashtable<nsRefPtrHashKey<nsAtom>, EventNameMapping>*
    nsContentUtils::sAtomEventTable = nullptr;
nsDataHashtable<nsStringHashKey, EventNameMapping>*
    nsContentUtils::sStringEventTable = nullptr;
nsTArray<RefPtr<nsAtom>>* nsContentUtils::sUserDefinedEvents = nullptr;
nsIStringBundleService* nsContentUtils::sStringBundleService;
nsIStringBundle* nsContentUtils::sStringBundles[PropertiesFile_COUNT];
nsIContentPolicy* nsContentUtils::sContentPolicyService;
bool nsContentUtils::sTriedToGetContentPolicy = false;
RefPtr<mozilla::intl::LineBreaker> nsContentUtils::sLineBreaker;
RefPtr<mozilla::intl::WordBreaker> nsContentUtils::sWordBreaker;
StaticRefPtr<nsIBidiKeyboard> nsContentUtils::sBidiKeyboard;
uint32_t nsContentUtils::sScriptBlockerCount = 0;
uint32_t nsContentUtils::sDOMNodeRemovedSuppressCount = 0;
AutoTArray<nsCOMPtr<nsIRunnable>, 8>* nsContentUtils::sBlockedScriptRunners =
    nullptr;
uint32_t nsContentUtils::sRunnersCountAtFirstBlocker = 0;
nsIInterfaceRequestor* nsContentUtils::sSameOriginChecker = nullptr;

bool nsContentUtils::sIsHandlingKeyBoardEvent = false;

nsString* nsContentUtils::sShiftText = nullptr;
nsString* nsContentUtils::sControlText = nullptr;
nsString* nsContentUtils::sMetaText = nullptr;
nsString* nsContentUtils::sOSText = nullptr;
nsString* nsContentUtils::sAltText = nullptr;
nsString* nsContentUtils::sModifierSeparator = nullptr;

bool nsContentUtils::sInitialized = false;
#ifndef RELEASE_OR_BETA
bool nsContentUtils::sBypassCSSOMOriginCheck = false;
#endif

nsCString* nsContentUtils::sJSBytecodeMimeType = nullptr;

nsContentUtils::UserInteractionObserver*
    nsContentUtils::sUserInteractionObserver = nullptr;

nsHtml5StringParser* nsContentUtils::sHTMLFragmentParser = nullptr;
nsIParser* nsContentUtils::sXMLFragmentParser = nullptr;
nsIFragmentContentSink* nsContentUtils::sXMLFragmentSink = nullptr;
bool nsContentUtils::sFragmentParsingActive = false;

mozilla::LazyLogModule nsContentUtils::sDOMDumpLog("Dump");

int32_t nsContentUtils::sInnerOrOuterWindowCount = 0;
uint32_t nsContentUtils::sInnerOrOuterWindowSerialCounter = 0;

template Maybe<int32_t> nsContentUtils::ComparePoints(
    const RangeBoundary& aFirstBoundary, const RangeBoundary& aSecondBoundary);
template Maybe<int32_t> nsContentUtils::ComparePoints(
    const RangeBoundary& aFirstBoundary,
    const RawRangeBoundary& aSecondBoundary);
template Maybe<int32_t> nsContentUtils::ComparePoints(
    const RawRangeBoundary& aFirstBoundary,
    const RangeBoundary& aSecondBoundary);
template Maybe<int32_t> nsContentUtils::ComparePoints(
    const RawRangeBoundary& aFirstBoundary,
    const RawRangeBoundary& aSecondBoundary);

template int32_t nsContentUtils::ComparePoints_Deprecated(
    const RangeBoundary& aFirstBoundary, const RangeBoundary& aSecondBoundary,
    bool* aDisconnected);
template int32_t nsContentUtils::ComparePoints_Deprecated(
    const RangeBoundary& aFirstBoundary,
    const RawRangeBoundary& aSecondBoundary, bool* aDisconnected);
template int32_t nsContentUtils::ComparePoints_Deprecated(
    const RawRangeBoundary& aFirstBoundary,
    const RangeBoundary& aSecondBoundary, bool* aDisconnected);
template int32_t nsContentUtils::ComparePoints_Deprecated(
    const RawRangeBoundary& aFirstBoundary,
    const RawRangeBoundary& aSecondBoundary, bool* aDisconnected);

// Subset of
// http://www.whatwg.org/specs/web-apps/current-work/#autofill-field-name
enum AutocompleteUnsupportedFieldName : uint8_t {
#define AUTOCOMPLETE_UNSUPPORTED_FIELD_NAME(name_, value_) \
  eAutocompleteUnsupportedFieldName_##name_,
#include "AutocompleteFieldList.h"
#undef AUTOCOMPLETE_UNSUPPORTED_FIELD_NAME
};

enum AutocompleteNoPersistFieldName : uint8_t {
#define AUTOCOMPLETE_NO_PERSIST_FIELD_NAME(name_, value_) \
  eAutocompleteNoPersistFieldName_##name_,
#include "AutocompleteFieldList.h"
#undef AUTOCOMPLETE_NO_PERSIST_FIELD_NAME
};

enum AutocompleteUnsupportFieldContactHint : uint8_t {
#define AUTOCOMPLETE_UNSUPPORTED_FIELD_CONTACT_HINT(name_, value_) \
  eAutocompleteUnsupportedFieldContactHint_##name_,
#include "AutocompleteFieldList.h"
#undef AUTOCOMPLETE_UNSUPPORTED_FIELD_CONTACT_HINT
};

enum AutocompleteFieldName : uint8_t {
#define AUTOCOMPLETE_FIELD_NAME(name_, value_) eAutocompleteFieldName_##name_,
#define AUTOCOMPLETE_CONTACT_FIELD_NAME(name_, value_) \
  AUTOCOMPLETE_FIELD_NAME(name_, value_)
#include "AutocompleteFieldList.h"
#undef AUTOCOMPLETE_FIELD_NAME
#undef AUTOCOMPLETE_CONTACT_FIELD_NAME
};

enum AutocompleteFieldHint : uint8_t {
#define AUTOCOMPLETE_FIELD_HINT(name_, value_) eAutocompleteFieldHint_##name_,
#include "AutocompleteFieldList.h"
#undef AUTOCOMPLETE_FIELD_HINT
};

enum AutocompleteFieldContactHint : uint8_t {
#define AUTOCOMPLETE_FIELD_CONTACT_HINT(name_, value_) \
  eAutocompleteFieldContactHint_##name_,
#include "AutocompleteFieldList.h"
#undef AUTOCOMPLETE_FIELD_CONTACT_HINT
};

enum AutocompleteCategory {
#define AUTOCOMPLETE_CATEGORY(name_, value_) eAutocompleteCategory_##name_,
#include "AutocompleteFieldList.h"
#undef AUTOCOMPLETE_CATEGORY
};

static const nsAttrValue::EnumTable kAutocompleteUnsupportedFieldNameTable[] = {
#define AUTOCOMPLETE_UNSUPPORTED_FIELD_NAME(name_, value_) \
  {value_, eAutocompleteUnsupportedFieldName_##name_},
#include "AutocompleteFieldList.h"
#undef AUTOCOMPLETE_UNSUPPORTED_FIELD_NAME
    {nullptr, 0}};

static const nsAttrValue::EnumTable kAutocompleteNoPersistFieldNameTable[] = {
#define AUTOCOMPLETE_NO_PERSIST_FIELD_NAME(name_, value_) \
  {value_, eAutocompleteNoPersistFieldName_##name_},
#include "AutocompleteFieldList.h"
#undef AUTOCOMPLETE_NO_PERSIST_FIELD_NAME
    {nullptr, 0}};

static const nsAttrValue::EnumTable
    kAutocompleteUnsupportedContactFieldHintTable[] = {
#define AUTOCOMPLETE_UNSUPPORTED_FIELD_CONTACT_HINT(name_, value_) \
  {value_, eAutocompleteUnsupportedFieldContactHint_##name_},
#include "AutocompleteFieldList.h"
#undef AUTOCOMPLETE_UNSUPPORTED_FIELD_CONTACT_HINT
        {nullptr, 0}};

static const nsAttrValue::EnumTable kAutocompleteFieldNameTable[] = {
#define AUTOCOMPLETE_FIELD_NAME(name_, value_) \
  {value_, eAutocompleteFieldName_##name_},
#include "AutocompleteFieldList.h"
#undef AUTOCOMPLETE_FIELD_NAME
    {nullptr, 0}};

static const nsAttrValue::EnumTable kAutocompleteContactFieldNameTable[] = {
#define AUTOCOMPLETE_CONTACT_FIELD_NAME(name_, value_) \
  {value_, eAutocompleteFieldName_##name_},
#include "AutocompleteFieldList.h"
#undef AUTOCOMPLETE_CONTACT_FIELD_NAME
    {nullptr, 0}};

static const nsAttrValue::EnumTable kAutocompleteFieldHintTable[] = {
#define AUTOCOMPLETE_FIELD_HINT(name_, value_) \
  {value_, eAutocompleteFieldHint_##name_},
#include "AutocompleteFieldList.h"
#undef AUTOCOMPLETE_FIELD_HINT
    {nullptr, 0}};

static const nsAttrValue::EnumTable kAutocompleteContactFieldHintTable[] = {
#define AUTOCOMPLETE_FIELD_CONTACT_HINT(name_, value_) \
  {value_, eAutocompleteFieldContactHint_##name_},
#include "AutocompleteFieldList.h"
#undef AUTOCOMPLETE_FIELD_CONTACT_HINT
    {nullptr, 0}};

namespace {

static NS_DEFINE_CID(kCParserCID, NS_PARSER_CID);

static PLDHashTable* sEventListenerManagersHash;

class DOMEventListenerManagersHashReporter final : public nsIMemoryReporter {
  MOZ_DEFINE_MALLOC_SIZE_OF(MallocSizeOf)

  ~DOMEventListenerManagersHashReporter() = default;

 public:
  NS_DECL_ISUPPORTS

  NS_IMETHOD CollectReports(nsIHandleReportCallback* aHandleReport,
                            nsISupports* aData, bool aAnonymize) override {
    // We don't measure the |EventListenerManager| objects pointed to by the
    // entries because those references are non-owning.
    int64_t amount =
        sEventListenerManagersHash
            ? sEventListenerManagersHash->ShallowSizeOfIncludingThis(
                  MallocSizeOf)
            : 0;

    MOZ_COLLECT_REPORT(
        "explicit/dom/event-listener-managers-hash", KIND_HEAP, UNITS_BYTES,
        amount, "Memory used by the event listener manager's hash table.");

    return NS_OK;
  }
};

NS_IMPL_ISUPPORTS(DOMEventListenerManagersHashReporter, nsIMemoryReporter)

class EventListenerManagerMapEntry : public PLDHashEntryHdr {
 public:
  explicit EventListenerManagerMapEntry(const void* aKey) : mKey(aKey) {}

  ~EventListenerManagerMapEntry() {
    NS_ASSERTION(!mListenerManager, "caller must release and disconnect ELM");
  }

 protected:          // declared protected to silence clang warnings
  const void* mKey;  // must be first, to look like PLDHashEntryStub

 public:
  RefPtr<EventListenerManager> mListenerManager;
};

static void EventListenerManagerHashInitEntry(PLDHashEntryHdr* entry,
                                              const void* key) {
  // Initialize the entry with placement new
  new (entry) EventListenerManagerMapEntry(key);
}

static void EventListenerManagerHashClearEntry(PLDHashTable* table,
                                               PLDHashEntryHdr* entry) {
  EventListenerManagerMapEntry* lm =
      static_cast<EventListenerManagerMapEntry*>(entry);

  // Let the EventListenerManagerMapEntry clean itself up...
  lm->~EventListenerManagerMapEntry();
}

class SameOriginCheckerImpl final : public nsIChannelEventSink,
                                    public nsIInterfaceRequestor {
  ~SameOriginCheckerImpl() = default;

  NS_DECL_ISUPPORTS
  NS_DECL_NSICHANNELEVENTSINK
  NS_DECL_NSIINTERFACEREQUESTOR
};

}  // namespace

AutoSuppressEventHandlingAndSuspend::AutoSuppressEventHandlingAndSuspend(
    BrowsingContextGroup* aGroup) {
  for (const auto& bc : aGroup->Toplevels()) {
    SuppressBrowsingContext(bc);
  }
}

void AutoSuppressEventHandlingAndSuspend::SuppressBrowsingContext(
    BrowsingContext* aBC) {
  if (nsCOMPtr<nsPIDOMWindowOuter> win = aBC->GetDOMWindow()) {
    if (RefPtr<Document> doc = win->GetExtantDoc()) {
      mDocuments.AppendElement(doc);
      mWindows.AppendElement(win->GetCurrentInnerWindow());
      // Note: Document::SuppressEventHandling will also automatically suppress
      // event handling for any in-process sub-documents. However, since we need
      // to deal with cases where remote BrowsingContexts may be interleaved
      // with in-process ones, we still need to walk the entire tree ourselves.
      // This may be slightly redundant in some cases, but since event handling
      // suppressions maintain a count of current blockers, it does not cause
      // any problems.
      doc->SuppressEventHandling();
      win->GetCurrentInnerWindow()->Suspend();
    }
  }

  BrowsingContext::Children children;
  aBC->GetChildren(children);
  for (const auto& bc : children) {
    SuppressBrowsingContext(bc);
  }
}

AutoSuppressEventHandlingAndSuspend::~AutoSuppressEventHandlingAndSuspend() {
  for (const auto& win : mWindows) {
    win->Resume();
  }
  for (const auto& doc : mDocuments) {
    doc->UnsuppressEventHandlingAndFireEvents(true);
  }
}

/**
 * This class is used to determine whether or not the user is currently
 * interacting with the browser. It listens to observer events to toggle the
 * value of the sUserActive static.
 *
 * This class is an internal implementation detail.
 * nsContentUtils::GetUserIsInteracting() should be used to access current
 * user interaction status.
 */
class nsContentUtils::UserInteractionObserver final
    : public nsIObserver,
      public BackgroundHangAnnotator {
 public:
  NS_DECL_ISUPPORTS
  NS_DECL_NSIOBSERVER

  void Init();
  void Shutdown();
  void AnnotateHang(BackgroundHangAnnotations& aAnnotations) override;

  static Atomic<bool> sUserActive;

 private:
  ~UserInteractionObserver() {}
};

// static
nsresult nsContentUtils::Init() {
  if (sInitialized) {
    NS_WARNING("Init() called twice");

    return NS_OK;
  }

  nsHTMLTags::AddRefTable();

  sNameSpaceManager = nsNameSpaceManager::GetInstance();
  NS_ENSURE_TRUE(sNameSpaceManager, NS_ERROR_OUT_OF_MEMORY);

  sXPConnect = nsXPConnect::XPConnect();
  // We hold a strong ref to sXPConnect to ensure that it does not go away until
  // nsLayoutStatics::Shutdown is happening.  Otherwise ~nsXPConnect can be
  // triggered by xpcModuleDtor late in shutdown and cause crashes due to
  // various stuff already being torn down by then.  Note that this means that
  // we are effectively making sure that if we leak nsLayoutStatics then we also
  // leak nsXPConnect.
  NS_ADDREF(sXPConnect);

  sSecurityManager = nsScriptSecurityManager::GetScriptSecurityManager();
  if (!sSecurityManager) return NS_ERROR_FAILURE;
  NS_ADDREF(sSecurityManager);

  sSecurityManager->GetSystemPrincipal(&sSystemPrincipal);
  MOZ_ASSERT(sSystemPrincipal);

  RefPtr<NullPrincipal> nullPrincipal =
      NullPrincipal::CreateWithoutOriginAttributes();
  if (!nullPrincipal) {
    return NS_ERROR_FAILURE;
  }

  nullPrincipal.forget(&sNullSubjectPrincipal);

  nsresult rv = CallGetService(NS_IOSERVICE_CONTRACTID, &sIOService);
  if (NS_FAILED(rv)) {
    // This makes life easier, but we can live without it.

    sIOService = nullptr;
  }

  sLineBreaker = mozilla::intl::LineBreaker::Create();

  sWordBreaker = mozilla::intl::WordBreaker::Create();

  if (!InitializeEventTable()) return NS_ERROR_FAILURE;

  if (!sEventListenerManagersHash) {
    static const PLDHashTableOps hash_table_ops = {
        PLDHashTable::HashVoidPtrKeyStub, PLDHashTable::MatchEntryStub,
        PLDHashTable::MoveEntryStub, EventListenerManagerHashClearEntry,
        EventListenerManagerHashInitEntry};

    sEventListenerManagersHash =
        new PLDHashTable(&hash_table_ops, sizeof(EventListenerManagerMapEntry));

    RegisterStrongMemoryReporter(new DOMEventListenerManagersHashReporter());
  }

  sBlockedScriptRunners = new AutoTArray<nsCOMPtr<nsIRunnable>, 8>;

#ifndef RELEASE_OR_BETA
  sBypassCSSOMOriginCheck = getenv("MOZ_BYPASS_CSSOM_ORIGIN_CHECK");
#endif

  nsDependentCString buildID(mozilla::PlatformBuildID());
  sJSBytecodeMimeType =
      new nsCString(NS_LITERAL_CSTRING("javascript/moz-bytecode-") + buildID);

  Element::InitCCCallbacks();

  Unused << nsRFPService::GetOrCreate();

  nsCOMPtr<nsIUUIDGenerator> uuidGenerator =
      do_GetService("@mozilla.org/uuid-generator;1", &rv);
  if (NS_WARN_IF(NS_FAILED(rv))) {
    return rv;
  }
  uuidGenerator.forget(&sUUIDGenerator);

  if (XRE_IsParentProcess()) {
    AsyncPrecreateStringBundles();
  }

  RefPtr<UserInteractionObserver> uio = new UserInteractionObserver();
  uio->Init();
  uio.forget(&sUserInteractionObserver);

  sInitialized = true;

  return NS_OK;
}

void nsContentUtils::GetShiftText(nsAString& text) {
  if (!sShiftText) InitializeModifierStrings();
  text.Assign(*sShiftText);
}

void nsContentUtils::GetControlText(nsAString& text) {
  if (!sControlText) InitializeModifierStrings();
  text.Assign(*sControlText);
}

void nsContentUtils::GetMetaText(nsAString& text) {
  if (!sMetaText) InitializeModifierStrings();
  text.Assign(*sMetaText);
}

void nsContentUtils::GetOSText(nsAString& text) {
  if (!sOSText) {
    InitializeModifierStrings();
  }
  text.Assign(*sOSText);
}

void nsContentUtils::GetAltText(nsAString& text) {
  if (!sAltText) InitializeModifierStrings();
  text.Assign(*sAltText);
}

void nsContentUtils::GetModifierSeparatorText(nsAString& text) {
  if (!sModifierSeparator) InitializeModifierStrings();
  text.Assign(*sModifierSeparator);
}

void nsContentUtils::InitializeModifierStrings() {
  // load the display strings for the keyboard accelerators
  nsCOMPtr<nsIStringBundleService> bundleService =
      mozilla::services::GetStringBundleService();
  nsCOMPtr<nsIStringBundle> bundle;
  DebugOnly<nsresult> rv = NS_OK;
  if (bundleService) {
    rv = bundleService->CreateBundle(
        "chrome://global-platform/locale/platformKeys.properties",
        getter_AddRefs(bundle));
  }

  NS_ASSERTION(
      NS_SUCCEEDED(rv) && bundle,
      "chrome://global/locale/platformKeys.properties could not be loaded");
  nsAutoString shiftModifier;
  nsAutoString metaModifier;
  nsAutoString osModifier;
  nsAutoString altModifier;
  nsAutoString controlModifier;
  nsAutoString modifierSeparator;
  if (bundle) {
    // macs use symbols for each modifier key, so fetch each from the bundle,
    // which also covers i18n
    bundle->GetStringFromName("VK_SHIFT", shiftModifier);
    bundle->GetStringFromName("VK_META", metaModifier);
    bundle->GetStringFromName("VK_WIN", osModifier);
    bundle->GetStringFromName("VK_ALT", altModifier);
    bundle->GetStringFromName("VK_CONTROL", controlModifier);
    bundle->GetStringFromName("MODIFIER_SEPARATOR", modifierSeparator);
  }
  // if any of these don't exist, we get  an empty string
  sShiftText = new nsString(shiftModifier);
  sMetaText = new nsString(metaModifier);
  sOSText = new nsString(osModifier);
  sAltText = new nsString(altModifier);
  sControlText = new nsString(controlModifier);
  sModifierSeparator = new nsString(modifierSeparator);
}

mozilla::EventClassID nsContentUtils::GetEventClassIDFromMessage(
    EventMessage aEventMessage) {
  switch (aEventMessage) {
#define MESSAGE_TO_EVENT(name_, message_, type_, struct_) \
  case message_:                                          \
    return struct_;
#include "mozilla/EventNameList.h"
#undef MESSAGE_TO_EVENT
    default:
      MOZ_ASSERT_UNREACHABLE("Invalid event message?");
      return eBasicEventClass;
  }
}

static nsAtom* GetEventTypeFromMessage(EventMessage aEventMessage) {
  switch (aEventMessage) {
#define MESSAGE_TO_EVENT(name_, message_, type_, struct_) \
  case message_:                                          \
    return nsGkAtoms::on##name_;
#include "mozilla/EventNameList.h"
#undef MESSAGE_TO_EVENT
    default:
      return nullptr;
  }
}

// Because of SVG/SMIL we have several atoms mapped to the same
// id, but we can rely on MESSAGE_TO_EVENT to map id to only one atom.
static bool ShouldAddEventToStringEventTable(const EventNameMapping& aMapping) {
  MOZ_ASSERT(aMapping.mAtom);
  return GetEventTypeFromMessage(aMapping.mMessage) == aMapping.mAtom;
}

bool nsContentUtils::InitializeEventTable() {
  NS_ASSERTION(!sAtomEventTable, "EventTable already initialized!");
  NS_ASSERTION(!sStringEventTable, "EventTable already initialized!");

  static const EventNameMapping eventArray[] = {
#define EVENT(name_, _message, _type, _class) \
  {nsGkAtoms::on##name_, _type, _message, _class, false},
#define WINDOW_ONLY_EVENT EVENT
#define DOCUMENT_ONLY_EVENT EVENT
#define NON_IDL_EVENT EVENT
#include "mozilla/EventNameList.h"
#undef WINDOW_ONLY_EVENT
#undef NON_IDL_EVENT
#undef EVENT
      {nullptr}};

  sAtomEventTable =
      new nsDataHashtable<nsRefPtrHashKey<nsAtom>, EventNameMapping>(
          ArrayLength(eventArray));
  sStringEventTable = new nsDataHashtable<nsStringHashKey, EventNameMapping>(
      ArrayLength(eventArray));
  sUserDefinedEvents = new nsTArray<RefPtr<nsAtom>>(64);

  // Subtract one from the length because of the trailing null
  for (uint32_t i = 0; i < ArrayLength(eventArray) - 1; ++i) {
    MOZ_ASSERT(!sAtomEventTable->Lookup(eventArray[i].mAtom),
               "Double-defining event name; fix your EventNameList.h");
    sAtomEventTable->Put(eventArray[i].mAtom, eventArray[i]);
    if (ShouldAddEventToStringEventTable(eventArray[i])) {
      sStringEventTable->Put(
          Substring(nsDependentAtomString(eventArray[i].mAtom), 2),
          eventArray[i]);
    }
  }

  return true;
}

void nsContentUtils::InitializeTouchEventTable() {
  static bool sEventTableInitialized = false;
  if (!sEventTableInitialized && sAtomEventTable && sStringEventTable) {
    sEventTableInitialized = true;
    static const EventNameMapping touchEventArray[] = {
#define EVENT(name_, _message, _type, _class)
#define TOUCH_EVENT(name_, _message, _type, _class) \
  {nsGkAtoms::on##name_, _type, _message, _class},
#include "mozilla/EventNameList.h"
#undef TOUCH_EVENT
#undef EVENT
        {nullptr}};
    // Subtract one from the length because of the trailing null
    for (uint32_t i = 0; i < ArrayLength(touchEventArray) - 1; ++i) {
      sAtomEventTable->Put(touchEventArray[i].mAtom, touchEventArray[i]);
      sStringEventTable->Put(
          Substring(nsDependentAtomString(touchEventArray[i].mAtom), 2),
          touchEventArray[i]);
    }
  }
}

static bool Is8bit(const nsAString& aString) {
  static const char16_t EIGHT_BIT = char16_t(~0x00FF);

  for (nsAString::const_char_iterator start = aString.BeginReading(),
                                      end = aString.EndReading();
       start != end; ++start) {
    if (*start & EIGHT_BIT) {
      return false;
    }
  }

  return true;
}

nsresult nsContentUtils::Btoa(const nsAString& aBinaryData,
                              nsAString& aAsciiBase64String) {
  if (!Is8bit(aBinaryData)) {
    aAsciiBase64String.Truncate();
    return NS_ERROR_DOM_INVALID_CHARACTER_ERR;
  }

  return Base64Encode(aBinaryData, aAsciiBase64String);
}

nsresult nsContentUtils::Atob(const nsAString& aAsciiBase64String,
                              nsAString& aBinaryData) {
  if (!Is8bit(aAsciiBase64String)) {
    aBinaryData.Truncate();
    return NS_ERROR_DOM_INVALID_CHARACTER_ERR;
  }

  const char16_t* start = aAsciiBase64String.BeginReading();
  const char16_t* cur = start;
  const char16_t* end = aAsciiBase64String.EndReading();
  bool hasWhitespace = false;

  while (cur < end) {
    if (nsContentUtils::IsHTMLWhitespace(*cur)) {
      hasWhitespace = true;
      break;
    }
    cur++;
  }

  nsresult rv;

  if (hasWhitespace) {
    nsString trimmedString;

    if (!trimmedString.SetCapacity(aAsciiBase64String.Length(), fallible)) {
      return NS_ERROR_DOM_INVALID_CHARACTER_ERR;
    }

    trimmedString.Append(start, cur - start);

    while (cur < end) {
      if (!nsContentUtils::IsHTMLWhitespace(*cur)) {
        trimmedString.Append(*cur);
      }
      cur++;
    }
    rv = Base64Decode(trimmedString, aBinaryData);
  } else {
    rv = Base64Decode(aAsciiBase64String, aBinaryData);
  }

  if (NS_FAILED(rv) && rv == NS_ERROR_INVALID_ARG) {
    return NS_ERROR_DOM_INVALID_CHARACTER_ERR;
  }
  return rv;
}

bool nsContentUtils::IsAutocompleteEnabled(
    mozilla::dom::HTMLInputElement* aInput) {
  MOZ_ASSERT(aInput, "aInput should not be null!");

  nsAutoString autocomplete;
  aInput->GetAutocomplete(autocomplete);

  if (autocomplete.IsEmpty()) {
    auto* form = aInput->GetForm();
    if (!form) {
      return true;
    }

    form->GetAutocomplete(autocomplete);
  }

  return !autocomplete.EqualsLiteral("off");
}

nsContentUtils::AutocompleteAttrState
nsContentUtils::SerializeAutocompleteAttribute(
    const nsAttrValue* aAttr, nsAString& aResult,
    AutocompleteAttrState aCachedState) {
  if (!aAttr ||
      aCachedState == nsContentUtils::eAutocompleteAttrState_Invalid) {
    return aCachedState;
  }

  if (aCachedState == nsContentUtils::eAutocompleteAttrState_Valid) {
    uint32_t atomCount = aAttr->GetAtomCount();
    for (uint32_t i = 0; i < atomCount; i++) {
      if (i != 0) {
        aResult.Append(' ');
      }
      aResult.Append(nsDependentAtomString(aAttr->AtomAt(i)));
    }
    nsContentUtils::ASCIIToLower(aResult);
    return aCachedState;
  }

  aResult.Truncate();

  mozilla::dom::AutocompleteInfo info;
  AutocompleteAttrState state =
      InternalSerializeAutocompleteAttribute(aAttr, info);
  if (state == eAutocompleteAttrState_Valid) {
    // Concatenate the info fields.
    aResult = info.mSection;

    if (!info.mAddressType.IsEmpty()) {
      if (!aResult.IsEmpty()) {
        aResult += ' ';
      }
      aResult += info.mAddressType;
    }

    if (!info.mContactType.IsEmpty()) {
      if (!aResult.IsEmpty()) {
        aResult += ' ';
      }
      aResult += info.mContactType;
    }

    if (!info.mFieldName.IsEmpty()) {
      if (!aResult.IsEmpty()) {
        aResult += ' ';
      }
      aResult += info.mFieldName;
    }
  }

  return state;
}

nsContentUtils::AutocompleteAttrState
nsContentUtils::SerializeAutocompleteAttribute(
    const nsAttrValue* aAttr, mozilla::dom::AutocompleteInfo& aInfo,
    AutocompleteAttrState aCachedState, bool aGrantAllValidValue) {
  if (!aAttr ||
      aCachedState == nsContentUtils::eAutocompleteAttrState_Invalid) {
    return aCachedState;
  }

  return InternalSerializeAutocompleteAttribute(aAttr, aInfo,
                                                aGrantAllValidValue);
}

/**
 * Helper to validate the @autocomplete tokens.
 *
 * @return {AutocompleteAttrState} The state of the attribute (invalid/valid).
 */
nsContentUtils::AutocompleteAttrState
nsContentUtils::InternalSerializeAutocompleteAttribute(
    const nsAttrValue* aAttrVal, mozilla::dom::AutocompleteInfo& aInfo,
    bool aGrantAllValidValue) {
  // No autocomplete attribute so we are done
  if (!aAttrVal) {
    return eAutocompleteAttrState_Invalid;
  }

  uint32_t numTokens = aAttrVal->GetAtomCount();
  if (!numTokens) {
    return eAutocompleteAttrState_Invalid;
  }

  uint32_t index = numTokens - 1;
  nsString tokenString = nsDependentAtomString(aAttrVal->AtomAt(index));
  AutocompleteCategory category;
  nsAttrValue enumValue;

  bool unsupported = false;
  if (!aGrantAllValidValue) {
    unsupported = enumValue.ParseEnumValue(
        tokenString, kAutocompleteUnsupportedFieldNameTable, false);
    if (unsupported) {
      return eAutocompleteAttrState_Invalid;
    }
  }

  nsAutoString str;
  bool result =
      enumValue.ParseEnumValue(tokenString, kAutocompleteFieldNameTable, false);
  if (result) {
    // Off/Automatic/Normal categories.
    if (enumValue.Equals(NS_LITERAL_STRING("off"), eIgnoreCase) ||
        enumValue.Equals(NS_LITERAL_STRING("on"), eIgnoreCase)) {
      if (numTokens > 1) {
        return eAutocompleteAttrState_Invalid;
      }
      enumValue.ToString(str);
      ASCIIToLower(str);
      aInfo.mFieldName.Assign(str);
      aInfo.mCanAutomaticallyPersist =
          !enumValue.Equals(NS_LITERAL_STRING("off"), eIgnoreCase);
      return eAutocompleteAttrState_Valid;
    }

    // Only allow on/off if form autofill @autocomplete values aren't enabled
    // and it doesn't grant all valid values.
    if (!StaticPrefs::dom_forms_autocomplete_formautofill() &&
        !aGrantAllValidValue) {
      return eAutocompleteAttrState_Invalid;
    }

    // Normal category
    if (numTokens > 3) {
      return eAutocompleteAttrState_Invalid;
    }
    category = eAutocompleteCategory_NORMAL;
  } else {  // Check if the last token is of the contact category instead.
    // Only allow on/off if form autofill @autocomplete values aren't enabled
    // and it doesn't grant all valid values.
    if (!StaticPrefs::dom_forms_autocomplete_formautofill() &&
        !aGrantAllValidValue) {
      return eAutocompleteAttrState_Invalid;
    }

    result = enumValue.ParseEnumValue(
        tokenString, kAutocompleteContactFieldNameTable, false);
    if (!result || numTokens > 4) {
      return eAutocompleteAttrState_Invalid;
    }

    category = eAutocompleteCategory_CONTACT;
  }

  enumValue.ToString(str);
  ASCIIToLower(str);
  aInfo.mFieldName.Assign(str);

  aInfo.mCanAutomaticallyPersist = !enumValue.ParseEnumValue(
      tokenString, kAutocompleteNoPersistFieldNameTable, false);

  // We are done if this was the only token.
  if (numTokens == 1) {
    return eAutocompleteAttrState_Valid;
  }

  --index;
  tokenString = nsDependentAtomString(aAttrVal->AtomAt(index));

  if (category == eAutocompleteCategory_CONTACT) {
    if (!aGrantAllValidValue) {
      unsupported = enumValue.ParseEnumValue(
          tokenString, kAutocompleteUnsupportedContactFieldHintTable, false);
      if (unsupported) {
        return eAutocompleteAttrState_Invalid;
      }
    }

    nsAttrValue contactFieldHint;
    result = contactFieldHint.ParseEnumValue(
        tokenString, kAutocompleteContactFieldHintTable, false);
    if (result) {
      nsAutoString contactFieldHintString;
      contactFieldHint.ToString(contactFieldHintString);
      ASCIIToLower(contactFieldHintString);
      aInfo.mContactType.Assign(contactFieldHintString);
      if (index == 0) {
        return eAutocompleteAttrState_Valid;
      }
      --index;
      tokenString = nsDependentAtomString(aAttrVal->AtomAt(index));
    }
  }

  // Check for billing/shipping tokens
  nsAttrValue fieldHint;
  if (fieldHint.ParseEnumValue(tokenString, kAutocompleteFieldHintTable,
                               false)) {
    nsString fieldHintString;
    fieldHint.ToString(fieldHintString);
    ASCIIToLower(fieldHintString);
    aInfo.mAddressType.Assign(fieldHintString);
    if (index == 0) {
      return eAutocompleteAttrState_Valid;
    }
    --index;
    tokenString = nsDependentAtomString(aAttrVal->AtomAt(index));
  }

  // Check for section-* token
  const nsDependentSubstring& section = Substring(tokenString, 0, 8);
  if (section.LowerCaseEqualsASCII("section-")) {
    ASCIIToLower(tokenString);
    aInfo.mSection.Assign(tokenString);
    if (index == 0) {
      return eAutocompleteAttrState_Valid;
    }
  }

  // Clear the fields as the autocomplete attribute is invalid.
  aInfo.mSection.Truncate();
  aInfo.mAddressType.Truncate();
  aInfo.mContactType.Truncate();
  aInfo.mFieldName.Truncate();

  return eAutocompleteAttrState_Invalid;
}

// Parse an integer according to HTML spec
int32_t nsContentUtils::ParseHTMLInteger(const nsAString& aValue,
                                         ParseHTMLIntegerResultFlags* aResult) {
  int result = eParseHTMLInteger_NoFlags;

  nsAString::const_iterator iter, end;
  aValue.BeginReading(iter);
  aValue.EndReading(end);

  while (iter != end && nsContentUtils::IsHTMLWhitespace(*iter)) {
    result |= eParseHTMLInteger_NonStandard;
    ++iter;
  }

  if (iter == end) {
    result |= eParseHTMLInteger_Error | eParseHTMLInteger_ErrorNoValue;
    *aResult = (ParseHTMLIntegerResultFlags)result;
    return 0;
  }

  int sign = 1;
  if (*iter == char16_t('-')) {
    sign = -1;
    result |= eParseHTMLInteger_Negative;
    ++iter;
  } else if (*iter == char16_t('+')) {
    result |= eParseHTMLInteger_NonStandard;
    ++iter;
  }

  bool foundValue = false;
  CheckedInt32 value = 0;

  // Check for leading zeros first.
  uint64_t leadingZeros = 0;
  while (iter != end) {
    if (*iter != char16_t('0')) {
      break;
    }

    ++leadingZeros;
    foundValue = true;
    ++iter;
  }

  while (iter != end) {
    if (*iter >= char16_t('0') && *iter <= char16_t('9')) {
      value = (value * 10) + (*iter - char16_t('0')) * sign;
      ++iter;
      if (!value.isValid()) {
        result |= eParseHTMLInteger_Error | eParseHTMLInteger_ErrorOverflow;
        break;
      }
      foundValue = true;
    } else {
      break;
    }
  }

  if (!foundValue) {
    result |= eParseHTMLInteger_Error | eParseHTMLInteger_ErrorNoValue;
  }

  if (value.isValid() &&
      ((leadingZeros > 1 || (leadingZeros == 1 && !(value == 0))) ||
       (sign == -1 && value == 0))) {
    result |= eParseHTMLInteger_NonStandard;
  }

  if (iter != end) {
    result |= eParseHTMLInteger_DidNotConsumeAllInput;
  }

  *aResult = (ParseHTMLIntegerResultFlags)result;
  return value.isValid() ? value.value() : 0;
}

#define SKIP_WHITESPACE(iter, end_iter, end_res)                 \
  while ((iter) != (end_iter) && nsCRT::IsAsciiSpace(*(iter))) { \
    ++(iter);                                                    \
  }                                                              \
  if ((iter) == (end_iter)) {                                    \
    return (end_res);                                            \
  }

#define SKIP_ATTR_NAME(iter, end_iter)                            \
  while ((iter) != (end_iter) && !nsCRT::IsAsciiSpace(*(iter)) && \
         *(iter) != '=') {                                        \
    ++(iter);                                                     \
  }

bool nsContentUtils::GetPseudoAttributeValue(const nsString& aSource,
                                             nsAtom* aName, nsAString& aValue) {
  aValue.Truncate();

  const char16_t* start = aSource.get();
  const char16_t* end = start + aSource.Length();
  const char16_t* iter;

  while (start != end) {
    SKIP_WHITESPACE(start, end, false)
    iter = start;
    SKIP_ATTR_NAME(iter, end)

    if (start == iter) {
      return false;
    }

    // Remember the attr name.
    const nsDependentSubstring& attrName = Substring(start, iter);

    // Now check whether this is a valid name="value" pair.
    start = iter;
    SKIP_WHITESPACE(start, end, false)
    if (*start != '=') {
      // No '=', so this is not a name="value" pair.  We don't know
      // what it is, and we have no way to handle it.
      return false;
    }

    // Have to skip the value.
    ++start;
    SKIP_WHITESPACE(start, end, false)
    char16_t q = *start;
    if (q != kQuote && q != kApostrophe) {
      // Not a valid quoted value, so bail.
      return false;
    }

    ++start;  // Point to the first char of the value.
    iter = start;

    while (iter != end && *iter != q) {
      ++iter;
    }

    if (iter == end) {
      // Oops, unterminated quoted string.
      return false;
    }

    // At this point attrName holds the name of the "attribute" and
    // the value is between start and iter.

    if (aName->Equals(attrName)) {
      // We'll accumulate as many characters as possible (until we hit either
      // the end of the string or the beginning of an entity). Chunks will be
      // delimited by start and chunkEnd.
      const char16_t* chunkEnd = start;
      while (chunkEnd != iter) {
        if (*chunkEnd == kLessThan) {
          aValue.Truncate();

          return false;
        }

        if (*chunkEnd == kAmpersand) {
          aValue.Append(start, chunkEnd - start);

          const char16_t* afterEntity = nullptr;
          char16_t result[2];
          uint32_t count = MOZ_XMLTranslateEntity(
              reinterpret_cast<const char*>(chunkEnd),
              reinterpret_cast<const char*>(iter),
              reinterpret_cast<const char**>(&afterEntity), result);
          if (count == 0) {
            aValue.Truncate();

            return false;
          }

          aValue.Append(result, count);

          // Advance to after the entity and begin a new chunk.
          start = chunkEnd = afterEntity;
        } else {
          ++chunkEnd;
        }
      }

      // Append remainder.
      aValue.Append(start, iter - start);

      return true;
    }

    // Resume scanning after the end of the attribute value (past the quote
    // char).
    start = iter + 1;
  }

  return false;
}

bool nsContentUtils::IsJavaScriptLanguage(const nsString& aName) {
  return aName.LowerCaseEqualsLiteral("javascript") ||
         aName.LowerCaseEqualsLiteral("livescript") ||
         aName.LowerCaseEqualsLiteral("mocha") ||
         aName.LowerCaseEqualsLiteral("javascript1.0") ||
         aName.LowerCaseEqualsLiteral("javascript1.1") ||
         aName.LowerCaseEqualsLiteral("javascript1.2") ||
         aName.LowerCaseEqualsLiteral("javascript1.3") ||
         aName.LowerCaseEqualsLiteral("javascript1.4") ||
         aName.LowerCaseEqualsLiteral("javascript1.5");
}

void nsContentUtils::SplitMimeType(const nsAString& aValue, nsString& aType,
                                   nsString& aParams) {
  aType.Truncate();
  aParams.Truncate();
  int32_t semiIndex = aValue.FindChar(char16_t(';'));
  if (-1 != semiIndex) {
    aType = Substring(aValue, 0, semiIndex);
    aParams =
        Substring(aValue, semiIndex + 1, aValue.Length() - (semiIndex + 1));
    aParams.StripWhitespace();
  } else {
    aType = aValue;
  }
  aType.StripWhitespace();
}

nsresult nsContentUtils::IsUserIdle(uint32_t aRequestedIdleTimeInMS,
                                    bool* aUserIsIdle) {
  nsresult rv;
  nsCOMPtr<nsIIdleService> idleService =
      do_GetService("@mozilla.org/widget/idleservice;1", &rv);
  NS_ENSURE_SUCCESS(rv, rv);

  uint32_t idleTimeInMS;
  rv = idleService->GetIdleTime(&idleTimeInMS);
  NS_ENSURE_SUCCESS(rv, rv);

  *aUserIsIdle = idleTimeInMS >= aRequestedIdleTimeInMS;
  return NS_OK;
}

/**
 * A helper function that parses a sandbox attribute (of an <iframe> or a CSP
 * directive) and converts it to the set of flags used internally.
 *
 * @param aSandboxAttr  the sandbox attribute
 * @return              the set of flags (SANDBOXED_NONE if aSandboxAttr is
 *                      null)
 */
uint32_t nsContentUtils::ParseSandboxAttributeToFlags(
    const nsAttrValue* aSandboxAttr) {
  if (!aSandboxAttr) {
    return SANDBOXED_NONE;
  }

  uint32_t out = SANDBOX_ALL_FLAGS;

#define SANDBOX_KEYWORD(string, atom, flags)                  \
  if (aSandboxAttr->Contains(nsGkAtoms::atom, eIgnoreCase)) { \
    out &= ~(flags);                                          \
  }
#include "IframeSandboxKeywordList.h"
#undef SANDBOX_KEYWORD

  return out;
}

/**
 * A helper function that checks if a string matches a valid sandbox flag.
 *
 * @param aFlag   the potential sandbox flag.
 * @return        true if the flag is a sandbox flag.
 */
bool nsContentUtils::IsValidSandboxFlag(const nsAString& aFlag) {
#define SANDBOX_KEYWORD(string, atom, flags)                                  \
  if (EqualsIgnoreASCIICase(nsDependentAtomString(nsGkAtoms::atom), aFlag)) { \
    return true;                                                              \
  }
#include "IframeSandboxKeywordList.h"
#undef SANDBOX_KEYWORD
  return false;
}

/**
 * A helper function that returns a string attribute corresponding to the
 * sandbox flags.
 *
 * @param aFlags    the sandbox flags
 * @param aString   the attribute corresponding to the flags (null if aFlags
 *                  is zero)
 */
void nsContentUtils::SandboxFlagsToString(uint32_t aFlags, nsAString& aString) {
  if (!aFlags) {
    SetDOMStringToNull(aString);
    return;
  }

  aString.Truncate();

#define SANDBOX_KEYWORD(string, atom, flags)                \
  if (!(aFlags & (flags))) {                                \
    if (!aString.IsEmpty()) {                               \
      aString.AppendLiteral(u" ");                          \
    }                                                       \
    aString.Append(nsDependentAtomString(nsGkAtoms::atom)); \
  }
#include "IframeSandboxKeywordList.h"
#undef SANDBOX_KEYWORD
}

nsIBidiKeyboard* nsContentUtils::GetBidiKeyboard() {
  if (!sBidiKeyboard) {
    sBidiKeyboard = nsIWidget::CreateBidiKeyboard();
  }
  return sBidiKeyboard;
}

/**
 * This is used to determine whether a character is in one of the classes
 * which CSS says should be part of the first-letter.  Currently, that is
 * all punctuation classes (P*).  Note that this is a change from CSS2
 * which excluded Pc and Pd.
 *
 * https://www.w3.org/TR/css-pseudo-4/#first-letter-pseudo
 * "Punctuation (i.e, characters that belong to the Punctuation (P*) Unicode
 *  general category [UAX44]) [...]"
 */

// static
bool nsContentUtils::IsFirstLetterPunctuation(uint32_t aChar) {
  switch (mozilla::unicode::GetGeneralCategory(aChar)) {
    case HB_UNICODE_GENERAL_CATEGORY_CONNECT_PUNCTUATION: /* Pc */
    case HB_UNICODE_GENERAL_CATEGORY_DASH_PUNCTUATION:    /* Pd */
    case HB_UNICODE_GENERAL_CATEGORY_CLOSE_PUNCTUATION:   /* Pe */
    case HB_UNICODE_GENERAL_CATEGORY_FINAL_PUNCTUATION:   /* Pf */
    case HB_UNICODE_GENERAL_CATEGORY_INITIAL_PUNCTUATION: /* Pi */
    case HB_UNICODE_GENERAL_CATEGORY_OTHER_PUNCTUATION:   /* Po */
    case HB_UNICODE_GENERAL_CATEGORY_OPEN_PUNCTUATION:    /* Ps */
      return true;
    default:
      return false;
  }
}

// static
bool nsContentUtils::IsAlphanumeric(uint32_t aChar) {
  nsUGenCategory cat = mozilla::unicode::GetGenCategory(aChar);

  return (cat == nsUGenCategory::kLetter || cat == nsUGenCategory::kNumber);
}

// static
bool nsContentUtils::IsAlphanumericAt(const nsTextFragment* aFrag,
                                      uint32_t aOffset) {
  char16_t h = aFrag->CharAt(aOffset);
  if (!IS_SURROGATE(h)) {
    return IsAlphanumeric(h);
  }
  if (NS_IS_HIGH_SURROGATE(h) && aOffset + 1 < aFrag->GetLength()) {
    char16_t l = aFrag->CharAt(aOffset + 1);
    if (NS_IS_LOW_SURROGATE(l)) {
      return IsAlphanumeric(SURROGATE_TO_UCS4(h, l));
    }
  }
  return false;
}

/* static */
bool nsContentUtils::IsHTMLWhitespace(char16_t aChar) {
  return aChar == char16_t(0x0009) || aChar == char16_t(0x000A) ||
         aChar == char16_t(0x000C) || aChar == char16_t(0x000D) ||
         aChar == char16_t(0x0020);
}

/* static */
bool nsContentUtils::IsHTMLWhitespaceOrNBSP(char16_t aChar) {
  return IsHTMLWhitespace(aChar) || aChar == char16_t(0xA0);
}

/* static */
bool nsContentUtils::IsHTMLBlockLevelElement(nsIContent* aContent) {
  return aContent->IsAnyOfHTMLElements(
      nsGkAtoms::address, nsGkAtoms::article, nsGkAtoms::aside,
      nsGkAtoms::blockquote, nsGkAtoms::center, nsGkAtoms::dir, nsGkAtoms::div,
      nsGkAtoms::dl,  // XXX why not dt and dd?
      nsGkAtoms::fieldset,
      nsGkAtoms::figure,  // XXX shouldn't figcaption be on this list
      nsGkAtoms::footer, nsGkAtoms::form, nsGkAtoms::h1, nsGkAtoms::h2,
      nsGkAtoms::h3, nsGkAtoms::h4, nsGkAtoms::h5, nsGkAtoms::h6,
      nsGkAtoms::header, nsGkAtoms::hgroup, nsGkAtoms::hr, nsGkAtoms::li,
      nsGkAtoms::listing, nsGkAtoms::menu, nsGkAtoms::nav, nsGkAtoms::ol,
      nsGkAtoms::p, nsGkAtoms::pre, nsGkAtoms::section, nsGkAtoms::table,
      nsGkAtoms::ul, nsGkAtoms::xmp);
}

/* static */
bool nsContentUtils::ParseIntMarginValue(const nsAString& aString,
                                         nsIntMargin& result) {
  nsAutoString marginStr(aString);
  marginStr.CompressWhitespace(true, true);
  if (marginStr.IsEmpty()) {
    return false;
  }

  int32_t start = 0, end = 0;
  for (int count = 0; count < 4; count++) {
    if ((uint32_t)end >= marginStr.Length()) return false;

    // top, right, bottom, left
    if (count < 3)
      end = Substring(marginStr, start).FindChar(',');
    else
      end = Substring(marginStr, start).Length();

    if (end <= 0) return false;

    nsresult ec;
    int32_t val = nsString(Substring(marginStr, start, end)).ToInteger(&ec);
    if (NS_FAILED(ec)) return false;

    switch (count) {
      case 0:
        result.top = val;
        break;
      case 1:
        result.right = val;
        break;
      case 2:
        result.bottom = val;
        break;
      case 3:
        result.left = val;
        break;
    }
    start += end + 1;
  }
  return true;
}

// static
int32_t nsContentUtils::ParseLegacyFontSize(const nsAString& aValue) {
  nsAString::const_iterator iter, end;
  aValue.BeginReading(iter);
  aValue.EndReading(end);

  while (iter != end && nsContentUtils::IsHTMLWhitespace(*iter)) {
    ++iter;
  }

  if (iter == end) {
    return 0;
  }

  bool relative = false;
  bool negate = false;
  if (*iter == char16_t('-')) {
    relative = true;
    negate = true;
    ++iter;
  } else if (*iter == char16_t('+')) {
    relative = true;
    ++iter;
  }

  if (iter == end || *iter < char16_t('0') || *iter > char16_t('9')) {
    return 0;
  }

  // We don't have to worry about overflow, since we can bail out as soon as
  // we're bigger than 7.
  int32_t value = 0;
  while (iter != end && *iter >= char16_t('0') && *iter <= char16_t('9')) {
    value = 10 * value + (*iter - char16_t('0'));
    if (value >= 7) {
      break;
    }
    ++iter;
  }

  if (relative) {
    if (negate) {
      value = 3 - value;
    } else {
      value = 3 + value;
    }
  }

  return clamped(value, 1, 7);
}

/* static */
void nsContentUtils::GetOfflineAppManifest(Document* aDocument, nsIURI** aURI) {
  MOZ_ASSERT(NS_IsMainThread());
  MOZ_ASSERT(aDocument);
  *aURI = nullptr;

  if (aDocument->GetController().isSome()) {
    return;
  }

  Element* docElement = aDocument->GetRootElement();
  if (!docElement) {
    return;
  }

  nsAutoString manifestSpec;
  docElement->GetAttr(kNameSpaceID_None, nsGkAtoms::manifest, manifestSpec);

  // Manifest URIs can't have fragment identifiers.
  if (manifestSpec.IsEmpty() || manifestSpec.Contains('#')) {
    return;
  }

  nsContentUtils::NewURIWithDocumentCharset(aURI, manifestSpec, aDocument,
                                            aDocument->GetDocBaseURI());
}

/* static */
bool nsContentUtils::OfflineAppAllowed(nsIURI* aURI) {
  nsCOMPtr<nsIOfflineCacheUpdateService> updateService =
      components::OfflineCacheUpdate::Service();
  if (!updateService) {
    return false;
  }

  bool allowed;
  nsresult rv = updateService->OfflineAppAllowedForURI(aURI, &allowed);
  return NS_SUCCEEDED(rv) && allowed;
}

/* static */
bool nsContentUtils::OfflineAppAllowed(nsIPrincipal* aPrincipal) {
  nsCOMPtr<nsIOfflineCacheUpdateService> updateService =
      components::OfflineCacheUpdate::Service();
  if (!updateService) {
    return false;
  }

  bool allowed;
  nsresult rv = updateService->OfflineAppAllowed(aPrincipal, &allowed);
  return NS_SUCCEEDED(rv) && allowed;
}

static bool IsErrorPage(nsIURI* aURI) {
  if (!aURI) {
    return false;
  }

  if (!aURI->SchemeIs("about")) {
    return false;
  }

  nsAutoCString name;
  nsresult rv = NS_GetAboutModuleName(aURI, name);
  NS_ENSURE_SUCCESS(rv, false);

  return name.EqualsLiteral("certerror") || name.EqualsLiteral("neterror") ||
         name.EqualsLiteral("blocked");
}

/* static */
bool nsContentUtils::PrincipalAllowsL10n(nsIPrincipal& aPrincipal,
                                         nsIURI* aDocumentURI) {
  if (IsErrorPage(aDocumentURI)) {
    return true;
  }

  // The system principal is always allowed.
  if (aPrincipal.IsSystemPrincipal()) {
    return true;
  }

  nsCOMPtr<nsIURI> uri;
  nsresult rv = aPrincipal.GetURI(getter_AddRefs(uri));
  NS_ENSURE_SUCCESS(rv, false);

  bool hasFlags;

  // Allow access to uris that cannot be loaded by web content.
  rv = NS_URIChainHasFlags(uri, nsIProtocolHandler::URI_DANGEROUS_TO_LOAD,
                           &hasFlags);
  NS_ENSURE_SUCCESS(rv, false);
  if (hasFlags) {
    return true;
  }

  // UI resources also get access.
  rv = NS_URIChainHasFlags(uri, nsIProtocolHandler::URI_IS_UI_RESOURCE,
                           &hasFlags);
  NS_ENSURE_SUCCESS(rv, false);
  if (hasFlags) {
    return true;
  }

  auto& principal = BasePrincipal::Cast(aPrincipal);
  auto policy = principal.AddonPolicy();
  return (policy && policy->IsPrivileged());
}

// static
void nsContentUtils::Shutdown() {
  sInitialized = false;

  nsHTMLTags::ReleaseTable();

  NS_IF_RELEASE(sContentPolicyService);
  sTriedToGetContentPolicy = false;
  uint32_t i;
  for (i = 0; i < PropertiesFile_COUNT; ++i) NS_IF_RELEASE(sStringBundles[i]);

  NS_IF_RELEASE(sStringBundleService);
  NS_IF_RELEASE(sConsoleService);
  NS_IF_RELEASE(sXPConnect);
  NS_IF_RELEASE(sSecurityManager);
  NS_IF_RELEASE(sSystemPrincipal);
  NS_IF_RELEASE(sNullSubjectPrincipal);
  NS_IF_RELEASE(sIOService);
  NS_IF_RELEASE(sUUIDGenerator);
  sLineBreaker = nullptr;
  sWordBreaker = nullptr;
  sBidiKeyboard = nullptr;

  delete sAtomEventTable;
  sAtomEventTable = nullptr;
  delete sStringEventTable;
  sStringEventTable = nullptr;
  delete sUserDefinedEvents;
  sUserDefinedEvents = nullptr;

  if (sEventListenerManagersHash) {
    NS_ASSERTION(sEventListenerManagersHash->EntryCount() == 0,
                 "Event listener manager hash not empty at shutdown!");

    // See comment above.

    // However, we have to handle this table differently.  If it still
    // has entries, we want to leak it too, so that we can keep it alive
    // in case any elements are destroyed.  Because if they are, we need
    // their event listener managers to be destroyed too, or otherwise
    // it could leave dangling references in DOMClassInfo's preserved
    // wrapper table.

    if (sEventListenerManagersHash->EntryCount() == 0) {
      delete sEventListenerManagersHash;
      sEventListenerManagersHash = nullptr;
    }
  }

  NS_ASSERTION(!sBlockedScriptRunners || sBlockedScriptRunners->Length() == 0,
               "How'd this happen?");
  delete sBlockedScriptRunners;
  sBlockedScriptRunners = nullptr;

  delete sShiftText;
  sShiftText = nullptr;
  delete sControlText;
  sControlText = nullptr;
  delete sMetaText;
  sMetaText = nullptr;
  delete sOSText;
  sOSText = nullptr;
  delete sAltText;
  sAltText = nullptr;
  delete sModifierSeparator;
  sModifierSeparator = nullptr;

  delete sJSBytecodeMimeType;
  sJSBytecodeMimeType = nullptr;

  NS_IF_RELEASE(sSameOriginChecker);

  if (sUserInteractionObserver) {
    sUserInteractionObserver->Shutdown();
    NS_RELEASE(sUserInteractionObserver);
  }

  TextControlState::Shutdown();
  nsMappedAttributes::Shutdown();
}

/**
 * Checks whether two nodes come from the same origin. aTrustedNode is
 * considered 'safe' in that a user can operate on it.
 */
// static
nsresult nsContentUtils::CheckSameOrigin(const nsINode* aTrustedNode,
                                         const nsINode* unTrustedNode) {
  MOZ_ASSERT(aTrustedNode);
  MOZ_ASSERT(unTrustedNode);

  /*
   * Get hold of each node's principal
   */

  nsIPrincipal* trustedPrincipal = aTrustedNode->NodePrincipal();
  nsIPrincipal* unTrustedPrincipal = unTrustedNode->NodePrincipal();

  if (trustedPrincipal == unTrustedPrincipal) {
    return NS_OK;
  }

  bool equal;
  // XXXbz should we actually have a Subsumes() check here instead?  Or perhaps
  // a separate method for that, with callers using one or the other?
  if (NS_FAILED(trustedPrincipal->Equals(unTrustedPrincipal, &equal)) ||
      !equal) {
    return NS_ERROR_DOM_PROP_ACCESS_DENIED;
  }

  return NS_OK;
}

// static
bool nsContentUtils::CanCallerAccess(nsIPrincipal* aSubjectPrincipal,
                                     nsIPrincipal* aPrincipal) {
  bool subsumes;
  nsresult rv = aSubjectPrincipal->Subsumes(aPrincipal, &subsumes);
  NS_ENSURE_SUCCESS(rv, false);

  if (subsumes) {
    return true;
  }

  // The subject doesn't subsume aPrincipal. Allow access only if the subject
  // is chrome.
  return IsCallerChrome();
}

// static
bool nsContentUtils::CanCallerAccess(const nsINode* aNode) {
  nsIPrincipal* subject = SubjectPrincipal();
  if (subject->IsSystemPrincipal()) {
    return true;
  }

  if (aNode->ChromeOnlyAccess()) {
    return false;
  }

  return CanCallerAccess(subject, aNode->NodePrincipal());
}

// static
bool nsContentUtils::CanCallerAccess(nsPIDOMWindowInner* aWindow) {
  nsCOMPtr<nsIScriptObjectPrincipal> scriptObject = do_QueryInterface(aWindow);
  NS_ENSURE_TRUE(scriptObject, false);

  return CanCallerAccess(SubjectPrincipal(), scriptObject->GetPrincipal());
}

// static
bool nsContentUtils::PrincipalHasPermission(nsIPrincipal& aPrincipal,
                                            const nsAtom* aPerm) {
  // Chrome gets access by default.
  if (aPrincipal.IsSystemPrincipal()) {
    return true;
  }

  // Otherwise, only allow if caller is an addon with the permission.
  return BasePrincipal::Cast(aPrincipal).AddonHasPermission(aPerm);
}

// static
bool nsContentUtils::CallerHasPermission(JSContext* aCx, const nsAtom* aPerm) {
  return PrincipalHasPermission(*SubjectPrincipal(aCx), aPerm);
}

// static
nsIPrincipal* nsContentUtils::GetAttrTriggeringPrincipal(
    nsIContent* aContent, const nsAString& aAttrValue,
    nsIPrincipal* aSubjectPrincipal) {
  nsIPrincipal* contentPrin = aContent ? aContent->NodePrincipal() : nullptr;

  // If the subject principal is the same as the content principal, or no
  // explicit subject principal was provided, we don't need to do any further
  // checks. Just return the content principal.
  if (contentPrin == aSubjectPrincipal || !aSubjectPrincipal) {
    return contentPrin;
  }

  // Only use the subject principal if the URL string we are going to end up
  // fetching is under the control of that principal, which is never the case
  // for relative URLs.
  if (aAttrValue.IsEmpty() ||
      !IsAbsoluteURL(NS_ConvertUTF16toUTF8(aAttrValue))) {
    return contentPrin;
  }

  // Only use the subject principal as the attr triggering principal if it
  // should override the CSP of the node's principal.
  if (BasePrincipal::Cast(aSubjectPrincipal)->OverridesCSP(contentPrin)) {
    return aSubjectPrincipal;
  }

  return contentPrin;
}

// static
bool nsContentUtils::IsAbsoluteURL(const nsACString& aURL) {
  nsAutoCString scheme;
  if (NS_FAILED(net_ExtractURLScheme(aURL, scheme))) {
    // If we can't extract a scheme, it's not an absolute URL.
    return false;
  }

  // If it parses as an absolute StandardURL, it's definitely an absolute URL,
  // so no need to check with the IO service.
  if (net_IsAbsoluteURL(aURL)) {
    return true;
  }

  uint32_t flags;
  if (NS_SUCCEEDED(sIOService->GetProtocolFlags(scheme.get(), &flags))) {
    return flags & nsIProtocolHandler::URI_NORELATIVE;
  }

  return false;
}

// static
bool nsContentUtils::InProlog(nsINode* aNode) {
  MOZ_ASSERT(aNode, "missing node to nsContentUtils::InProlog");

  nsINode* parent = aNode->GetParentNode();
  if (!parent || !parent->IsDocument()) {
    return false;
  }

  Document* doc = parent->AsDocument();
  nsIContent* root = doc->GetRootElement();

  return !root || doc->ComputeIndexOf(aNode) < doc->ComputeIndexOf(root);
}

bool nsContentUtils::IsCallerChrome() {
  MOZ_ASSERT(NS_IsMainThread());
  return SubjectPrincipal() == sSystemPrincipal;
}

#ifdef FUZZING
bool nsContentUtils::IsFuzzingEnabled() {
  return StaticPrefs::fuzzing_enabled();
}
#endif

/* static */
bool nsContentUtils::IsCallerChromeOrElementTransformGettersEnabled(
    JSContext* aCx, JSObject*) {
  return ThreadsafeIsSystemCaller(aCx) ||
         StaticPrefs::dom_element_transform_getters_enabled();
}

/* static */
bool nsContentUtils::ShouldResistFingerprinting() {
  return StaticPrefs::privacy_resistFingerprinting();
}

bool nsContentUtils::ShouldResistFingerprinting(nsIDocShell* aDocShell) {
  if (!aDocShell) {
    return false;
  }
  return ShouldResistFingerprinting(aDocShell->GetDocument());
}

/* static */
bool nsContentUtils::ShouldResistFingerprinting(const Document* aDoc) {
  if (!aDoc) {
    return false;
  }
  bool isChrome = nsContentUtils::IsChromeDoc(aDoc);
  return !isChrome && ShouldResistFingerprinting();
}

/* static */
bool nsContentUtils::ShouldResistFingerprinting(nsIPrincipal* aPrincipal) {
  if (!aPrincipal) {
    return false;
  }
  bool isChrome = aPrincipal->IsSystemPrincipal();
  return !isChrome && ShouldResistFingerprinting();
}

/* static */
bool nsContentUtils::ShouldResistFingerprinting(WorkerPrivate* aWorkerPrivate) {
  if (!aWorkerPrivate) {
    // We may be on a non-worker thread!
    return ShouldResistFingerprinting();
  }
  bool isChrome = aWorkerPrivate->UsesSystemPrincipal();
  return !isChrome && ShouldResistFingerprinting();
}

/* static */
bool nsContentUtils::UseStandinsForNativeColors() {
  return ShouldResistFingerprinting() ||
         StaticPrefs::ui_use_standins_for_native_colors();
}

/* static */
void nsContentUtils::CalcRoundedWindowSizeForResistingFingerprinting(
    int32_t aChromeWidth, int32_t aChromeHeight, int32_t aScreenWidth,
    int32_t aScreenHeight, int32_t aInputWidth, int32_t aInputHeight,
    bool aSetOuterWidth, bool aSetOuterHeight, int32_t* aOutputWidth,
    int32_t* aOutputHeight) {
  MOZ_ASSERT(aOutputWidth);
  MOZ_ASSERT(aOutputHeight);

  int32_t availContentWidth = 0;
  int32_t availContentHeight = 0;

  availContentWidth = std::min(StaticPrefs::privacy_window_maxInnerWidth(),
                               aScreenWidth - aChromeWidth);
#ifdef MOZ_WIDGET_GTK
  // In the GTK window, it will not report outside system decorations
  // when we get available window size, see Bug 581863. So, we leave a
  // 40 pixels space for them when calculating the available content
  // height. It is not necessary for the width since the content width
  // is usually pretty much the same as the chrome width.
  availContentHeight = std::min(StaticPrefs::privacy_window_maxInnerHeight(),
                                (-40 + aScreenHeight) - aChromeHeight);
#else
  availContentHeight = std::min(StaticPrefs::privacy_window_maxInnerHeight(),
                                aScreenHeight - aChromeHeight);
#endif

  // Ideally, we'd like to round window size to 1000x1000, but the
  // screen space could be too small to accommodate this size in some
  // cases. If it happens, we would round the window size to the nearest
  // 200x100.
  availContentWidth = availContentWidth - (availContentWidth % 200);
  availContentHeight = availContentHeight - (availContentHeight % 100);

  // If aIsOuter is true, we are setting the outer window. So we
  // have to consider the chrome UI.
  int32_t chromeOffsetWidth = aSetOuterWidth ? aChromeWidth : 0;
  int32_t chromeOffsetHeight = aSetOuterHeight ? aChromeHeight : 0;
  int32_t resultWidth = 0, resultHeight = 0;

  // if the original size is greater than the maximum available size, we set
  // it to the maximum size. And if the original value is less than the
  // minimum rounded size, we set it to the minimum 200x100.
  if (aInputWidth > (availContentWidth + chromeOffsetWidth)) {
    resultWidth = availContentWidth + chromeOffsetWidth;
  } else if (aInputWidth < (200 + chromeOffsetWidth)) {
    resultWidth = 200 + chromeOffsetWidth;
  } else {
    // Otherwise, we round the window to the nearest upper rounded 200x100.
    resultWidth = NSToIntCeil((aInputWidth - chromeOffsetWidth) / 200.0) * 200 +
                  chromeOffsetWidth;
  }

  if (aInputHeight > (availContentHeight + chromeOffsetHeight)) {
    resultHeight = availContentHeight + chromeOffsetHeight;
  } else if (aInputHeight < (100 + chromeOffsetHeight)) {
    resultHeight = 100 + chromeOffsetHeight;
  } else {
    resultHeight =
        NSToIntCeil((aInputHeight - chromeOffsetHeight) / 100.0) * 100 +
        chromeOffsetHeight;
  }

  *aOutputWidth = resultWidth;
  *aOutputHeight = resultHeight;
}

bool nsContentUtils::ThreadsafeIsCallerChrome() {
  return NS_IsMainThread() ? IsCallerChrome()
                           : IsCurrentThreadRunningChromeWorker();
}

bool nsContentUtils::IsCallerContentXBL() {
  JSContext* cx = GetCurrentJSContext();
  if (!cx) return false;

  JS::Realm* realm = JS::GetCurrentRealmOrNull(cx);
  if (!realm) return false;

  // For remote XUL, we run XBL in the XUL scope. Given that we care about
  // compat and not security for remote XUL, just always claim to be XBL.
  if (!xpc::AllowContentXBLScope(realm)) {
    MOZ_ASSERT(
        nsContentUtils::AllowXULXBLForPrincipal(xpc::GetRealmPrincipal(realm)));
    return true;
  }

  return false;
}

bool nsContentUtils::IsCallerUAWidget() {
  JSContext* cx = GetCurrentJSContext();
  if (!cx) {
    return false;
  }

  JS::Realm* realm = JS::GetCurrentRealmOrNull(cx);
  if (!realm) {
    return false;
  }

  return xpc::IsUAWidgetScope(realm);
}

bool nsContentUtils::IsSystemCaller(JSContext* aCx) {
  // Note that SubjectPrincipal() assumes we are in a compartment here.
  return SubjectPrincipal(aCx) == sSystemPrincipal;
}

bool nsContentUtils::ThreadsafeIsSystemCaller(JSContext* aCx) {
  CycleCollectedJSContext* ccjscx = CycleCollectedJSContext::Get();
  MOZ_ASSERT(ccjscx->Context() == aCx);

  return ccjscx->IsSystemCaller();
}

// static
bool nsContentUtils::LookupBindingMember(
    JSContext* aCx, nsIContent* aContent, JS::Handle<jsid> aId,
    JS::MutableHandle<JS::PropertyDescriptor> aDesc) {
  return true;
}

// static
nsINode* nsContentUtils::GetCrossDocParentNode(nsINode* aChild) {
  MOZ_ASSERT(aChild, "The child is null!");

  nsINode* parent = aChild->GetParentNode();
  if (parent && parent->IsContent() && aChild->IsContent()) {
    parent = aChild->AsContent()->GetFlattenedTreeParent();
  }

  if (parent || !aChild->IsDocument()) {
    return parent;
  }

  Document* doc = aChild->AsDocument();
  Document* parentDoc = doc->GetInProcessParentDocument();
  return parentDoc ? parentDoc->FindContentForSubDocument(doc) : nullptr;
}

bool nsContentUtils::ContentIsHostIncludingDescendantOf(
    const nsINode* aPossibleDescendant, const nsINode* aPossibleAncestor) {
  MOZ_ASSERT(aPossibleDescendant, "The possible descendant is null!");
  MOZ_ASSERT(aPossibleAncestor, "The possible ancestor is null!");

  do {
    if (aPossibleDescendant == aPossibleAncestor) return true;
    if (aPossibleDescendant->IsDocumentFragment()) {
      aPossibleDescendant =
          aPossibleDescendant->AsDocumentFragment()->GetHost();
    } else {
      aPossibleDescendant = aPossibleDescendant->GetParentNode();
    }
  } while (aPossibleDescendant);

  return false;
}

// static
bool nsContentUtils::ContentIsCrossDocDescendantOf(nsINode* aPossibleDescendant,
                                                   nsINode* aPossibleAncestor) {
  MOZ_ASSERT(aPossibleDescendant, "The possible descendant is null!");
  MOZ_ASSERT(aPossibleAncestor, "The possible ancestor is null!");

  do {
    if (aPossibleDescendant == aPossibleAncestor) return true;

    aPossibleDescendant = GetCrossDocParentNode(aPossibleDescendant);
  } while (aPossibleDescendant);

  return false;
}

// static
bool nsContentUtils::ContentIsFlattenedTreeDescendantOf(
    const nsINode* aPossibleDescendant, const nsINode* aPossibleAncestor) {
  MOZ_ASSERT(aPossibleDescendant, "The possible descendant is null!");
  MOZ_ASSERT(aPossibleAncestor, "The possible ancestor is null!");

  do {
    if (aPossibleDescendant == aPossibleAncestor) {
      return true;
    }
    aPossibleDescendant = aPossibleDescendant->GetFlattenedTreeParentNode();
  } while (aPossibleDescendant);

  return false;
}

// static
bool nsContentUtils::ContentIsFlattenedTreeDescendantOfForStyle(
    const nsINode* aPossibleDescendant, const nsINode* aPossibleAncestor) {
  MOZ_ASSERT(aPossibleDescendant, "The possible descendant is null!");
  MOZ_ASSERT(aPossibleAncestor, "The possible ancestor is null!");

  do {
    if (aPossibleDescendant == aPossibleAncestor) {
      return true;
    }
    aPossibleDescendant =
        aPossibleDescendant->GetFlattenedTreeParentNodeForStyle();
  } while (aPossibleDescendant);

  return false;
}

// static
nsINode* nsContentUtils::Retarget(nsINode* aTargetA, nsINode* aTargetB) {
  while (true && aTargetA) {
    // If A's root is not a shadow root...
    nsINode* root = aTargetA->SubtreeRoot();
    if (!root->IsShadowRoot()) {
      // ...then return A.
      return aTargetA;
    }

    // or A's root is a shadow-including inclusive ancestor of B...
    if (aTargetB->IsShadowIncludingInclusiveDescendantOf(root)) {
      // ...then return A.
      return aTargetA;
    }

    aTargetA = ShadowRoot::FromNode(root)->GetHost();
  }

  return nullptr;
}

// static
nsresult nsContentUtils::GetAncestors(nsINode* aNode,
                                      nsTArray<nsINode*>& aArray) {
  while (aNode) {
    aArray.AppendElement(aNode);
    aNode = aNode->GetParentNode();
  }
  return NS_OK;
}

// static
nsresult nsContentUtils::GetAncestorsAndOffsets(
    nsINode* aNode, int32_t aOffset, nsTArray<nsIContent*>* aAncestorNodes,
    nsTArray<int32_t>* aAncestorOffsets) {
  NS_ENSURE_ARG_POINTER(aNode);

  if (!aNode->IsContent()) {
    return NS_ERROR_FAILURE;
  }
  nsIContent* content = aNode->AsContent();

  if (!aAncestorNodes->IsEmpty()) {
    NS_WARNING("aAncestorNodes is not empty");
    aAncestorNodes->Clear();
  }

  if (!aAncestorOffsets->IsEmpty()) {
    NS_WARNING("aAncestorOffsets is not empty");
    aAncestorOffsets->Clear();
  }

  // insert the node itself
  aAncestorNodes->AppendElement(content);
  aAncestorOffsets->AppendElement(aOffset);

  // insert all the ancestors
  nsIContent* child = content;
  nsIContent* parent = child->GetParent();
  while (parent) {
    aAncestorNodes->AppendElement(parent);
    aAncestorOffsets->AppendElement(parent->ComputeIndexOf(child));
    child = parent;
    parent = parent->GetParent();
  }

  return NS_OK;
}

template <typename Node, typename GetParentFunc>
static Node* GetCommonAncestorInternal(Node* aNode1, Node* aNode2,
                                       GetParentFunc aGetParentFunc) {
  MOZ_ASSERT(aNode1 != aNode2);

  // Build the chain of parents
  AutoTArray<Node*, 30> parents1, parents2;
  do {
    parents1.AppendElement(aNode1);
    aNode1 = aGetParentFunc(aNode1);
  } while (aNode1);
  do {
    parents2.AppendElement(aNode2);
    aNode2 = aGetParentFunc(aNode2);
  } while (aNode2);

  // Find where the parent chain differs
  uint32_t pos1 = parents1.Length();
  uint32_t pos2 = parents2.Length();
  Node* parent = nullptr;
  uint32_t len;
  for (len = std::min(pos1, pos2); len > 0; --len) {
    Node* child1 = parents1.ElementAt(--pos1);
    Node* child2 = parents2.ElementAt(--pos2);
    if (child1 != child2) {
      break;
    }
    parent = child1;
  }

  return parent;
}

/* static */
nsINode* nsContentUtils::GetCommonAncestorHelper(nsINode* aNode1,
                                                 nsINode* aNode2) {
  return GetCommonAncestorInternal(
      aNode1, aNode2, [](nsINode* aNode) { return aNode->GetParentNode(); });
}

/* static */
nsIContent* nsContentUtils::GetCommonFlattenedTreeAncestorHelper(
    nsIContent* aContent1, nsIContent* aContent2) {
  return GetCommonAncestorInternal(
      aContent1, aContent2,
      [](nsIContent* aContent) { return aContent->GetFlattenedTreeParent(); });
}

/* static */
Element* nsContentUtils::GetCommonFlattenedTreeAncestorForStyle(
    Element* aElement1, Element* aElement2) {
  return GetCommonAncestorInternal(aElement1, aElement2, [](Element* aElement) {
    return aElement->GetFlattenedTreeParentElementForStyle();
  });
}

/* static */
bool nsContentUtils::PositionIsBefore(nsINode* aNode1, nsINode* aNode2,
                                      int32_t* aNode1Index,
                                      int32_t* aNode2Index) {
  // Note, CompareDocumentPosition takes the latter params in different order.
  return (aNode2->CompareDocumentPosition(*aNode1, aNode2Index, aNode1Index) &
          (Node_Binding::DOCUMENT_POSITION_PRECEDING |
           Node_Binding::DOCUMENT_POSITION_DISCONNECTED)) ==
         Node_Binding::DOCUMENT_POSITION_PRECEDING;
}

/* static */
Maybe<int32_t> nsContentUtils::ComparePoints(
    const nsINode* aParent1, int32_t aOffset1, const nsINode* aParent2,
    int32_t aOffset2, ComparePointsCache* aParent1Cache) {
  bool disconnected{false};

  const int32_t order = ComparePoints_Deprecated(
      aParent1, aOffset1, aParent2, aOffset2, &disconnected, aParent1Cache);
  if (disconnected) {
    return Nothing();
  }

  return Some(order);
}

/* static */
int32_t nsContentUtils::ComparePoints_Deprecated(
    const nsINode* aParent1, int32_t aOffset1, const nsINode* aParent2,
    int32_t aOffset2, bool* aDisconnected, ComparePointsCache* aParent1Cache) {
  if (aParent1 == aParent2) {
    // XXX This is odd.  aOffset1 and/or aOffset2 may be -1, e.g., it's result
    //     of nsINode::ComputeIndexOf(), but this compares such invalid
    //     offset with valid offset.
    return aOffset1 < aOffset2 ? -1 : aOffset1 > aOffset2 ? 1 : 0;
  }

  AutoTArray<const nsINode*, 32> parents1, parents2;
  const nsINode* node1 = aParent1;
  const nsINode* node2 = aParent2;
  do {
    parents1.AppendElement(node1);
    node1 = node1->GetParentNode();
  } while (node1);
  do {
    parents2.AppendElement(node2);
    node2 = node2->GetParentNode();
  } while (node2);

  uint32_t pos1 = parents1.Length() - 1;
  uint32_t pos2 = parents2.Length() - 1;

  bool disconnected = parents1.ElementAt(pos1) != parents2.ElementAt(pos2);
  if (aDisconnected) {
    *aDisconnected = disconnected;
  }
  if (disconnected) {
    NS_ASSERTION(aDisconnected, "unexpected disconnected nodes");
    return 1;
  }

  // Find where the parent chains differ
  const nsINode* parent = parents1.ElementAt(pos1);
  uint32_t len;
  for (len = std::min(pos1, pos2); len > 0; --len) {
    const nsINode* child1 = parents1.ElementAt(--pos1);
    const nsINode* child2 = parents2.ElementAt(--pos2);
    if (child1 != child2) {
      int32_t child1index = aParent1Cache
                                ? aParent1Cache->ComputeIndexOf(parent, child1)
                                : parent->ComputeIndexOf(child1);
      return child1index < parent->ComputeIndexOf(child2) ? -1 : 1;
    }
    parent = child1;
  }

  // The parent chains never differed, so one of the nodes is an ancestor of
  // the other

  NS_ASSERTION(!pos1 || !pos2,
               "should have run out of parent chain for one of the nodes");

  if (!pos1) {
    const nsINode* child2 = parents2.ElementAt(--pos2);
    // XXX aOffset1 may be -1 as mentioned above.  So, why does this return
    //     it's *before* of the valid DOM point?
    return aOffset1 <= parent->ComputeIndexOf(child2) ? -1 : 1;
  }

  const nsINode* child1 = parents1.ElementAt(--pos1);
  // XXX aOffset2 may be -1 as mentioned above.  So, why does this return it's
  //     *after* of the valid DOM point?
  int32_t child1index = aParent1Cache
                            ? aParent1Cache->ComputeIndexOf(parent, child1)
                            : parent->ComputeIndexOf(child1);
  return child1index < aOffset2 ? -1 : 1;
}

// static
nsINode* nsContentUtils::GetCommonAncestorUnderInteractiveContent(
    nsINode* aNode1, nsINode* aNode2) {
  if (!aNode1 || !aNode2) {
    return nullptr;
  }

  if (aNode1 == aNode2) {
    return aNode1;
  }

  // Build the chain of parents
  AutoTArray<nsINode*, 30> parents1;
  do {
    parents1.AppendElement(aNode1);
    if (aNode1->IsElement() &&
        aNode1->AsElement()->IsInteractiveHTMLContent(true)) {
      break;
    }
    aNode1 = aNode1->GetFlattenedTreeParentNode();
  } while (aNode1);

  AutoTArray<nsINode*, 30> parents2;
  do {
    parents2.AppendElement(aNode2);
    if (aNode2->IsElement() &&
        aNode2->AsElement()->IsInteractiveHTMLContent(true)) {
      break;
    }
    aNode2 = aNode2->GetFlattenedTreeParentNode();
  } while (aNode2);

  // Find where the parent chain differs
  uint32_t pos1 = parents1.Length();
  uint32_t pos2 = parents2.Length();
  nsINode* parent = nullptr;
  for (uint32_t len = std::min(pos1, pos2); len > 0; --len) {
    nsINode* child1 = parents1.ElementAt(--pos1);
    nsINode* child2 = parents2.ElementAt(--pos2);
    if (child1 != child2) {
      break;
    }
    parent = child1;
  }

  return parent;
}

/* static */
template <typename FPT, typename FRT, typename SPT, typename SRT>
Maybe<int32_t> nsContentUtils::ComparePoints(
    const RangeBoundaryBase<FPT, FRT>& aFirstBoundary,
    const RangeBoundaryBase<SPT, SRT>& aSecondBoundary) {
  if (!aFirstBoundary.IsSet() || !aSecondBoundary.IsSet()) {
    return Nothing{};
  }

  bool disconnected{false};
  const int32_t order =
      ComparePoints_Deprecated(aFirstBoundary, aSecondBoundary, &disconnected);

  if (disconnected) {
    return Nothing{};
  }

  return Some(order);
}

/* static */
template <typename FPT, typename FRT, typename SPT, typename SRT>
int32_t nsContentUtils::ComparePoints_Deprecated(
    const RangeBoundaryBase<FPT, FRT>& aFirstBoundary,
    const RangeBoundaryBase<SPT, SRT>& aSecondBoundary, bool* aDisconnected) {
  if (NS_WARN_IF(!aFirstBoundary.IsSet()) ||
      NS_WARN_IF(!aSecondBoundary.IsSet())) {
    return -1;
  }
  // XXX Re-implement this without calling `Offset()` as far as possible,
  //     and the other overload should be an alias of this.
  return ComparePoints_Deprecated(
      aFirstBoundary.Container(),
      *aFirstBoundary.Offset(
          RangeBoundaryBase<FPT, FRT>::OffsetFilter::kValidOrInvalidOffsets),
      aSecondBoundary.Container(),
      *aSecondBoundary.Offset(
          RangeBoundaryBase<SPT, SRT>::OffsetFilter::kValidOrInvalidOffsets),
      aDisconnected);
}

inline bool IsCharInSet(const char* aSet, const char16_t aChar) {
  char16_t ch;
  while ((ch = *aSet)) {
    if (aChar == char16_t(ch)) {
      return true;
    }
    ++aSet;
  }
  return false;
}

/**
 * This method strips leading/trailing chars, in given set, from string.
 */

// static
const nsDependentSubstring nsContentUtils::TrimCharsInSet(
    const char* aSet, const nsAString& aValue) {
  nsAString::const_iterator valueCurrent, valueEnd;

  aValue.BeginReading(valueCurrent);
  aValue.EndReading(valueEnd);

  // Skip characters in the beginning
  while (valueCurrent != valueEnd) {
    if (!IsCharInSet(aSet, *valueCurrent)) {
      break;
    }
    ++valueCurrent;
  }

  if (valueCurrent != valueEnd) {
    for (;;) {
      --valueEnd;
      if (!IsCharInSet(aSet, *valueEnd)) {
        break;
      }
    }
    ++valueEnd;  // Step beyond the last character we want in the value.
  }

  // valueEnd should point to the char after the last to copy
  return Substring(valueCurrent, valueEnd);
}

/**
 * This method strips leading and trailing whitespace from a string.
 */

// static
template <bool IsWhitespace(char16_t)>
const nsDependentSubstring nsContentUtils::TrimWhitespace(const nsAString& aStr,
                                                          bool aTrimTrailing) {
  nsAString::const_iterator start, end;

  aStr.BeginReading(start);
  aStr.EndReading(end);

  // Skip whitespace characters in the beginning
  while (start != end && IsWhitespace(*start)) {
    ++start;
  }

  if (aTrimTrailing) {
    // Skip whitespace characters in the end.
    while (end != start) {
      --end;

      if (!IsWhitespace(*end)) {
        // Step back to the last non-whitespace character.
        ++end;

        break;
      }
    }
  }

  // Return a substring for the string w/o leading and/or trailing
  // whitespace

  return Substring(start, end);
}

// Declaring the templates we are going to use avoid linking issues without
// inlining the method. Considering there is not so much spaces checking
// methods we can consider this to be better than inlining.
template const nsDependentSubstring
nsContentUtils::TrimWhitespace<nsCRT::IsAsciiSpace>(const nsAString&, bool);
template const nsDependentSubstring nsContentUtils::TrimWhitespace<
    nsContentUtils::IsHTMLWhitespace>(const nsAString&, bool);
template const nsDependentSubstring nsContentUtils::TrimWhitespace<
    nsContentUtils::IsHTMLWhitespaceOrNBSP>(const nsAString&, bool);

static inline void KeyAppendSep(nsACString& aKey) {
  if (!aKey.IsEmpty()) {
    aKey.Append('>');
  }
}

static inline void KeyAppendString(const nsAString& aString, nsACString& aKey) {
  KeyAppendSep(aKey);

  // Could escape separator here if collisions happen.  > is not a legal char
  // for a name or type attribute, so we should be safe avoiding that extra
  // work.

  AppendUTF16toUTF8(aString, aKey);
}

static inline void KeyAppendString(const nsACString& aString,
                                   nsACString& aKey) {
  KeyAppendSep(aKey);

  // Could escape separator here if collisions happen.  > is not a legal char
  // for a name or type attribute, so we should be safe avoiding that extra
  // work.

  aKey.Append(aString);
}

static inline void KeyAppendInt(int32_t aInt, nsACString& aKey) {
  KeyAppendSep(aKey);

  aKey.AppendInt(aInt);
}

static inline bool IsAutocompleteOff(const nsIContent* aContent) {
  return aContent->IsElement() &&
         aContent->AsElement()->AttrValueIs(
             kNameSpaceID_None, nsGkAtoms::autocomplete,
             NS_LITERAL_STRING("off"), eIgnoreCase);
}

/*static*/
void nsContentUtils::GenerateStateKey(nsIContent* aContent, Document* aDocument,
                                      nsACString& aKey) {
  MOZ_ASSERT(aContent);

  aKey.Truncate();

  uint32_t partID = aDocument ? aDocument->GetPartID() : 0;

  // Don't capture state for anonymous content
  if (aContent->IsInAnonymousSubtree()) {
    return;
  }

  if (IsAutocompleteOff(aContent)) {
    return;
  }

  RefPtr<Document> doc = aContent->GetUncomposedDoc();

  KeyAppendInt(partID, aKey);  // first append a partID
  bool generatedUniqueKey = false;

  if (doc && doc->IsHTMLOrXHTML()) {
    nsHTMLDocument* htmlDoc = doc->AsHTMLDocument();

    // If we have a form control and can calculate form information, use that
    // as the key - it is more reliable than just recording position in the
    // DOM.
    // XXXbz Is it, really?  We have bugs on this, I think...
    // Important to have a unique key, and tag/type/name may not be.
    //
    // The format of the key depends on whether the control has a form,
    // and whether the element was parser inserted:
    //
    // [Has Form, Parser Inserted]:
    //   fp>type>FormNum>IndOfControlInForm>FormName>name
    //
    // [No Form, Parser Inserted]:
    //   dp>type>ControlNum>name
    //
    // [Has Form, Not Parser Inserted]:
    //   fn>type>IndOfFormInDoc>IndOfControlInForm>FormName>name
    //
    // [No Form, Not Parser Inserted]:
    //   dn>type>IndOfControlInDoc>name
    //
    // XXX We don't need to use index if name is there
    // XXXbz We don't?  Why not?  I don't follow.
    //
    nsCOMPtr<nsIFormControl> control(do_QueryInterface(aContent));
    if (control) {
      // Get the control number if this was a parser inserted element from the
      // network.
      int32_t controlNumber =
          control->GetParserInsertedControlNumberForStateKey();
      bool parserInserted = controlNumber != -1;

      RefPtr<nsContentList> htmlForms;
      RefPtr<nsContentList> htmlFormControls;
      if (!parserInserted) {
        // Getting these lists is expensive, as we need to keep them up to date
        // as the document loads, so we avoid it if we don't need them.
        htmlDoc->GetFormsAndFormControls(getter_AddRefs(htmlForms),
                                         getter_AddRefs(htmlFormControls));
      }

      // Append the control type
      KeyAppendInt(control->ControlType(), aKey);

      // If in a form, add form name / index of form / index in form
      HTMLFormElement* formElement = control->GetFormElement();
      if (formElement) {
        if (IsAutocompleteOff(formElement)) {
          aKey.Truncate();
          return;
        }

        // Append the form number, if this is a parser inserted control, or
        // the index of the form in the document otherwise.
        bool appendedForm = false;
        if (parserInserted) {
          MOZ_ASSERT(formElement->GetFormNumberForStateKey() != -1,
                     "when generating a state key for a parser inserted form "
                     "control we should have a parser inserted <form> element");
          KeyAppendString(NS_LITERAL_CSTRING("fp"), aKey);
          KeyAppendInt(formElement->GetFormNumberForStateKey(), aKey);
          appendedForm = true;
        } else {
          KeyAppendString(NS_LITERAL_CSTRING("fn"), aKey);
          int32_t index = htmlForms->IndexOf(formElement, false);
          if (index <= -1) {
            //
            // XXX HACK this uses some state that was dumped into the document
            // specifically to fix bug 138892.  What we are trying to do is
            // *guess* which form this control's state is found in, with the
            // highly likely guess that the highest form parsed so far is the
            // one. This code should not be on trunk, only branch.
            //
            index = htmlDoc->GetNumFormsSynchronous() - 1;
          }
          if (index > -1) {
            KeyAppendInt(index, aKey);
            appendedForm = true;
          }
        }

        if (appendedForm) {
          // Append the index of the control in the form
          int32_t index = formElement->IndexOfControl(control);

          if (index > -1) {
            KeyAppendInt(index, aKey);
            generatedUniqueKey = true;
          }
        }

        // Append the form name
        nsAutoString formName;
        formElement->GetAttr(kNameSpaceID_None, nsGkAtoms::name, formName);
        KeyAppendString(formName, aKey);
      } else {
        // Not in a form.  Append the control number, if this is a parser
        // inserted control, or the index of the control in the document
        // otherwise.
        if (parserInserted) {
          KeyAppendString(NS_LITERAL_CSTRING("dp"), aKey);
          KeyAppendInt(control->GetParserInsertedControlNumberForStateKey(),
                       aKey);
          generatedUniqueKey = true;
        } else {
          KeyAppendString(NS_LITERAL_CSTRING("dn"), aKey);
          int32_t index = htmlFormControls->IndexOf(aContent, true);
          if (index > -1) {
            KeyAppendInt(index, aKey);
            generatedUniqueKey = true;
          }
        }

        // Append the control name
        nsAutoString name;
        aContent->AsElement()->GetAttr(kNameSpaceID_None, nsGkAtoms::name,
                                       name);
        KeyAppendString(name, aKey);
      }
    }
  }

  if (!generatedUniqueKey) {
    // Either we didn't have a form control or we aren't in an HTML document so
    // we can't figure out form info.  Append the tag name if it's an element
    // to avoid restoring state for one type of element on another type.
    if (aContent->IsElement()) {
      KeyAppendString(nsDependentAtomString(aContent->NodeInfo()->NameAtom()),
                      aKey);
    } else {
      // Append a character that is not "d" or "f" to disambiguate from
      // the case when we were a form control in an HTML document.
      KeyAppendString(NS_LITERAL_CSTRING("o"), aKey);
    }

    // Now start at aContent and append the indices of it and all its ancestors
    // in their containers.  That should at least pin down its position in the
    // DOM...
    nsINode* parent = aContent->GetParentNode();
    nsINode* content = aContent;
    while (parent) {
      KeyAppendInt(parent->ComputeIndexOf(content), aKey);
      content = parent;
      parent = content->GetParentNode();
    }
  }
}

// static
nsIPrincipal* nsContentUtils::SubjectPrincipal(JSContext* aCx) {
  MOZ_ASSERT(NS_IsMainThread());

  // As opposed to SubjectPrincipal(), we do in fact assume that
  // we're in a realm here; anyone who calls this function in
  // situations where that's not the case is doing it wrong.
  JS::Realm* realm = js::GetContextRealm(aCx);
  MOZ_ASSERT(realm);

  JSPrincipals* principals = JS::GetRealmPrincipals(realm);
  return nsJSPrincipals::get(principals);
}

// static
nsIPrincipal* nsContentUtils::SubjectPrincipal() {
  MOZ_ASSERT(IsInitialized());
  MOZ_ASSERT(NS_IsMainThread());
  JSContext* cx = GetCurrentJSContext();
  if (!cx) {
    MOZ_CRASH(
        "Accessing the Subject Principal without an AutoJSAPI on the stack is "
        "forbidden");
  }

  JS::Realm* realm = js::GetContextRealm(cx);

  // When an AutoJSAPI is instantiated, we are in a null realm until the
  // first JSAutoRealm, which is kind of a purgatory as far as permissions
  // go. It would be nice to just hard-abort if somebody does a security check
  // in this purgatory zone, but that would be too fragile, since it could be
  // triggered by random IsCallerChrome() checks 20-levels deep.
  //
  // So we want to return _something_ here - and definitely not the System
  // Principal, since that would make an AutoJSAPI a very dangerous thing to
  // instantiate.
  //
  // The natural thing to return is a null principal. Ideally, we'd return a
  // different null principal each time, to avoid any unexpected interactions
  // when the principal accidentally gets inherited somewhere. But
  // SubjectPrincipal doesn't return strong references, so there's no way to
  // sanely manage the lifetime of multiple null principals.
  //
  // So we use a singleton null principal. To avoid it being accidentally
  // inherited and becoming a "real" subject or object principal, we do a
  // release-mode assert during realm creation against using this principal on
  // an actual global.
  if (!realm) {
    return sNullSubjectPrincipal;
  }

  return SubjectPrincipal(cx);
}

// static
nsIPrincipal* nsContentUtils::ObjectPrincipal(JSObject* aObj) {
  MOZ_ASSERT(NS_IsMainThread());

#ifdef DEBUG
  JS::AssertObjectBelongsToCurrentThread(aObj);
#endif

  MOZ_DIAGNOSTIC_ASSERT(!js::IsCrossCompartmentWrapper(aObj));

  JS::Realm* realm = js::GetNonCCWObjectRealm(aObj);
  JSPrincipals* principals = JS::GetRealmPrincipals(realm);
  return nsJSPrincipals::get(principals);
}

// static
nsresult nsContentUtils::NewURIWithDocumentCharset(nsIURI** aResult,
                                                   const nsAString& aSpec,
                                                   Document* aDocument,
                                                   nsIURI* aBaseURI) {
  if (aDocument) {
    return NS_NewURI(aResult, aSpec, aDocument->GetDocumentCharacterSet(),
                     aBaseURI);
  }
  return NS_NewURI(aResult, aSpec, nullptr, aBaseURI);
}

// static
bool nsContentUtils::IsNameWithDash(nsAtom* aName) {
  // A valid custom element name is a sequence of characters name which
  // must match the PotentialCustomElementName production:
  // PotentialCustomElementName ::= [a-z] (PCENChar)* '-' (PCENChar)*
  const char16_t* name = aName->GetUTF16String();
  uint32_t len = aName->GetLength();
  bool hasDash = false;

  if (!len || name[0] < 'a' || name[0] > 'z') {
    return false;
  }

  uint32_t i = 1;
  while (i < len) {
    if (i + 1 < len && NS_IS_SURROGATE_PAIR(name[i], name[i + 1])) {
      // Merged two 16-bit surrogate pairs into code point.
      char32_t code = SURROGATE_TO_UCS4(name[i], name[i + 1]);

      if (code < 0x10000 || code > 0xEFFFF) {
        return false;
      }

      i += 2;
    } else {
      if (name[i] == '-') {
        hasDash = true;
      }

      if (name[i] != '-' && name[i] != '.' && name[i] != '_' &&
          name[i] != 0xB7 && (name[i] < '0' || name[i] > '9') &&
          (name[i] < 'a' || name[i] > 'z') &&
          (name[i] < 0xC0 || name[i] > 0xD6) &&
          (name[i] < 0xF8 || name[i] > 0x37D) &&
          (name[i] < 0x37F || name[i] > 0x1FFF) &&
          (name[i] < 0x200C || name[i] > 0x200D) &&
          (name[i] < 0x203F || name[i] > 0x2040) &&
          (name[i] < 0x2070 || name[i] > 0x218F) &&
          (name[i] < 0x2C00 || name[i] > 0x2FEF) &&
          (name[i] < 0x3001 || name[i] > 0xD7FF) &&
          (name[i] < 0xF900 || name[i] > 0xFDCF) &&
          (name[i] < 0xFDF0 || name[i] > 0xFFFD)) {
        return false;
      }

      i++;
    }
  }

  return hasDash;
}

// static
bool nsContentUtils::IsCustomElementName(nsAtom* aName, uint32_t aNameSpaceID) {
  // Allow non-dashed names in XUL for XBL to Custom Element migrations.
  if (aNameSpaceID == kNameSpaceID_XUL) {
    return true;
  }

  bool hasDash = IsNameWithDash(aName);
  if (!hasDash) {
    return false;
  }

  // The custom element name must not be one of the following values:
  //  annotation-xml
  //  color-profile
  //  font-face
  //  font-face-src
  //  font-face-uri
  //  font-face-format
  //  font-face-name
  //  missing-glyph
  return aName != nsGkAtoms::annotation_xml_ &&
         aName != nsGkAtoms::colorProfile && aName != nsGkAtoms::font_face &&
         aName != nsGkAtoms::font_face_src &&
         aName != nsGkAtoms::font_face_uri &&
         aName != nsGkAtoms::font_face_format &&
         aName != nsGkAtoms::font_face_name && aName != nsGkAtoms::missingGlyph;
}

// static
nsresult nsContentUtils::CheckQName(const nsAString& aQualifiedName,
                                    bool aNamespaceAware,
                                    const char16_t** aColon) {
  const char* colon = nullptr;
  const char16_t* begin = aQualifiedName.BeginReading();
  const char16_t* end = aQualifiedName.EndReading();

  int result = MOZ_XMLCheckQName(reinterpret_cast<const char*>(begin),
                                 reinterpret_cast<const char*>(end),
                                 aNamespaceAware, &colon);

  if (!result) {
    if (aColon) {
      *aColon = reinterpret_cast<const char16_t*>(colon);
    }

    return NS_OK;
  }

  return NS_ERROR_DOM_INVALID_CHARACTER_ERR;
}

// static
nsresult nsContentUtils::SplitQName(const nsIContent* aNamespaceResolver,
                                    const nsString& aQName, int32_t* aNamespace,
                                    nsAtom** aLocalName) {
  const char16_t* colon;
  nsresult rv = nsContentUtils::CheckQName(aQName, true, &colon);
  NS_ENSURE_SUCCESS(rv, rv);

  if (colon) {
    const char16_t* end;
    aQName.EndReading(end);
    nsAutoString nameSpace;
    rv = aNamespaceResolver->LookupNamespaceURIInternal(
        Substring(aQName.get(), colon), nameSpace);
    NS_ENSURE_SUCCESS(rv, rv);

    *aNamespace = NameSpaceManager()->GetNameSpaceID(
        nameSpace, nsContentUtils::IsChromeDoc(aNamespaceResolver->OwnerDoc()));
    if (*aNamespace == kNameSpaceID_Unknown) return NS_ERROR_FAILURE;

    *aLocalName = NS_AtomizeMainThread(Substring(colon + 1, end)).take();
  } else {
    *aNamespace = kNameSpaceID_None;
    *aLocalName = NS_AtomizeMainThread(aQName).take();
  }
  NS_ENSURE_TRUE(aLocalName, NS_ERROR_OUT_OF_MEMORY);
  return NS_OK;
}

// static
nsresult nsContentUtils::GetNodeInfoFromQName(
    const nsAString& aNamespaceURI, const nsAString& aQualifiedName,
    nsNodeInfoManager* aNodeInfoManager, uint16_t aNodeType,
    mozilla::dom::NodeInfo** aNodeInfo) {
  const nsString& qName = PromiseFlatString(aQualifiedName);
  const char16_t* colon;
  nsresult rv = nsContentUtils::CheckQName(qName, true, &colon);
  NS_ENSURE_SUCCESS(rv, rv);

  int32_t nsID;
  sNameSpaceManager->RegisterNameSpace(aNamespaceURI, nsID);
  if (colon) {
    const char16_t* end;
    qName.EndReading(end);

    RefPtr<nsAtom> prefix = NS_AtomizeMainThread(Substring(qName.get(), colon));

    rv = aNodeInfoManager->GetNodeInfo(Substring(colon + 1, end), prefix, nsID,
                                       aNodeType, aNodeInfo);
  } else {
    rv = aNodeInfoManager->GetNodeInfo(aQualifiedName, nullptr, nsID, aNodeType,
                                       aNodeInfo);
  }
  NS_ENSURE_SUCCESS(rv, rv);

  return nsContentUtils::IsValidNodeName((*aNodeInfo)->NameAtom(),
                                         (*aNodeInfo)->GetPrefixAtom(),
                                         (*aNodeInfo)->NamespaceID())
             ? NS_OK
             : NS_ERROR_DOM_NAMESPACE_ERR;
}

// static
void nsContentUtils::SplitExpatName(const char16_t* aExpatName,
                                    nsAtom** aPrefix, nsAtom** aLocalName,
                                    int32_t* aNameSpaceID) {
  /**
   *  Expat can send the following:
   *    localName
   *    namespaceURI<separator>localName
   *    namespaceURI<separator>localName<separator>prefix
   *
   *  and we use 0xFFFF for the <separator>.
   *
   */

  const char16_t* uriEnd = nullptr;
  const char16_t* nameEnd = nullptr;
  const char16_t* pos;
  for (pos = aExpatName; *pos; ++pos) {
    if (*pos == 0xFFFF) {
      if (uriEnd) {
        nameEnd = pos;
      } else {
        uriEnd = pos;
      }
    }
  }

  const char16_t* nameStart;
  if (uriEnd) {
    if (sNameSpaceManager) {
      sNameSpaceManager->RegisterNameSpace(
          nsDependentSubstring(aExpatName, uriEnd), *aNameSpaceID);
    } else {
      *aNameSpaceID = kNameSpaceID_Unknown;
    }

    nameStart = (uriEnd + 1);
    if (nameEnd) {
      const char16_t* prefixStart = nameEnd + 1;
      *aPrefix = NS_AtomizeMainThread(Substring(prefixStart, pos)).take();
    } else {
      nameEnd = pos;
      *aPrefix = nullptr;
    }
  } else {
    *aNameSpaceID = kNameSpaceID_None;
    nameStart = aExpatName;
    nameEnd = pos;
    *aPrefix = nullptr;
  }
  *aLocalName = NS_AtomizeMainThread(Substring(nameStart, nameEnd)).take();
}

// static
PresShell* nsContentUtils::GetPresShellForContent(const nsIContent* aContent) {
  Document* doc = aContent->GetComposedDoc();
  if (!doc) {
    return nullptr;
  }
  return doc->GetPresShell();
}

// static
nsPresContext* nsContentUtils::GetContextForContent(
    const nsIContent* aContent) {
  PresShell* presShell = GetPresShellForContent(aContent);
  if (!presShell) {
    return nullptr;
  }
  return presShell->GetPresContext();
}

// static
bool nsContentUtils::CanLoadImage(nsIURI* aURI, nsINode* aNode,
                                  Document* aLoadingDocument,
                                  nsIPrincipal* aLoadingPrincipal) {
  MOZ_ASSERT(aURI, "Must have a URI");
  MOZ_ASSERT(aLoadingDocument, "Must have a document");
  MOZ_ASSERT(aLoadingPrincipal, "Must have a loading principal");

  nsresult rv;

  auto appType = nsIDocShell::APP_TYPE_UNKNOWN;

  {
    nsCOMPtr<nsIDocShellTreeItem> docShellTreeItem =
        aLoadingDocument->GetDocShell();
    if (docShellTreeItem) {
      nsCOMPtr<nsIDocShellTreeItem> root;
      docShellTreeItem->GetInProcessRootTreeItem(getter_AddRefs(root));

      nsCOMPtr<nsIDocShell> docShell(do_QueryInterface(root));

      if (docShell) {
        appType = docShell->GetAppType();
      }
    }
  }

  if (appType != nsIDocShell::APP_TYPE_EDITOR) {
    // Editor apps get special treatment here, editors can load images
    // from anywhere.  This allows editor to insert images from file://
    // into documents that are being edited.
    rv = sSecurityManager->CheckLoadURIWithPrincipal(
        aLoadingPrincipal, aURI, nsIScriptSecurityManager::ALLOW_CHROME,
        aLoadingDocument->InnerWindowID());
    if (NS_FAILED(rv)) {
      return false;
    }
  }

  nsCOMPtr<nsILoadInfo> secCheckLoadInfo = new mozilla::net::LoadInfo(
      aLoadingPrincipal,
      aLoadingPrincipal,  // triggering principal
      aNode, nsILoadInfo::SEC_ONLY_FOR_EXPLICIT_CONTENTSEC_CHECK,
      nsIContentPolicy::TYPE_INTERNAL_IMAGE);

  int16_t decision = nsIContentPolicy::ACCEPT;

  rv = NS_CheckContentLoadPolicy(aURI, secCheckLoadInfo,
                                 EmptyCString(),  // mime guess
                                 &decision, GetContentPolicy());

  return NS_SUCCEEDED(rv) && NS_CP_ACCEPTED(decision);
}

// static
mozilla::OriginAttributes nsContentUtils::GetOriginAttributes(
    Document* aDocument) {
  if (!aDocument) {
    return mozilla::OriginAttributes();
  }

  nsCOMPtr<nsILoadGroup> loadGroup = aDocument->GetDocumentLoadGroup();
  if (loadGroup) {
    return GetOriginAttributes(loadGroup);
  }

  mozilla::OriginAttributes attrs;
  nsCOMPtr<nsIChannel> channel = aDocument->GetChannel();
  if (channel) {
    NS_GetOriginAttributes(channel, attrs);
  }
  return attrs;
}

// static
mozilla::OriginAttributes nsContentUtils::GetOriginAttributes(
    nsILoadGroup* aLoadGroup) {
  if (!aLoadGroup) {
    return mozilla::OriginAttributes();
  }
  mozilla::OriginAttributes attrs;
  nsCOMPtr<nsIInterfaceRequestor> callbacks;
  aLoadGroup->GetNotificationCallbacks(getter_AddRefs(callbacks));
  if (callbacks) {
    nsCOMPtr<nsILoadContext> loadContext = do_GetInterface(callbacks);
    if (loadContext) {
      loadContext->GetOriginAttributes(attrs);
    }
  }
  return attrs;
}

// static
bool nsContentUtils::IsInPrivateBrowsing(Document* aDoc) {
  if (!aDoc) {
    return false;
  }

  nsCOMPtr<nsILoadGroup> loadGroup = aDoc->GetDocumentLoadGroup();
  if (loadGroup) {
    nsCOMPtr<nsIInterfaceRequestor> callbacks;
    loadGroup->GetNotificationCallbacks(getter_AddRefs(callbacks));
    if (callbacks) {
      nsCOMPtr<nsILoadContext> loadContext = do_GetInterface(callbacks);
      if (loadContext) {
        return loadContext->UsePrivateBrowsing();
      }
    }
  }

  nsCOMPtr<nsIChannel> channel = aDoc->GetChannel();
  return channel && NS_UsePrivateBrowsing(channel);
}

// static
bool nsContentUtils::IsInPrivateBrowsing(nsILoadGroup* aLoadGroup) {
  if (!aLoadGroup) {
    return false;
  }
  bool isPrivate = false;
  nsCOMPtr<nsIInterfaceRequestor> callbacks;
  aLoadGroup->GetNotificationCallbacks(getter_AddRefs(callbacks));
  if (callbacks) {
    nsCOMPtr<nsILoadContext> loadContext = do_GetInterface(callbacks);
    isPrivate = loadContext && loadContext->UsePrivateBrowsing();
  }
  return isPrivate;
}

bool nsContentUtils::DocumentInactiveForImageLoads(Document* aDocument) {
  if (aDocument && !IsChromeDoc(aDocument) && !aDocument->IsResourceDoc()) {
    nsCOMPtr<nsPIDOMWindowInner> win =
        do_QueryInterface(aDocument->GetScopeObject());
    return !win || !win->GetDocShell();
  }
  return false;
}

imgLoader* nsContentUtils::GetImgLoaderForDocument(Document* aDoc) {
  NS_ENSURE_TRUE(!DocumentInactiveForImageLoads(aDoc), nullptr);

  if (!aDoc) {
    return imgLoader::NormalLoader();
  }
  bool isPrivate = IsInPrivateBrowsing(aDoc);
  return isPrivate ? imgLoader::PrivateBrowsingLoader()
                   : imgLoader::NormalLoader();
}

// static
imgLoader* nsContentUtils::GetImgLoaderForChannel(nsIChannel* aChannel,
                                                  Document* aContext) {
  NS_ENSURE_TRUE(!DocumentInactiveForImageLoads(aContext), nullptr);

  if (!aChannel) {
    return imgLoader::NormalLoader();
  }
  nsCOMPtr<nsILoadContext> context;
  NS_QueryNotificationCallbacks(aChannel, context);
  return context && context->UsePrivateBrowsing()
             ? imgLoader::PrivateBrowsingLoader()
             : imgLoader::NormalLoader();
}

// static
bool nsContentUtils::IsImageInCache(nsIURI* aURI, Document* aDocument) {
  imgILoader* loader = GetImgLoaderForDocument(aDocument);
  nsCOMPtr<imgICache> cache = do_QueryInterface(loader);

  // If something unexpected happened we return false, otherwise if props
  // is set, the image is cached and we return true
  nsCOMPtr<nsIProperties> props;
  nsresult rv =
      cache->FindEntryProperties(aURI, aDocument, getter_AddRefs(props));
  return (NS_SUCCEEDED(rv) && props);
}

// static
int32_t nsContentUtils::CORSModeToLoadImageFlags(mozilla::CORSMode aMode) {
  switch (aMode) {
    case CORS_ANONYMOUS:
      return imgILoader::LOAD_CORS_ANONYMOUS;
    case CORS_USE_CREDENTIALS:
      return imgILoader::LOAD_CORS_USE_CREDENTIALS;
    default:
      return 0;
  }
}

// static
nsresult nsContentUtils::LoadImage(
    nsIURI* aURI, nsINode* aContext, Document* aLoadingDocument,
    nsIPrincipal* aLoadingPrincipal, uint64_t aRequestContextID,
    nsIReferrerInfo* aReferrerInfo, imgINotificationObserver* aObserver,
    int32_t aLoadFlags, const nsAString& initiatorType,
    imgRequestProxy** aRequest, uint32_t aContentPolicyType,
    bool aUseUrgentStartForChannel) {
  MOZ_ASSERT(aURI, "Must have a URI");
  MOZ_ASSERT(aContext, "Must have a context");
  MOZ_ASSERT(aLoadingDocument, "Must have a document");
  MOZ_ASSERT(aLoadingPrincipal, "Must have a principal");
  MOZ_ASSERT(aRequest, "Null out param");

  imgLoader* imgLoader = GetImgLoaderForDocument(aLoadingDocument);
  if (!imgLoader) {
    // nothing we can do here
    return NS_ERROR_FAILURE;
  }

  nsCOMPtr<nsILoadGroup> loadGroup = aLoadingDocument->GetDocumentLoadGroup();

  nsIURI* documentURI = aLoadingDocument->GetDocumentURI();

  NS_ASSERTION(loadGroup || IsFontTableURI(documentURI),
               "Could not get loadgroup; onload may fire too early");

  // XXXbz using "documentURI" for the initialDocumentURI is not quite
  // right, but the best we can do here...
  return imgLoader->LoadImage(aURI,               /* uri to load */
                              documentURI,        /* initialDocumentURI */
                              aReferrerInfo,      /* referrerInfo */
                              aLoadingPrincipal,  /* loading principal */
                              aRequestContextID,  /* request context ID */
                              loadGroup,          /* loadgroup */
                              aObserver,          /* imgINotificationObserver */
                              aContext,           /* loading context */
                              aLoadingDocument,   /* uniquification key */
                              aLoadFlags,         /* load flags */
                              nullptr,            /* cache key */
                              aContentPolicyType, /* content policy type */
                              initiatorType,      /* the load initiator */
                              aUseUrgentStartForChannel, /* urgent-start flag */
                              aRequest);
}

// static
already_AddRefed<imgIContainer> nsContentUtils::GetImageFromContent(
    nsIImageLoadingContent* aContent, imgIRequest** aRequest) {
  if (aRequest) {
    *aRequest = nullptr;
  }

  NS_ENSURE_TRUE(aContent, nullptr);

  nsCOMPtr<imgIRequest> imgRequest;
  aContent->GetRequest(nsIImageLoadingContent::CURRENT_REQUEST,
                       getter_AddRefs(imgRequest));
  if (!imgRequest) {
    return nullptr;
  }

  nsCOMPtr<imgIContainer> imgContainer;
  imgRequest->GetImage(getter_AddRefs(imgContainer));

  if (!imgContainer) {
    return nullptr;
  }

  if (aRequest) {
    // If the consumer wants the request, verify it has actually loaded
    // successfully.
    uint32_t imgStatus;
    imgRequest->GetImageStatus(&imgStatus);
    if (imgStatus & imgIRequest::STATUS_FRAME_COMPLETE &&
        !(imgStatus & imgIRequest::STATUS_ERROR)) {
      imgRequest.swap(*aRequest);
    }
  }

  return imgContainer.forget();
}

// static
already_AddRefed<imgRequestProxy> nsContentUtils::GetStaticRequest(
    Document* aLoadingDocument, imgRequestProxy* aRequest) {
  NS_ENSURE_TRUE(aRequest, nullptr);
  RefPtr<imgRequestProxy> retval;
  aRequest->GetStaticRequest(aLoadingDocument, getter_AddRefs(retval));
  return retval.forget();
}

// static
bool nsContentUtils::ContentIsDraggable(nsIContent* aContent) {
  MOZ_ASSERT(aContent);

  if (auto htmlElement = nsGenericHTMLElement::FromNode(aContent)) {
    if (htmlElement->Draggable()) {
      return true;
    }

    if (htmlElement->AttrValueIs(kNameSpaceID_None, nsGkAtoms::draggable,
                                 nsGkAtoms::_false, eIgnoreCase)) {
      return false;
    }
  }
  if (aContent->IsSVGElement()) {
    return false;
  }

  // special handling for content area image and link dragging
  return IsDraggableImage(aContent) || IsDraggableLink(aContent);
}

// static
bool nsContentUtils::IsDraggableImage(nsIContent* aContent) {
  MOZ_ASSERT(aContent, "Must have content node to test");

  nsCOMPtr<nsIImageLoadingContent> imageContent(do_QueryInterface(aContent));
  if (!imageContent) {
    return false;
  }

  nsCOMPtr<imgIRequest> imgRequest;
  imageContent->GetRequest(nsIImageLoadingContent::CURRENT_REQUEST,
                           getter_AddRefs(imgRequest));

  // XXXbz It may be draggable even if the request resulted in an error.  Why?
  // Not sure; that's what the old nsContentAreaDragDrop/nsFrame code did.
  return imgRequest != nullptr;
}

// static
bool nsContentUtils::IsDraggableLink(const nsIContent* aContent) {
  nsCOMPtr<nsIURI> absURI;
  return aContent->IsLink(getter_AddRefs(absURI));
}

// static
nsresult nsContentUtils::QNameChanged(mozilla::dom::NodeInfo* aNodeInfo,
                                      nsAtom* aName,
                                      mozilla::dom::NodeInfo** aResult) {
  nsNodeInfoManager* niMgr = aNodeInfo->NodeInfoManager();

  *aResult = niMgr
                 ->GetNodeInfo(aName, nullptr, aNodeInfo->NamespaceID(),
                               aNodeInfo->NodeType(), aNodeInfo->GetExtraName())
                 .take();
  return NS_OK;
}

static bool TestSitePerm(nsIPrincipal* aPrincipal, const nsACString& aType,
                         uint32_t aPerm, bool aExactHostMatch) {
  if (!aPrincipal) {
    // We always deny (i.e. don't allow) the permission if we don't have a
    // principal.
    return aPerm != nsIPermissionManager::ALLOW_ACTION;
  }

  nsCOMPtr<nsIPermissionManager> permMgr = services::GetPermissionManager();
  NS_ENSURE_TRUE(permMgr, false);

  uint32_t perm;
  nsresult rv;
  if (aExactHostMatch) {
    rv = permMgr->TestExactPermissionFromPrincipal(aPrincipal, aType, &perm);
  } else {
    rv = permMgr->TestPermissionFromPrincipal(aPrincipal, aType, &perm);
  }
  NS_ENSURE_SUCCESS(rv, false);

  return perm == aPerm;
}

bool nsContentUtils::IsSitePermAllow(nsIPrincipal* aPrincipal,
                                     const nsACString& aType) {
  return TestSitePerm(aPrincipal, aType, nsIPermissionManager::ALLOW_ACTION,
                      false);
}

bool nsContentUtils::IsSitePermDeny(nsIPrincipal* aPrincipal,
                                    const nsACString& aType) {
  return TestSitePerm(aPrincipal, aType, nsIPermissionManager::DENY_ACTION,
                      false);
}

bool nsContentUtils::IsExactSitePermAllow(nsIPrincipal* aPrincipal,
                                          const nsACString& aType) {
  return TestSitePerm(aPrincipal, aType, nsIPermissionManager::ALLOW_ACTION,
                      true);
}

bool nsContentUtils::IsExactSitePermDeny(nsIPrincipal* aPrincipal,
                                         const nsACString& aType) {
  return TestSitePerm(aPrincipal, aType, nsIPermissionManager::DENY_ACTION,
                      true);
}

static const char* gEventNames[] = {"event"};
static const char* gSVGEventNames[] = {"evt"};
// for b/w compat, the first name to onerror is still 'event', even though it
// is actually the error message
static const char* gOnErrorNames[] = {"event", "source", "lineno", "colno",
                                      "error"};

// static
void nsContentUtils::GetEventArgNames(int32_t aNameSpaceID, nsAtom* aEventName,
                                      bool aIsForWindow, uint32_t* aArgCount,
                                      const char*** aArgArray) {
#define SET_EVENT_ARG_NAMES(names)               \
  *aArgCount = sizeof(names) / sizeof(names[0]); \
  *aArgArray = names;

  // JSEventHandler is what does the arg magic for onerror, and it does
  // not seem to take the namespace into account.  So we let onerror in all
  // namespaces get the 3 arg names.
  if (aEventName == nsGkAtoms::onerror && aIsForWindow) {
    SET_EVENT_ARG_NAMES(gOnErrorNames);
  } else if (aNameSpaceID == kNameSpaceID_SVG) {
    SET_EVENT_ARG_NAMES(gSVGEventNames);
  } else {
    SET_EVENT_ARG_NAMES(gEventNames);
  }
}

// Note: The list of content bundles in nsStringBundle.cpp should be updated
// whenever entries are added or removed from this list.
static const char* gPropertiesFiles[nsContentUtils::PropertiesFile_COUNT] = {
    // Must line up with the enum values in |PropertiesFile| enum.
    "chrome://global/locale/css.properties",
    "chrome://global/locale/xul.properties",
    "chrome://global/locale/layout_errors.properties",
    "chrome://global/locale/layout/HtmlForm.properties",
    "chrome://global/locale/printing.properties",
    "chrome://global/locale/dom/dom.properties",
    "chrome://global/locale/layout/htmlparser.properties",
    "chrome://global/locale/svg/svg.properties",
    "chrome://branding/locale/brand.properties",
    "chrome://global/locale/commonDialogs.properties",
    "chrome://global/locale/mathml/mathml.properties",
    "chrome://global/locale/security/security.properties",
    "chrome://necko/locale/necko.properties",
    "resource://gre/res/locale/layout/HtmlForm.properties",
    "resource://gre/res/locale/dom/dom.properties"};

/* static */
nsresult nsContentUtils::EnsureStringBundle(PropertiesFile aFile) {
  if (!sStringBundles[aFile]) {
    if (!sStringBundleService) {
      nsresult rv =
          CallGetService(NS_STRINGBUNDLE_CONTRACTID, &sStringBundleService);
      NS_ENSURE_SUCCESS(rv, rv);
    }
    nsIStringBundle* bundle;
    nsresult rv =
        sStringBundleService->CreateBundle(gPropertiesFiles[aFile], &bundle);
    NS_ENSURE_SUCCESS(rv, rv);
    sStringBundles[aFile] = bundle;  // transfer ownership
  }
  return NS_OK;
}

/* static */
void nsContentUtils::AsyncPrecreateStringBundles() {
  // We only ever want to pre-create bundles in the parent process.
  //
  // All nsContentUtils bundles are shared between the parent and child
  // precesses, and the shared memory regions that back them *must* be created
  // in the parent, and then sent to all children.
  //
  // If we attempt to create a bundle in the child before its memory region is
  // available, we need to create a temporary non-shared bundle, and later
  // replace that with the shared memory copy. So attempting to pre-load in the
  // child is wasteful and unnecessary.
  MOZ_ASSERT(XRE_IsParentProcess());

  for (uint32_t bundleIndex = 0; bundleIndex < PropertiesFile_COUNT;
       ++bundleIndex) {
    nsresult rv = NS_DispatchToCurrentThreadQueue(
        NS_NewRunnableFunction("AsyncPrecreateStringBundles",
                               [bundleIndex]() {
                                 PropertiesFile file =
                                     static_cast<PropertiesFile>(bundleIndex);
                                 EnsureStringBundle(file);
                                 nsIStringBundle* bundle = sStringBundles[file];
                                 bundle->AsyncPreload();
                               }),
        EventQueuePriority::Idle);
    Unused << NS_WARN_IF(NS_FAILED(rv));
  }
}

/* static */
bool nsContentUtils::SpoofLocaleEnglish() {
  // 0 - will prompt
  // 1 - don't spoof
  // 2 - spoof
  return StaticPrefs::privacy_spoof_english() == 2;
}

static nsContentUtils::PropertiesFile GetMaybeSpoofedPropertiesFile(
    nsContentUtils::PropertiesFile aFile, const char* aKey,
    Document* aDocument) {
  // When we spoof English, use en-US properties in strings that are accessible
  // by content.
  bool spoofLocale = nsContentUtils::SpoofLocaleEnglish() &&
                     (!aDocument || !aDocument->AllowsL10n());
  if (spoofLocale) {
    switch (aFile) {
      case nsContentUtils::eFORMS_PROPERTIES:
        return nsContentUtils::eFORMS_PROPERTIES_en_US;
      case nsContentUtils::eDOM_PROPERTIES:
        return nsContentUtils::eDOM_PROPERTIES_en_US;
      default:
        break;
    }
  }
  return aFile;
}

/* static */
nsresult nsContentUtils::GetMaybeLocalizedString(PropertiesFile aFile,
                                                 const char* aKey,
                                                 Document* aDocument,
                                                 nsAString& aResult) {
  return GetLocalizedString(
      GetMaybeSpoofedPropertiesFile(aFile, aKey, aDocument), aKey, aResult);
}

/* static */
nsresult nsContentUtils::GetLocalizedString(PropertiesFile aFile,
                                            const char* aKey,
                                            nsAString& aResult) {
  nsresult rv = EnsureStringBundle(aFile);
  NS_ENSURE_SUCCESS(rv, rv);
  nsIStringBundle* bundle = sStringBundles[aFile];
  return bundle->GetStringFromName(aKey, aResult);
}

/* static */
nsresult nsContentUtils::FormatMaybeLocalizedString(
    PropertiesFile aFile, const char* aKey, Document* aDocument,
    const nsTArray<nsString>& aParams, nsAString& aResult) {
  return FormatLocalizedString(
      GetMaybeSpoofedPropertiesFile(aFile, aKey, aDocument), aKey, aParams,
      aResult);
}

/* static */
nsresult nsContentUtils::FormatLocalizedString(
    PropertiesFile aFile, const char* aKey, const nsTArray<nsString>& aParams,
    nsAString& aResult) {
  nsresult rv = EnsureStringBundle(aFile);
  NS_ENSURE_SUCCESS(rv, rv);
  nsIStringBundle* bundle = sStringBundles[aFile];

  if (aParams.IsEmpty()) {
    return bundle->GetStringFromName(aKey, aResult);
  }

  return bundle->FormatStringFromName(aKey, aParams, aResult);
}

/* static */
void nsContentUtils::LogSimpleConsoleError(const nsAString& aErrorText,
                                           const char* classification,
                                           bool aFromPrivateWindow,
                                           bool aFromChromeContext) {
  nsCOMPtr<nsIScriptError> scriptError =
      do_CreateInstance(NS_SCRIPTERROR_CONTRACTID);
  if (scriptError) {
    nsCOMPtr<nsIConsoleService> console =
        do_GetService(NS_CONSOLESERVICE_CONTRACTID);
    if (console && NS_SUCCEEDED(scriptError->Init(
                       aErrorText, EmptyString(), EmptyString(), 0, 0,
                       nsIScriptError::errorFlag, classification,
                       aFromPrivateWindow, aFromChromeContext))) {
      console->LogMessage(scriptError);
    }
  }
}

/* static */
nsresult nsContentUtils::ReportToConsole(
    uint32_t aErrorFlags, const nsACString& aCategory,
    const Document* aDocument, PropertiesFile aFile, const char* aMessageName,
    const nsTArray<nsString>& aParams, nsIURI* aURI,
    const nsString& aSourceLine, uint32_t aLineNumber, uint32_t aColumnNumber) {
  nsresult rv;
  nsAutoString errorText;
  if (!aParams.IsEmpty()) {
    rv = FormatLocalizedString(aFile, aMessageName, aParams, errorText);
  } else {
    rv = GetLocalizedString(aFile, aMessageName, errorText);
  }
  NS_ENSURE_SUCCESS(rv, rv);

  return ReportToConsoleNonLocalized(errorText, aErrorFlags, aCategory,
                                     aDocument, aURI, aSourceLine, aLineNumber,
                                     aColumnNumber);
}

/* static */
void nsContentUtils::ReportEmptyGetElementByIdArg(const Document* aDoc) {
  ReportToConsole(nsIScriptError::warningFlag, NS_LITERAL_CSTRING("DOM"), aDoc,
                  nsContentUtils::eDOM_PROPERTIES, "EmptyGetElementByIdParam");
}

/* static */
nsresult nsContentUtils::ReportToConsoleNonLocalized(
    const nsAString& aErrorText, uint32_t aErrorFlags,
    const nsACString& aCategory, const Document* aDocument, nsIURI* aURI,
    const nsString& aSourceLine, uint32_t aLineNumber, uint32_t aColumnNumber,
    MissingErrorLocationMode aLocationMode) {
  uint64_t innerWindowID = 0;
  if (aDocument) {
    if (!aURI) {
      aURI = aDocument->GetDocumentURI();
    }
    innerWindowID = aDocument->InnerWindowID();
  }

  return ReportToConsoleByWindowID(aErrorText, aErrorFlags, aCategory,
                                   innerWindowID, aURI, aSourceLine,
                                   aLineNumber, aColumnNumber, aLocationMode);
}

/* static */
nsresult nsContentUtils::ReportToConsoleByWindowID(
    const nsAString& aErrorText, uint32_t aErrorFlags,
    const nsACString& aCategory, uint64_t aInnerWindowID, nsIURI* aURI,
    const nsString& aSourceLine, uint32_t aLineNumber, uint32_t aColumnNumber,
    MissingErrorLocationMode aLocationMode) {
  nsresult rv;
  if (!sConsoleService) {  // only need to bother null-checking here
    rv = CallGetService(NS_CONSOLESERVICE_CONTRACTID, &sConsoleService);
    NS_ENSURE_SUCCESS(rv, rv);
  }

  nsAutoString spec;
  if (!aLineNumber && aLocationMode == eUSE_CALLING_LOCATION) {
    JSContext* cx = GetCurrentJSContext();
    if (cx) {
      nsJSUtils::GetCallingLocation(cx, spec, &aLineNumber, &aColumnNumber);
    }
  }

  nsCOMPtr<nsIScriptError> errorObject =
      do_CreateInstance(NS_SCRIPTERROR_CONTRACTID, &rv);
  NS_ENSURE_SUCCESS(rv, rv);

  if (!spec.IsEmpty()) {
    rv = errorObject->InitWithWindowID(aErrorText,
                                       spec,  // file name
                                       aSourceLine, aLineNumber, aColumnNumber,
                                       aErrorFlags, aCategory, aInnerWindowID);
  } else {
    rv = errorObject->InitWithSourceURI(aErrorText, aURI, aSourceLine,
                                        aLineNumber, aColumnNumber, aErrorFlags,
                                        aCategory, aInnerWindowID);
  }
  NS_ENSURE_SUCCESS(rv, rv);

  return sConsoleService->LogMessage(errorObject);
}

void nsContentUtils::LogMessageToConsole(const char* aMsg) {
  if (!sConsoleService) {  // only need to bother null-checking here
    CallGetService(NS_CONSOLESERVICE_CONTRACTID, &sConsoleService);
    if (!sConsoleService) {
      return;
    }
  }
  sConsoleService->LogStringMessage(NS_ConvertUTF8toUTF16(aMsg).get());
}

bool nsContentUtils::IsChildOfSameType(Document* aDoc) {
  if (BrowsingContext* bc = aDoc->GetBrowsingContext()) {
    return bc->GetParent();
  }
  return false;
}

bool nsContentUtils::IsPlainTextType(const nsACString& aContentType) {
  // NOTE: if you add a type here, add it to the CONTENTDLF_CATEGORIES
  // define in nsContentDLF.h as well.
  return aContentType.EqualsLiteral(TEXT_PLAIN) ||
         aContentType.EqualsLiteral(TEXT_CSS) ||
         aContentType.EqualsLiteral(TEXT_CACHE_MANIFEST) ||
         aContentType.EqualsLiteral(TEXT_VTT) ||
         aContentType.EqualsLiteral(APPLICATION_JAVASCRIPT) ||
         aContentType.EqualsLiteral(APPLICATION_XJAVASCRIPT) ||
         aContentType.EqualsLiteral(TEXT_ECMASCRIPT) ||
         aContentType.EqualsLiteral(APPLICATION_ECMASCRIPT) ||
         aContentType.EqualsLiteral(TEXT_JAVASCRIPT) ||
         aContentType.EqualsLiteral(APPLICATION_JSON) ||
         aContentType.EqualsLiteral(TEXT_JSON);
}

bool nsContentUtils::IsUtf8OnlyPlainTextType(const nsACString& aContentType) {
  // NOTE: This must be a subset of the list in IsPlainTextType().
  return aContentType.EqualsLiteral(TEXT_CACHE_MANIFEST) ||
         aContentType.EqualsLiteral(APPLICATION_JSON) ||
         aContentType.EqualsLiteral(TEXT_JSON) ||
         aContentType.EqualsLiteral(TEXT_VTT);
}

// static
nsIContentPolicy* nsContentUtils::GetContentPolicy() {
  if (!sTriedToGetContentPolicy) {
    CallGetService(NS_CONTENTPOLICY_CONTRACTID, &sContentPolicyService);
    // It's OK to not have a content policy service
    sTriedToGetContentPolicy = true;
  }

  return sContentPolicyService;
}

// static
bool nsContentUtils::IsEventAttributeName(nsAtom* aName, int32_t aType) {
  const char16_t* name = aName->GetUTF16String();
  if (name[0] != 'o' || name[1] != 'n' ||
      (aName == nsGkAtoms::onformdata &&
       !mozilla::StaticPrefs::dom_formdata_event_enabled())) {
    return false;
  }

  EventNameMapping mapping;
  return (sAtomEventTable->Get(aName, &mapping) && mapping.mType & aType);
}

// static
EventMessage nsContentUtils::GetEventMessage(nsAtom* aName) {
  MOZ_ASSERT(NS_IsMainThread(), "sAtomEventTable is not threadsafe");
  if (aName) {
    EventNameMapping mapping;
    if (sAtomEventTable->Get(aName, &mapping)) {
      return mapping.mMessage;
    }
  }

  return eUnidentifiedEvent;
}

// static
mozilla::EventClassID nsContentUtils::GetEventClassID(const nsAString& aName) {
  EventNameMapping mapping;
  if (sStringEventTable->Get(aName, &mapping)) return mapping.mEventClassID;

  return eBasicEventClass;
}

nsAtom* nsContentUtils::GetEventMessageAndAtom(
    const nsAString& aName, mozilla::EventClassID aEventClassID,
    EventMessage* aEventMessage) {
  MOZ_ASSERT(NS_IsMainThread(), "Our hashtables are not threadsafe");
  EventNameMapping mapping;
  if (sStringEventTable->Get(aName, &mapping)) {
    *aEventMessage = mapping.mEventClassID == aEventClassID
                         ? mapping.mMessage
                         : eUnidentifiedEvent;
    return mapping.mAtom;
  }

  // If we have cached lots of user defined event names, clear some of them.
  if (sUserDefinedEvents->Length() > 127) {
    while (sUserDefinedEvents->Length() > 64) {
      nsAtom* first = sUserDefinedEvents->ElementAt(0);
      sStringEventTable->Remove(Substring(nsDependentAtomString(first), 2));
      sUserDefinedEvents->RemoveElementAt(0);
    }
  }

  *aEventMessage = eUnidentifiedEvent;
  RefPtr<nsAtom> atom = NS_AtomizeMainThread(NS_LITERAL_STRING("on") + aName);
  sUserDefinedEvents->AppendElement(atom);
  mapping.mAtom = atom;
  mapping.mMessage = eUnidentifiedEvent;
  mapping.mType = EventNameType_None;
  mapping.mEventClassID = eBasicEventClass;
  // This is a slow hashtable call, but at least we cache the result for the
  // following calls. Because GetEventMessageAndAtomForListener utilizes
  // sStringEventTable, it needs to know in which cases sStringEventTable
  // doesn't contain the information it needs so that it can use
  // sAtomEventTable instead.
  mapping.mMaybeSpecialSVGorSMILEvent =
      GetEventMessage(atom) != eUnidentifiedEvent;
  sStringEventTable->Put(aName, mapping);
  return mapping.mAtom;
}

// static
EventMessage nsContentUtils::GetEventMessageAndAtomForListener(
    const nsAString& aName, nsAtom** aOnName) {
  MOZ_ASSERT(NS_IsMainThread(), "Our hashtables are not threadsafe");

  // Because of SVG/SMIL sStringEventTable contains a subset of the event names
  // comparing to the sAtomEventTable. However, usually sStringEventTable
  // contains the information we need, so in order to reduce hashtable
  // lookups, start from it.
  EventNameMapping mapping;
  EventMessage msg = eUnidentifiedEvent;
  RefPtr<nsAtom> atom;
  if (sStringEventTable->Get(aName, &mapping)) {
    if (mapping.mMaybeSpecialSVGorSMILEvent) {
      // Try the atom version so that we should get the right message for
      // SVG/SMIL.
      atom = NS_AtomizeMainThread(NS_LITERAL_STRING("on") + aName);
      msg = GetEventMessage(atom);
    } else {
      atom = mapping.mAtom;
      msg = mapping.mMessage;
    }
    atom.forget(aOnName);
    return msg;
  }

  // GetEventMessageAndAtom will cache the event type for the future usage...
  GetEventMessageAndAtom(aName, eBasicEventClass, &msg);

  // ...and then call this method recursively to get the message and atom from
  // now updated sStringEventTable.
  return GetEventMessageAndAtomForListener(aName, aOnName);
}

static nsresult GetEventAndTarget(Document* aDoc, nsISupports* aTarget,
                                  const nsAString& aEventName,
                                  CanBubble aCanBubble, Cancelable aCancelable,
                                  Composed aComposed, Trusted aTrusted,
                                  Event** aEvent, EventTarget** aTargetOut) {
  nsCOMPtr<EventTarget> target(do_QueryInterface(aTarget));
  NS_ENSURE_TRUE(aDoc && target, NS_ERROR_INVALID_ARG);

  ErrorResult err;
  RefPtr<Event> event =
      aDoc->CreateEvent(NS_LITERAL_STRING("Events"), CallerType::System, err);
  if (NS_WARN_IF(err.Failed())) {
    return err.StealNSResult();
  }

  event->InitEvent(aEventName, aCanBubble, aCancelable, aComposed);
  event->SetTrusted(aTrusted == Trusted::eYes);

  event->SetTarget(target);

  event.forget(aEvent);
  target.forget(aTargetOut);
  return NS_OK;
}

// static
nsresult nsContentUtils::DispatchTrustedEvent(
    Document* aDoc, nsISupports* aTarget, const nsAString& aEventName,
    CanBubble aCanBubble, Cancelable aCancelable, Composed aComposed,
    bool* aDefaultAction) {
  MOZ_ASSERT(!aEventName.EqualsLiteral("input"),
             "Use DispatchInputEvent() instead");
  return DispatchEvent(aDoc, aTarget, aEventName, aCanBubble, aCancelable,
                       aComposed, Trusted::eYes, aDefaultAction);
}

// static
nsresult nsContentUtils::DispatchUntrustedEvent(
    Document* aDoc, nsISupports* aTarget, const nsAString& aEventName,
    CanBubble aCanBubble, Cancelable aCancelable, bool* aDefaultAction) {
  return DispatchEvent(aDoc, aTarget, aEventName, aCanBubble, aCancelable,
                       Composed::eDefault, Trusted::eNo, aDefaultAction);
}

// static
nsresult nsContentUtils::DispatchEvent(Document* aDoc, nsISupports* aTarget,
                                       const nsAString& aEventName,
                                       CanBubble aCanBubble,
                                       Cancelable aCancelable,
                                       Composed aComposed, Trusted aTrusted,
                                       bool* aDefaultAction,
                                       ChromeOnlyDispatch aOnlyChromeDispatch) {
  RefPtr<Event> event;
  nsCOMPtr<EventTarget> target;
  nsresult rv = GetEventAndTarget(
      aDoc, aTarget, aEventName, aCanBubble, aCancelable, aComposed, aTrusted,
      getter_AddRefs(event), getter_AddRefs(target));
  NS_ENSURE_SUCCESS(rv, rv);
  event->WidgetEventPtr()->mFlags.mOnlyChromeDispatch =
      aOnlyChromeDispatch == ChromeOnlyDispatch::eYes;

  ErrorResult err;
  bool doDefault = target->DispatchEvent(*event, CallerType::System, err);
  if (aDefaultAction) {
    *aDefaultAction = doDefault;
  }
  return err.StealNSResult();
}

// static
nsresult nsContentUtils::DispatchEvent(Document* aDoc, nsISupports* aTarget,
                                       WidgetEvent& aEvent,
                                       EventMessage aEventMessage,
                                       CanBubble aCanBubble,
                                       Cancelable aCancelable, Trusted aTrusted,
                                       bool* aDefaultAction,
                                       ChromeOnlyDispatch aOnlyChromeDispatch) {
  MOZ_ASSERT_IF(aOnlyChromeDispatch == ChromeOnlyDispatch::eYes,
                aTrusted == Trusted::eYes);

  nsCOMPtr<EventTarget> target(do_QueryInterface(aTarget));

  aEvent.mTime = PR_Now();

  aEvent.mSpecifiedEventType = GetEventTypeFromMessage(aEventMessage);
  aEvent.SetDefaultComposed();
  aEvent.SetDefaultComposedInNativeAnonymousContent();

  aEvent.mFlags.mBubbles = aCanBubble == CanBubble::eYes;
  aEvent.mFlags.mCancelable = aCancelable == Cancelable::eYes;
  aEvent.mFlags.mOnlyChromeDispatch =
      aOnlyChromeDispatch == ChromeOnlyDispatch::eYes;

  aEvent.mTarget = target;

  nsEventStatus status = nsEventStatus_eIgnore;
  nsresult rv = EventDispatcher::DispatchDOMEvent(target, &aEvent, nullptr,
                                                  nullptr, &status);
  if (aDefaultAction) {
    *aDefaultAction = (status != nsEventStatus_eConsumeNoDefault);
  }
  return rv;
}

nsContentUtils::InputEventOptions::InputEventOptions(
    DataTransfer* aDataTransfer)
    : mDataTransfer(aDataTransfer) {
  MOZ_ASSERT(mDataTransfer);
  MOZ_ASSERT(mDataTransfer->IsReadOnly());
}

// static
nsresult nsContentUtils::DispatchInputEvent(Element* aEventTargetElement,
                                            EditorInputType aEditorInputType,
                                            TextEditor* aTextEditor,
                                            const InputEventOptions& aOptions) {
  if (NS_WARN_IF(!aEventTargetElement)) {
    return NS_ERROR_INVALID_ARG;
  }

  // If this is called from editor, the instance should be set to aTextEditor.
  // Otherwise, we need to look for an editor for aEventTargetElement.
  // However, we don't need to do it for HTMLEditor since nobody shouldn't
  // dispatch "input" event for HTMLEditor except HTMLEditor itself.
  bool useInputEvent = false;
  if (aTextEditor) {
    useInputEvent = true;
  } else if (HTMLTextAreaElement* textAreaElement =
                 HTMLTextAreaElement::FromNode(aEventTargetElement)) {
    aTextEditor = textAreaElement->GetTextEditorWithoutCreation();
    useInputEvent = true;
  } else if (HTMLInputElement* inputElement =
                 HTMLInputElement::FromNode(aEventTargetElement)) {
    if (inputElement->IsInputEventTarget()) {
      aTextEditor = inputElement->GetTextEditorWithoutCreation();
      useInputEvent = true;
    }
  }
#ifdef DEBUG
  else {
    MOZ_ASSERT(!aEventTargetElement->IsTextControlElement(),
               "The event target may have editor, but we've not known it yet.");
  }
#endif  // #ifdef DEBUG

  // If the event target is an <input> element, we need to update
  // validationMessage value before dispatching "input" event because
  // "input" event listener may need to check it.
  HTMLInputElement* inputElement =
      HTMLInputElement::FromNode(aEventTargetElement);
  if (inputElement) {
    MOZ_KnownLive(inputElement)->MaybeUpdateAllValidityStates(true);
    // XXX Should we stop dispatching "input" event if the target is removed
    //     from the DOM tree?
  }

  if (!useInputEvent) {
    MOZ_ASSERT(aEditorInputType == EditorInputType::eUnknown);
    // Dispatch "input" event with Event instance.
    WidgetEvent widgetEvent(true, eUnidentifiedEvent);
    widgetEvent.mSpecifiedEventType = nsGkAtoms::oninput;
    widgetEvent.mFlags.mCancelable = false;
    widgetEvent.mFlags.mComposed = true;
    // Using same time as nsContentUtils::DispatchEvent() for backward
    // compatibility.
    widgetEvent.mTime = PR_Now();
    (new AsyncEventDispatcher(aEventTargetElement, widgetEvent))
        ->RunDOMEventWhenSafe();
    return NS_OK;
  }

  nsCOMPtr<nsIWidget> widget;
  if (aTextEditor) {
    widget = aTextEditor->GetWidget();
    if (NS_WARN_IF(!widget)) {
      return NS_ERROR_FAILURE;
    }
  } else {
    Document* document = aEventTargetElement->OwnerDoc();
    if (NS_WARN_IF(!document)) {
      return NS_ERROR_FAILURE;
    }
    // If we're running xpcshell tests, we fail to get presShell here.
    // Even in such case, we need to dispatch "input" event without widget.
    PresShell* presShell = document->GetPresShell();
    if (presShell) {
      nsPresContext* presContext = presShell->GetPresContext();
      if (NS_WARN_IF(!presContext)) {
        return NS_ERROR_FAILURE;
      }
      widget = presContext->GetRootWidget();
      if (NS_WARN_IF(!widget)) {
        return NS_ERROR_FAILURE;
      }
    }
  }

  // Dispatch "input" event with InputEvent instance.
  InternalEditorInputEvent inputEvent(true, eEditorInput, widget);

  // Using same time as old event dispatcher in EditorBase for backward
  // compatibility.
  inputEvent.mTime = static_cast<uint64_t>(PR_Now() / 1000);

  // If there is an editor, set isComposing to true when it has composition.
  // Note that EditorBase::IsIMEComposing() may return false even when we
  // need to set it to true.
  // Otherwise, i.e., editor hasn't been created for the element yet,
  // we should set isComposing to false since the element can never has
  // composition without editor.
  inputEvent.mIsComposing =
      aTextEditor ? !!aTextEditor->GetComposition() : false;

  if (!aTextEditor || !aTextEditor->AsHTMLEditor()) {
    if (IsDataAvailableOnTextEditor(aEditorInputType)) {
      inputEvent.mData = aOptions.mData;
      MOZ_ASSERT(!inputEvent.mData.IsVoid(),
                 "inputEvent.mData shouldn't be void");
    }
#ifdef DEBUG
    else {
      MOZ_ASSERT(inputEvent.mData.IsVoid(), "inputEvent.mData should be void");
    }
#endif  // #ifdef DEBUG
  } else {
    MOZ_ASSERT(aTextEditor->AsHTMLEditor());
    if (IsDataAvailableOnHTMLEditor(aEditorInputType)) {
      inputEvent.mData = aOptions.mData;
      MOZ_ASSERT(!inputEvent.mData.IsVoid(),
                 "inputEvent.mData shouldn't be void");
    } else {
      MOZ_ASSERT(inputEvent.mData.IsVoid(), "inputEvent.mData should be void");
      if (IsDataTransferAvailableOnHTMLEditor(aEditorInputType)) {
        inputEvent.mDataTransfer = aOptions.mDataTransfer;
        MOZ_ASSERT(inputEvent.mDataTransfer,
                   "inputEvent.mDataTransfer shouldn't be nullptr");
        MOZ_ASSERT(inputEvent.mDataTransfer->IsReadOnly(),
                   "inputEvent.mDataTransfer should be read only");
      }
#ifdef DEBUG
      else {
        MOZ_ASSERT(!inputEvent.mDataTransfer,
                   "inputEvent.mDataTransfer should be nullptr");
      }
#endif  // #ifdef DEBUG
    }
  }

  inputEvent.mInputType = aEditorInputType;

  (new AsyncEventDispatcher(aEventTargetElement, inputEvent))
      ->RunDOMEventWhenSafe();
  return NS_OK;
}

nsresult nsContentUtils::DispatchChromeEvent(
    Document* aDoc, nsISupports* aTarget, const nsAString& aEventName,
    CanBubble aCanBubble, Cancelable aCancelable, bool* aDefaultAction) {
  RefPtr<Event> event;
  nsCOMPtr<EventTarget> target;
  nsresult rv = GetEventAndTarget(
      aDoc, aTarget, aEventName, aCanBubble, aCancelable, Composed::eDefault,
      Trusted::eYes, getter_AddRefs(event), getter_AddRefs(target));
  NS_ENSURE_SUCCESS(rv, rv);

  NS_ASSERTION(aDoc, "GetEventAndTarget lied?");
  if (!aDoc->GetWindow()) return NS_ERROR_INVALID_ARG;

  EventTarget* piTarget = aDoc->GetWindow()->GetParentTarget();
  if (!piTarget) return NS_ERROR_INVALID_ARG;

  ErrorResult err;
  bool defaultActionEnabled =
      piTarget->DispatchEvent(*event, CallerType::System, err);
  if (aDefaultAction) {
    *aDefaultAction = defaultActionEnabled;
  }
  return err.StealNSResult();
}

void nsContentUtils::RequestFrameFocus(Element& aFrameElement, bool aCanRaise) {
  RefPtr<Element> target = &aFrameElement;
  bool defaultAction = true;
  if (aCanRaise) {
    DispatchEventOnlyToChrome(
        target->OwnerDoc(), target, NS_LITERAL_STRING("framefocusrequested"),
        CanBubble::eYes, Cancelable::eYes, &defaultAction);
  }
  if (!defaultAction) {
    return;
  }

  nsCOMPtr<nsIFocusManager> fm = nsFocusManager::GetFocusManager();
  if (!fm) {
    return;
  }

  uint32_t flags = nsIFocusManager::FLAG_NOSCROLL;
  if (aCanRaise) {
    flags |= nsIFocusManager::FLAG_RAISE;
  }

  fm->SetFocus(target, flags);
}

nsresult nsContentUtils::DispatchEventOnlyToChrome(
    Document* aDoc, nsISupports* aTarget, const nsAString& aEventName,
    CanBubble aCanBubble, Cancelable aCancelable, bool* aDefaultAction) {
  return DispatchEvent(aDoc, aTarget, aEventName, aCanBubble, aCancelable,
                       Composed::eDefault, Trusted::eYes, aDefaultAction,
                       ChromeOnlyDispatch::eYes);
}

/* static */
Element* nsContentUtils::MatchElementId(nsIContent* aContent,
                                        const nsAtom* aId) {
  for (nsIContent* cur = aContent; cur; cur = cur->GetNextNode(aContent)) {
    if (aId == cur->GetID()) {
      return cur->AsElement();
    }
  }

  return nullptr;
}

/* static */
Element* nsContentUtils::MatchElementId(nsIContent* aContent,
                                        const nsAString& aId) {
  MOZ_ASSERT(!aId.IsEmpty(), "Will match random elements");

  // ID attrs are generally stored as atoms, so just atomize this up front
  RefPtr<nsAtom> id(NS_Atomize(aId));
  if (!id) {
    // OOM, so just bail
    return nullptr;
  }

  return MatchElementId(aContent, id);
}

/* static */
Document* nsContentUtils::GetSubdocumentWithOuterWindowId(
    Document* aDocument, uint64_t aOuterWindowId) {
  if (!aDocument || !aOuterWindowId) {
    return nullptr;
  }

  RefPtr<nsGlobalWindowOuter> window =
      nsGlobalWindowOuter::GetOuterWindowWithId(aOuterWindowId);
  if (!window) {
    return nullptr;
  }

  RefPtr<Document> foundDoc = window->GetDoc();
  if (nsContentUtils::ContentIsCrossDocDescendantOf(foundDoc, aDocument)) {
    // Note that ContentIsCrossDocDescendantOf will return true if
    // foundDoc == aDocument.
    return foundDoc;
  }

  return nullptr;
}

/* static */
void nsContentUtils::RegisterShutdownObserver(nsIObserver* aObserver) {
  nsCOMPtr<nsIObserverService> observerService =
      mozilla::services::GetObserverService();
  if (observerService) {
    observerService->AddObserver(aObserver, NS_XPCOM_SHUTDOWN_OBSERVER_ID,
                                 false);
  }
}

/* static */
void nsContentUtils::UnregisterShutdownObserver(nsIObserver* aObserver) {
  nsCOMPtr<nsIObserverService> observerService =
      mozilla::services::GetObserverService();
  if (observerService) {
    observerService->RemoveObserver(aObserver, NS_XPCOM_SHUTDOWN_OBSERVER_ID);
  }
}

/* static */
bool nsContentUtils::HasNonEmptyAttr(const nsIContent* aContent,
                                     int32_t aNameSpaceID, nsAtom* aName) {
  static Element::AttrValuesArray strings[] = {nsGkAtoms::_empty, nullptr};
  return aContent->IsElement() &&
         aContent->AsElement()->FindAttrValueIn(aNameSpaceID, aName, strings,
                                                eCaseMatters) ==
             Element::ATTR_VALUE_NO_MATCH;
}

/* static */
bool nsContentUtils::HasMutationListeners(nsINode* aNode, uint32_t aType,
                                          nsINode* aTargetForSubtreeModified) {
  Document* doc = aNode->OwnerDoc();

  // global object will be null for documents that don't have windows.
  nsPIDOMWindowInner* window = doc->GetInnerWindow();
  // This relies on EventListenerManager::AddEventListener, which sets
  // all mutation bits when there is a listener for DOMSubtreeModified event.
  if (window && !window->HasMutationListeners(aType)) {
    return false;
  }

  if (aNode->ChromeOnlyAccess() || aNode->IsInShadowTree()) {
    return false;
  }

  doc->MayDispatchMutationEvent(aTargetForSubtreeModified);

  // If we have a window, we can check it for mutation listeners now.
  if (aNode->IsInUncomposedDoc()) {
    nsCOMPtr<EventTarget> piTarget(do_QueryInterface(window));
    if (piTarget) {
      EventListenerManager* manager = piTarget->GetExistingListenerManager();
      if (manager && manager->HasMutationListeners()) {
        return true;
      }
    }
  }

  // If we have a window, we know a mutation listener is registered, but it
  // might not be in our chain.  If we don't have a window, we might have a
  // mutation listener.  Check quickly to see.
  while (aNode) {
    EventListenerManager* manager = aNode->GetExistingListenerManager();
    if (manager && manager->HasMutationListeners()) {
      return true;
    }

    aNode = aNode->GetParentNode();
  }

  return false;
}

/* static */
bool nsContentUtils::HasMutationListeners(Document* aDocument, uint32_t aType) {
  nsPIDOMWindowInner* window =
      aDocument ? aDocument->GetInnerWindow() : nullptr;

  // This relies on EventListenerManager::AddEventListener, which sets
  // all mutation bits when there is a listener for DOMSubtreeModified event.
  return !window || window->HasMutationListeners(aType);
}

void nsContentUtils::MaybeFireNodeRemoved(nsINode* aChild, nsINode* aParent) {
  MOZ_ASSERT(aChild, "Missing child");
  MOZ_ASSERT(aChild->GetParentNode() == aParent, "Wrong parent");
  MOZ_ASSERT(aChild->OwnerDoc() == aParent->OwnerDoc(), "Wrong owner-doc");

  // Having an explicit check here since it's an easy mistake to fall into,
  // and there might be existing code with problems. We'd rather be safe
  // than fire DOMNodeRemoved in all corner cases. We also rely on it for
  // nsAutoScriptBlockerSuppressNodeRemoved.
  if (!IsSafeToRunScript()) {
    // This checks that IsSafeToRunScript is true since we don't want to fire
    // events when that is false. We can't rely on EventDispatcher to assert
    // this in this situation since most of the time there are no mutation
    // event listeners, in which case we won't even attempt to dispatch events.
    // However this also allows for two exceptions. First off, we don't assert
    // if the mutation happens to native anonymous content since we never fire
    // mutation events on such content anyway.
    // Second, we don't assert if sDOMNodeRemovedSuppressCount is true since
    // that is a know case when we'd normally fire a mutation event, but can't
    // make that safe and so we suppress it at this time. Ideally this should
    // go away eventually.
    if (!(aChild->IsContent() &&
          aChild->AsContent()->IsInNativeAnonymousSubtree()) &&
        !sDOMNodeRemovedSuppressCount) {
      NS_ERROR("Want to fire DOMNodeRemoved event, but it's not safe");
      WarnScriptWasIgnored(aChild->OwnerDoc());
    }
    return;
  }

  if (HasMutationListeners(aChild, NS_EVENT_BITS_MUTATION_NODEREMOVED,
                           aParent)) {
    InternalMutationEvent mutation(true, eLegacyNodeRemoved);
    mutation.mRelatedNode = aParent;

    mozAutoSubtreeModified subtree(aParent->OwnerDoc(), aParent);
    EventDispatcher::Dispatch(aChild, nullptr, &mutation);
  }
}

void nsContentUtils::UnmarkGrayJSListenersInCCGenerationDocuments() {
  if (!sEventListenerManagersHash) {
    return;
  }

  for (auto i = sEventListenerManagersHash->Iter(); !i.Done(); i.Next()) {
    auto entry = static_cast<EventListenerManagerMapEntry*>(i.Get());
    nsINode* n = static_cast<nsINode*>(entry->mListenerManager->GetTarget());
    if (n && n->IsInComposedDoc() &&
        nsCCUncollectableMarker::InGeneration(
            n->OwnerDoc()->GetMarkedCCGeneration())) {
      entry->mListenerManager->MarkForCC();
    }
  }
}

/* static */
void nsContentUtils::TraverseListenerManager(
    nsINode* aNode, nsCycleCollectionTraversalCallback& cb) {
  if (!sEventListenerManagersHash) {
    // We're already shut down, just return.
    return;
  }

  auto entry = static_cast<EventListenerManagerMapEntry*>(
      sEventListenerManagersHash->Search(aNode));
  if (entry) {
    CycleCollectionNoteChild(cb, entry->mListenerManager.get(),
                             "[via hash] mListenerManager");
  }
}

EventListenerManager* nsContentUtils::GetListenerManagerForNode(
    nsINode* aNode) {
  if (!sEventListenerManagersHash) {
    // We're already shut down, don't bother creating an event listener
    // manager.

    return nullptr;
  }

  auto entry = static_cast<EventListenerManagerMapEntry*>(
      sEventListenerManagersHash->Add(aNode, fallible));

  if (!entry) {
    return nullptr;
  }

  if (!entry->mListenerManager) {
    entry->mListenerManager = new EventListenerManager(aNode);

    aNode->SetFlags(NODE_HAS_LISTENERMANAGER);
  }

  return entry->mListenerManager;
}

EventListenerManager* nsContentUtils::GetExistingListenerManagerForNode(
    const nsINode* aNode) {
  if (!aNode->HasFlag(NODE_HAS_LISTENERMANAGER)) {
    return nullptr;
  }

  if (!sEventListenerManagersHash) {
    // We're already shut down, don't bother creating an event listener
    // manager.

    return nullptr;
  }

  auto entry = static_cast<EventListenerManagerMapEntry*>(
      sEventListenerManagersHash->Search(aNode));
  if (entry) {
    return entry->mListenerManager;
  }

  return nullptr;
}

/* static */
void nsContentUtils::RemoveListenerManager(nsINode* aNode) {
  if (sEventListenerManagersHash) {
    auto entry = static_cast<EventListenerManagerMapEntry*>(
        sEventListenerManagersHash->Search(aNode));
    if (entry) {
      RefPtr<EventListenerManager> listenerManager;
      listenerManager.swap(entry->mListenerManager);
      // Remove the entry and *then* do operations that could cause further
      // modification of sEventListenerManagersHash.  See bug 334177.
      sEventListenerManagersHash->RawRemove(entry);
      if (listenerManager) {
        listenerManager->Disconnect();
      }
    }
  }
}

/* static */
bool nsContentUtils::IsValidNodeName(nsAtom* aLocalName, nsAtom* aPrefix,
                                     int32_t aNamespaceID) {
  if (aNamespaceID == kNameSpaceID_Unknown) {
    return false;
  }

  if (!aPrefix) {
    // If the prefix is null, then either the QName must be xmlns or the
    // namespace must not be XMLNS.
    return (aLocalName == nsGkAtoms::xmlns) ==
           (aNamespaceID == kNameSpaceID_XMLNS);
  }

  // If the prefix is non-null then the namespace must not be null.
  if (aNamespaceID == kNameSpaceID_None) {
    return false;
  }

  // If the namespace is the XMLNS namespace then the prefix must be xmlns,
  // but the localname must not be xmlns.
  if (aNamespaceID == kNameSpaceID_XMLNS) {
    return aPrefix == nsGkAtoms::xmlns && aLocalName != nsGkAtoms::xmlns;
  }

  // If the namespace is not the XMLNS namespace then the prefix must not be
  // xmlns.
  // If the namespace is the XML namespace then the prefix can be anything.
  // If the namespace is not the XML namespace then the prefix must not be xml.
  return aPrefix != nsGkAtoms::xmlns &&
         (aNamespaceID == kNameSpaceID_XML || aPrefix != nsGkAtoms::xml);
}

already_AddRefed<DocumentFragment> nsContentUtils::CreateContextualFragment(
    nsINode* aContextNode, const nsAString& aFragment,
    bool aPreventScriptExecution, ErrorResult& aRv) {
  if (!aContextNode) {
    aRv.Throw(NS_ERROR_INVALID_ARG);
    return nullptr;
  }

  // If we don't have a document here, we can't get the right security context
  // for compiling event handlers... so just bail out.
  RefPtr<Document> document = aContextNode->OwnerDoc();
  bool isHTML = document->IsHTMLDocument();

  if (isHTML) {
    RefPtr<DocumentFragment> frag =
        new DocumentFragment(document->NodeInfoManager());

    nsCOMPtr<nsIContent> contextAsContent = do_QueryInterface(aContextNode);
    if (contextAsContent && !contextAsContent->IsElement()) {
      contextAsContent = contextAsContent->GetParent();
      if (contextAsContent && !contextAsContent->IsElement()) {
        // can this even happen?
        contextAsContent = nullptr;
      }
    }

    if (contextAsContent && !contextAsContent->IsHTMLElement(nsGkAtoms::html)) {
      aRv = ParseFragmentHTML(
          aFragment, frag, contextAsContent->NodeInfo()->NameAtom(),
          contextAsContent->GetNameSpaceID(),
          (document->GetCompatibilityMode() == eCompatibility_NavQuirks),
          aPreventScriptExecution);
    } else {
      aRv = ParseFragmentHTML(
          aFragment, frag, nsGkAtoms::body, kNameSpaceID_XHTML,
          (document->GetCompatibilityMode() == eCompatibility_NavQuirks),
          aPreventScriptExecution);
    }

    return frag.forget();
  }

  AutoTArray<nsString, 32> tagStack;
  nsAutoString uriStr, nameStr;
  nsCOMPtr<nsIContent> content = do_QueryInterface(aContextNode);
  // just in case we have a text node
  if (content && !content->IsElement()) content = content->GetParent();

  while (content && content->IsElement()) {
    nsString& tagName = *tagStack.AppendElement();
    // It mostly doesn't actually matter what tag name we use here: XML doesn't
    // have parsing that depends on the open tag stack, apart from namespace
    // declarations.  So this whole tagStack bit is just there to get the right
    // namespace declarations to the XML parser.  That said, the parser _is_
    // going to create elements with the tag names we provide here, so we need
    // to make sure they are not names that can trigger custom element
    // constructors.  Just make up a name that is never going to be a valid
    // custom element name.
    //
    // The principled way to do this would probably be to add a new FromParser
    // value and make sure we use it when creating the context elements, then
    // make sure we teach all FromParser consumers (and in particular the custom
    // element code) about it as needed.  But right now the XML parser never
    // actually uses FromParser values other than NOT_FROM_PARSER, and changing
    // that is pretty complicated.
    tagName.AssignLiteral("notacustomelement");

    // see if we need to add xmlns declarations
    uint32_t count = content->AsElement()->GetAttrCount();
    bool setDefaultNamespace = false;
    if (count > 0) {
      uint32_t index;

      for (index = 0; index < count; index++) {
        const BorrowedAttrInfo info =
            content->AsElement()->GetAttrInfoAt(index);
        const nsAttrName* name = info.mName;
        if (name->NamespaceEquals(kNameSpaceID_XMLNS)) {
          info.mValue->ToString(uriStr);

          // really want something like nsXMLContentSerializer::SerializeAttr
          tagName.AppendLiteral(" xmlns");  // space important
          if (name->GetPrefix()) {
            tagName.Append(char16_t(':'));
            name->LocalName()->ToString(nameStr);
            tagName.Append(nameStr);
          } else {
            setDefaultNamespace = true;
          }
          tagName.AppendLiteral(R"(=")");
          tagName.Append(uriStr);
          tagName.Append('"');
        }
      }
    }

    if (!setDefaultNamespace) {
      mozilla::dom::NodeInfo* info = content->NodeInfo();
      if (!info->GetPrefixAtom() && info->NamespaceID() != kNameSpaceID_None) {
        // We have no namespace prefix, but have a namespace ID.  Push
        // default namespace attr in, so that our kids will be in our
        // namespace.
        info->GetNamespaceURI(uriStr);
        tagName.AppendLiteral(R"( xmlns=")");
        tagName.Append(uriStr);
        tagName.Append('"');
      }
    }

    content = content->GetParent();
  }

  RefPtr<DocumentFragment> frag;
  aRv = ParseFragmentXML(aFragment, document, tagStack, aPreventScriptExecution,
                         -1, getter_AddRefs(frag));
  return frag.forget();
}

/* static */
void nsContentUtils::DropFragmentParsers() {
  NS_IF_RELEASE(sHTMLFragmentParser);
  NS_IF_RELEASE(sXMLFragmentParser);
  NS_IF_RELEASE(sXMLFragmentSink);
}

/* static */
void nsContentUtils::XPCOMShutdown() { nsContentUtils::DropFragmentParsers(); }

/* Helper function to compuate Sanitization Flags for ParseFramentHTML/XML */
uint32_t computeSanitizationFlags(nsIPrincipal* aPrincipal, int32_t aFlags) {
  uint32_t sanitizationFlags = 0;
  if (aPrincipal->IsSystemPrincipal()) {
    if (aFlags < 0) {
      // if this is a chrome-privileged document and no explicit flags
      // were passed, then use this sanitization flags.
      sanitizationFlags = nsIParserUtils::SanitizerAllowStyle |
                          nsIParserUtils::SanitizerAllowComments |
                          nsIParserUtils::SanitizerDropForms |
                          nsIParserUtils::SanitizerLogRemovals;
    } else {
      // if the caller explicitly passes flags, then we use those
      // flags but additionally drop forms.
      sanitizationFlags = aFlags | nsIParserUtils::SanitizerDropForms;
    }
  } else if (aFlags >= 0) {
    // aFlags by default is -1 and is only ever non equal to -1 if the
    // caller of ParseFragmentHTML/ParseFragmentXML is
    // ParserUtils::ParseFragment(). Only in that case we should use
    // the sanitization flags passed within aFlags.
    sanitizationFlags = aFlags;
  }
  return sanitizationFlags;
}

/* static */
nsresult nsContentUtils::ParseFragmentHTML(
    const nsAString& aSourceBuffer, nsIContent* aTargetNode,
    nsAtom* aContextLocalName, int32_t aContextNamespace, bool aQuirks,
    bool aPreventScriptExecution, int32_t aFlags) {
  AutoTimelineMarker m(aTargetNode->OwnerDoc()->GetDocShell(), "Parse HTML");

  if (nsContentUtils::sFragmentParsingActive) {
    MOZ_ASSERT_UNREACHABLE("Re-entrant fragment parsing attempted.");
    return NS_ERROR_DOM_INVALID_STATE_ERR;
  }
  mozilla::AutoRestore<bool> guard(nsContentUtils::sFragmentParsingActive);
  nsContentUtils::sFragmentParsingActive = true;
  if (!sHTMLFragmentParser) {
    NS_ADDREF(sHTMLFragmentParser = new nsHtml5StringParser());
    // Now sHTMLFragmentParser owns the object
  }

  nsCOMPtr<nsIPrincipal> nodePrincipal = aTargetNode->NodePrincipal();

#ifdef DEBUG
  // aFlags should always be -1 unless the caller of ParseFragmentHTML
  // is ParserUtils::ParseFragment() which is the only caller that intends
  // sanitization. For all other callers we need to ensure to call
  // AuditParsingOfHTMLXMLFragments.
  if (aFlags < 0) {
    DOMSecurityMonitor::AuditParsingOfHTMLXMLFragments(nodePrincipal,
                                                       aSourceBuffer);
  }
#endif

  nsIContent* target = aTargetNode;

  RefPtr<DocumentFragment> fragment;
  // We sanitize if the fragment occurs in a system privileged
  // context or if there are explicit sanitization flags.
  bool shouldSanitize = nodePrincipal->IsSystemPrincipal() || aFlags >= 0;
  if (shouldSanitize) {
    fragment = new DocumentFragment(aTargetNode->OwnerDoc()->NodeInfoManager());
    target = fragment;
  }

  nsresult rv = sHTMLFragmentParser->ParseFragment(
      aSourceBuffer, target, aContextLocalName, aContextNamespace, aQuirks,
      aPreventScriptExecution);
  NS_ENSURE_SUCCESS(rv, rv);

  if (fragment) {
    uint32_t sanitizationFlags =
        computeSanitizationFlags(nodePrincipal, aFlags);
    // Don't fire mutation events for nodes removed by the sanitizer.
    nsAutoScriptBlockerSuppressNodeRemoved scriptBlocker;
<<<<<<< HEAD

#if !defined(MOZ_B2G)
    // The sanitizer removes some attributes used by lit-element, breaking
    // the system app UI.
    // See https://bugzilla.mozilla.org/show_bug.cgi?id=1576045 for details.
    nsTreeSanitizer sanitizer(nsIParserUtils::SanitizerAllowStyle |
                              nsIParserUtils::SanitizerAllowComments |
                              nsIParserUtils::SanitizerDropForms |
                              nsIParserUtils::SanitizerLogRemovals);
=======
    nsTreeSanitizer sanitizer(sanitizationFlags);
>>>>>>> 9716decf
    sanitizer.Sanitize(fragment);
#endif

    ErrorResult error;
    aTargetNode->AppendChild(*fragment, error);
    rv = error.StealNSResult();
  }

  return rv;
}

/* static */
nsresult nsContentUtils::ParseDocumentHTML(
    const nsAString& aSourceBuffer, Document* aTargetDocument,
    bool aScriptingEnabledForNoscriptParsing) {
  AutoTimelineMarker m(aTargetDocument->GetDocShell(), "Parse HTML");

  if (nsContentUtils::sFragmentParsingActive) {
    MOZ_ASSERT_UNREACHABLE("Re-entrant fragment parsing attempted.");
    return NS_ERROR_DOM_INVALID_STATE_ERR;
  }
  mozilla::AutoRestore<bool> guard(nsContentUtils::sFragmentParsingActive);
  nsContentUtils::sFragmentParsingActive = true;
  if (!sHTMLFragmentParser) {
    NS_ADDREF(sHTMLFragmentParser = new nsHtml5StringParser());
    // Now sHTMLFragmentParser owns the object
  }
  nsresult rv = sHTMLFragmentParser->ParseDocument(
      aSourceBuffer, aTargetDocument, aScriptingEnabledForNoscriptParsing);
  return rv;
}

/* static */
nsresult nsContentUtils::ParseFragmentXML(const nsAString& aSourceBuffer,
                                          Document* aDocument,
                                          nsTArray<nsString>& aTagStack,
                                          bool aPreventScriptExecution,
                                          int32_t aFlags,
                                          DocumentFragment** aReturn) {
  AutoTimelineMarker m(aDocument->GetDocShell(), "Parse XML");

  if (nsContentUtils::sFragmentParsingActive) {
    MOZ_ASSERT_UNREACHABLE("Re-entrant fragment parsing attempted.");
    return NS_ERROR_DOM_INVALID_STATE_ERR;
  }
  mozilla::AutoRestore<bool> guard(nsContentUtils::sFragmentParsingActive);
  nsContentUtils::sFragmentParsingActive = true;
  if (!sXMLFragmentParser) {
    nsCOMPtr<nsIParser> parser = do_CreateInstance(kCParserCID);
    parser.forget(&sXMLFragmentParser);
    // sXMLFragmentParser now owns the parser
  }
  if (!sXMLFragmentSink) {
    NS_NewXMLFragmentContentSink(&sXMLFragmentSink);
    // sXMLFragmentSink now owns the sink
  }
  nsCOMPtr<nsIContentSink> contentsink = do_QueryInterface(sXMLFragmentSink);
  MOZ_ASSERT(contentsink, "Sink doesn't QI to nsIContentSink!");
  sXMLFragmentParser->SetContentSink(contentsink);

  sXMLFragmentSink->SetTargetDocument(aDocument);
  sXMLFragmentSink->SetPreventScriptExecution(aPreventScriptExecution);

  nsresult rv = sXMLFragmentParser->ParseFragment(aSourceBuffer, aTagStack);
  if (NS_FAILED(rv)) {
    // Drop the fragment parser and sink that might be in an inconsistent state
    NS_IF_RELEASE(sXMLFragmentParser);
    NS_IF_RELEASE(sXMLFragmentSink);
    return rv;
  }

  rv = sXMLFragmentSink->FinishFragmentParsing(aReturn);

  sXMLFragmentParser->Reset();
  NS_ENSURE_SUCCESS(rv, rv);

  nsCOMPtr<nsIPrincipal> nodePrincipal = aDocument->NodePrincipal();

#ifdef DEBUG
  // aFlags should always be -1 unless the caller of ParseFragmentXML
  // is ParserUtils::ParseFragment() which is the only caller that intends
  // sanitization. For all other callers we need to ensure to call
  // AuditParsingOfHTMLXMLFragments.
  if (aFlags < 0) {
    DOMSecurityMonitor::AuditParsingOfHTMLXMLFragments(nodePrincipal,
                                                       aSourceBuffer);
  }
#endif

  // We sanitize if the fragment occurs in a system privileged
  // context or if there are explicit sanitization flags.
  bool shouldSanitize = nodePrincipal->IsSystemPrincipal() || aFlags >= 0;

  if (shouldSanitize) {
    uint32_t sanitizationFlags =
        computeSanitizationFlags(nodePrincipal, aFlags);
    // Don't fire mutation events for nodes removed by the sanitizer.
    nsAutoScriptBlockerSuppressNodeRemoved scriptBlocker;
    nsTreeSanitizer sanitizer(sanitizationFlags);
    sanitizer.Sanitize(*aReturn);
  }

  return rv;
}

/* static */
nsresult nsContentUtils::ConvertToPlainText(const nsAString& aSourceBuffer,
                                            nsAString& aResultBuffer,
                                            uint32_t aFlags,
                                            uint32_t aWrapCol) {
  nsCOMPtr<nsIURI> uri;
  NS_NewURI(getter_AddRefs(uri), "about:blank");
  nsCOMPtr<nsIPrincipal> principal =
      NullPrincipal::CreateWithoutOriginAttributes();
  RefPtr<Document> document;
  nsresult rv = NS_NewDOMDocument(getter_AddRefs(document), EmptyString(),
                                  EmptyString(), nullptr, uri, uri, principal,
                                  true, nullptr, DocumentFlavorHTML);
  NS_ENSURE_SUCCESS(rv, rv);

  rv = nsContentUtils::ParseDocumentHTML(
      aSourceBuffer, document,
      !(aFlags & nsIDocumentEncoder::OutputNoScriptContent));
  NS_ENSURE_SUCCESS(rv, rv);

  nsCOMPtr<nsIDocumentEncoder> encoder = do_createDocumentEncoder("text/plain");

  rv = encoder->Init(document, NS_LITERAL_STRING("text/plain"), aFlags);
  NS_ENSURE_SUCCESS(rv, rv);

  encoder->SetWrapColumn(aWrapCol);

  return encoder->EncodeToString(aResultBuffer);
}

/* static */
nsresult nsContentUtils::SetNodeTextContent(nsIContent* aContent,
                                            const nsAString& aValue,
                                            bool aTryReuse) {
  // Fire DOMNodeRemoved mutation events before we do anything else.
  nsCOMPtr<nsIContent> owningContent;

  // Batch possible DOMSubtreeModified events.
  mozAutoSubtreeModified subtree(nullptr, nullptr);

  // Scope firing mutation events so that we don't carry any state that
  // might be stale
  {
    // We're relying on mozAutoSubtreeModified to keep a strong reference if
    // needed.
    Document* doc = aContent->OwnerDoc();

    // Optimize the common case of there being no observers
    if (HasMutationListeners(doc, NS_EVENT_BITS_MUTATION_NODEREMOVED)) {
      subtree.UpdateTarget(doc, nullptr);
      owningContent = aContent;
      nsCOMPtr<nsINode> child;
      bool skipFirst = aTryReuse;
      for (child = aContent->GetFirstChild();
           child && child->GetParentNode() == aContent;
           child = child->GetNextSibling()) {
        if (skipFirst && child->IsText()) {
          skipFirst = false;
          continue;
        }
        nsContentUtils::MaybeFireNodeRemoved(child, aContent);
      }
    }
  }

  // Might as well stick a batch around this since we're performing several
  // mutations.
  mozAutoDocUpdate updateBatch(aContent->GetComposedDoc(), true);
  nsAutoMutationBatch mb;

  if (aTryReuse && !aValue.IsEmpty()) {
    // Let's remove nodes until we find a eTEXT.
    while (aContent->HasChildren()) {
      nsIContent* child = aContent->GetFirstChild();
      if (child->IsText()) {
        break;
      }
      aContent->RemoveChildNode(child, true);
    }

    // If we have a node, it must be a eTEXT and we reuse it.
    if (aContent->HasChildren()) {
      nsIContent* child = aContent->GetFirstChild();
      nsresult rv = child->AsText()->SetText(aValue, true);
      NS_ENSURE_SUCCESS(rv, rv);

      // All the following nodes, if they exist, must be deleted.
      while (nsIContent* nextChild = child->GetNextSibling()) {
        aContent->RemoveChildNode(nextChild, true);
      }
    }

    if (aContent->HasChildren()) {
      return NS_OK;
    }
  } else {
    mb.Init(aContent, true, false);
    while (aContent->HasChildren()) {
      aContent->RemoveChildNode(aContent->GetFirstChild(), true);
    }
  }
  mb.RemovalDone();

  if (aValue.IsEmpty()) {
    return NS_OK;
  }

  RefPtr<nsTextNode> textContent =
      new nsTextNode(aContent->NodeInfo()->NodeInfoManager());

  textContent->SetText(aValue, true);

  nsresult rv = aContent->AppendChildTo(textContent, true);
  mb.NodesAdded();
  return rv;
}

static bool AppendNodeTextContentsRecurse(nsINode* aNode, nsAString& aResult,
                                          const fallible_t& aFallible) {
  for (nsIContent* child = aNode->GetFirstChild(); child;
       child = child->GetNextSibling()) {
    if (child->IsElement()) {
      bool ok = AppendNodeTextContentsRecurse(child, aResult, aFallible);
      if (!ok) {
        return false;
      }
    } else if (Text* text = child->GetAsText()) {
      bool ok = text->AppendTextTo(aResult, aFallible);
      if (!ok) {
        return false;
      }
    }
  }

  return true;
}

/* static */
bool nsContentUtils::AppendNodeTextContent(nsINode* aNode, bool aDeep,
                                           nsAString& aResult,
                                           const fallible_t& aFallible) {
  if (Text* text = aNode->GetAsText()) {
    return text->AppendTextTo(aResult, aFallible);
  }
  if (aDeep) {
    return AppendNodeTextContentsRecurse(aNode, aResult, aFallible);
  }

  for (nsIContent* child = aNode->GetFirstChild(); child;
       child = child->GetNextSibling()) {
    if (Text* text = child->GetAsText()) {
      bool ok = text->AppendTextTo(aResult, fallible);
      if (!ok) {
        return false;
      }
    }
  }
  return true;
}

bool nsContentUtils::HasNonEmptyTextContent(
    nsINode* aNode, TextContentDiscoverMode aDiscoverMode) {
  for (nsIContent* child = aNode->GetFirstChild(); child;
       child = child->GetNextSibling()) {
    if (child->IsText() && child->TextLength() > 0) {
      return true;
    }

    if (aDiscoverMode == eRecurseIntoChildren &&
        HasNonEmptyTextContent(child, aDiscoverMode)) {
      return true;
    }
  }

  return false;
}

/* static */
bool nsContentUtils::IsInSameAnonymousTree(const nsINode* aNode,
                                           const nsIContent* aContent) {
  MOZ_ASSERT(aNode, "Must have a node to work with");
  MOZ_ASSERT(aContent, "Must have a content to work with");

  if (aNode->IsInNativeAnonymousSubtree() !=
      aContent->IsInNativeAnonymousSubtree()) {
    return false;
  }

  if (aNode->IsInNativeAnonymousSubtree()) {
    return aContent->GetClosestNativeAnonymousSubtreeRoot() ==
           aNode->GetClosestNativeAnonymousSubtreeRoot();
  }

  // FIXME: This doesn't deal with disconnected nodes whatsoever, but it didn't
  // use to either. Maybe that's fine.
  return aNode->GetContainingShadow() == aContent->GetContainingShadow();
}

/* static */
bool nsContentUtils::IsInInteractiveHTMLContent(const Element* aElement,
                                                const Element* aStop) {
  const Element* element = aElement;
  while (element && element != aStop) {
    if (element->IsInteractiveHTMLContent(true)) {
      return true;
    }
    element = element->GetFlattenedTreeParentElement();
  }
  return false;
}

/* static */
void nsContentUtils::NotifyInstalledMenuKeyboardListener(bool aInstalling) {
  IMEStateManager::OnInstalledMenuKeyboardListener(aInstalling);
}

/* static */
bool nsContentUtils::SchemeIs(nsIURI* aURI, const char* aScheme) {
  nsCOMPtr<nsIURI> baseURI = NS_GetInnermostURI(aURI);
  NS_ENSURE_TRUE(baseURI, false);
  return baseURI->SchemeIs(aScheme);
}

bool nsContentUtils::IsExpandedPrincipal(nsIPrincipal* aPrincipal) {
  nsCOMPtr<nsIExpandedPrincipal> ep = do_QueryInterface(aPrincipal);
  return !!ep;
}

nsIPrincipal* nsContentUtils::GetSystemPrincipal() {
  MOZ_ASSERT(IsInitialized());
  return sSystemPrincipal;
}

bool nsContentUtils::CombineResourcePrincipals(
    nsCOMPtr<nsIPrincipal>* aResourcePrincipal, nsIPrincipal* aExtraPrincipal) {
  if (!aExtraPrincipal) {
    return false;
  }
  if (!*aResourcePrincipal) {
    *aResourcePrincipal = aExtraPrincipal;
    return true;
  }
  if (*aResourcePrincipal == aExtraPrincipal) {
    return false;
  }
  bool subsumes;
  if (NS_SUCCEEDED(
          (*aResourcePrincipal)->Subsumes(aExtraPrincipal, &subsumes)) &&
      subsumes) {
    return false;
  }
  *aResourcePrincipal = sSystemPrincipal;
  return true;
}

/* static */
void nsContentUtils::TriggerLink(nsIContent* aContent, nsIURI* aLinkURI,
                                 const nsString& aTargetSpec, bool aClick,
                                 bool aIsTrusted) {
  MOZ_ASSERT(aLinkURI, "No link URI");

  if (aContent->IsEditable() || !aContent->OwnerDoc()->LinkHandlingEnabled()) {
    return;
  }

  nsCOMPtr<nsIDocShell> docShell = aContent->OwnerDoc()->GetDocShell();
  if (!docShell) {
    return;
  }

  if (!aClick) {
    nsDocShell::Cast(docShell)->OnOverLink(aContent, aLinkURI, aTargetSpec);
    return;
  }

  // Check that this page is allowed to load this URI.
  nsresult proceed = NS_OK;

  if (sSecurityManager) {
    uint32_t flag = static_cast<uint32_t>(nsIScriptSecurityManager::STANDARD);
    proceed = sSecurityManager->CheckLoadURIWithPrincipal(
        aContent->NodePrincipal(), aLinkURI, flag,
        aContent->OwnerDoc()->InnerWindowID());
  }

  // Only pass off the click event if the script security manager says it's ok.
  // We need to rest aTargetSpec for forced downloads.
  if (NS_SUCCEEDED(proceed)) {
    // A link/area element with a download attribute is allowed to set
    // a pseudo Content-Disposition header.
    // For security reasons we only allow websites to declare same-origin
    // resources as downloadable. If this check fails we will just do the normal
    // thing (i.e. navigate to the resource).
    nsAutoString fileName;
    if ((!aContent->IsHTMLElement(nsGkAtoms::a) &&
         !aContent->IsHTMLElement(nsGkAtoms::area) &&
         !aContent->IsSVGElement(nsGkAtoms::a)) ||
        !aContent->AsElement()->GetAttr(kNameSpaceID_None, nsGkAtoms::download,
                                        fileName) ||
        NS_FAILED(aContent->NodePrincipal()->CheckMayLoad(aLinkURI, true))) {
      fileName.SetIsVoid(true);  // No actionable download attribute was found.
    }

    nsCOMPtr<nsIPrincipal> triggeringPrincipal = aContent->NodePrincipal();
    nsCOMPtr<nsIContentSecurityPolicy> csp = aContent->GetCsp();

    nsDocShell::Cast(docShell)->OnLinkClick(
        aContent, aLinkURI, fileName.IsVoid() ? aTargetSpec : EmptyString(),
        fileName, nullptr, nullptr, UserActivation::IsHandlingUserInput(),
        aIsTrusted, triggeringPrincipal, csp);
  }
}

/* static */
void nsContentUtils::GetLinkLocation(Element* aElement,
                                     nsString& aLocationString) {
  nsCOMPtr<nsIURI> hrefURI = aElement->GetHrefURI();
  if (hrefURI) {
    nsAutoCString specUTF8;
    nsresult rv = hrefURI->GetSpec(specUTF8);
    if (NS_SUCCEEDED(rv)) CopyUTF8toUTF16(specUTF8, aLocationString);
  }
}

/* static */
nsIWidget* nsContentUtils::GetTopLevelWidget(nsIWidget* aWidget) {
  if (!aWidget) return nullptr;

  return aWidget->GetTopLevelWidget();
}

/* static */
const nsDependentString nsContentUtils::GetLocalizedEllipsis() {
  static char16_t sBuf[4] = {0, 0, 0, 0};
  if (!sBuf[0]) {
    if (!SpoofLocaleEnglish()) {
      nsAutoString tmp;
      Preferences::GetLocalizedString("intl.ellipsis", tmp);
      uint32_t len =
          std::min(uint32_t(tmp.Length()), uint32_t(ArrayLength(sBuf) - 1));
      CopyUnicodeTo(tmp, 0, sBuf, len);
    }
    if (!sBuf[0]) sBuf[0] = char16_t(0x2026);
  }
  return nsDependentString(sBuf);
}

/* static */
void nsContentUtils::AddScriptBlocker() {
  MOZ_ASSERT(NS_IsMainThread());
  if (!sScriptBlockerCount) {
    MOZ_ASSERT(sRunnersCountAtFirstBlocker == 0,
               "Should not already have a count");
    sRunnersCountAtFirstBlocker =
        sBlockedScriptRunners ? sBlockedScriptRunners->Length() : 0;
  }
  ++sScriptBlockerCount;
}

#ifdef DEBUG
static bool sRemovingScriptBlockers = false;
#endif

/* static */
void nsContentUtils::RemoveScriptBlocker() {
  MOZ_ASSERT(NS_IsMainThread());
  MOZ_ASSERT(!sRemovingScriptBlockers);
  NS_ASSERTION(sScriptBlockerCount != 0, "Negative script blockers");
  --sScriptBlockerCount;
  if (sScriptBlockerCount) {
    return;
  }

  if (!sBlockedScriptRunners) {
    return;
  }

  uint32_t firstBlocker = sRunnersCountAtFirstBlocker;
  uint32_t lastBlocker = sBlockedScriptRunners->Length();
  uint32_t originalFirstBlocker = firstBlocker;
  uint32_t blockersCount = lastBlocker - firstBlocker;
  sRunnersCountAtFirstBlocker = 0;
  NS_ASSERTION(firstBlocker <= lastBlocker, "bad sRunnersCountAtFirstBlocker");

  while (firstBlocker < lastBlocker) {
    nsCOMPtr<nsIRunnable> runnable;
    runnable.swap((*sBlockedScriptRunners)[firstBlocker]);
    ++firstBlocker;

    // Calling the runnable can reenter us
    runnable->Run();
    // So can dropping the reference to the runnable
    runnable = nullptr;

    NS_ASSERTION(sRunnersCountAtFirstBlocker == 0, "Bad count");
    NS_ASSERTION(!sScriptBlockerCount, "This is really bad");
  }
#ifdef DEBUG
  AutoRestore<bool> removingScriptBlockers(sRemovingScriptBlockers);
  sRemovingScriptBlockers = true;
#endif
  sBlockedScriptRunners->RemoveElementsAt(originalFirstBlocker, blockersCount);
}

/* static */
nsIWindowProvider* nsContentUtils::GetWindowProviderForContentProcess() {
  MOZ_ASSERT(XRE_IsContentProcess());
  return ContentChild::GetSingleton();
}

/* static */
already_AddRefed<nsPIDOMWindowOuter>
nsContentUtils::GetMostRecentNonPBWindow() {
  nsCOMPtr<nsIWindowMediator> wm = do_GetService(NS_WINDOWMEDIATOR_CONTRACTID);

  nsCOMPtr<mozIDOMWindowProxy> window;
  wm->GetMostRecentNonPBWindow(u"navigator:browser", getter_AddRefs(window));
  nsCOMPtr<nsPIDOMWindowOuter> pwindow;
  pwindow = do_QueryInterface(window);

  return pwindow.forget();
}

/* static */
void nsContentUtils::WarnScriptWasIgnored(Document* aDocument) {
  nsAutoString msg;
  bool privateBrowsing = false;
  bool chromeContext = false;

  if (aDocument) {
    nsCOMPtr<nsIURI> uri = aDocument->GetDocumentURI();
    if (uri) {
      msg.Append(NS_ConvertUTF8toUTF16(uri->GetSpecOrDefault()));
      msg.AppendLiteral(" : ");
    }
    privateBrowsing =
        !!aDocument->NodePrincipal()->OriginAttributesRef().mPrivateBrowsingId;
    chromeContext = aDocument->NodePrincipal()->IsSystemPrincipal();
  }

  msg.AppendLiteral(
      "Unable to run script because scripts are blocked internally.");
  LogSimpleConsoleError(msg, "DOM", privateBrowsing, chromeContext);
}

/* static */
void nsContentUtils::AddScriptRunner(already_AddRefed<nsIRunnable> aRunnable) {
  nsCOMPtr<nsIRunnable> runnable = aRunnable;
  if (!runnable) {
    return;
  }

  if (sScriptBlockerCount) {
    sBlockedScriptRunners->AppendElement(runnable.forget());
    return;
  }

  runnable->Run();
}

/* static */
void nsContentUtils::AddScriptRunner(nsIRunnable* aRunnable) {
  nsCOMPtr<nsIRunnable> runnable = aRunnable;
  AddScriptRunner(runnable.forget());
}

/* static */
void nsContentUtils::RunInStableState(already_AddRefed<nsIRunnable> aRunnable) {
  MOZ_ASSERT(CycleCollectedJSContext::Get(), "Must be on a script thread!");
  CycleCollectedJSContext::Get()->RunInStableState(std::move(aRunnable));
}

/* static */
void nsContentUtils::AddPendingIDBTransaction(
    already_AddRefed<nsIRunnable> aTransaction) {
  MOZ_ASSERT(CycleCollectedJSContext::Get(), "Must be on a script thread!");
  CycleCollectedJSContext::Get()->AddPendingIDBTransaction(
      std::move(aTransaction));
}

/* static */
bool nsContentUtils::IsInStableOrMetaStableState() {
  MOZ_ASSERT(CycleCollectedJSContext::Get(), "Must be on a script thread!");
  return CycleCollectedJSContext::Get()->IsInStableOrMetaStableState();
}

/* static */
void nsContentUtils::HidePopupsInDocument(Document* aDocument) {
#ifdef MOZ_XUL
  nsXULPopupManager* pm = nsXULPopupManager::GetInstance();
  if (pm && aDocument) {
    nsCOMPtr<nsIDocShellTreeItem> docShellToHide = aDocument->GetDocShell();
    if (docShellToHide) pm->HidePopupsInDocShell(docShellToHide);
  }
#endif
}

/* static */
already_AddRefed<nsIDragSession> nsContentUtils::GetDragSession() {
  nsCOMPtr<nsIDragSession> dragSession;
  nsCOMPtr<nsIDragService> dragService =
      do_GetService("@mozilla.org/widget/dragservice;1");
  if (dragService) dragService->GetCurrentSession(getter_AddRefs(dragSession));
  return dragSession.forget();
}

/* static */
nsresult nsContentUtils::SetDataTransferInEvent(WidgetDragEvent* aDragEvent) {
  if (aDragEvent->mDataTransfer || !aDragEvent->IsTrusted()) {
    return NS_OK;
  }

  // For dragstart events, the data transfer object is
  // created before the event fires, so it should already be set. For other
  // drag events, get the object from the drag session.
  NS_ASSERTION(aDragEvent->mMessage != eDragStart,
               "draggesture event created without a dataTransfer");

  nsCOMPtr<nsIDragSession> dragSession = GetDragSession();
  NS_ENSURE_TRUE(dragSession, NS_OK);  // no drag in progress

  RefPtr<DataTransfer> initialDataTransfer = dragSession->GetDataTransfer();
  if (!initialDataTransfer) {
    // A dataTransfer won't exist when a drag was started by some other
    // means, for instance calling the drag service directly, or a drag
    // from another application. In either case, a new dataTransfer should
    // be created that reflects the data.
    initialDataTransfer =
        new DataTransfer(aDragEvent->mTarget, aDragEvent->mMessage, true, -1);

    // now set it in the drag session so we don't need to create it again
    dragSession->SetDataTransfer(initialDataTransfer);
  }

  bool isCrossDomainSubFrameDrop = false;
  if (aDragEvent->mMessage == eDrop) {
    isCrossDomainSubFrameDrop = CheckForSubFrameDrop(dragSession, aDragEvent);
  }

  // each event should use a clone of the original dataTransfer.
  initialDataTransfer->Clone(
      aDragEvent->mTarget, aDragEvent->mMessage, aDragEvent->mUserCancelled,
      isCrossDomainSubFrameDrop, getter_AddRefs(aDragEvent->mDataTransfer));
  if (NS_WARN_IF(!aDragEvent->mDataTransfer)) {
    return NS_ERROR_OUT_OF_MEMORY;
  }

  // for the dragenter and dragover events, initialize the drop effect
  // from the drop action, which platform specific widget code sets before
  // the event is fired based on the keyboard state.
  if (aDragEvent->mMessage == eDragEnter || aDragEvent->mMessage == eDragOver) {
    uint32_t action;
    dragSession->GetDragAction(&action);
    uint32_t effectAllowed = aDragEvent->mDataTransfer->EffectAllowedInt();
    aDragEvent->mDataTransfer->SetDropEffectInt(
        FilterDropEffect(action, effectAllowed));
  } else if (aDragEvent->mMessage == eDrop ||
             aDragEvent->mMessage == eDragEnd) {
    // For the drop and dragend events, set the drop effect based on the
    // last value that the dropEffect had. This will have been set in
    // EventStateManager::PostHandleEvent for the last dragenter or
    // dragover event.
    aDragEvent->mDataTransfer->SetDropEffectInt(
        initialDataTransfer->DropEffectInt());
  }

  return NS_OK;
}

/* static */
uint32_t nsContentUtils::FilterDropEffect(uint32_t aAction,
                                          uint32_t aEffectAllowed) {
  // It is possible for the drag action to include more than one action, but
  // the widget code which sets the action from the keyboard state should only
  // be including one. If multiple actions were set, we just consider them in
  //  the following order:
  //   copy, link, move
  if (aAction & nsIDragService::DRAGDROP_ACTION_COPY)
    aAction = nsIDragService::DRAGDROP_ACTION_COPY;
  else if (aAction & nsIDragService::DRAGDROP_ACTION_LINK)
    aAction = nsIDragService::DRAGDROP_ACTION_LINK;
  else if (aAction & nsIDragService::DRAGDROP_ACTION_MOVE)
    aAction = nsIDragService::DRAGDROP_ACTION_MOVE;

  // Filter the action based on the effectAllowed. If the effectAllowed
  // doesn't include the action, then that action cannot be done, so adjust
  // the action to something that is allowed. For a copy, adjust to move or
  // link. For a move, adjust to copy or link. For a link, adjust to move or
  // link. Otherwise, use none.
  if (aAction & aEffectAllowed ||
      aEffectAllowed == nsIDragService::DRAGDROP_ACTION_UNINITIALIZED)
    return aAction;
  if (aEffectAllowed & nsIDragService::DRAGDROP_ACTION_MOVE)
    return nsIDragService::DRAGDROP_ACTION_MOVE;
  if (aEffectAllowed & nsIDragService::DRAGDROP_ACTION_COPY)
    return nsIDragService::DRAGDROP_ACTION_COPY;
  if (aEffectAllowed & nsIDragService::DRAGDROP_ACTION_LINK)
    return nsIDragService::DRAGDROP_ACTION_LINK;
  return nsIDragService::DRAGDROP_ACTION_NONE;
}

/* static */
bool nsContentUtils::CheckForSubFrameDrop(nsIDragSession* aDragSession,
                                          WidgetDragEvent* aDropEvent) {
  nsCOMPtr<nsIContent> target = do_QueryInterface(aDropEvent->mOriginalTarget);
  if (!target) {
    return true;
  }

  Document* targetDoc = target->OwnerDoc();
  nsPIDOMWindowOuter* targetWin = targetDoc->GetWindow();
  if (!targetWin) {
    return true;
  }

  // Always allow dropping onto chrome shells.
  if (targetWin->GetBrowsingContext()->IsChrome()) {
    return false;
  }

  // If there is no source node, then this is a drag from another
  // application, which should be allowed.
  RefPtr<Document> doc;
  aDragSession->GetSourceDocument(getter_AddRefs(doc));
  if (doc) {
    // Get each successive parent of the source document and compare it to
    // the drop document. If they match, then this is a drag from a child frame.
    do {
      doc = doc->GetInProcessParentDocument();
      if (doc == targetDoc) {
        // The drag is from a child frame.
        return true;
      }
    } while (doc);
  }

  return false;
}

/* static */
bool nsContentUtils::URIIsLocalFile(nsIURI* aURI) {
  bool isFile;
  nsCOMPtr<nsINetUtil> util = do_QueryInterface(sIOService);

  // Important: we do NOT test the entire URI chain here!
  return util &&
         NS_SUCCEEDED(util->ProtocolHasFlags(
             aURI, nsIProtocolHandler::URI_IS_LOCAL_FILE, &isFile)) &&
         isFile;
}

/* static */
JSContext* nsContentUtils::GetCurrentJSContext() {
  MOZ_ASSERT(IsInitialized());
  if (!IsJSAPIActive()) {
    return nullptr;
  }
  return danger::GetJSContext();
}

template <typename StringType, typename CharType>
void _ASCIIToLowerInSitu(StringType& aStr) {
  CharType* iter = aStr.BeginWriting();
  CharType* end = aStr.EndWriting();
  MOZ_ASSERT(iter && end);

  while (iter != end) {
    CharType c = *iter;
    if (c >= 'A' && c <= 'Z') {
      *iter = c + ('a' - 'A');
    }
    ++iter;
  }
}

/* static */
void nsContentUtils::ASCIIToLower(nsAString& aStr) {
  return _ASCIIToLowerInSitu<nsAString, char16_t>(aStr);
}

/* static */
void nsContentUtils::ASCIIToLower(nsACString& aStr) {
  return _ASCIIToLowerInSitu<nsACString, char>(aStr);
}

template <typename StringType, typename CharType>
void _ASCIIToLowerCopy(const StringType& aSource, StringType& aDest) {
  uint32_t len = aSource.Length();
  aDest.SetLength(len);
  MOZ_ASSERT(aDest.Length() == len);

  CharType* dest = aDest.BeginWriting();
  MOZ_ASSERT(dest);

  const CharType* iter = aSource.BeginReading();
  const CharType* end = aSource.EndReading();
  while (iter != end) {
    CharType c = *iter;
    *dest = (c >= 'A' && c <= 'Z') ? c + ('a' - 'A') : c;
    ++iter;
    ++dest;
  }
}

/* static */
void nsContentUtils::ASCIIToLower(const nsAString& aSource, nsAString& aDest) {
  return _ASCIIToLowerCopy<nsAString, char16_t>(aSource, aDest);
}

/* static */
void nsContentUtils::ASCIIToLower(const nsACString& aSource,
                                  nsACString& aDest) {
  return _ASCIIToLowerCopy<nsACString, char>(aSource, aDest);
}

template <typename StringType, typename CharType>
void _ASCIIToUpperInSitu(StringType& aStr) {
  CharType* iter = aStr.BeginWriting();
  CharType* end = aStr.EndWriting();
  MOZ_ASSERT(iter && end);

  while (iter != end) {
    CharType c = *iter;
    if (c >= 'a' && c <= 'z') {
      *iter = c + ('A' - 'a');
    }
    ++iter;
  }
}

/* static */
void nsContentUtils::ASCIIToUpper(nsAString& aStr) {
  return _ASCIIToUpperInSitu<nsAString, char16_t>(aStr);
}

/* static */
void nsContentUtils::ASCIIToUpper(nsACString& aStr) {
  return _ASCIIToUpperInSitu<nsACString, char>(aStr);
}

template <typename StringType, typename CharType>
void _ASCIIToUpperCopy(const StringType& aSource, StringType& aDest) {
  uint32_t len = aSource.Length();
  aDest.SetLength(len);
  MOZ_ASSERT(aDest.Length() == len);

  CharType* dest = aDest.BeginWriting();
  MOZ_ASSERT(dest);

  const CharType* iter = aSource.BeginReading();
  const CharType* end = aSource.EndReading();
  while (iter != end) {
    CharType c = *iter;
    *dest = (c >= 'a' && c <= 'z') ? c + ('A' - 'a') : c;
    ++iter;
    ++dest;
  }
}

/* static */
void nsContentUtils::ASCIIToUpper(const nsAString& aSource, nsAString& aDest) {
  return _ASCIIToUpperCopy<nsAString, char16_t>(aSource, aDest);
}

/* static */
void nsContentUtils::ASCIIToUpper(const nsACString& aSource,
                                  nsACString& aDest) {
  return _ASCIIToUpperCopy<nsACString, char>(aSource, aDest);
}

/* static */
bool nsContentUtils::EqualsIgnoreASCIICase(const nsAString& aStr1,
                                           const nsAString& aStr2) {
  uint32_t len = aStr1.Length();
  if (len != aStr2.Length()) {
    return false;
  }

  const char16_t* str1 = aStr1.BeginReading();
  const char16_t* str2 = aStr2.BeginReading();
  const char16_t* end = str1 + len;

  while (str1 < end) {
    char16_t c1 = *str1++;
    char16_t c2 = *str2++;

    // First check if any bits other than the 0x0020 differs
    if ((c1 ^ c2) & 0xffdf) {
      return false;
    }

    // We know they can only differ in the 0x0020 bit.
    // Likely the two chars are the same, so check that first
    if (c1 != c2) {
      // They do differ, but since it's only in the 0x0020 bit, check if it's
      // the same ascii char, but just differing in case
      char16_t c1Upper = c1 & 0xffdf;
      if (!('A' <= c1Upper && c1Upper <= 'Z')) {
        return false;
      }
    }
  }

  return true;
}

/* static */
bool nsContentUtils::StringContainsASCIIUpper(const nsAString& aStr) {
  const char16_t* iter = aStr.BeginReading();
  const char16_t* end = aStr.EndReading();
  while (iter != end) {
    char16_t c = *iter;
    if (c >= 'A' && c <= 'Z') {
      return true;
    }
    ++iter;
  }

  return false;
}

/* static */
nsIInterfaceRequestor* nsContentUtils::SameOriginChecker() {
  if (!sSameOriginChecker) {
    sSameOriginChecker = new SameOriginCheckerImpl();
    NS_ADDREF(sSameOriginChecker);
  }
  return sSameOriginChecker;
}

/* static */
nsresult nsContentUtils::CheckSameOrigin(nsIChannel* aOldChannel,
                                         nsIChannel* aNewChannel) {
  if (!nsContentUtils::GetSecurityManager()) return NS_ERROR_NOT_AVAILABLE;

  nsCOMPtr<nsIPrincipal> oldPrincipal;
  nsContentUtils::GetSecurityManager()->GetChannelResultPrincipal(
      aOldChannel, getter_AddRefs(oldPrincipal));

  nsCOMPtr<nsIURI> newURI;
  aNewChannel->GetURI(getter_AddRefs(newURI));
  nsCOMPtr<nsIURI> newOriginalURI;
  aNewChannel->GetOriginalURI(getter_AddRefs(newOriginalURI));

  NS_ENSURE_STATE(oldPrincipal && newURI && newOriginalURI);

  nsresult rv = oldPrincipal->CheckMayLoad(newURI, false);
  if (NS_SUCCEEDED(rv) && newOriginalURI != newURI) {
    rv = oldPrincipal->CheckMayLoad(newOriginalURI, false);
  }

  return rv;
}

NS_IMPL_ISUPPORTS(SameOriginCheckerImpl, nsIChannelEventSink,
                  nsIInterfaceRequestor)

NS_IMETHODIMP
SameOriginCheckerImpl::AsyncOnChannelRedirect(
    nsIChannel* aOldChannel, nsIChannel* aNewChannel, uint32_t aFlags,
    nsIAsyncVerifyRedirectCallback* cb) {
  MOZ_ASSERT(aNewChannel, "Redirecting to null channel?");

  nsresult rv = nsContentUtils::CheckSameOrigin(aOldChannel, aNewChannel);
  if (NS_SUCCEEDED(rv)) {
    cb->OnRedirectVerifyCallback(NS_OK);
  }

  return rv;
}

NS_IMETHODIMP
SameOriginCheckerImpl::GetInterface(const nsIID& aIID, void** aResult) {
  return QueryInterface(aIID, aResult);
}

/* static */
nsresult nsContentUtils::GetASCIIOrigin(nsIPrincipal* aPrincipal,
                                        nsACString& aOrigin) {
  MOZ_ASSERT(aPrincipal, "missing principal");

  aOrigin.Truncate();

  nsCOMPtr<nsIURI> uri;
  nsresult rv = aPrincipal->GetURI(getter_AddRefs(uri));
  NS_ENSURE_SUCCESS(rv, rv);

  if (uri) {
    return GetASCIIOrigin(uri, aOrigin);
  }

  aOrigin.AssignLiteral("null");

  return NS_OK;
}

/* static */
nsresult nsContentUtils::GetASCIIOrigin(nsIURI* aURI, nsACString& aOrigin) {
  MOZ_ASSERT(aURI, "missing uri");

  // For Blob URI, the path is the URL of the owning page.
  if (aURI->SchemeIs(BLOBURI_SCHEME)) {
    nsAutoCString path;
    nsresult rv = aURI->GetPathQueryRef(path);
    NS_ENSURE_SUCCESS(rv, rv);

    nsCOMPtr<nsIURI> uri;
    rv = NS_NewURI(getter_AddRefs(uri), path);
    if (NS_FAILED(rv)) {
      aOrigin.AssignLiteral("null");
      return NS_OK;
    }

    return GetASCIIOrigin(uri, aOrigin);
  }

  aOrigin.Truncate();

  nsCOMPtr<nsIURI> uri = NS_GetInnermostURI(aURI);
  NS_ENSURE_TRUE(uri, NS_ERROR_UNEXPECTED);

  nsAutoCString host;
  nsresult rv = uri->GetAsciiHost(host);

  if (NS_SUCCEEDED(rv) && !host.IsEmpty()) {
    nsAutoCString userPass;
    uri->GetUserPass(userPass);

    nsAutoCString prePath;
    if (!userPass.IsEmpty()) {
      rv = NS_MutateURI(uri).SetUserPass(EmptyCString()).Finalize(uri);
      NS_ENSURE_SUCCESS(rv, rv);
    }

    rv = uri->GetPrePath(prePath);
    NS_ENSURE_SUCCESS(rv, rv);

    aOrigin = prePath;
  } else {
    aOrigin.AssignLiteral("null");
  }

  return NS_OK;
}

/* static */
nsresult nsContentUtils::GetUTFOrigin(nsIPrincipal* aPrincipal,
                                      nsAString& aOrigin) {
  MOZ_ASSERT(aPrincipal, "missing principal");

  aOrigin.Truncate();
  nsAutoCString asciiOrigin;

  nsresult rv = GetASCIIOrigin(aPrincipal, asciiOrigin);
  NS_ENSURE_SUCCESS(rv, rv);

  aOrigin = NS_ConvertUTF8toUTF16(asciiOrigin);
  return NS_OK;
}

/* static */
nsresult nsContentUtils::GetUTFOrigin(nsIURI* aURI, nsAString& aOrigin) {
  MOZ_ASSERT(aURI, "missing uri");
  nsresult rv;

#if defined(MOZ_THUNDERBIRD) || defined(MOZ_SUITE)
  // Check if either URI has a special origin.
  nsCOMPtr<nsIURIWithSpecialOrigin> uriWithSpecialOrigin =
      do_QueryInterface(aURI);
  if (uriWithSpecialOrigin) {
    nsCOMPtr<nsIURI> origin;
    rv = uriWithSpecialOrigin->GetOrigin(getter_AddRefs(origin));
    NS_ENSURE_SUCCESS(rv, rv);

    return GetUTFOrigin(origin, aOrigin);
  }
#endif

  nsAutoCString asciiOrigin;
  rv = GetASCIIOrigin(aURI, asciiOrigin);
  NS_ENSURE_SUCCESS(rv, rv);

  aOrigin = NS_ConvertUTF8toUTF16(asciiOrigin);
  return NS_OK;
}

/* static */
bool nsContentUtils::CheckMayLoad(nsIPrincipal* aPrincipal,
                                  nsIChannel* aChannel,
                                  bool aAllowIfInheritsPrincipal) {
  nsCOMPtr<nsIURI> channelURI;
  nsresult rv = NS_GetFinalChannelURI(aChannel, getter_AddRefs(channelURI));
  NS_ENSURE_SUCCESS(rv, false);

  return NS_SUCCEEDED(
      aPrincipal->CheckMayLoad(channelURI, aAllowIfInheritsPrincipal));
}

/* static */
bool nsContentUtils::CanAccessNativeAnon() {
  return LegacyIsCallerChromeOrNativeCode() || IsCallerContentXBL();
}

/* static */
nsresult nsContentUtils::DispatchXULCommand(nsIContent* aTarget, bool aTrusted,
                                            Event* aSourceEvent,
                                            PresShell* aPresShell, bool aCtrl,
                                            bool aAlt, bool aShift, bool aMeta,
                                            uint16_t aInputSource) {
  NS_ENSURE_STATE(aTarget);
  Document* doc = aTarget->OwnerDoc();
  nsPresContext* presContext = doc->GetPresContext();

  RefPtr<XULCommandEvent> xulCommand =
      new XULCommandEvent(doc, presContext, nullptr);
  xulCommand->InitCommandEvent(NS_LITERAL_STRING("command"), true, true,
                               nsGlobalWindowInner::Cast(doc->GetInnerWindow()),
                               0, aCtrl, aAlt, aShift, aMeta, aSourceEvent,
                               aInputSource, IgnoreErrors());

  if (aPresShell) {
    nsEventStatus status = nsEventStatus_eIgnore;
    return aPresShell->HandleDOMEventWithTarget(aTarget, xulCommand, &status);
  }

  ErrorResult rv;
  aTarget->DispatchEvent(*xulCommand, rv);
  return rv.StealNSResult();
}

// static
nsresult nsContentUtils::WrapNative(JSContext* cx, nsISupports* native,
                                    nsWrapperCache* cache, const nsIID* aIID,
                                    JS::MutableHandle<JS::Value> vp,
                                    bool aAllowWrapping) {
  MOZ_ASSERT(cx == GetCurrentJSContext());

  if (!native) {
    vp.setNull();

    return NS_OK;
  }

  JSObject* wrapper = xpc_FastGetCachedWrapper(cx, cache, vp);
  if (wrapper) {
    return NS_OK;
  }

  NS_ENSURE_TRUE(sXPConnect, NS_ERROR_UNEXPECTED);

  if (!NS_IsMainThread()) {
    MOZ_CRASH();
  }

  JS::Rooted<JSObject*> scope(cx, JS::CurrentGlobalOrNull(cx));
  nsresult rv = sXPConnect->WrapNativeToJSVal(cx, scope, native, cache, aIID,
                                              aAllowWrapping, vp);
  return rv;
}

nsresult nsContentUtils::CreateArrayBuffer(JSContext* aCx,
                                           const nsACString& aData,
                                           JSObject** aResult) {
  if (!aCx) {
    return NS_ERROR_FAILURE;
  }

  int32_t dataLen = aData.Length();
  *aResult = JS::NewArrayBuffer(aCx, dataLen);
  if (!*aResult) {
    return NS_ERROR_FAILURE;
  }

  if (dataLen > 0) {
    NS_ASSERTION(JS::IsArrayBufferObject(*aResult), "What happened?");
    JS::AutoCheckCannotGC nogc;
    bool isShared;
    memcpy(JS::GetArrayBufferData(*aResult, &isShared, nogc),
           aData.BeginReading(), dataLen);
    MOZ_ASSERT(!isShared);
  }

  return NS_OK;
}

void nsContentUtils::StripNullChars(const nsAString& aInStr,
                                    nsAString& aOutStr) {
  // In common cases where we don't have nulls in the
  // string we can simple simply bypass the checking code.
  int32_t firstNullPos = aInStr.FindChar('\0');
  if (firstNullPos == kNotFound) {
    aOutStr.Assign(aInStr);
    return;
  }

  aOutStr.SetCapacity(aInStr.Length() - 1);
  nsAString::const_iterator start, end;
  aInStr.BeginReading(start);
  aInStr.EndReading(end);
  while (start != end) {
    if (*start != '\0') aOutStr.Append(*start);
    ++start;
  }
}

struct ClassMatchingInfo {
  AtomArray mClasses;
  nsCaseTreatment mCaseTreatment;
};

// static
bool nsContentUtils::MatchClassNames(Element* aElement, int32_t aNamespaceID,
                                     nsAtom* aAtom, void* aData) {
  // We can't match if there are no class names
  const nsAttrValue* classAttr = aElement->GetClasses();
  if (!classAttr) {
    return false;
  }

  // need to match *all* of the classes
  ClassMatchingInfo* info = static_cast<ClassMatchingInfo*>(aData);
  uint32_t length = info->mClasses.Length();
  if (!length) {
    // If we actually had no classes, don't match.
    return false;
  }
  uint32_t i;
  for (i = 0; i < length; ++i) {
    if (!classAttr->Contains(info->mClasses[i], info->mCaseTreatment)) {
      return false;
    }
  }

  return true;
}

// static
void nsContentUtils::DestroyClassNameArray(void* aData) {
  ClassMatchingInfo* info = static_cast<ClassMatchingInfo*>(aData);
  delete info;
}

// static
void* nsContentUtils::AllocClassMatchingInfo(nsINode* aRootNode,
                                             const nsString* aClasses) {
  nsAttrValue attrValue;
  attrValue.ParseAtomArray(*aClasses);
  // nsAttrValue::Equals is sensitive to order, so we'll send an array
  auto* info = new ClassMatchingInfo;
  if (attrValue.Type() == nsAttrValue::eAtomArray) {
    info->mClasses.SwapElements(*(attrValue.GetAtomArrayValue()));
  } else if (attrValue.Type() == nsAttrValue::eAtom) {
    info->mClasses.AppendElement(attrValue.GetAtomValue());
  }

  info->mCaseTreatment =
      aRootNode->OwnerDoc()->GetCompatibilityMode() == eCompatibility_NavQuirks
          ? eIgnoreCase
          : eCaseMatters;
  return info;
}

// static
bool nsContentUtils::IsFocusedContent(const nsIContent* aContent) {
  nsFocusManager* fm = nsFocusManager::GetFocusManager();

  return fm && fm->GetFocusedElement() == aContent;
}

bool nsContentUtils::IsSubDocumentTabbable(nsIContent* aContent) {
  Document* doc = aContent->GetComposedDoc();
  if (!doc) {
    return false;
  }

  // If the subdocument lives in another process, the frame is
  // tabbable.
  if (EventStateManager::IsRemoteTarget(aContent) ||
      BrowserBridgeChild::GetFrom(aContent)) {
    return true;
  }

  // XXXbz should this use OwnerDoc() for GetSubDocumentFor?
  // sXBL/XBL2 issue!
  Document* subDoc = doc->GetSubDocumentFor(aContent);
  if (!subDoc) {
    return false;
  }

  nsCOMPtr<nsIDocShell> docShell = subDoc->GetDocShell();
  if (!docShell) {
    return false;
  }

  nsCOMPtr<nsIContentViewer> contentViewer;
  docShell->GetContentViewer(getter_AddRefs(contentViewer));
  if (!contentViewer) {
    return false;
  }

  // If there are 2 viewers for the current docshell, that
  // means the current document may be a zombie document.
  // While load and pageshow events are dispatched, zombie viewer is the old,
  // to be hidden document.
  if (contentViewer->GetPreviousViewer()) {
    bool inOnLoad = false;
    docShell->GetIsExecutingOnLoadHandler(&inOnLoad);
    return inOnLoad;
  }

  return true;
}

bool nsContentUtils::IsUserFocusIgnored(nsINode* aNode) {
  // if (!StaticPrefs::dom_mozBrowserFramesEnabled()) {
  //   return false;
  // }

  // Check if our mozbrowser iframe ancestors has ignoreuserfocus attribute.
  while (aNode) {
    // nsCOMPtr<nsIMozBrowserFrame> browserFrame = do_QueryInterface(aNode);
    if (//browserFrame &&
        aNode->IsElement() &&
        aNode->AsElement()->HasAttr(kNameSpaceID_None,
                                    nsGkAtoms::ignoreuserfocus)) { // &&
        // browserFrame->GetReallyIsBrowser()) {
      return true;
    }
    nsPIDOMWindowOuter* win = aNode->OwnerDoc()->GetWindow();
    aNode = win ? win->GetFrameElementInternal() : nullptr;
  }

  return false;
}

bool nsContentUtils::HasScrollgrab(nsIContent* aContent) {
  // If we ever standardize this feature we'll want to hook this up properly
  // again. For now we're removing all the DOM-side code related to it but
  // leaving the layout and APZ handling for it in place.
  return false;
}

void nsContentUtils::FlushLayoutForTree(nsPIDOMWindowOuter* aWindow) {
  if (!aWindow) {
    return;
  }

  // Note that because FlushPendingNotifications flushes parents, this
  // is O(N^2) in docshell tree depth.  However, the docshell tree is
  // usually pretty shallow.

  if (RefPtr<Document> doc = aWindow->GetDoc()) {
    doc->FlushPendingNotifications(FlushType::Layout);
  }

  if (nsCOMPtr<nsIDocShell> docShell = aWindow->GetDocShell()) {
    int32_t i = 0, i_end;
    docShell->GetInProcessChildCount(&i_end);
    for (; i < i_end; ++i) {
      nsCOMPtr<nsIDocShellTreeItem> item;
      if (docShell->GetInProcessChildAt(i, getter_AddRefs(item)) == NS_OK &&
          item) {
        if (nsCOMPtr<nsPIDOMWindowOuter> win = item->GetWindow()) {
          FlushLayoutForTree(win);
        }
      }
    }
  }
}

void nsContentUtils::RemoveNewlines(nsString& aString) { aString.StripCRLF(); }

void nsContentUtils::PlatformToDOMLineBreaks(nsString& aString) {
  if (!PlatformToDOMLineBreaks(aString, fallible)) {
    aString.AllocFailed(aString.Length());
  }
}

bool nsContentUtils::PlatformToDOMLineBreaks(nsString& aString,
                                             const fallible_t& aFallible) {
  if (aString.FindChar(char16_t('\r')) != -1) {
    // Windows linebreaks: Map CRLF to LF:
    if (!aString.ReplaceSubstring(u"\r\n", u"\n", aFallible)) {
      return false;
    }

    // Mac linebreaks: Map any remaining CR to LF:
    if (!aString.ReplaceSubstring(u"\r", u"\n", aFallible)) {
      return false;
    }
  }

  return true;
}

void nsContentUtils::PopulateStringFromStringBuffer(nsStringBuffer* aBuf,
                                                    nsAString& aResultString) {
  MOZ_ASSERT(aBuf, "Expecting a non-null string buffer");

  uint32_t stringLen = NS_strlen(static_cast<char16_t*>(aBuf->Data()));

  // SANITY CHECK: In case the nsStringBuffer isn't correctly
  // null-terminated, let's clamp its length using the allocated size, to be
  // sure the resulting string doesn't sample past the end of the the buffer.
  // (Note that StorageSize() is in units of bytes, so we have to convert that
  // to units of PRUnichars, and subtract 1 for the null-terminator.)
  uint32_t allocStringLen = (aBuf->StorageSize() / sizeof(char16_t)) - 1;
  MOZ_ASSERT(stringLen <= allocStringLen,
             "string buffer lacks null terminator!");
  stringLen = std::min(stringLen, allocStringLen);

  aBuf->ToString(stringLen, aResultString);
}

PresShell* nsContentUtils::FindPresShellForDocument(const Document* aDocument) {
  const Document* doc = aDocument;
  Document* displayDoc = doc->GetDisplayDocument();
  if (displayDoc) {
    doc = displayDoc;
  }

  PresShell* presShell = doc->GetPresShell();
  if (presShell) {
    return presShell;
  }

  nsCOMPtr<nsIDocShellTreeItem> docShellTreeItem = doc->GetDocShell();
  while (docShellTreeItem) {
    // We may be in a display:none subdocument, or we may not have a presshell
    // created yet.
    // Walk the docshell tree to find the nearest container that has a
    // presshell, and return that.
    nsCOMPtr<nsIDocShell> docShell = do_QueryInterface(docShellTreeItem);
    if (PresShell* presShell = docShell->GetPresShell()) {
      return presShell;
    }
    nsCOMPtr<nsIDocShellTreeItem> parent;
    docShellTreeItem->GetInProcessParent(getter_AddRefs(parent));
    docShellTreeItem = parent;
  }

  return nullptr;
}

nsIWidget* nsContentUtils::WidgetForDocument(const Document* aDocument) {
  PresShell* presShell = FindPresShellForDocument(aDocument);
  if (!presShell) {
    return nullptr;
  }
  nsViewManager* vm = presShell->GetViewManager();
  if (!vm) {
    return nullptr;
  }
  nsView* rootView = vm->GetRootView();
  if (!rootView) {
    return nullptr;
  }
  nsView* displayRoot = nsViewManager::GetDisplayRootFor(rootView);
  if (!displayRoot) {
    return nullptr;
  }
  return displayRoot->GetNearestWidget(nullptr);
}

nsIWidget* nsContentUtils::WidgetForContent(const nsIContent* aContent) {
  nsIFrame* frame = aContent->GetPrimaryFrame();
  if (frame) {
    frame = nsLayoutUtils::GetDisplayRootFrame(frame);

    nsView* view = frame->GetView();
    if (view) {
      return view->GetWidget();
    }
  }

  return nullptr;
}

already_AddRefed<LayerManager> nsContentUtils::LayerManagerForContent(
    const nsIContent* aContent) {
  nsIWidget* widget = nsContentUtils::WidgetForContent(aContent);
  if (widget) {
    RefPtr<LayerManager> manager = widget->GetLayerManager();
    return manager.forget();
  }

  return nullptr;
}

static already_AddRefed<LayerManager> LayerManagerForDocumentInternal(
    const Document* aDoc, bool aRequirePersistent) {
  nsIWidget* widget = nsContentUtils::WidgetForDocument(aDoc);
  if (widget) {
    RefPtr<LayerManager> manager = widget->GetLayerManager(
        aRequirePersistent ? nsIWidget::LAYER_MANAGER_PERSISTENT
                           : nsIWidget::LAYER_MANAGER_CURRENT);
    return manager.forget();
  }

  return nullptr;
}

already_AddRefed<LayerManager> nsContentUtils::LayerManagerForDocument(
    const Document* aDoc) {
  return LayerManagerForDocumentInternal(aDoc, false);
}

already_AddRefed<LayerManager>
nsContentUtils::PersistentLayerManagerForDocument(Document* aDoc) {
  return LayerManagerForDocumentInternal(aDoc, true);
}

bool nsContentUtils::AllowXULXBLForPrincipal(nsIPrincipal* aPrincipal) {
  if (!aPrincipal) {
    return false;
  }

  if (aPrincipal->IsSystemPrincipal()) {
    return true;
  }

  return (StaticPrefs::dom_allow_XUL_XBL_for_file() &&
          aPrincipal->SchemeIs("file")) ||
         IsSitePermAllow(aPrincipal, NS_LITERAL_CSTRING("allowXULXBL"));
}

bool nsContentUtils::IsPDFJSEnabled() {
  nsCOMPtr<nsIStreamConverter> conv = do_CreateInstance(
      "@mozilla.org/streamconv;1?from=application/pdf&to=text/html");
  return conv;
}

already_AddRefed<nsIDocumentLoaderFactory>
nsContentUtils::FindInternalContentViewer(const nsACString& aType,
                                          ContentViewerType* aLoaderType) {
  if (aLoaderType) {
    *aLoaderType = TYPE_UNSUPPORTED;
  }

  // one helper factory, please
  nsCOMPtr<nsICategoryManager> catMan(
      do_GetService(NS_CATEGORYMANAGER_CONTRACTID));
  if (!catMan) return nullptr;

  nsCOMPtr<nsIDocumentLoaderFactory> docFactory;

  nsCString contractID;
  nsresult rv =
      catMan->GetCategoryEntry("Gecko-Content-Viewers", aType, contractID);
  if (NS_SUCCEEDED(rv)) {
    docFactory = do_GetService(contractID.get());
    if (docFactory && aLoaderType) {
      if (contractID.EqualsLiteral(CONTENT_DLF_CONTRACTID))
        *aLoaderType = TYPE_CONTENT;
      else if (contractID.EqualsLiteral(PLUGIN_DLF_CONTRACTID))
        *aLoaderType = TYPE_PLUGIN;
      else
        *aLoaderType = TYPE_UNKNOWN;
    }
    return docFactory.forget();
  }

  if (DecoderTraits::IsSupportedInVideoDocument(aType)) {
    docFactory =
        do_GetService("@mozilla.org/content/document-loader-factory;1");
    if (docFactory && aLoaderType) {
      *aLoaderType = TYPE_CONTENT;
    }
    return docFactory.forget();
  }

  return nullptr;
}

static void ReportPatternCompileFailure(nsAString& aPattern,
                                        const Document* aDocument,
                                        JSContext* cx) {
  MOZ_ASSERT(JS_IsExceptionPending(cx));

  JS::RootedValue exn(cx);
  if (!JS_GetPendingException(cx, &exn)) {
    return;
  }
  if (!exn.isObject()) {
    // If pending exception is not an object, it should be OOM.
    return;
  }

  JS::AutoSaveExceptionState savedExc(cx);
  JS::RootedObject exnObj(cx, &exn.toObject());
  JS::RootedValue messageVal(cx);
  if (!JS_GetProperty(cx, exnObj, "message", &messageVal)) {
    return;
  }
  MOZ_ASSERT(messageVal.isString());

  JS::RootedString messageStr(cx, messageVal.toString());
  MOZ_ASSERT(messageStr);

  AutoTArray<nsString, 2> strings;
  strings.AppendElement(aPattern);
  if (!AssignJSString(cx, *strings.AppendElement(), messageStr)) {
    return;
  }

  nsContentUtils::ReportToConsole(nsIScriptError::errorFlag,
                                  NS_LITERAL_CSTRING("DOM"), aDocument,
                                  nsContentUtils::eDOM_PROPERTIES,
                                  "PatternAttributeCompileFailure", strings);
  savedExc.drop();
}

// static
Maybe<bool> nsContentUtils::IsPatternMatching(nsAString& aValue,
                                              nsAString& aPattern,
                                              const Document* aDocument) {
  NS_ASSERTION(aDocument, "aDocument should be a valid pointer (not null)");

  // The fact that we're using a JS regexp under the hood should not be visible
  // to things like window onerror handlers, so we don't initialize our JSAPI
  // with the document's window (which may not exist anyway).
  AutoJSAPI jsapi;
  jsapi.Init();
  JSContext* cx = jsapi.cx();
  AutoDisableJSInterruptCallback disabler(cx);

  // We can use the junk scope here, because we're just using it for
  // regexp evaluation, not actual script execution.
  JSAutoRealm ar(cx, xpc::UnprivilegedJunkScope());

  // The pattern has to match the entire value.
  aPattern.InsertLiteral(u"^(?:", 0);
  aPattern.AppendLiteral(")$");

  JS::Rooted<JSObject*> re(
      cx,
      JS::NewUCRegExpObject(cx, static_cast<char16_t*>(aPattern.BeginWriting()),
                            aPattern.Length(), JS::RegExpFlag::Unicode));
  if (!re) {
    // Remove extra patterns added above to report with the original pattern.
    aPattern.Cut(0, 4);
    aPattern.Cut(aPattern.Length() - 2, 2);
    ReportPatternCompileFailure(aPattern, aDocument, cx);
    return Some(true);
  }

  JS::Rooted<JS::Value> rval(cx, JS::NullValue());
  size_t idx = 0;
  if (!JS::ExecuteRegExpNoStatics(cx, re,
                                  static_cast<char16_t*>(aValue.BeginWriting()),
                                  aValue.Length(), &idx, true, &rval)) {
    return Nothing();
  }

  return Some(!rval.isNull());
}

// static
nsresult nsContentUtils::URIInheritsSecurityContext(nsIURI* aURI,
                                                    bool* aResult) {
  // Note: about:blank URIs do NOT inherit the security context from the
  // current document, which is what this function tests for...
  return NS_URIChainHasFlags(
      aURI, nsIProtocolHandler::URI_INHERITS_SECURITY_CONTEXT, aResult);
}

// static
bool nsContentUtils::ChannelShouldInheritPrincipal(
    nsIPrincipal* aLoadingPrincipal, nsIURI* aURI, bool aInheritForAboutBlank,
    bool aForceInherit) {
  MOZ_ASSERT(aLoadingPrincipal,
             "Can not check inheritance without a principal");

  // Only tell the channel to inherit if it can't provide its own security
  // context.
  //
  // XXX: If this is ever changed, check all callers for what owners
  //      they're passing in.  In particular, see the code and
  //      comments in nsDocShell::LoadURI where we fall back on
  //      inheriting the owner if called from chrome.  That would be
  //      very wrong if this code changed anything but channels that
  //      can't provide their own security context!
  //
  // If aForceInherit is true, we will inherit, even for a channel that
  // can provide its own security context. This is used for srcdoc loads.
  bool inherit = aForceInherit;
  if (!inherit) {
    bool uriInherits;
    // We expect URIInheritsSecurityContext to return success for an
    // about:blank URI, so don't call NS_IsAboutBlank() if this call fails.
    // This condition needs to match the one in nsDocShell::InternalLoad where
    // we're checking for things that will use the owner.
    inherit =
        (NS_SUCCEEDED(URIInheritsSecurityContext(aURI, &uriInherits)) &&
         (uriInherits || (aInheritForAboutBlank && NS_IsAboutBlank(aURI)))) ||
        //
        // file: uri special-casing
        //
        // If this is a file: load opened from another file: then it may need
        // to inherit the owner from the referrer so they can script each other.
        // If we don't set the owner explicitly then each file: gets an owner
        // based on its own codebase later.
        //
        (URIIsLocalFile(aURI) &&
         NS_SUCCEEDED(aLoadingPrincipal->CheckMayLoad(aURI, false)) &&
         // One more check here.  CheckMayLoad will always return true for the
         // system principal, but we do NOT want to inherit in that case.
         !aLoadingPrincipal->IsSystemPrincipal());
  }
  return inherit;
}

/* static */
bool nsContentUtils::IsCutCopyAllowed(nsIPrincipal& aSubjectPrincipal) {
  if (StaticPrefs::dom_allow_cut_copy() &&
      UserActivation::IsHandlingUserInput()) {
    return true;
  }

  return PrincipalHasPermission(aSubjectPrincipal, nsGkAtoms::clipboardWrite);
}

/* static */
bool nsContentUtils::HaveEqualPrincipals(Document* aDoc1, Document* aDoc2) {
  if (!aDoc1 || !aDoc2) {
    return false;
  }
  bool principalsEqual = false;
  aDoc1->NodePrincipal()->Equals(aDoc2->NodePrincipal(), &principalsEqual);
  return principalsEqual;
}

/* static */
bool nsContentUtils::HasPluginWithUncontrolledEventDispatch(
    nsIContent* aContent) {
#ifdef XP_MACOSX
  // We control dispatch to all mac plugins.
  return false;
#else
  if (!aContent || !aContent->IsInComposedDoc()) {
    return false;
  }

  nsCOMPtr<nsIObjectLoadingContent> olc = do_QueryInterface(aContent);
  if (!olc) {
    return false;
  }

  RefPtr<nsNPAPIPluginInstance> plugin = olc->GetPluginInstance();
  if (!plugin) {
    return false;
  }

  bool isWindowless = false;
  nsresult res = plugin->IsWindowless(&isWindowless);
  if (NS_FAILED(res)) {
    return false;
  }

  return !isWindowless;
#endif
}

/* static */
void nsContentUtils::FireMutationEventsForDirectParsing(
    Document* aDoc, nsIContent* aDest, int32_t aOldChildCount) {
  // Fire mutation events. Optimize for the case when there are no listeners
  int32_t newChildCount = aDest->GetChildCount();
  if (newChildCount && nsContentUtils::HasMutationListeners(
                           aDoc, NS_EVENT_BITS_MUTATION_NODEINSERTED)) {
    AutoTArray<nsCOMPtr<nsIContent>, 50> childNodes;
    NS_ASSERTION(newChildCount - aOldChildCount >= 0,
                 "What, some unexpected dom mutation has happened?");
    childNodes.SetCapacity(newChildCount - aOldChildCount);
    for (nsIContent* child = aDest->GetFirstChild(); child;
         child = child->GetNextSibling()) {
      childNodes.AppendElement(child);
    }
    FragmentOrElement::FireNodeInserted(aDoc, aDest, childNodes);
  }
}

/* static */
Document* nsContentUtils::GetRootDocument(Document* aDoc) {
  if (!aDoc) {
    return nullptr;
  }
  Document* doc = aDoc;
  while (doc->GetInProcessParentDocument()) {
    doc = doc->GetInProcessParentDocument();
  }
  return doc;
}

/* static */
bool nsContentUtils::IsInPointerLockContext(nsPIDOMWindowOuter* aWin) {
  if (!aWin) {
    return false;
  }

  nsCOMPtr<Document> pointerLockedDoc =
      do_QueryReferent(EventStateManager::sPointerLockedDoc);
  if (!pointerLockedDoc || !pointerLockedDoc->GetWindow()) {
    return false;
  }

  nsCOMPtr<nsPIDOMWindowOuter> lockTop =
      pointerLockedDoc->GetWindow()->GetInProcessScriptableTop();
  nsCOMPtr<nsPIDOMWindowOuter> top = aWin->GetInProcessScriptableTop();

  return top == lockTop;
}

// static
int32_t nsContentUtils::GetAdjustedOffsetInTextControl(nsIFrame* aOffsetFrame,
                                                       int32_t aOffset) {
  // The structure of the anonymous frames within a text control frame is
  // an optional block frame, followed by an optional br frame.

  // If the offset frame has a child, then this frame is the block which
  // has the text frames (containing the content) as its children. This will
  // be the case if we click to the right of any of the text frames, or at the
  // bottom of the text area.
  nsIFrame* firstChild = aOffsetFrame->PrincipalChildList().FirstChild();
  if (firstChild) {
    // In this case, the passed-in offset is incorrect, and we want the length
    // of the entire content in the text control frame.
    return firstChild->GetContent()->Length();
  }

  if (aOffsetFrame->GetPrevSibling() && !aOffsetFrame->GetNextSibling()) {
    // In this case, we're actually within the last frame, which is a br
    // frame. Our offset should therefore be the length of the first child of
    // our parent.
    int32_t aOutOffset = aOffsetFrame->GetParent()
                             ->PrincipalChildList()
                             .FirstChild()
                             ->GetContent()
                             ->Length();
    return aOutOffset;
  }

  // Otherwise, we're within one of the text frames, in which case our offset
  // has already been correctly calculated.
  return aOffset;
}

// static
void nsContentUtils::GetSelectionInTextControl(Selection* aSelection,
                                               Element* aRoot,
                                               uint32_t& aOutStartOffset,
                                               uint32_t& aOutEndOffset) {
  MOZ_ASSERT(aSelection && aRoot);

  // We don't care which end of this selection is anchor and which is focus.  In
  // fact, we explicitly want to know which is the _start_ and which is the
  // _end_, not anchor vs focus.
  const nsRange* range = aSelection->GetAnchorFocusRange();
  if (!range) {
    // Nothing selected
    aOutStartOffset = aOutEndOffset = 0;
    return;
  }

  // All the node pointers here are raw pointers for performance.  We shouldn't
  // be doing anything in this function that invalidates the node tree.
  nsINode* startContainer = range->GetStartContainer();
  uint32_t startOffset = range->StartOffset();
  nsINode* endContainer = range->GetEndContainer();
  uint32_t endOffset = range->EndOffset();

  // We have at most two children, consisting of an optional text node followed
  // by an optional <br>.
  NS_ASSERTION(aRoot->GetChildCount() <= 2, "Unexpected children");
  nsIContent* firstChild = aRoot->GetFirstChild();
#ifdef DEBUG
  nsCOMPtr<nsIContent> lastChild = aRoot->GetLastChild();
  NS_ASSERTION(startContainer == aRoot || startContainer == firstChild ||
                   startContainer == lastChild,
               "Unexpected startContainer");
  NS_ASSERTION(endContainer == aRoot || endContainer == firstChild ||
                   endContainer == lastChild,
               "Unexpected endContainer");
  // firstChild is either text or a <br> (hence an element).
  MOZ_ASSERT_IF(firstChild, firstChild->IsText() || firstChild->IsElement());
#endif
  // Testing IsElement() is faster than testing IsNodeOfType(), since it's
  // non-virtual.
  if (!firstChild || firstChild->IsElement()) {
    // No text node, so everything is 0
    startOffset = endOffset = 0;
  } else {
    // First child is text.  If the start/end is already in the text node,
    // or the start of the root node, no change needed.  If it's in the root
    // node but not the start, or in the trailing <br>, we need to set the
    // offset to the end.
    if ((startContainer == aRoot && startOffset != 0) ||
        (startContainer != aRoot && startContainer != firstChild)) {
      startOffset = firstChild->Length();
    }
    if ((endContainer == aRoot && endOffset != 0) ||
        (endContainer != aRoot && endContainer != firstChild)) {
      endOffset = firstChild->Length();
    }
  }

  MOZ_ASSERT(startOffset <= endOffset);
  aOutStartOffset = startOffset;
  aOutEndOffset = endOffset;
}

HTMLEditor* nsContentUtils::GetHTMLEditor(nsPresContext* aPresContext) {
  if (!aPresContext) {
    return nullptr;
  }

  nsCOMPtr<nsIDocShell> docShell(aPresContext->GetDocShell());
  bool isEditable;
  if (!docShell || NS_FAILED(docShell->GetEditable(&isEditable)) || !isEditable)
    return nullptr;

  return docShell->GetHTMLEditor();
}

// static
TextEditor* nsContentUtils::GetActiveEditor(nsPresContext* aPresContext) {
  if (!aPresContext) {
    return nullptr;
  }

  nsPIDOMWindowOuter* window = aPresContext->Document()->GetWindow();
  if (!window) {
    return nullptr;
  }

  // If it's in designMode, nobody can have focus.  Therefore, the HTMLEditor
  // handles all events.  I.e., it's focused editor in this case.
  if (aPresContext->Document()->HasFlag(NODE_IS_EDITABLE)) {
    return GetHTMLEditor(aPresContext);
  }

  // If focused element is associated with TextEditor, it must be <input>
  // element or <textarea> element.  Let's return it even if it's in a
  // contenteditable element.
  nsCOMPtr<nsPIDOMWindowOuter> focusedWindow;
  if (Element* focusedElement = nsFocusManager::GetFocusedDescendant(
          window, nsFocusManager::SearchRange::eOnlyCurrentWindow,
          getter_AddRefs(focusedWindow))) {
    if (TextEditor* textEditor = focusedElement->GetTextEditorInternal()) {
      return textEditor;
    }
  }

  // Otherwise, HTMLEditor may handle inputs even non-editable element has
  // focus or nobody has focus.
  return GetHTMLEditor(aPresContext);
}

// static
TextEditor* nsContentUtils::GetTextEditorFromAnonymousNodeWithoutCreation(
    nsIContent* aAnonymousContent) {
  if (!aAnonymousContent) {
    return nullptr;
  }
  nsIContent* parent = aAnonymousContent->FindFirstNonChromeOnlyAccessContent();
  if (!parent || parent == aAnonymousContent) {
    return nullptr;
  }
  if (HTMLInputElement* inputElement =
          HTMLInputElement::FromNodeOrNull(parent)) {
    return inputElement->GetTextEditorWithoutCreation();
  }
  if (HTMLTextAreaElement* textareaElement =
          HTMLTextAreaElement::FromNodeOrNull(parent)) {
    return textareaElement->GetTextEditorWithoutCreation();
  }
  return nullptr;
}

// static
bool nsContentUtils::IsNodeInEditableRegion(nsINode* aNode) {
  while (aNode) {
    if (aNode->IsEditable()) {
      return true;
    }
    aNode = aNode->GetParent();
  }
  return false;
}

// static
bool nsContentUtils::IsForbiddenRequestHeader(const nsACString& aHeader) {
  if (IsForbiddenSystemRequestHeader(aHeader)) {
    return true;
  }

  return StringBeginsWith(aHeader, NS_LITERAL_CSTRING("proxy-"),
                          nsCaseInsensitiveCStringComparator()) ||
         StringBeginsWith(aHeader, NS_LITERAL_CSTRING("sec-"),
                          nsCaseInsensitiveCStringComparator());
}

// static
bool nsContentUtils::IsForbiddenSystemRequestHeader(const nsACString& aHeader) {
  static const char* kInvalidHeaders[] = {"accept-charset",
                                          "accept-encoding",
                                          "access-control-request-headers",
                                          "access-control-request-method",
                                          "connection",
                                          "content-length",
                                          "cookie",
                                          "cookie2",
                                          "date",
                                          "dnt",
                                          "expect",
                                          "host",
                                          "keep-alive",
                                          "origin",
                                          "referer",
                                          "te",
                                          "trailer",
                                          "transfer-encoding",
                                          "upgrade",
                                          "via"};
  for (auto& kInvalidHeader : kInvalidHeaders) {
    if (aHeader.LowerCaseEqualsASCII(kInvalidHeader)) {
      return true;
    }
  }
  return false;
}

// static
bool nsContentUtils::IsForbiddenResponseHeader(const nsACString& aHeader) {
  return (aHeader.LowerCaseEqualsASCII("set-cookie") ||
          aHeader.LowerCaseEqualsASCII("set-cookie2"));
}

// static
bool nsContentUtils::IsCorsUnsafeRequestHeaderValue(
    const nsACString& aHeaderValue) {
  const char* cur = aHeaderValue.BeginReading();
  const char* end = aHeaderValue.EndReading();

  while (cur != end) {
    // Implementation of
    // https://fetch.spec.whatwg.org/#cors-unsafe-request-header-byte Is less
    // than a space but not a horizontal tab
    if ((*cur < ' ' && *cur != '\t') || *cur == '"' || *cur == '(' ||
        *cur == ')' || *cur == ':' || *cur == '<' || *cur == '>' ||
        *cur == '?' || *cur == '@' || *cur == '[' || *cur == '\\' ||
        *cur == ']' || *cur == '{' || *cur == '}' ||
        *cur == 0x7F) {  // 0x75 is DEL
      return true;
    }
    cur++;
  }
  return false;
}

// static
bool nsContentUtils::IsAllowedNonCorsAccept(const nsACString& aHeaderValue) {
  if (IsCorsUnsafeRequestHeaderValue(aHeaderValue)) {
    return false;
  }
  return true;
}

// static
bool nsContentUtils::IsAllowedNonCorsContentType(
    const nsACString& aHeaderValue) {
  nsAutoCString contentType;
  nsAutoCString unused;

  if (IsCorsUnsafeRequestHeaderValue(aHeaderValue)) {
    return false;
  }

  nsresult rv = NS_ParseRequestContentType(aHeaderValue, contentType, unused);
  if (NS_FAILED(rv)) {
    return false;
  }

  return contentType.LowerCaseEqualsLiteral("text/plain") ||
         contentType.LowerCaseEqualsLiteral(
             "application/x-www-form-urlencoded") ||
         contentType.LowerCaseEqualsLiteral("multipart/form-data");
}

// static
bool nsContentUtils::IsAllowedNonCorsLanguage(const nsACString& aHeaderValue) {
  const char* cur = aHeaderValue.BeginReading();
  const char* end = aHeaderValue.EndReading();

  while (cur != end) {
    if ((*cur >= '0' && *cur <= '9') || (*cur >= 'A' && *cur <= 'Z') ||
        (*cur >= 'a' && *cur <= 'z') || *cur == ' ' || *cur == '*' ||
        *cur == ',' || *cur == '-' || *cur == '.' || *cur == ';' ||
        *cur == '=') {
      cur++;
      continue;
    }
    return false;
  }
  return true;
}

// static
bool nsContentUtils::IsCORSSafelistedRequestHeader(const nsACString& aName,
                                                   const nsACString& aValue) {
  // see https://fetch.spec.whatwg.org/#cors-safelisted-request-header
  if (aValue.Length() > 128) {
    return false;
  }
  return (aName.LowerCaseEqualsLiteral("accept") &&
          nsContentUtils::IsAllowedNonCorsAccept(aValue)) ||
         (aName.LowerCaseEqualsLiteral("accept-language") &&
          nsContentUtils::IsAllowedNonCorsLanguage(aValue)) ||
         (aName.LowerCaseEqualsLiteral("content-language") &&
          nsContentUtils::IsAllowedNonCorsLanguage(aValue)) ||
         (aName.LowerCaseEqualsLiteral("content-type") &&
          nsContentUtils::IsAllowedNonCorsContentType(aValue));
}

mozilla::LogModule* nsContentUtils::DOMDumpLog() { return sDOMDumpLog; }

bool nsContentUtils::GetNodeTextContent(nsINode* aNode, bool aDeep,
                                        nsAString& aResult,
                                        const fallible_t& aFallible) {
  aResult.Truncate();
  return AppendNodeTextContent(aNode, aDeep, aResult, aFallible);
}

void nsContentUtils::GetNodeTextContent(nsINode* aNode, bool aDeep,
                                        nsAString& aResult) {
  if (!GetNodeTextContent(aNode, aDeep, aResult, fallible)) {
    NS_ABORT_OOM(0);  // Unfortunately we don't know the allocation size
  }
}

void nsContentUtils::DestroyMatchString(void* aData) {
  if (aData) {
    nsString* matchString = static_cast<nsString*>(aData);
    delete matchString;
  }
}

bool nsContentUtils::IsJavascriptMIMEType(const nsAString& aMIMEType) {
  // Table ordered from most to least likely JS MIME types.
  static const char* jsTypes[] = {"text/javascript",
                                  "text/ecmascript",
                                  "application/javascript",
                                  "application/ecmascript",
                                  "application/x-javascript",
                                  "application/x-ecmascript",
                                  "text/javascript1.0",
                                  "text/javascript1.1",
                                  "text/javascript1.2",
                                  "text/javascript1.3",
                                  "text/javascript1.4",
                                  "text/javascript1.5",
                                  "text/jscript",
                                  "text/livescript",
                                  "text/x-ecmascript",
                                  "text/x-javascript",
                                  nullptr};

  for (uint32_t i = 0; jsTypes[i]; ++i) {
    if (aMIMEType.LowerCaseEqualsASCII(jsTypes[i])) {
      return true;
    }
  }

#ifdef JS_BUILD_BINAST
  if (nsJSUtils::BinASTEncodingEnabled() &&
      aMIMEType.LowerCaseEqualsASCII(APPLICATION_JAVASCRIPT_BINAST)) {
    return true;
  }
#endif

  return false;
}

nsresult nsContentUtils::GenerateUUIDInPlace(nsID& aUUID) {
  MOZ_ASSERT(sUUIDGenerator);

  nsresult rv = sUUIDGenerator->GenerateUUIDInPlace(&aUUID);
  if (NS_WARN_IF(NS_FAILED(rv))) {
    return rv;
  }

  return NS_OK;
}

nsID nsContentUtils::GenerateUUID() {
  MOZ_DIAGNOSTIC_ASSERT(sUUIDGenerator);

  nsID uuid;
  nsresult rv = sUUIDGenerator->GenerateUUIDInPlace(&uuid);
  MOZ_RELEASE_ASSERT(NS_SUCCEEDED(rv));

  return uuid;
}

bool nsContentUtils::PrefetchPreloadEnabled(nsIDocShell* aDocShell) {
  //
  // SECURITY CHECK: disable prefetching and preloading from mailnews!
  //
  // walk up the docshell tree to see if any containing
  // docshell are of type MAIL.
  //

  if (!aDocShell) {
    return false;
  }

  nsCOMPtr<nsIDocShell> docshell = aDocShell;
  nsCOMPtr<nsIDocShellTreeItem> parentItem;

  do {
    auto appType = docshell->GetAppType();
    if (appType == nsIDocShell::APP_TYPE_MAIL) {
      return false;  // do not prefetch, preload, preconnect from mailnews
    }

    docshell->GetInProcessParent(getter_AddRefs(parentItem));
    if (parentItem) {
      docshell = do_QueryInterface(parentItem);
      if (!docshell) {
        NS_ERROR("cannot get a docshell from a treeItem!");
        return false;
      }
    }
  } while (parentItem);

  return true;
}

uint64_t nsContentUtils::GetInnerWindowID(nsIRequest* aRequest) {
  // can't do anything if there's no nsIRequest!
  if (!aRequest) {
    return 0;
  }

  nsCOMPtr<nsILoadGroup> loadGroup;
  nsresult rv = aRequest->GetLoadGroup(getter_AddRefs(loadGroup));

  if (NS_FAILED(rv) || !loadGroup) {
    return 0;
  }

  return GetInnerWindowID(loadGroup);
}

uint64_t nsContentUtils::GetInnerWindowID(nsILoadGroup* aLoadGroup) {
  if (!aLoadGroup) {
    return 0;
  }

  nsCOMPtr<nsIInterfaceRequestor> callbacks;
  nsresult rv = aLoadGroup->GetNotificationCallbacks(getter_AddRefs(callbacks));
  if (NS_FAILED(rv) || !callbacks) {
    return 0;
  }

  nsCOMPtr<nsILoadContext> loadContext = do_GetInterface(callbacks);
  if (!loadContext) {
    return 0;
  }

  nsCOMPtr<mozIDOMWindowProxy> window;
  rv = loadContext->GetAssociatedWindow(getter_AddRefs(window));
  if (NS_FAILED(rv) || !window) {
    return 0;
  }

  auto* pwindow = nsPIDOMWindowOuter::From(window);
  if (!pwindow) {
    return 0;
  }

  nsPIDOMWindowInner* inner = pwindow->GetCurrentInnerWindow();
  return inner ? inner->WindowID() : 0;
}

nsresult nsContentUtils::GetHostOrIPv6WithBrackets(nsIURI* aURI,
                                                   nsCString& aHost) {
  aHost.Truncate();
  nsresult rv = aURI->GetHost(aHost);
  if (NS_FAILED(rv)) {  // Some URIs do not have a host
    return rv;
  }

  if (aHost.FindChar(':') != -1) {  // Escape IPv6 address
    MOZ_ASSERT(!aHost.Length() ||
               (aHost[0] != '[' && aHost[aHost.Length() - 1] != ']'));
    aHost.Insert('[', 0);
    aHost.Append(']');
  }

  return NS_OK;
}

nsresult nsContentUtils::GetHostOrIPv6WithBrackets(nsIURI* aURI,
                                                   nsAString& aHost) {
  nsAutoCString hostname;
  nsresult rv = GetHostOrIPv6WithBrackets(aURI, hostname);
  if (NS_FAILED(rv)) {
    return rv;
  }
  CopyUTF8toUTF16(hostname, aHost);
  return NS_OK;
}

CallState nsContentUtils::CallOnAllRemoteChildren(
    MessageBroadcaster* aManager,
    const std::function<CallState(BrowserParent*)>& aCallback) {
  uint32_t browserChildCount = aManager->ChildCount();
  for (uint32_t j = 0; j < browserChildCount; ++j) {
    RefPtr<MessageListenerManager> childMM = aManager->GetChildAt(j);
    if (!childMM) {
      continue;
    }

    RefPtr<MessageBroadcaster> nonLeafMM = MessageBroadcaster::From(childMM);
    if (nonLeafMM) {
      if (CallOnAllRemoteChildren(nonLeafMM, aCallback) == CallState::Stop) {
        return CallState::Stop;
      }
      continue;
    }

    mozilla::dom::ipc::MessageManagerCallback* cb = childMM->GetCallback();
    if (cb) {
      nsFrameLoader* fl = static_cast<nsFrameLoader*>(cb);
      BrowserParent* remote = BrowserParent::GetFrom(fl);
      if (remote && aCallback) {
        if (aCallback(remote) == CallState::Stop) {
          return CallState::Stop;
        }
      }
    }
  }

  return CallState::Continue;
}

void nsContentUtils::CallOnAllRemoteChildren(
    nsPIDOMWindowOuter* aWindow,
    const std::function<CallState(BrowserParent*)>& aCallback) {
  nsGlobalWindowOuter* window = nsGlobalWindowOuter::Cast(aWindow);
  if (window->IsChromeWindow()) {
    RefPtr<MessageBroadcaster> windowMM = window->GetMessageManager();
    if (windowMM) {
      CallOnAllRemoteChildren(windowMM, aCallback);
    }
  }
}

struct UIStateChangeInfo {
  UIStateChangeType mShowFocusRings;

  explicit UIStateChangeInfo(UIStateChangeType aShowFocusRings)
      : mShowFocusRings(aShowFocusRings) {}
};

void nsContentUtils::SetKeyboardIndicatorsOnRemoteChildren(
    nsPIDOMWindowOuter* aWindow, UIStateChangeType aShowFocusRings) {
  UIStateChangeInfo stateInfo(aShowFocusRings);
  CallOnAllRemoteChildren(aWindow, [&stateInfo](BrowserParent* aBrowserParent) {
    Unused << aBrowserParent->SendSetKeyboardIndicators(
        stateInfo.mShowFocusRings);
    return CallState::Continue;
  });
}

nsresult nsContentUtils::IPCTransferableToTransferable(
    const IPCDataTransfer& aDataTransfer, const bool& aIsPrivateData,
    nsIPrincipal* aRequestingPrincipal,
    const nsContentPolicyType& aContentPolicyType,
    nsITransferable* aTransferable, mozilla::dom::ContentParent* aContentParent,
    mozilla::dom::BrowserChild* aBrowserChild) {
  nsresult rv;

  aTransferable->SetIsPrivateData(aIsPrivateData);

  const nsTArray<IPCDataTransferItem>& items = aDataTransfer.items();
  for (const auto& item : items) {
    aTransferable->AddDataFlavor(item.flavor().get());

    if (item.data().type() == IPCDataTransferData::TnsString) {
      nsCOMPtr<nsISupportsString> dataWrapper =
          do_CreateInstance(NS_SUPPORTS_STRING_CONTRACTID, &rv);
      NS_ENSURE_SUCCESS(rv, rv);

      const nsString& text = item.data().get_nsString();
      rv = dataWrapper->SetData(text);
      NS_ENSURE_SUCCESS(rv, rv);

      rv = aTransferable->SetTransferData(item.flavor().get(), dataWrapper);

      NS_ENSURE_SUCCESS(rv, rv);
    } else if (item.data().type() == IPCDataTransferData::TShmem) {
      if (nsContentUtils::IsFlavorImage(item.flavor())) {
        nsCOMPtr<imgIContainer> imageContainer;
        rv = nsContentUtils::DataTransferItemToImage(
            item, getter_AddRefs(imageContainer));
        NS_ENSURE_SUCCESS(rv, rv);

        aTransferable->SetTransferData(item.flavor().get(), imageContainer);
      } else {
        nsCOMPtr<nsISupportsCString> dataWrapper =
            do_CreateInstance(NS_SUPPORTS_CSTRING_CONTRACTID, &rv);
        NS_ENSURE_SUCCESS(rv, rv);

        // The buffer contains the terminating null.
        Shmem itemData = item.data().get_Shmem();
        const nsDependentCSubstring text(itemData.get<char>(),
                                         itemData.Size<char>());
        rv = dataWrapper->SetData(text);
        NS_ENSURE_SUCCESS(rv, rv);

        rv = aTransferable->SetTransferData(item.flavor().get(), dataWrapper);

        NS_ENSURE_SUCCESS(rv, rv);
      }

      if (aContentParent) {
        Unused << aContentParent->DeallocShmem(item.data().get_Shmem());
      } else if (aBrowserChild) {
        Unused << aBrowserChild->DeallocShmem(item.data().get_Shmem());
      }
    }
  }

  aTransferable->SetRequestingPrincipal(aRequestingPrincipal);
  aTransferable->SetContentPolicyType(aContentPolicyType);
  return NS_OK;
}

void nsContentUtils::TransferablesToIPCTransferables(
    nsIArray* aTransferables, nsTArray<IPCDataTransfer>& aIPC,
    bool aInSyncMessage, mozilla::dom::ContentChild* aChild,
    mozilla::dom::ContentParent* aParent) {
  aIPC.Clear();
  if (aTransferables) {
    uint32_t transferableCount = 0;
    aTransferables->GetLength(&transferableCount);
    for (uint32_t i = 0; i < transferableCount; ++i) {
      IPCDataTransfer* dt = aIPC.AppendElement();
      nsCOMPtr<nsITransferable> transferable =
          do_QueryElementAt(aTransferables, i);
      TransferableToIPCTransferable(transferable, dt, aInSyncMessage, aChild,
                                    aParent);
    }
  }
}

nsresult nsContentUtils::SlurpFileToString(nsIFile* aFile,
                                           nsACString& aString) {
  aString.Truncate();

  nsCOMPtr<nsIURI> fileURI;
  nsresult rv = NS_NewFileURI(getter_AddRefs(fileURI), aFile);
  if (NS_FAILED(rv)) {
    return rv;
  }

  nsCOMPtr<nsIChannel> channel;
  rv = NS_NewChannel(getter_AddRefs(channel), fileURI,
                     nsContentUtils::GetSystemPrincipal(),
                     nsILoadInfo::SEC_ALLOW_CROSS_ORIGIN_DATA_IS_NULL,
                     nsIContentPolicy::TYPE_OTHER);
  if (NS_FAILED(rv)) {
    return rv;
  }

  nsCOMPtr<nsIInputStream> stream;
  rv = channel->Open(getter_AddRefs(stream));
  if (NS_FAILED(rv)) {
    return rv;
  }

  rv = NS_ConsumeStream(stream, UINT32_MAX, aString);
  if (NS_FAILED(rv)) {
    return rv;
  }

  rv = stream->Close();
  if (NS_FAILED(rv)) {
    return rv;
  }

  return NS_OK;
}

bool nsContentUtils::IsFileImage(nsIFile* aFile, nsACString& aType) {
  nsCOMPtr<nsIMIMEService> mime = do_GetService("@mozilla.org/mime;1");
  if (!mime) {
    return false;
  }

  nsresult rv = mime->GetTypeFromFile(aFile, aType);
  if (NS_FAILED(rv)) {
    return false;
  }

  return StringBeginsWith(aType, NS_LITERAL_CSTRING("image/"));
}

nsresult nsContentUtils::CalculateBufferSizeForImage(
    const uint32_t& aStride, const IntSize& aImageSize,
    const SurfaceFormat& aFormat, size_t* aMaxBufferSize,
    size_t* aUsedBufferSize) {
  CheckedInt32 requiredBytes =
      CheckedInt32(aStride) * CheckedInt32(aImageSize.height);

  CheckedInt32 usedBytes =
      requiredBytes - aStride +
      (CheckedInt32(aImageSize.width) * BytesPerPixel(aFormat));
  if (!usedBytes.isValid()) {
    return NS_ERROR_FAILURE;
  }

  MOZ_ASSERT(requiredBytes.isValid(), "usedBytes valid but not required?");
  *aMaxBufferSize = requiredBytes.value();
  *aUsedBufferSize = usedBytes.value();
  return NS_OK;
}

nsresult nsContentUtils::DataTransferItemToImage(
    const IPCDataTransferItem& aItem, imgIContainer** aContainer) {
  MOZ_ASSERT(aItem.data().type() == IPCDataTransferData::TShmem);
  MOZ_ASSERT(IsFlavorImage(aItem.flavor()));

  const IPCDataTransferImage& imageDetails = aItem.imageDetails();
  const IntSize size(imageDetails.width(), imageDetails.height());
  if (!size.width || !size.height) {
    return NS_ERROR_FAILURE;
  }

  Shmem data = aItem.data().get_Shmem();

  // Validate shared memory buffer size
  size_t imageBufLen = 0;
  size_t maxBufLen = 0;
  nsresult rv = CalculateBufferSizeForImage(imageDetails.stride(), size,
                                            imageDetails.format(), &maxBufLen,
                                            &imageBufLen);
  if (NS_FAILED(rv)) {
    return rv;
  }
  if (imageBufLen > data.Size<uint8_t>()) {
    return NS_ERROR_FAILURE;
  }

  RefPtr<DataSourceSurface> image = CreateDataSourceSurfaceFromData(
      size, imageDetails.format(), data.get<uint8_t>(), imageDetails.stride());

  RefPtr<gfxDrawable> drawable = new gfxSurfaceDrawable(image, size);
  nsCOMPtr<imgIContainer> imageContainer =
      image::ImageOps::CreateFromDrawable(drawable);
  imageContainer.forget(aContainer);

  return NS_OK;
}

bool nsContentUtils::IsFlavorImage(const nsACString& aFlavor) {
  return aFlavor.EqualsLiteral(kNativeImageMime) ||
         aFlavor.EqualsLiteral(kJPEGImageMime) ||
         aFlavor.EqualsLiteral(kJPGImageMime) ||
         aFlavor.EqualsLiteral(kPNGImageMime) ||
         aFlavor.EqualsLiteral(kGIFImageMime);
}

static Shmem ConvertToShmem(mozilla::dom::ContentChild* aChild,
                            mozilla::dom::ContentParent* aParent,
                            const nsACString& aInput) {
  MOZ_ASSERT((aChild && !aParent) || (!aChild && aParent));

  IShmemAllocator* allocator = aChild ? static_cast<IShmemAllocator*>(aChild)
                                      : static_cast<IShmemAllocator*>(aParent);

  Shmem result;
  if (!allocator->AllocShmem(aInput.Length(), SharedMemory::TYPE_BASIC,
                             &result)) {
    return result;
  }

  memcpy(result.get<char>(), aInput.BeginReading(), aInput.Length());

  return result;
}

void nsContentUtils::TransferableToIPCTransferable(
    nsITransferable* aTransferable, IPCDataTransfer* aIPCDataTransfer,
    bool aInSyncMessage, mozilla::dom::ContentChild* aChild,
    mozilla::dom::ContentParent* aParent) {
  MOZ_ASSERT((aChild && !aParent) || (!aChild && aParent));

  if (aTransferable) {
    nsTArray<nsCString> flavorList;
    aTransferable->FlavorsTransferableCanExport(flavorList);

    for (uint32_t j = 0; j < flavorList.Length(); ++j) {
      nsCString& flavorStr = flavorList[j];
      if (!flavorStr.Length()) {
        continue;
      }

      nsCOMPtr<nsISupports> data;
      nsresult rv =
          aTransferable->GetTransferData(flavorStr.get(), getter_AddRefs(data));

      if (NS_FAILED(rv) || !data) {
        if (aInSyncMessage) {
          // Can't do anything.
          continue;
        }

        // This is a hack to support kFilePromiseMime.
        // On Windows there just needs to be an entry for it,
        // and for OSX we need to create
        // nsContentAreaDragDropDataProvider as nsIFlavorDataProvider.
        if (flavorStr.EqualsLiteral(kFilePromiseMime)) {
          IPCDataTransferItem* item = aIPCDataTransfer->items().AppendElement();
          item->flavor() = flavorStr;
          item->data() = NS_ConvertUTF8toUTF16(flavorStr);
          continue;
        }

        // Empty element, transfer only the flavor
        IPCDataTransferItem* item = aIPCDataTransfer->items().AppendElement();
        item->flavor() = flavorStr;
        item->data() = nsString();
        continue;
      }

      if (nsCOMPtr<nsISupportsString> text = do_QueryInterface(data)) {
        nsAutoString dataAsString;
        text->GetData(dataAsString);
        IPCDataTransferItem* item = aIPCDataTransfer->items().AppendElement();
        item->flavor() = flavorStr;
        item->data() = dataAsString;
      } else if (nsCOMPtr<nsISupportsCString> ctext = do_QueryInterface(data)) {
        nsAutoCString dataAsString;
        ctext->GetData(dataAsString);

        Shmem dataAsShmem = ConvertToShmem(aChild, aParent, dataAsString);
        if (!dataAsShmem.IsReadable() || !dataAsShmem.Size<char>()) {
          continue;
        }

        IPCDataTransferItem* item = aIPCDataTransfer->items().AppendElement();
        item->flavor() = flavorStr;
        item->data() = std::move(dataAsShmem);
      } else if (nsCOMPtr<nsIInputStream> stream = do_QueryInterface(data)) {
        // Images to be pasted on the clipboard are nsIInputStreams
        nsCString imageData;
        NS_ConsumeStream(stream, UINT32_MAX, imageData);

        Shmem imageDataShmem = ConvertToShmem(aChild, aParent, imageData);
        if (!imageDataShmem.IsReadable() || !imageDataShmem.Size<char>()) {
          continue;
        }

        IPCDataTransferItem* item = aIPCDataTransfer->items().AppendElement();
        item->flavor() = flavorStr;
        item->data() = std::move(imageDataShmem);
      } else if (nsCOMPtr<imgIContainer> image = do_QueryInterface(data)) {
        // Images to be placed on the clipboard are imgIContainers.
        RefPtr<mozilla::gfx::SourceSurface> surface = image->GetFrame(
            imgIContainer::FRAME_CURRENT,
            imgIContainer::FLAG_SYNC_DECODE | imgIContainer::FLAG_ASYNC_NOTIFY);
        if (!surface) {
          continue;
        }
        RefPtr<mozilla::gfx::DataSourceSurface> dataSurface =
            surface->GetDataSurface();
        if (!dataSurface) {
          continue;
        }
        size_t length;
        int32_t stride;
        IShmemAllocator* allocator =
            aChild ? static_cast<IShmemAllocator*>(aChild)
                   : static_cast<IShmemAllocator*>(aParent);
        Maybe<Shmem> surfaceData =
            GetSurfaceData(dataSurface, &length, &stride, allocator);

        if (surfaceData.isNothing()) {
          continue;
        }

        IPCDataTransferItem* item = aIPCDataTransfer->items().AppendElement();
        item->flavor() = flavorStr;
        // Turn item->data() into an nsCString prior to accessing it.
        item->data() = std::move(surfaceData.ref());

        IPCDataTransferImage& imageDetails = item->imageDetails();
        mozilla::gfx::IntSize size = dataSurface->GetSize();
        imageDetails.width() = size.width;
        imageDetails.height() = size.height;
        imageDetails.stride() = stride;
        imageDetails.format() = dataSurface->GetFormat();
      } else {
        // Otherwise, handle this as a file.
        nsCOMPtr<BlobImpl> blobImpl;
        if (nsCOMPtr<nsIFile> file = do_QueryInterface(data)) {
          // If we can send this over as a blob, do so. Otherwise, we're
          // responding to a sync message and the child can't process the blob
          // constructor before processing our response, which would crash. In
          // that case, hope that the caller is nsClipboardProxy::GetData,
          // called from editor and send over images as raw data.
          if (aInSyncMessage) {
            nsAutoCString type;
            if (IsFileImage(file, type)) {
              nsAutoCString data;
              SlurpFileToString(file, data);

              Shmem dataAsShmem = ConvertToShmem(aChild, aParent, data);
              if (!dataAsShmem.IsReadable() || !dataAsShmem.Size<char>()) {
                continue;
              }

              IPCDataTransferItem* item =
                  aIPCDataTransfer->items().AppendElement();
              item->flavor() = type;
              item->data() = std::move(dataAsShmem);
            }

            continue;
          }

          if (aParent) {
            bool isDir = false;
            if (NS_SUCCEEDED(file->IsDirectory(&isDir)) && isDir) {
              nsAutoString path;
              if (NS_WARN_IF(NS_FAILED(file->GetPath(path)))) {
                continue;
              }

              RefPtr<FileSystemSecurity> fss =
                  FileSystemSecurity::GetOrCreate();
              fss->GrantAccessToContentProcess(aParent->ChildID(), path);
            }
          }

          blobImpl = new FileBlobImpl(file);

          IgnoredErrorResult rv;

          // Ensure that file data is cached no that the content process
          // has this data available to it when passed over:
          blobImpl->GetSize(rv);
          if (NS_WARN_IF(rv.Failed())) {
            continue;
          }

          blobImpl->GetLastModified(rv);
          if (NS_WARN_IF(rv.Failed())) {
            continue;
          }
        } else {
          if (aInSyncMessage) {
            // Can't do anything.
            continue;
          }
          blobImpl = do_QueryInterface(data);
        }
        if (blobImpl) {
          IPCDataTransferData data;
          IPCBlob ipcBlob;

          // If we failed to create the blob actor, then this blob probably
          // can't get the file size for the underlying file, ignore it for
          // now. TODO pass this through anyway.
          if (aChild) {
            nsresult rv = IPCBlobUtils::Serialize(blobImpl, aChild, ipcBlob);
            if (NS_WARN_IF(NS_FAILED(rv))) {
              continue;
            }

            data = ipcBlob;
          } else if (aParent) {
            nsresult rv = IPCBlobUtils::Serialize(blobImpl, aParent, ipcBlob);
            if (NS_WARN_IF(NS_FAILED(rv))) {
              continue;
            }

            data = ipcBlob;
          }

          IPCDataTransferItem* item = aIPCDataTransfer->items().AppendElement();
          item->flavor() = flavorStr;
          item->data() = data;
        }
      }
    }
  }
}

namespace {
// The default type used for calling GetSurfaceData(). Gets surface data as
// raw buffer.
struct GetSurfaceDataRawBuffer {
  using ReturnType = mozilla::UniquePtr<char[]>;
  using BufferType = char*;

  ReturnType Allocate(size_t aSize) { return ReturnType(new char[aSize]); }

  static BufferType GetBuffer(const ReturnType& aReturnValue) {
    return aReturnValue.get();
  }

  static ReturnType NullValue() { return ReturnType(); }
};

// The type used for calling GetSurfaceData() that allocates and writes to
// a shared memory buffer.
struct GetSurfaceDataShmem {
  using ReturnType = Maybe<Shmem>;
  using BufferType = char*;

  explicit GetSurfaceDataShmem(IShmemAllocator* aAllocator)
      : mAllocator(aAllocator) {}

  ReturnType Allocate(size_t aSize) {
    Shmem shmem;
    if (!mAllocator->AllocShmem(aSize, SharedMemory::TYPE_BASIC, &shmem)) {
      return Nothing();
    }

    return Some(shmem);
  }

  static BufferType GetBuffer(const ReturnType& aReturnValue) {
    return aReturnValue.isSome() ? aReturnValue.ref().get<char>() : nullptr;
  }

  static ReturnType NullValue() { return ReturnType(); }

 private:
  IShmemAllocator* mAllocator;
};

/*
 * Get the pixel data from the given source surface and return it as a buffer.
 * The length and stride will be assigned from the surface.
 */
template <typename GetSurfaceDataContext = GetSurfaceDataRawBuffer>
typename GetSurfaceDataContext::ReturnType GetSurfaceDataImpl(
    mozilla::gfx::DataSourceSurface* aSurface, size_t* aLength,
    int32_t* aStride,
    GetSurfaceDataContext aContext = GetSurfaceDataContext()) {
  mozilla::gfx::DataSourceSurface::MappedSurface map;
  if (!aSurface->Map(mozilla::gfx::DataSourceSurface::MapType::READ, &map)) {
    return GetSurfaceDataContext::NullValue();
  }

  size_t bufLen = 0;
  size_t maxBufLen = 0;
  nsresult rv = nsContentUtils::CalculateBufferSizeForImage(
      map.mStride, aSurface->GetSize(), aSurface->GetFormat(), &maxBufLen,
      &bufLen);
  if (NS_FAILED(rv)) {
    aSurface->Unmap();
    return GetSurfaceDataContext::NullValue();
  }

  // nsDependentCString wants null-terminated string.
  typename GetSurfaceDataContext::ReturnType surfaceData =
      aContext.Allocate(maxBufLen + 1);
  if (GetSurfaceDataContext::GetBuffer(surfaceData)) {
    memcpy(GetSurfaceDataContext::GetBuffer(surfaceData),
           reinterpret_cast<char*>(map.mData), bufLen);
    memset(GetSurfaceDataContext::GetBuffer(surfaceData) + bufLen, 0,
           maxBufLen - bufLen + 1);
  }

  *aLength = maxBufLen;
  *aStride = map.mStride;

  aSurface->Unmap();
  return surfaceData;
}
}  // Anonymous namespace.

mozilla::UniquePtr<char[]> nsContentUtils::GetSurfaceData(
    NotNull<mozilla::gfx::DataSourceSurface*> aSurface, size_t* aLength,
    int32_t* aStride) {
  return GetSurfaceDataImpl(aSurface, aLength, aStride);
}

Maybe<Shmem> nsContentUtils::GetSurfaceData(
    mozilla::gfx::DataSourceSurface* aSurface, size_t* aLength,
    int32_t* aStride, IShmemAllocator* aAllocator) {
  return GetSurfaceDataImpl(aSurface, aLength, aStride,
                            GetSurfaceDataShmem(aAllocator));
}

mozilla::Modifiers nsContentUtils::GetWidgetModifiers(int32_t aModifiers) {
  Modifiers result = 0;
  if (aModifiers & nsIDOMWindowUtils::MODIFIER_SHIFT) {
    result |= mozilla::MODIFIER_SHIFT;
  }
  if (aModifiers & nsIDOMWindowUtils::MODIFIER_CONTROL) {
    result |= mozilla::MODIFIER_CONTROL;
  }
  if (aModifiers & nsIDOMWindowUtils::MODIFIER_ALT) {
    result |= mozilla::MODIFIER_ALT;
  }
  if (aModifiers & nsIDOMWindowUtils::MODIFIER_META) {
    result |= mozilla::MODIFIER_META;
  }
  if (aModifiers & nsIDOMWindowUtils::MODIFIER_ALTGRAPH) {
    result |= mozilla::MODIFIER_ALTGRAPH;
  }
  if (aModifiers & nsIDOMWindowUtils::MODIFIER_CAPSLOCK) {
    result |= mozilla::MODIFIER_CAPSLOCK;
  }
  if (aModifiers & nsIDOMWindowUtils::MODIFIER_FN) {
    result |= mozilla::MODIFIER_FN;
  }
  if (aModifiers & nsIDOMWindowUtils::MODIFIER_FNLOCK) {
    result |= mozilla::MODIFIER_FNLOCK;
  }
  if (aModifiers & nsIDOMWindowUtils::MODIFIER_NUMLOCK) {
    result |= mozilla::MODIFIER_NUMLOCK;
  }
  if (aModifiers & nsIDOMWindowUtils::MODIFIER_SCROLLLOCK) {
    result |= mozilla::MODIFIER_SCROLLLOCK;
  }
  if (aModifiers & nsIDOMWindowUtils::MODIFIER_SYMBOL) {
    result |= mozilla::MODIFIER_SYMBOL;
  }
  if (aModifiers & nsIDOMWindowUtils::MODIFIER_SYMBOLLOCK) {
    result |= mozilla::MODIFIER_SYMBOLLOCK;
  }
  if (aModifiers & nsIDOMWindowUtils::MODIFIER_OS) {
    result |= mozilla::MODIFIER_OS;
  }
  return result;
}

nsIWidget* nsContentUtils::GetWidget(PresShell* aPresShell, nsPoint* aOffset) {
  if (!aPresShell) {
    return nullptr;
  }
  nsIFrame* frame = aPresShell->GetRootFrame();
  if (!frame) {
    return nullptr;
  }
  return frame->GetView()->GetNearestWidget(aOffset);
}

int16_t nsContentUtils::GetButtonsFlagForButton(int32_t aButton) {
  switch (aButton) {
    case -1:
      return MouseButtonsFlag::eNoButtons;
    case MouseButton::eLeft:
      return MouseButtonsFlag::eLeftFlag;
    case MouseButton::eMiddle:
      return MouseButtonsFlag::eMiddleFlag;
    case MouseButton::eRight:
      return MouseButtonsFlag::eRightFlag;
    case 4:
      return MouseButtonsFlag::e4thFlag;
    case 5:
      return MouseButtonsFlag::e5thFlag;
    default:
      NS_ERROR("Button not known.");
      return 0;
  }
}

LayoutDeviceIntPoint nsContentUtils::ToWidgetPoint(
    const CSSPoint& aPoint, const nsPoint& aOffset,
    nsPresContext* aPresContext) {
  return LayoutDeviceIntPoint::FromAppUnitsRounded(
      (CSSPoint::ToAppUnits(aPoint) + aOffset)
          .ApplyResolution(nsLayoutUtils::GetCurrentAPZResolutionScale(
              aPresContext->PresShell())),
      aPresContext->AppUnitsPerDevPixel());
}

nsView* nsContentUtils::GetViewToDispatchEvent(nsPresContext* aPresContext,
                                               PresShell** aPresShell) {
  if (!aPresContext || !aPresShell) {
    return nullptr;
  }
  RefPtr<PresShell> presShell = aPresContext->PresShell();
  if (NS_WARN_IF(!presShell)) {
    *aPresShell = nullptr;
    return nullptr;
  }
  nsViewManager* viewManager = presShell->GetViewManager();
  if (!viewManager) {
    presShell.forget(aPresShell);  // XXX Is this intentional?
    return nullptr;
  }
  presShell.forget(aPresShell);
  return viewManager->GetRootView();
}

nsresult nsContentUtils::SendMouseEvent(
    mozilla::PresShell* aPresShell, const nsAString& aType, float aX, float aY,
    int32_t aButton, int32_t aButtons, int32_t aClickCount, int32_t aModifiers,
    bool aIgnoreRootScrollFrame, float aPressure,
    unsigned short aInputSourceArg, uint32_t aIdentifier, bool aToWindow,
    bool* aPreventDefault, bool aIsDOMEventSynthesized,
    bool aIsWidgetEventSynthesized) {
  nsPoint offset;
  nsCOMPtr<nsIWidget> widget = GetWidget(aPresShell, &offset);
  if (!widget) return NS_ERROR_FAILURE;

  EventMessage msg;
  WidgetMouseEvent::ExitFrom exitFrom = WidgetMouseEvent::eChild;
  bool contextMenuKey = false;
  if (aType.EqualsLiteral("mousedown")) {
    msg = eMouseDown;
  } else if (aType.EqualsLiteral("mouseup")) {
    msg = eMouseUp;
  } else if (aType.EqualsLiteral("mousemove")) {
    msg = eMouseMove;
  } else if (aType.EqualsLiteral("mouseover")) {
    msg = eMouseEnterIntoWidget;
  } else if (aType.EqualsLiteral("mouseout")) {
    msg = eMouseExitFromWidget;
  } else if (aType.EqualsLiteral("mousecancel")) {
    msg = eMouseExitFromWidget;
    exitFrom = WidgetMouseEvent::eTopLevel;
  } else if (aType.EqualsLiteral("mouselongtap")) {
    msg = eMouseLongTap;
  } else if (aType.EqualsLiteral("contextmenu")) {
    msg = eContextMenu;
    contextMenuKey = (aButton == 0);
  } else if (aType.EqualsLiteral("MozMouseHittest")) {
    msg = eMouseHitTest;
  } else {
    return NS_ERROR_FAILURE;
  }

  if (aInputSourceArg == MouseEvent_Binding::MOZ_SOURCE_UNKNOWN) {
    aInputSourceArg = MouseEvent_Binding::MOZ_SOURCE_MOUSE;
  }

  WidgetMouseEvent event(true, msg, widget,
                         aIsWidgetEventSynthesized
                             ? WidgetMouseEvent::eSynthesized
                             : WidgetMouseEvent::eReal,
                         contextMenuKey ? WidgetMouseEvent::eContextMenuKey
                                        : WidgetMouseEvent::eNormal);
  event.pointerId = aIdentifier;
  event.mModifiers = GetWidgetModifiers(aModifiers);
  event.mButton = aButton;
  event.mButtons = aButtons != nsIDOMWindowUtils::MOUSE_BUTTONS_NOT_SPECIFIED
                       ? aButtons
                       : msg == eMouseUp ? 0 : GetButtonsFlagForButton(aButton);
  event.mPressure = aPressure;
  event.mInputSource = aInputSourceArg;
  event.mClickCount = aClickCount;
  event.mTime = PR_IntervalNow();
  event.mFlags.mIsSynthesizedForTests = aIsDOMEventSynthesized;
  event.mExitFrom = exitFrom;

  nsPresContext* presContext = aPresShell->GetPresContext();
  if (!presContext) return NS_ERROR_FAILURE;

  event.mRefPoint = ToWidgetPoint(CSSPoint(aX, aY), offset, presContext);
  event.mIgnoreRootScrollFrame = aIgnoreRootScrollFrame;

  nsEventStatus status = nsEventStatus_eIgnore;
  if (aToWindow) {
    RefPtr<PresShell> presShell;
    nsView* view =
        GetViewToDispatchEvent(presContext, getter_AddRefs(presShell));
    if (!presShell || !view) {
      return NS_ERROR_FAILURE;
    }
    return presShell->HandleEvent(view->GetFrame(), &event, false, &status);
  }
  if (StaticPrefs::test_events_async_enabled()) {
    status = widget->DispatchInputEvent(&event);
  } else {
    nsresult rv = widget->DispatchEvent(&event, status);
    NS_ENSURE_SUCCESS(rv, rv);
  }
  if (aPreventDefault) {
    *aPreventDefault = (status == nsEventStatus_eConsumeNoDefault);
  }

  return NS_OK;
}

/* static */
void nsContentUtils::FirePageHideEventForFrameLoaderSwap(
    nsIDocShellTreeItem* aItem, EventTarget* aChromeEventHandler,
    bool aOnlySystemGroup) {
  MOZ_DIAGNOSTIC_ASSERT(aItem);
  MOZ_DIAGNOSTIC_ASSERT(aChromeEventHandler);

  RefPtr<Document> doc = aItem->GetDocument();
  NS_ASSERTION(doc, "What happened here?");
  doc->OnPageHide(true, aChromeEventHandler, aOnlySystemGroup);

  int32_t childCount = 0;
  aItem->GetInProcessChildCount(&childCount);
  AutoTArray<nsCOMPtr<nsIDocShellTreeItem>, 8> kids;
  kids.AppendElements(childCount);
  for (int32_t i = 0; i < childCount; ++i) {
    aItem->GetInProcessChildAt(i, getter_AddRefs(kids[i]));
  }

  for (uint32_t i = 0; i < kids.Length(); ++i) {
    if (kids[i]) {
      FirePageHideEventForFrameLoaderSwap(kids[i], aChromeEventHandler,
                                          aOnlySystemGroup);
    }
  }
}

// The pageshow event is fired for a given document only if IsShowing() returns
// the same thing as aFireIfShowing.  This gives us a way to fire pageshow only
// on documents that are still loading or only on documents that are already
// loaded.
/* static */
void nsContentUtils::FirePageShowEventForFrameLoaderSwap(
    nsIDocShellTreeItem* aItem, EventTarget* aChromeEventHandler,
    bool aFireIfShowing, bool aOnlySystemGroup) {
  int32_t childCount = 0;
  aItem->GetInProcessChildCount(&childCount);
  AutoTArray<nsCOMPtr<nsIDocShellTreeItem>, 8> kids;
  kids.AppendElements(childCount);
  for (int32_t i = 0; i < childCount; ++i) {
    aItem->GetInProcessChildAt(i, getter_AddRefs(kids[i]));
  }

  for (uint32_t i = 0; i < kids.Length(); ++i) {
    if (kids[i]) {
      FirePageShowEventForFrameLoaderSwap(kids[i], aChromeEventHandler,
                                          aFireIfShowing, aOnlySystemGroup);
    }
  }

  RefPtr<Document> doc = aItem->GetDocument();
  NS_ASSERTION(doc, "What happened here?");
  if (doc->IsShowing() == aFireIfShowing) {
    doc->OnPageShow(true, aChromeEventHandler, aOnlySystemGroup);
  }
}

/* static */
already_AddRefed<nsPIWindowRoot> nsContentUtils::GetWindowRoot(Document* aDoc) {
  if (aDoc) {
    if (nsPIDOMWindowOuter* win = aDoc->GetWindow()) {
      return win->GetTopWindowRoot();
    }
  }
  return nullptr;
}

/* static */
bool nsContentUtils::IsPreloadType(nsContentPolicyType aType) {
  return (aType == nsIContentPolicy::TYPE_INTERNAL_SCRIPT_PRELOAD ||
          aType == nsIContentPolicy::TYPE_INTERNAL_MODULE_PRELOAD ||
          aType == nsIContentPolicy::TYPE_INTERNAL_IMAGE_PRELOAD ||
          aType == nsIContentPolicy::TYPE_INTERNAL_STYLESHEET_PRELOAD);
}

/* static */
bool nsContentUtils::IsUpgradableDisplayType(nsContentPolicyType aType) {
  MOZ_ASSERT(NS_IsMainThread());
  return (aType == nsIContentPolicy::TYPE_IMAGE ||
          aType == nsIContentPolicy::TYPE_MEDIA);
}

// static
ReferrerPolicy nsContentUtils::GetReferrerPolicyFromChannel(
    nsIChannel* aChannel) {
  nsCOMPtr<nsIHttpChannel> httpChannel = do_QueryInterface(aChannel);
  if (!httpChannel) {
    return ReferrerPolicy::_empty;
  }

  nsresult rv;
  nsAutoCString headerValue;
  rv = httpChannel->GetResponseHeader(NS_LITERAL_CSTRING("referrer-policy"),
                                      headerValue);
  if (NS_FAILED(rv) || headerValue.IsEmpty()) {
    return ReferrerPolicy::_empty;
  }

  return ReferrerInfo::ReferrerPolicyFromHeaderString(
      NS_ConvertUTF8toUTF16(headerValue));
}

// static
bool nsContentUtils::IsNonSubresourceRequest(nsIChannel* aChannel) {
  nsLoadFlags loadFlags = 0;
  aChannel->GetLoadFlags(&loadFlags);
  if (loadFlags & nsIChannel::LOAD_DOCUMENT_URI) {
    return true;
  }

  nsCOMPtr<nsILoadInfo> loadInfo = aChannel->LoadInfo();
  nsContentPolicyType type = loadInfo->InternalContentPolicyType();
  return IsNonSubresourceInternalPolicyType(type);
}

// static
bool nsContentUtils::IsNonSubresourceInternalPolicyType(
    nsContentPolicyType aType) {
  return aType == nsIContentPolicy::TYPE_DOCUMENT ||
         aType == nsIContentPolicy::TYPE_INTERNAL_IFRAME ||
         aType == nsIContentPolicy::TYPE_INTERNAL_FRAME ||
         aType == nsIContentPolicy::TYPE_INTERNAL_WORKER ||
         aType == nsIContentPolicy::TYPE_INTERNAL_SHARED_WORKER;
}

// static public
bool nsContentUtils::IsThirdPartyWindowOrChannel(nsPIDOMWindowInner* aWindow,
                                                 nsIChannel* aChannel,
                                                 nsIURI* aURI) {
  MOZ_ASSERT(!aWindow || !aChannel,
             "A window and channel should not both be provided.");

  ThirdPartyUtil* thirdPartyUtil = ThirdPartyUtil::GetInstance();
  if (!thirdPartyUtil) {
    return false;
  }

  // In the absence of a window or channel, we assume that we are first-party.
  bool thirdParty = false;

  if (aWindow) {
    nsresult rv = thirdPartyUtil->IsThirdPartyWindow(aWindow->GetOuterWindow(),
                                                     aURI, &thirdParty);
    if (NS_FAILED(rv)) {
      // Ideally we would do something similar to the channel code path here,
      // but existing code depends on this behaviour.
      return false;
    }
  }

  if (aChannel) {
    // Note, we must call IsThirdPartyChannel() here and not just try to
    // use nsILoadInfo.isThirdPartyContext.  That nsILoadInfo property only
    // indicates if the parent loading window is third party or not.  We
    // want to check the channel URI against the loading principal as well.
    nsresult rv =
        thirdPartyUtil->IsThirdPartyChannel(aChannel, nullptr, &thirdParty);
    if (NS_FAILED(rv)) {
      // Assume third-party in case of failure
      thirdParty = true;
    }

    // We check isThirdPartyWindow to expand the list of domains that are
    // considered first party (e.g., if facebook.com includes an iframe from
    // fatratgames.com, all subsources included in that iframe are considered
    // third-party with isThirdPartyChannel, even if they are not third-party
    // w.r.t.  facebook.com), and isThirdPartyChannel to prevent top-level
    // navigations from being detected as third-party.
    bool isThirdPartyWindow = true;
    nsCOMPtr<nsIHttpChannelInternal> chan = do_QueryInterface(aChannel, &rv);
    if (NS_SUCCEEDED(rv) && chan) {
      nsCOMPtr<nsIURI> topWinURI;
      rv = chan->GetTopWindowURI(getter_AddRefs(topWinURI));
      if (NS_SUCCEEDED(rv) && topWinURI) {
        rv = thirdPartyUtil->IsThirdPartyURI(aURI, topWinURI,
                                             &isThirdPartyWindow);
        if (NS_SUCCEEDED(rv)) {
          thirdParty = thirdParty && isThirdPartyWindow;
        }
      }
    }
  }

  return thirdParty;
}

// static public
bool nsContentUtils::IsTrackingResourceWindow(nsPIDOMWindowInner* aWindow) {
  MOZ_ASSERT(aWindow);

  Document* document = aWindow->GetExtantDoc();
  if (!document) {
    return false;
  }

  nsCOMPtr<nsIClassifiedChannel> classifiedChannel =
      do_QueryInterface(document->GetChannel());
  if (!classifiedChannel) {
    return false;
  }

  return classifiedChannel->IsTrackingResource();
}

// static public
bool nsContentUtils::IsThirdPartyTrackingResourceWindow(
    nsPIDOMWindowInner* aWindow) {
  MOZ_ASSERT(aWindow);

  Document* document = aWindow->GetExtantDoc();
  if (!document) {
    return false;
  }

  nsCOMPtr<nsIClassifiedChannel> classifiedChannel =
      do_QueryInterface(document->GetChannel());
  if (!classifiedChannel) {
    return false;
  }

  return classifiedChannel->IsThirdPartyTrackingResource();
}

namespace {

// We put StringBuilder in the anonymous namespace to prevent anything outside
// this file from accidentally being linked against it.
class BulkAppender {
  typedef typename nsAString::size_type size_type;

 public:
  explicit BulkAppender(BulkWriteHandle<char16_t>&& aHandle)
      : mHandle(std::move(aHandle)), mPosition(0) {}
  ~BulkAppender() = default;

  template <int N>
  void AppendLiteral(const char16_t (&aStr)[N]) {
    size_t len = N - 1;
    MOZ_ASSERT(mPosition + len <= mHandle.Length());
    memcpy(mHandle.Elements() + mPosition, aStr, len * sizeof(char16_t));
    mPosition += len;
  }

  void Append(Span<const char16_t> aStr) {
    size_t len = aStr.Length();
    MOZ_ASSERT(mPosition + len <= mHandle.Length());
    // Both mHandle.Elements() and aStr.Elements() are guaranteed
    // to be non-null (by the string implementation and by Span,
    // respectively), so not checking the pointers for null before
    // memcpy does not lead to UB even if len was zero.
    memcpy(mHandle.Elements() + mPosition, aStr.Elements(),
           len * sizeof(char16_t));
    mPosition += len;
  }

  void Append(Span<const char> aStr) {
    size_t len = aStr.Length();
    MOZ_ASSERT(mPosition + len <= mHandle.Length());
    ConvertLatin1toUtf16(aStr, mHandle.AsSpan().From(mPosition));
    mPosition += len;
  }

  void Finish() { mHandle.Finish(mPosition, false); }

 private:
  mozilla::BulkWriteHandle<char16_t> mHandle;
  size_type mPosition;
};

class StringBuilder {
 private:
  // Try to keep the size of StringBuilder close to a jemalloc bucket size.
  static const uint32_t STRING_BUFFER_UNITS = 1020;
  class Unit {
   public:
    Unit() : mAtom(nullptr), mType(eUnknown), mLength(0) {
      MOZ_COUNT_CTOR(StringBuilder::Unit);
    }
    ~Unit() {
      if (mType == eString || mType == eStringWithEncode) {
        delete mString;
      }
      MOZ_COUNT_DTOR(StringBuilder::Unit);
    }

    enum Type {
      eUnknown,
      eAtom,
      eString,
      eStringWithEncode,
      eLiteral,
      eTextFragment,
      eTextFragmentWithEncode,
    };

    union {
      nsAtom* mAtom;
      const char16_t* mLiteral;
      nsAutoString* mString;
      const nsTextFragment* mTextFragment;
    };
    Type mType;
    uint32_t mLength;
  };

 public:
  StringBuilder() : mLast(this), mLength(0) { MOZ_COUNT_CTOR(StringBuilder); }

  ~StringBuilder() { MOZ_COUNT_DTOR(StringBuilder); }

  void Append(nsAtom* aAtom) {
    Unit* u = AddUnit();
    u->mAtom = aAtom;
    u->mType = Unit::eAtom;
    uint32_t len = aAtom->GetLength();
    u->mLength = len;
    mLength += len;
  }

  template <int N>
  void Append(const char16_t (&aLiteral)[N]) {
    Unit* u = AddUnit();
    u->mLiteral = aLiteral;
    u->mType = Unit::eLiteral;
    uint32_t len = N - 1;
    u->mLength = len;
    mLength += len;
  }

  void Append(const nsAString& aString) {
    Unit* u = AddUnit();
    u->mString = new nsAutoString(aString);
    u->mType = Unit::eString;
    uint32_t len = aString.Length();
    u->mLength = len;
    mLength += len;
  }

  void Append(nsAutoString* aString) {
    Unit* u = AddUnit();
    u->mString = aString;
    u->mType = Unit::eString;
    uint32_t len = aString->Length();
    u->mLength = len;
    mLength += len;
  }

  void AppendWithAttrEncode(nsAutoString* aString, uint32_t aLen) {
    Unit* u = AddUnit();
    u->mString = aString;
    u->mType = Unit::eStringWithEncode;
    u->mLength = aLen;
    mLength += aLen;
  }

  void Append(const nsTextFragment* aTextFragment) {
    Unit* u = AddUnit();
    u->mTextFragment = aTextFragment;
    u->mType = Unit::eTextFragment;
    uint32_t len = aTextFragment->GetLength();
    u->mLength = len;
    mLength += len;
  }

  void AppendWithEncode(const nsTextFragment* aTextFragment, uint32_t aLen) {
    Unit* u = AddUnit();
    u->mTextFragment = aTextFragment;
    u->mType = Unit::eTextFragmentWithEncode;
    u->mLength = aLen;
    mLength += aLen;
  }

  bool ToString(nsAString& aOut) {
    if (!mLength.isValid()) {
      return false;
    }
    nsresult rv;
    BulkAppender appender(aOut.BulkWrite(mLength.value(), 0, true, rv));
    if (NS_FAILED(rv)) {
      return false;
    }

    for (StringBuilder* current = this; current; current = current->mNext) {
      uint32_t len = current->mUnits.Length();
      for (uint32_t i = 0; i < len; ++i) {
        Unit& u = current->mUnits[i];
        switch (u.mType) {
          case Unit::eAtom:
            appender.Append(*(u.mAtom));
            break;
          case Unit::eString:
            appender.Append(*(u.mString));
            break;
          case Unit::eStringWithEncode:
            EncodeAttrString(*(u.mString), appender);
            break;
          case Unit::eLiteral:
            appender.Append(MakeSpan(u.mLiteral, u.mLength));
            break;
          case Unit::eTextFragment:
            if (u.mTextFragment->Is2b()) {
              appender.Append(MakeSpan(u.mTextFragment->Get2b(),
                                       u.mTextFragment->GetLength()));
            } else {
              appender.Append(MakeSpan(u.mTextFragment->Get1b(),
                                       u.mTextFragment->GetLength()));
            }
            break;
          case Unit::eTextFragmentWithEncode:
            if (u.mTextFragment->Is2b()) {
              EncodeTextFragment(MakeSpan(u.mTextFragment->Get2b(),
                                          u.mTextFragment->GetLength()),
                                 appender);
            } else {
              EncodeTextFragment(MakeSpan(u.mTextFragment->Get1b(),
                                          u.mTextFragment->GetLength()),
                                 appender);
            }
            break;
          default:
            MOZ_CRASH("Unknown unit type?");
        }
      }
    }
    appender.Finish();
    return true;
  }

 private:
  Unit* AddUnit() {
    if (mLast->mUnits.Length() == STRING_BUFFER_UNITS) {
      new StringBuilder(this);
    }
    return mLast->mUnits.AppendElement();
  }

  explicit StringBuilder(StringBuilder* aFirst) : mLast(nullptr), mLength(0) {
    MOZ_COUNT_CTOR(StringBuilder);
    aFirst->mLast->mNext = this;
    aFirst->mLast = this;
  }

  void EncodeAttrString(Span<const char16_t> aStr, BulkAppender& aAppender) {
    size_t flushedUntil = 0;
    size_t currentPosition = 0;
    for (char16_t c : aStr) {
      switch (c) {
        case '"':
          aAppender.Append(aStr.FromTo(flushedUntil, currentPosition));
          aAppender.AppendLiteral(u"&quot;");
          flushedUntil = currentPosition + 1;
          break;
        case '&':
          aAppender.Append(aStr.FromTo(flushedUntil, currentPosition));
          aAppender.AppendLiteral(u"&amp;");
          flushedUntil = currentPosition + 1;
          break;
        case 0x00A0:
          aAppender.Append(aStr.FromTo(flushedUntil, currentPosition));
          aAppender.AppendLiteral(u"&nbsp;");
          flushedUntil = currentPosition + 1;
          break;
        default:
          break;
      }
      currentPosition++;
    }
    if (currentPosition > flushedUntil) {
      aAppender.Append(aStr.FromTo(flushedUntil, currentPosition));
    }
  }

  template <class T>
  void EncodeTextFragment(Span<const T> aStr, BulkAppender& aAppender) {
    size_t flushedUntil = 0;
    size_t currentPosition = 0;
    for (T c : aStr) {
      switch (c) {
        case '<':
          aAppender.Append(aStr.FromTo(flushedUntil, currentPosition));
          aAppender.AppendLiteral(u"&lt;");
          flushedUntil = currentPosition + 1;
          break;
        case '>':
          aAppender.Append(aStr.FromTo(flushedUntil, currentPosition));
          aAppender.AppendLiteral(u"&gt;");
          flushedUntil = currentPosition + 1;
          break;
        case '&':
          aAppender.Append(aStr.FromTo(flushedUntil, currentPosition));
          aAppender.AppendLiteral(u"&amp;");
          flushedUntil = currentPosition + 1;
          break;
        case T(0xA0):
          aAppender.Append(aStr.FromTo(flushedUntil, currentPosition));
          aAppender.AppendLiteral(u"&nbsp;");
          flushedUntil = currentPosition + 1;
          break;
        default:
          break;
      }
      currentPosition++;
    }
    if (currentPosition > flushedUntil) {
      aAppender.Append(aStr.FromTo(flushedUntil, currentPosition));
    }
  }

  AutoTArray<Unit, STRING_BUFFER_UNITS> mUnits;
  nsAutoPtr<StringBuilder> mNext;
  StringBuilder* mLast;
  // mLength is used only in the first StringBuilder object in the linked list.
  CheckedInt<uint32_t> mLength;
};

}  // namespace

static void AppendEncodedCharacters(const nsTextFragment* aText,
                                    StringBuilder& aBuilder) {
  uint32_t extraSpaceNeeded = 0;
  uint32_t len = aText->GetLength();
  if (aText->Is2b()) {
    const char16_t* data = aText->Get2b();
    for (uint32_t i = 0; i < len; ++i) {
      const char16_t c = data[i];
      switch (c) {
        case '<':
          extraSpaceNeeded += ArrayLength("&lt;") - 2;
          break;
        case '>':
          extraSpaceNeeded += ArrayLength("&gt;") - 2;
          break;
        case '&':
          extraSpaceNeeded += ArrayLength("&amp;") - 2;
          break;
        case 0x00A0:
          extraSpaceNeeded += ArrayLength("&nbsp;") - 2;
          break;
        default:
          break;
      }
    }
  } else {
    const char* data = aText->Get1b();
    for (uint32_t i = 0; i < len; ++i) {
      const unsigned char c = data[i];
      switch (c) {
        case '<':
          extraSpaceNeeded += ArrayLength("&lt;") - 2;
          break;
        case '>':
          extraSpaceNeeded += ArrayLength("&gt;") - 2;
          break;
        case '&':
          extraSpaceNeeded += ArrayLength("&amp;") - 2;
          break;
        case 0x00A0:
          extraSpaceNeeded += ArrayLength("&nbsp;") - 2;
          break;
        default:
          break;
      }
    }
  }

  if (extraSpaceNeeded) {
    aBuilder.AppendWithEncode(aText, len + extraSpaceNeeded);
  } else {
    aBuilder.Append(aText);
  }
}

static void AppendEncodedAttributeValue(nsAutoString* aValue,
                                        StringBuilder& aBuilder) {
  const char16_t* c = aValue->BeginReading();
  const char16_t* end = aValue->EndReading();

  uint32_t extraSpaceNeeded = 0;
  while (c < end) {
    switch (*c) {
      case '"':
        extraSpaceNeeded += ArrayLength("&quot;") - 2;
        break;
      case '&':
        extraSpaceNeeded += ArrayLength("&amp;") - 2;
        break;
      case 0x00A0:
        extraSpaceNeeded += ArrayLength("&nbsp;") - 2;
        break;
      default:
        break;
    }
    ++c;
  }

  if (extraSpaceNeeded) {
    aBuilder.AppendWithAttrEncode(aValue, aValue->Length() + extraSpaceNeeded);
  } else {
    aBuilder.Append(aValue);
  }
}

static void StartElement(Element* aContent, StringBuilder& aBuilder) {
  nsAtom* localName = aContent->NodeInfo()->NameAtom();
  int32_t tagNS = aContent->GetNameSpaceID();

  aBuilder.Append(u"<");
  if (aContent->IsHTMLElement() || aContent->IsSVGElement() ||
      aContent->IsMathMLElement()) {
    aBuilder.Append(localName);
  } else {
    aBuilder.Append(aContent->NodeName());
  }

  CustomElementData* ceData = aContent->GetCustomElementData();
  if (ceData) {
    nsAtom* isAttr = ceData->GetIs(aContent);
    if (isAttr && !aContent->HasAttr(kNameSpaceID_None, nsGkAtoms::is)) {
      aBuilder.Append(uR"( is=")");
      aBuilder.Append(nsDependentAtomString(isAttr));
      aBuilder.Append(uR"(")");
    }
  }

  int32_t count = aContent->GetAttrCount();
  for (int32_t i = 0; i < count; i++) {
    const nsAttrName* name = aContent->GetAttrNameAt(i);
    int32_t attNs = name->NamespaceID();
    nsAtom* attName = name->LocalName();

    // Filter out any attribute starting with [-|_]moz
    nsDependentAtomString attrNameStr(attName);
    if (StringBeginsWith(attrNameStr, NS_LITERAL_STRING("_moz")) ||
        StringBeginsWith(attrNameStr, NS_LITERAL_STRING("-moz"))) {
      continue;
    }

    auto* attValue = new nsAutoString();
    aContent->GetAttr(attNs, attName, *attValue);

    // Filter out special case of <br type="_moz*"> used by the editor.
    // Bug 16988.  Yuck.
    if (localName == nsGkAtoms::br && tagNS == kNameSpaceID_XHTML &&
        attName == nsGkAtoms::type && attNs == kNameSpaceID_None &&
        StringBeginsWith(*attValue, NS_LITERAL_STRING("_moz"))) {
      delete attValue;
      continue;
    }

    aBuilder.Append(u" ");

    if (MOZ_LIKELY(attNs == kNameSpaceID_None) ||
        (attNs == kNameSpaceID_XMLNS && attName == nsGkAtoms::xmlns)) {
      // Nothing else required
    } else if (attNs == kNameSpaceID_XML) {
      aBuilder.Append(u"xml:");
    } else if (attNs == kNameSpaceID_XMLNS) {
      aBuilder.Append(u"xmlns:");
    } else if (attNs == kNameSpaceID_XLink) {
      aBuilder.Append(u"xlink:");
    } else {
      nsAtom* prefix = name->GetPrefix();
      if (prefix) {
        aBuilder.Append(prefix);
        aBuilder.Append(u":");
      }
    }

    aBuilder.Append(attName);
    aBuilder.Append(uR"(=")");
    AppendEncodedAttributeValue(attValue, aBuilder);
    aBuilder.Append(uR"(")");
  }

  aBuilder.Append(u">");

  /*
  // Per HTML spec we should append one \n if the first child of
  // pre/textarea/listing is a textnode and starts with a \n.
  // But because browsers haven't traditionally had that behavior,
  // we're not changing our behavior either - yet.
  if (aContent->IsHTMLElement()) {
    if (localName == nsGkAtoms::pre || localName == nsGkAtoms::textarea ||
        localName == nsGkAtoms::listing) {
      nsIContent* fc = aContent->GetFirstChild();
      if (fc &&
          (fc->NodeType() == nsINode::TEXT_NODE ||
           fc->NodeType() == nsINode::CDATA_SECTION_NODE)) {
        const nsTextFragment* text = fc->GetText();
        if (text && text->GetLength() && text->CharAt(0) == char16_t('\n')) {
          aBuilder.Append("\n");
        }
      }
    }
  }*/
}

static inline bool ShouldEscape(nsIContent* aParent) {
  if (!aParent || !aParent->IsHTMLElement()) {
    return true;
  }

  static const nsAtom* nonEscapingElements[] = {
      nsGkAtoms::style, nsGkAtoms::script, nsGkAtoms::xmp, nsGkAtoms::iframe,
      nsGkAtoms::noembed, nsGkAtoms::noframes, nsGkAtoms::plaintext,
      // Per the current spec noscript should be escaped in case
      // scripts are disabled or if document doesn't have
      // browsing context. However the latter seems to be a spec bug
      // and Gecko hasn't traditionally done the former.
      nsGkAtoms::noscript};
  static mozilla::BloomFilter<12, nsAtom> sFilter;
  static bool sInitialized = false;
  if (!sInitialized) {
    sInitialized = true;
    for (auto& nonEscapingElement : nonEscapingElements) {
      sFilter.add(nonEscapingElement);
    }
  }

  nsAtom* tag = aParent->NodeInfo()->NameAtom();
  if (sFilter.mightContain(tag)) {
    for (auto& nonEscapingElement : nonEscapingElements) {
      if (tag == nonEscapingElement) {
        return false;
      }
    }
  }
  return true;
}

static inline bool IsVoidTag(Element* aElement) {
  if (!aElement->IsHTMLElement()) {
    return false;
  }
  return FragmentOrElement::IsHTMLVoid(aElement->NodeInfo()->NameAtom());
}

bool nsContentUtils::SerializeNodeToMarkup(nsINode* aRoot,
                                           bool aDescendentsOnly,
                                           nsAString& aOut) {
  // If you pass in a DOCUMENT_NODE, you must pass aDescendentsOnly as true
  MOZ_ASSERT(aDescendentsOnly || aRoot->NodeType() != nsINode::DOCUMENT_NODE);

  nsINode* current =
      aDescendentsOnly ? aRoot->GetFirstChildOfTemplateOrNode() : aRoot;

  if (!current) {
    return true;
  }

  StringBuilder builder;
  nsIContent* next;
  while (true) {
    bool isVoid = false;
    switch (current->NodeType()) {
      case nsINode::ELEMENT_NODE: {
        Element* elem = current->AsElement();
        StartElement(elem, builder);
        isVoid = IsVoidTag(elem);
        if (!isVoid && (next = current->GetFirstChildOfTemplateOrNode())) {
          current = next;
          continue;
        }
        break;
      }

      case nsINode::TEXT_NODE:
      case nsINode::CDATA_SECTION_NODE: {
        const nsTextFragment* text = &current->AsText()->TextFragment();
        nsIContent* parent = current->GetParent();
        if (ShouldEscape(parent)) {
          AppendEncodedCharacters(text, builder);
        } else {
          builder.Append(text);
        }
        break;
      }

      case nsINode::COMMENT_NODE: {
        builder.Append(u"<!--");
        builder.Append(static_cast<nsIContent*>(current)->GetText());
        builder.Append(u"-->");
        break;
      }

      case nsINode::DOCUMENT_TYPE_NODE: {
        builder.Append(u"<!DOCTYPE ");
        builder.Append(current->NodeName());
        builder.Append(u">");
        break;
      }

      case nsINode::PROCESSING_INSTRUCTION_NODE: {
        builder.Append(u"<?");
        builder.Append(current->NodeName());
        builder.Append(u" ");
        builder.Append(static_cast<nsIContent*>(current)->GetText());
        builder.Append(u">");
        break;
      }
    }

    while (true) {
      if (!isVoid && current->NodeType() == nsINode::ELEMENT_NODE) {
        builder.Append(u"</");
        nsIContent* elem = static_cast<nsIContent*>(current);
        if (elem->IsHTMLElement() || elem->IsSVGElement() ||
            elem->IsMathMLElement()) {
          builder.Append(elem->NodeInfo()->NameAtom());
        } else {
          builder.Append(current->NodeName());
        }
        builder.Append(u">");
      }
      isVoid = false;

      if (current == aRoot) {
        return builder.ToString(aOut);
      }

      if ((next = current->GetNextSibling())) {
        current = next;
        break;
      }

      current = current->GetParentNode();

      // Handle template element. If the parent is a template's content,
      // then adjust the parent to be the template element.
      if (current != aRoot &&
          current->NodeType() == nsINode::DOCUMENT_FRAGMENT_NODE) {
        DocumentFragment* frag = static_cast<DocumentFragment*>(current);
        nsIContent* fragHost = frag->GetHost();
        if (fragHost && fragHost->IsTemplateElement()) {
          current = fragHost;
        }
      }

      if (aDescendentsOnly && current == aRoot) {
        return builder.ToString(aOut);
      }
    }
  }
}

bool nsContentUtils::IsSpecificAboutPage(JSObject* aGlobal, const char* aUri) {
  // aUri must start with about: or this isn't the right function to be using.
  MOZ_ASSERT(strncmp(aUri, "about:", 6) == 0);

  // Make sure the global is a window
  MOZ_DIAGNOSTIC_ASSERT(JS_IsGlobalObject(aGlobal));
  nsGlobalWindowInner* win = xpc::WindowOrNull(aGlobal);
  if (!win) {
    return false;
  }

  nsCOMPtr<nsIPrincipal> principal = win->GetPrincipal();
  NS_ENSURE_TRUE(principal, false);
  nsCOMPtr<nsIURI> uri;
  principal->GetURI(getter_AddRefs(uri));
  if (!uri) {
    return false;
  }

  // First check the scheme to avoid getting long specs in the common case.
  if (!principal->SchemeIs("about")) {
    return false;
  }

  // Now check the spec itself
  nsAutoCString spec;
  uri->GetSpecIgnoringRef(spec);
  return spec.EqualsASCII(aUri);
}

/* static */
void nsContentUtils::SetScrollbarsVisibility(nsIDocShell* aDocShell,
                                             bool aVisible) {
  if (!aDocShell) {
    return;
  }
  auto pref = aVisible ? ScrollbarPreference::Auto : ScrollbarPreference::Never;
  nsDocShell::Cast(aDocShell)->SetScrollbarPreference(pref);
}

/* static */
void nsContentUtils::GetPresentationURL(nsIDocShell* aDocShell,
                                        nsAString& aPresentationUrl) {
  MOZ_ASSERT(aDocShell);

  // Simulate receiver context for web platform test
  if (StaticPrefs::dom_presentation_testing_simulate_receiver()) {
    RefPtr<Document> doc;

    nsCOMPtr<nsPIDOMWindowOuter> docShellWin =
        do_QueryInterface(aDocShell->GetScriptGlobalObject());
    if (docShellWin) {
      doc = docShellWin->GetExtantDoc();
    }

    if (NS_WARN_IF(!doc)) {
      return;
    }

    nsCOMPtr<nsIURI> uri = doc->GetDocumentURI();
    if (NS_WARN_IF(!uri)) {
      return;
    }

    nsAutoCString uriStr;
    uri->GetSpec(uriStr);
    aPresentationUrl = NS_ConvertUTF8toUTF16(uriStr);
    return;
  }

  if (XRE_IsContentProcess()) {
    nsCOMPtr<nsIDocShellTreeItem> sameTypeRoot;
    aDocShell->GetInProcessSameTypeRootTreeItem(getter_AddRefs(sameTypeRoot));
    nsCOMPtr<nsIDocShellTreeItem> root;
    aDocShell->GetInProcessRootTreeItem(getter_AddRefs(root));
    if (sameTypeRoot.get() == root.get()) {
      // presentation URL is stored in BrowserChild for the top most
      // <iframe mozbrowser> in content process.
      BrowserChild* browserChild = BrowserChild::GetFrom(aDocShell);
      if (browserChild) {
        aPresentationUrl = browserChild->PresentationURL();
      }
      return;
    }
  }

  nsCOMPtr<nsILoadContext> loadContext(do_QueryInterface(aDocShell));
  RefPtr<Element> topFrameElt;
  loadContext->GetTopFrameElement(getter_AddRefs(topFrameElt));
  if (!topFrameElt) {
    return;
  }

  topFrameElt->GetAttr(nsGkAtoms::mozpresentation, aPresentationUrl);
}

/* static */
nsIDocShell* nsContentUtils::GetDocShellForEventTarget(EventTarget* aTarget) {
  nsCOMPtr<nsPIDOMWindowInner> innerWindow;

  if (nsCOMPtr<nsINode> node = do_QueryInterface(aTarget)) {
    bool ignore;
    innerWindow =
        do_QueryInterface(node->OwnerDoc()->GetScriptHandlingObject(ignore));
  } else if ((innerWindow = do_QueryInterface(aTarget))) {
    // Nothing else to do
  } else {
    nsCOMPtr<DOMEventTargetHelper> helper = do_QueryInterface(aTarget);
    if (helper) {
      innerWindow = helper->GetOwner();
    }
  }

  if (innerWindow) {
    return innerWindow->GetDocShell();
  }

  return nullptr;
}

/*
 * Note: this function only relates to figuring out HTTPS state, which is an
 * input to the Secure Context algorithm.  We are not actually implementing any
 * part of the Secure Context algorithm itself here.
 *
 * This is a bit of a hack.  Ideally we'd propagate HTTPS state through
 * nsIChannel as described in the Fetch and HTML specs, but making channels
 * know about whether they should inherit HTTPS state, propagating information
 * about who the channel's "client" is, exposing GetHttpsState API on channels
 * and modifying the various cache implementations to store and retrieve HTTPS
 * state involves a huge amount of code (see bug 1220687).  We avoid that for
 * now using this function.
 *
 * This function takes advantage of the observation that we can return true if
 * nsIContentSecurityManager::IsOriginPotentiallyTrustworthy returns true for
 * the document's origin (e.g. the origin has a scheme of 'https' or host
 * 'localhost' etc.).  Since we generally propagate a creator document's origin
 * onto data:, blob:, etc. documents, this works for them too.
 *
 * The scenario where this observation breaks down is sandboxing without the
 * 'allow-same-origin' flag, since in this case a document is given a unique
 * origin (IsOriginPotentiallyTrustworthy would return false).  We handle that
 * by using the origin that the document would have had had it not been
 * sandboxed.
 *
 * DEFICIENCIES: Note that this function uses nsIScriptSecurityManager's
 * getChannelResultPrincipalIfNotSandboxed, and that method's ignoring of
 * sandboxing is limited to the immediate sandbox.  In the case that aDocument
 * should inherit its origin (e.g. data: URI) but its parent has ended up
 * with a unique origin due to sandboxing further up the parent chain we may
 * end up returning false when we would ideally return true (since we will
 * examine the parent's origin for 'https' and not finding it.)  This means
 * that we may restrict the privileges of some pages unnecessarily in this
 * edge case.
 */
/* static */
bool nsContentUtils::HttpsStateIsModern(Document* aDocument) {
  if (!aDocument) {
    return false;
  }

  nsCOMPtr<nsIPrincipal> principal = aDocument->NodePrincipal();

  if (principal->IsSystemPrincipal()) {
    return true;
  }

  // If aDocument is sandboxed, try and get the principal that it would have
  // been given had it not been sandboxed:
  if (principal->GetIsNullPrincipal() &&
      (aDocument->GetSandboxFlags() & SANDBOXED_ORIGIN)) {
    nsIChannel* channel = aDocument->GetChannel();
    if (channel) {
      nsCOMPtr<nsIScriptSecurityManager> ssm =
          nsContentUtils::GetSecurityManager();
      nsresult rv = ssm->GetChannelResultPrincipalIfNotSandboxed(
          channel, getter_AddRefs(principal));
      if (NS_FAILED(rv)) {
        return false;
      }
      if (principal->IsSystemPrincipal()) {
        // If a document with the system principal is sandboxing a subdocument
        // that would normally inherit the embedding element's principal (e.g.
        // a srcdoc document) then the embedding document does not trust the
        // content that is written to the embedded document.  Unlike when the
        // embedding document is https, in this case we have no indication as
        // to whether the embedded document's contents are delivered securely
        // or not, and the sandboxing would possibly indicate that they were
        // not.  To play it safe we return false here.  (See bug 1162772
        // comment 73-80.)
        return false;
      }
    }
  }

  if (principal->GetIsNullPrincipal()) {
    return false;
  }

  MOZ_ASSERT(principal->GetIsContentPrincipal());

  bool isTrustworthyOrigin = false;
  principal->GetIsOriginPotentiallyTrustworthy(&isTrustworthyOrigin);
  return isTrustworthyOrigin;
}

/* static */
bool nsContentUtils::ComputeIsSecureContext(nsIChannel* aChannel) {
  MOZ_ASSERT(aChannel);

  nsCOMPtr<nsILoadInfo> loadInfo = aChannel->LoadInfo();
  // The assertion would be relaxed due to COEP support.
  MOZ_ASSERT(loadInfo->GetExternalContentPolicyType() ==
             nsIContentPolicy::TYPE_DOCUMENT);

  nsCOMPtr<nsIScriptSecurityManager> ssm = nsContentUtils::GetSecurityManager();
  nsCOMPtr<nsIPrincipal> principal;
  nsresult rv = ssm->GetChannelResultPrincipalIfNotSandboxed(
      aChannel, getter_AddRefs(principal));
  if (NS_FAILED(rv)) {
    return false;
  }

  if (principal->IsSystemPrincipal()) {
    // If the load would've been sandboxed, treat this load as an untrusted
    // load, as system code considers sandboxed resources insecure.
    return !loadInfo->GetLoadingSandboxed();
  }

  if (principal->GetIsNullPrincipal()) {
    return false;
  }

  bool isTrustworthyOrigin = false;
  principal->GetIsOriginPotentiallyTrustworthy(&isTrustworthyOrigin);
  return isTrustworthyOrigin;
}

/* static */
void nsContentUtils::TryToUpgradeElement(Element* aElement) {
  NodeInfo* nodeInfo = aElement->NodeInfo();
  RefPtr<nsAtom> typeAtom =
      aElement->GetCustomElementData()->GetCustomElementType();

  MOZ_ASSERT(nodeInfo->NameAtom()->Equals(nodeInfo->LocalName()));
  CustomElementDefinition* definition =
      nsContentUtils::LookupCustomElementDefinition(
          nodeInfo->GetDocument(), nodeInfo->NameAtom(),
          nodeInfo->NamespaceID(), typeAtom);
  if (definition) {
    nsContentUtils::EnqueueUpgradeReaction(aElement, definition);
  } else {
    // Add an unresolved custom element that is a candidate for upgrade when a
    // custom element is connected to the document.
    nsContentUtils::RegisterUnresolvedElement(aElement, typeAtom);
  }
}

MOZ_CAN_RUN_SCRIPT
static void DoCustomElementCreate(Element** aElement, JSContext* aCx,
                                  Document* aDoc, NodeInfo* aNodeInfo,
                                  CustomElementConstructor* aConstructor,
                                  ErrorResult& aRv) {
  JS::Rooted<JS::Value> constructResult(aCx);
  aConstructor->Construct(&constructResult, aRv, "Custom Element Create",
                          CallbackFunction::eRethrowExceptions);
  if (aRv.Failed()) {
    return;
  }

  RefPtr<Element> element;
  // constructResult is an ObjectValue because construction with a callback
  // always forms the return value from a JSObject.
  UNWRAP_OBJECT(Element, &constructResult, element);
  if (aNodeInfo->NamespaceEquals(kNameSpaceID_XHTML)) {
    if (!element || !element->IsHTMLElement()) {
      aRv.ThrowTypeError<MSG_DOES_NOT_IMPLEMENT_INTERFACE>(
          NS_LITERAL_STRING("\"this\""), NS_LITERAL_STRING("HTMLElement"));
      return;
    }
  } else {
    if (!element || !element->IsXULElement()) {
      aRv.ThrowTypeError<MSG_DOES_NOT_IMPLEMENT_INTERFACE>(
          NS_LITERAL_STRING("\"this\""), NS_LITERAL_STRING("XULElement"));
      return;
    }
  }

  nsAtom* localName = aNodeInfo->NameAtom();

  if (aDoc != element->OwnerDoc() || element->GetParentNode() ||
      element->HasChildren() || element->GetAttrCount() ||
      element->NodeInfo()->NameAtom() != localName) {
    aRv.Throw(NS_ERROR_DOM_NOT_SUPPORTED_ERR);
    return;
  }

  element.forget(aElement);
}

/* static */
nsresult nsContentUtils::NewXULOrHTMLElement(
    Element** aResult, mozilla::dom::NodeInfo* aNodeInfo,
    FromParser aFromParser, nsAtom* aIsAtom,
    mozilla::dom::CustomElementDefinition* aDefinition) {
  RefPtr<mozilla::dom::NodeInfo> nodeInfo = aNodeInfo;
  MOZ_ASSERT(nodeInfo->NamespaceEquals(kNameSpaceID_XHTML) ||
                 nodeInfo->NamespaceEquals(kNameSpaceID_XUL),
             "Can only create XUL or XHTML elements.");

  nsAtom* name = nodeInfo->NameAtom();
  int32_t tag = eHTMLTag_unknown;
  bool isCustomElementName = false;
  if (nodeInfo->NamespaceEquals(kNameSpaceID_XHTML)) {
    tag = nsHTMLTags::CaseSensitiveAtomTagToId(name);
    isCustomElementName =
        (tag == eHTMLTag_userdefined &&
         nsContentUtils::IsCustomElementName(name, kNameSpaceID_XHTML));
  } else {  // kNameSpaceID_XUL
    if (aIsAtom) {
      // Make sure the customized built-in element to be constructed confirms
      // to our naming requirement, i.e. [is] must be a dashed name and
      // the tag name must not.
      // if so, set isCustomElementName to false to kick off all the logics
      // that pick up aIsAtom.
      if (nsContentUtils::IsNameWithDash(aIsAtom) &&
          !nsContentUtils::IsNameWithDash(name)) {
        isCustomElementName = false;
      } else {
        isCustomElementName =
            nsContentUtils::IsCustomElementName(name, kNameSpaceID_XUL);
      }
    } else {
      isCustomElementName =
          nsContentUtils::IsCustomElementName(name, kNameSpaceID_XUL);
    }
  }

  nsAtom* tagAtom = nodeInfo->NameAtom();
  nsAtom* typeAtom = nullptr;
  bool isCustomElement = isCustomElementName || aIsAtom;
  if (isCustomElement) {
    typeAtom = isCustomElementName ? tagAtom : aIsAtom;
  }

  MOZ_ASSERT_IF(aDefinition, isCustomElement);

  // https://dom.spec.whatwg.org/#concept-create-element
  // We only handle the "synchronous custom elements flag is set" now.
  // For the unset case (e.g. cloning a node), see bug 1319342 for that.
  // Step 4.
  RefPtr<CustomElementDefinition> definition = aDefinition;
  if (isCustomElement && !definition) {
    MOZ_ASSERT(nodeInfo->NameAtom()->Equals(nodeInfo->LocalName()));
    definition = nsContentUtils::LookupCustomElementDefinition(
        nodeInfo->GetDocument(), nodeInfo->NameAtom(), nodeInfo->NamespaceID(),
        typeAtom);
  }

  // It might be a problem that parser synchronously calls constructor, so filed
  // bug 1378079 to figure out what we should do for parser case.
  if (definition) {
    /*
     * Synchronous custom elements flag is determined by 3 places in spec,
     * 1) create an element for a token, the flag is determined by
     *    "will execute script" which is not originally created
     *    for the HTML fragment parsing algorithm.
     * 2) createElement and createElementNS, the flag is the same as
     *    NOT_FROM_PARSER.
     * 3) clone a node, our implementation will not go into this function.
     * For the unset case which is non-synchronous only applied for
     * inner/outerHTML.
     */
    bool synchronousCustomElements = aFromParser != dom::FROM_PARSER_FRAGMENT ||
                                     aFromParser == dom::NOT_FROM_PARSER;
    // Per discussion in https://github.com/w3c/webcomponents/issues/635,
    // use entry global in those places that are called from JS APIs and use the
    // node document's global object if it is called from parser.
    nsIGlobalObject* global;
    if (aFromParser == dom::NOT_FROM_PARSER) {
      global = GetEntryGlobal();

      // Documents created from the PrototypeDocumentSink always use
      // NOT_FROM_PARSER for non-XUL elements. We can get the global from the
      // document in that case.
      if (!global) {
        Document* doc = nodeInfo->GetDocument();
        if (doc && doc->LoadedFromPrototype()) {
          global = doc->GetScopeObject();
        }
      }
    } else {
      global = nodeInfo->GetDocument()->GetScopeObject();
    }
    if (!global) {
      // In browser chrome code, one may have access to a document which doesn't
      // have scope object anymore.
      return NS_ERROR_FAILURE;
    }

    AutoEntryScript aes(global, "create custom elements");
    JSContext* cx = aes.cx();
    ErrorResult rv;

    // Step 5.
    if (definition->IsCustomBuiltIn()) {
      // SetupCustomElement() should be called with an element that don't have
      // CustomElementData setup, if not we will hit the assertion in
      // SetCustomElementData().
      // Built-in element
      if (nodeInfo->NamespaceEquals(kNameSpaceID_XHTML)) {
        *aResult =
            CreateHTMLElement(tag, nodeInfo.forget(), aFromParser).take();
      } else {
        NS_IF_ADDREF(*aResult = nsXULElement::Construct(nodeInfo.forget()));
      }
      (*aResult)->SetCustomElementData(new CustomElementData(typeAtom));
      if (synchronousCustomElements) {
        CustomElementRegistry::Upgrade(*aResult, definition, rv);
        if (rv.MaybeSetPendingException(cx)) {
          aes.ReportException();
        }
      } else {
        nsContentUtils::EnqueueUpgradeReaction(*aResult, definition);
      }

      return NS_OK;
    }

    // Step 6.1.
    if (synchronousCustomElements) {
      definition->mPrefixStack.AppendElement(nodeInfo->GetPrefixAtom());
      RefPtr<Document> doc = nodeInfo->GetDocument();
      DoCustomElementCreate(aResult, cx, doc, nodeInfo,
                            MOZ_KnownLive(definition->mConstructor), rv);
      if (rv.MaybeSetPendingException(cx)) {
        if (nodeInfo->NamespaceEquals(kNameSpaceID_XHTML)) {
          NS_IF_ADDREF(*aResult = NS_NewHTMLUnknownElement(nodeInfo.forget(),
                                                           aFromParser));
        } else {
          NS_IF_ADDREF(*aResult = nsXULElement::Construct(nodeInfo.forget()));
        }
        (*aResult)->SetDefined(false);
      }
      definition->mPrefixStack.RemoveLastElement();
      return NS_OK;
    }

    // Step 6.2.
    if (nodeInfo->NamespaceEquals(kNameSpaceID_XHTML)) {
      NS_IF_ADDREF(*aResult =
                       NS_NewHTMLElement(nodeInfo.forget(), aFromParser));
    } else {
      NS_IF_ADDREF(*aResult = nsXULElement::Construct(nodeInfo.forget()));
    }
    (*aResult)->SetCustomElementData(new CustomElementData(definition->mType));
    nsContentUtils::EnqueueUpgradeReaction(*aResult, definition);
    return NS_OK;
  }

  if (nodeInfo->NamespaceEquals(kNameSpaceID_XHTML)) {
    // Per the Custom Element specification, unknown tags that are valid custom
    // element names should be HTMLElement instead of HTMLUnknownElement.
    if (isCustomElementName) {
      NS_IF_ADDREF(*aResult =
                       NS_NewHTMLElement(nodeInfo.forget(), aFromParser));
    } else {
      *aResult = CreateHTMLElement(tag, nodeInfo.forget(), aFromParser).take();
    }
  } else {
    NS_IF_ADDREF(*aResult = nsXULElement::Construct(nodeInfo.forget()));
  }

  if (!*aResult) {
    return NS_ERROR_OUT_OF_MEMORY;
  }

  if (isCustomElement) {
    (*aResult)->SetCustomElementData(new CustomElementData(typeAtom));
    nsContentUtils::RegisterCallbackUpgradeElement(*aResult, typeAtom);
  }

  return NS_OK;
}

CustomElementRegistry* nsContentUtils::GetCustomElementRegistry(
    Document* aDoc) {
  MOZ_ASSERT(aDoc);

  if (!aDoc->GetDocShell()) {
    return nullptr;
  }

  nsPIDOMWindowInner* window = aDoc->GetInnerWindow();
  if (!window) {
    return nullptr;
  }

  return window->CustomElements();
}

/* static */
CustomElementDefinition* nsContentUtils::LookupCustomElementDefinition(
    Document* aDoc, nsAtom* aNameAtom, uint32_t aNameSpaceID,
    nsAtom* aTypeAtom) {
  if (aNameSpaceID != kNameSpaceID_XUL && aNameSpaceID != kNameSpaceID_XHTML) {
    return nullptr;
  }

  RefPtr<CustomElementRegistry> registry = GetCustomElementRegistry(aDoc);
  if (!registry) {
    return nullptr;
  }

  return registry->LookupCustomElementDefinition(aNameAtom, aNameSpaceID,
                                                 aTypeAtom);
}

/* static */
void nsContentUtils::RegisterCallbackUpgradeElement(Element* aElement,
                                                    nsAtom* aTypeName) {
  MOZ_ASSERT(aElement);

  Document* doc = aElement->OwnerDoc();
  CustomElementRegistry* registry = GetCustomElementRegistry(doc);
  if (registry) {
    registry->RegisterCallbackUpgradeElement(aElement, aTypeName);
  }
}

/* static */
void nsContentUtils::RegisterUnresolvedElement(Element* aElement,
                                               nsAtom* aTypeName) {
  MOZ_ASSERT(aElement);

  Document* doc = aElement->OwnerDoc();
  CustomElementRegistry* registry = GetCustomElementRegistry(doc);
  if (registry) {
    registry->RegisterUnresolvedElement(aElement, aTypeName);
  }
}

/* static */
void nsContentUtils::UnregisterUnresolvedElement(Element* aElement) {
  MOZ_ASSERT(aElement);

  nsAtom* typeAtom = aElement->GetCustomElementData()->GetCustomElementType();
  Document* doc = aElement->OwnerDoc();
  CustomElementRegistry* registry = GetCustomElementRegistry(doc);
  if (registry) {
    registry->UnregisterUnresolvedElement(aElement, typeAtom);
  }
}

/* static */
void nsContentUtils::EnqueueUpgradeReaction(
    Element* aElement, CustomElementDefinition* aDefinition) {
  MOZ_ASSERT(aElement);

  Document* doc = aElement->OwnerDoc();

  // No DocGroup means no custom element reactions stack.
  if (!doc->GetDocGroup()) {
    return;
  }

  CustomElementReactionsStack* stack =
      doc->GetDocGroup()->CustomElementReactionsStack();
  stack->EnqueueUpgradeReaction(aElement, aDefinition);
}

/* static */
void nsContentUtils::EnqueueLifecycleCallback(
    Document::ElementCallbackType aType, Element* aCustomElement,
    LifecycleCallbackArgs* aArgs,
    LifecycleAdoptedCallbackArgs* aAdoptedCallbackArgs,
    CustomElementDefinition* aDefinition) {
  // No DocGroup means no custom element reactions stack.
  if (!aCustomElement->OwnerDoc()->GetDocGroup()) {
    return;
  }

  CustomElementRegistry::EnqueueLifecycleCallback(
      aType, aCustomElement, aArgs, aAdoptedCallbackArgs, aDefinition);
}

/* static */
bool nsContentUtils::AttemptLargeAllocationLoad(nsIHttpChannel* aChannel) {
  MOZ_ASSERT(aChannel);

  nsCOMPtr<nsILoadGroup> loadGroup;
  nsresult rv = aChannel->GetLoadGroup(getter_AddRefs(loadGroup));
  if (NS_WARN_IF(NS_FAILED(rv) || !loadGroup)) {
    return false;
  }

  nsCOMPtr<nsIInterfaceRequestor> callbacks;
  rv = loadGroup->GetNotificationCallbacks(getter_AddRefs(callbacks));
  if (NS_WARN_IF(NS_FAILED(rv) || !callbacks)) {
    return false;
  }

  nsCOMPtr<nsILoadContext> loadContext = do_GetInterface(callbacks);
  if (NS_WARN_IF(!loadContext)) {
    return false;
  }

  nsCOMPtr<mozIDOMWindowProxy> window;
  rv = loadContext->GetAssociatedWindow(getter_AddRefs(window));
  if (NS_WARN_IF(NS_FAILED(rv) || !window)) {
    return false;
  }

  nsPIDOMWindowOuter* outer = nsPIDOMWindowOuter::From(window);
  if (NS_WARN_IF(!outer)) {
    return false;
  }

  if (!XRE_IsContentProcess()) {
    outer->SetLargeAllocStatus(LargeAllocStatus::NON_E10S);
    return false;
  }

  nsIDocShell* docShell = outer->GetDocShell();
  BrowsingContext* browsingContext = docShell->GetBrowsingContext();
  bool isOnlyToplevelBrowsingContext =
      browsingContext->IsTop() &&
      browsingContext->Group()->Toplevels().Length() == 1;
  if (!isOnlyToplevelBrowsingContext) {
    outer->SetLargeAllocStatus(LargeAllocStatus::NOT_ONLY_TOPLEVEL_IN_TABGROUP);
    return false;
  }

  // Get the request method, and check if it is a GET request. If it is not GET,
  // then we cannot perform a large allocation load.
  nsAutoCString requestMethod;
  rv = aChannel->GetRequestMethod(requestMethod);
  NS_ENSURE_SUCCESS(rv, false);

  if (NS_WARN_IF(!requestMethod.LowerCaseEqualsLiteral("get"))) {
    outer->SetLargeAllocStatus(LargeAllocStatus::NON_GET);
    return false;
  }

  BrowserChild* browserChild = BrowserChild::GetFrom(outer);
  NS_ENSURE_TRUE(browserChild, false);

  if (browserChild->IsAwaitingLargeAlloc()) {
    NS_WARNING(
        "In a Large-Allocation BrowserChild, ignoring Large-Allocation "
        "header!");
    browserChild->StopAwaitingLargeAlloc();
    outer->SetLargeAllocStatus(LargeAllocStatus::SUCCESS);
    return false;
  }

  // On Win32 systems, we want to behave differently, so set the isWin32 bool to
  // be true iff we are on win32.
#if defined(XP_WIN) && defined(_X86_)
  const bool isWin32 = true;
#else
  const bool isWin32 = false;
#endif

  // We want to enable the large allocation header on 32-bit windows machines,
  // and disable it on other machines, while still printing diagnostic messages.
  // dom.largeAllocation.forceEnable can allow you to enable the process
  // switching behavior of the Large-Allocation header on non 32-bit windows
  // machines.
  bool largeAllocEnabled =
      isWin32 || StaticPrefs::dom_largeAllocation_forceEnable();
  if (!largeAllocEnabled) {
    NS_WARNING(
        "dom.largeAllocation.forceEnable not set - "
        "ignoring otherwise successful Large-Allocation header.");
    // On platforms which aren't WIN32, we don't activate the largeAllocation
    // header, instead we simply emit diagnostics into the console.
    outer->SetLargeAllocStatus(LargeAllocStatus::NON_WIN32);
    return false;
  }

  // At this point the fress process load should succeed! We just need to get
  // ourselves a nsIWebBrowserChrome3 to ask to perform the reload. We should
  // have one, as we have already confirmed that we are running in a content
  // process.
  nsCOMPtr<nsIDocShellTreeOwner> treeOwner;
  docShell->GetTreeOwner(getter_AddRefs(treeOwner));
  NS_ENSURE_TRUE(treeOwner, false);

  nsCOMPtr<nsIWebBrowserChrome3> wbc3 = do_GetInterface(treeOwner);
  NS_ENSURE_TRUE(wbc3, false);

  nsCOMPtr<nsIURI> uri;
  rv = aChannel->GetURI(getter_AddRefs(uri));
  NS_ENSURE_SUCCESS(rv, false);
  NS_ENSURE_TRUE(uri, false);

  nsCOMPtr<nsIReferrerInfo> referrerInfo;
  rv = aChannel->GetReferrerInfo(getter_AddRefs(referrerInfo));
  NS_ENSURE_SUCCESS(rv, false);

  nsCOMPtr<nsILoadInfo> loadInfo = aChannel->LoadInfo();
  nsCOMPtr<nsIPrincipal> triggeringPrincipal = loadInfo->TriggeringPrincipal();
  nsCOMPtr<nsIContentSecurityPolicy> csp = loadInfo->GetCspToInherit();

  // Get the channel's load flags, and use them to generate nsIWebNavigation
  // load flags. We want to make sure to propagate the refresh and cache busting
  // flags.
  nsLoadFlags channelLoadFlags;
  aChannel->GetLoadFlags(&channelLoadFlags);

  uint32_t webnavLoadFlags = nsIWebNavigation::LOAD_FLAGS_NONE;
  if (channelLoadFlags & nsIRequest::LOAD_BYPASS_CACHE) {
    webnavLoadFlags |= nsIWebNavigation::LOAD_FLAGS_BYPASS_CACHE;
    webnavLoadFlags |= nsIWebNavigation::LOAD_FLAGS_BYPASS_PROXY;
  } else if (channelLoadFlags & nsIRequest::VALIDATE_ALWAYS) {
    webnavLoadFlags |= nsIWebNavigation::LOAD_FLAGS_IS_REFRESH;
  }

  // Actually perform the cross process load
  bool reloadSucceeded = false;
  rv = wbc3->ReloadInFreshProcess(docShell, uri, referrerInfo,
                                  triggeringPrincipal, webnavLoadFlags, csp,
                                  &reloadSucceeded);
  NS_ENSURE_SUCCESS(rv, false);

  return reloadSucceeded;
}

/* static */
void nsContentUtils::AppendDocumentLevelNativeAnonymousContentTo(
    Document* aDocument, nsTArray<nsIContent*>& aElements) {
  MOZ_ASSERT(aDocument);
#ifdef DEBUG
  size_t oldLength = aElements.Length();
#endif

  if (PresShell* presShell = aDocument->GetPresShell()) {
    if (nsIFrame* scrollFrame = presShell->GetRootScrollFrame()) {
      nsIAnonymousContentCreator* creator = do_QueryFrame(scrollFrame);
      MOZ_ASSERT(
          creator,
          "scroll frame should always implement nsIAnonymousContentCreator");
      creator->AppendAnonymousContentTo(aElements, 0);
    }
    if (nsCanvasFrame* canvasFrame = presShell->GetCanvasFrame()) {
      canvasFrame->AppendAnonymousContentTo(aElements, 0);
    }
  }

#ifdef DEBUG
  for (size_t i = oldLength; i < aElements.Length(); i++) {
    MOZ_ASSERT(
        aElements[i]->GetProperty(nsGkAtoms::docLevelNativeAnonymousContent),
        "Someone here has lied, or missed to flag the node");
  }
#endif
}

static void AppendNativeAnonymousChildrenFromFrame(nsIFrame* aFrame,
                                                   nsTArray<nsIContent*>& aKids,
                                                   uint32_t aFlags) {
  if (nsIAnonymousContentCreator* ac = do_QueryFrame(aFrame)) {
    ac->AppendAnonymousContentTo(aKids, aFlags);
  }
}

/* static */
void nsContentUtils::AppendNativeAnonymousChildren(const nsIContent* aContent,
                                                   nsTArray<nsIContent*>& aKids,
                                                   uint32_t aFlags) {
  if (aContent->MayHaveAnonymousChildren()) {
    if (nsIFrame* primaryFrame = aContent->GetPrimaryFrame()) {
      // NAC created by the element's primary frame.
      AppendNativeAnonymousChildrenFromFrame(primaryFrame, aKids, aFlags);

      // NAC created by any other non-primary frames for the element.
      AutoTArray<nsIFrame::OwnedAnonBox, 8> ownedAnonBoxes;
      primaryFrame->AppendOwnedAnonBoxes(ownedAnonBoxes);
      for (nsIFrame::OwnedAnonBox& box : ownedAnonBoxes) {
        MOZ_ASSERT(box.mAnonBoxFrame->GetContent() == aContent);
        AppendNativeAnonymousChildrenFromFrame(box.mAnonBoxFrame, aKids,
                                               aFlags);
      }
    }

    // Get manually created NAC (editor resize handles, etc.).
    if (auto nac = static_cast<ManualNACArray*>(
            aContent->GetProperty(nsGkAtoms::manualNACProperty))) {
      aKids.AppendElements(*nac);
    }
  }

  // The root scroll frame is not the primary frame of the root element.
  // Detect and handle this case.
  if (!(aFlags & nsIContent::eSkipDocumentLevelNativeAnonymousContent) &&
      aContent == aContent->OwnerDoc()->GetRootElement()) {
    AppendDocumentLevelNativeAnonymousContentTo(aContent->OwnerDoc(), aKids);
  }
}

/* static */
bool nsContentUtils::QueryTriggeringPrincipal(
    nsIContent* aLoadingNode, nsIPrincipal* aDefaultPrincipal,
    nsIPrincipal** aTriggeringPrincipal) {
  MOZ_ASSERT(aLoadingNode);
  MOZ_ASSERT(aTriggeringPrincipal);

  bool result = false;
  nsCOMPtr<nsIPrincipal> loadingPrincipal = aDefaultPrincipal;
  if (!loadingPrincipal) {
    loadingPrincipal = aLoadingNode->NodePrincipal();
  }

  // If aLoadingNode is content, bail out early.
  if (!aLoadingNode->NodePrincipal()->IsSystemPrincipal()) {
    loadingPrincipal.forget(aTriggeringPrincipal);
    return result;
  }

  nsAutoString loadingStr;
  if (aLoadingNode->IsElement()) {
    aLoadingNode->AsElement()->GetAttr(
        kNameSpaceID_None, nsGkAtoms::triggeringprincipal, loadingStr);
  }

  // Fall back if 'triggeringprincipal' isn't specified,
  if (loadingStr.IsEmpty()) {
    loadingPrincipal.forget(aTriggeringPrincipal);
    return result;
  }

  nsCString binary;
  nsresult rv = Base64Decode(NS_ConvertUTF16toUTF8(loadingStr), binary);
  if (NS_SUCCEEDED(rv)) {
    nsCOMPtr<nsIPrincipal> serializedPrin = BasePrincipal::FromJSON(binary);
    if (serializedPrin) {
      result = true;
      serializedPrin.forget(aTriggeringPrincipal);
    }
  } else {
    MOZ_ASSERT(false, "Unable to deserialize base64 principal");
  }

  if (!result) {
    // Fallback if the deserialization is failed.
    loadingPrincipal.forget(aTriggeringPrincipal);
  }

  return result;
}

/* static */
void nsContentUtils::GetContentPolicyTypeForUIImageLoading(
    nsIContent* aLoadingNode, nsIPrincipal** aTriggeringPrincipal,
    nsContentPolicyType& aContentPolicyType, uint64_t* aRequestContextID) {
  MOZ_ASSERT(aRequestContextID);

  bool result = QueryTriggeringPrincipal(aLoadingNode, aTriggeringPrincipal);
  if (result) {
    // Set the content policy type to TYPE_INTERNAL_IMAGE_FAVICON for
    // indicating it's a favicon loading.
    aContentPolicyType = nsIContentPolicy::TYPE_INTERNAL_IMAGE_FAVICON;

    nsAutoString requestContextID;
    if (aLoadingNode->IsElement()) {
      aLoadingNode->AsElement()->GetAttr(
          kNameSpaceID_None, nsGkAtoms::requestcontextid, requestContextID);
    }
    nsresult rv;
    int64_t val = requestContextID.ToInteger64(&rv);
    *aRequestContextID = NS_SUCCEEDED(rv) ? val : 0;
  } else {
    aContentPolicyType = nsIContentPolicy::TYPE_INTERNAL_IMAGE;
  }
}

/* static */
nsresult nsContentUtils::CreateJSValueFromSequenceOfObject(
    JSContext* aCx, const Sequence<JSObject*>& aTransfer,
    JS::MutableHandle<JS::Value> aValue) {
  if (aTransfer.IsEmpty()) {
    return NS_OK;
  }

  JS::Rooted<JSObject*> array(aCx, JS::NewArrayObject(aCx, aTransfer.Length()));
  if (!array) {
    return NS_ERROR_OUT_OF_MEMORY;
  }

  for (uint32_t i = 0; i < aTransfer.Length(); ++i) {
    JS::Rooted<JSObject*> object(aCx, aTransfer[i]);
    if (!object) {
      continue;
    }

    if (NS_WARN_IF(
            !JS_DefineElement(aCx, array, i, object, JSPROP_ENUMERATE))) {
      return NS_ERROR_OUT_OF_MEMORY;
    }
  }

  aValue.setObject(*array);
  return NS_OK;
}

/* static */
bool nsContentUtils::ShouldBlockReservedKeys(WidgetKeyboardEvent* aKeyEvent) {
  nsCOMPtr<nsIPrincipal> principal;
  nsCOMPtr<Element> targetElement =
      do_QueryInterface(aKeyEvent->mOriginalTarget);
  nsCOMPtr<nsIBrowser> targetBrowser;
  if (targetElement) {
    targetBrowser = targetElement->AsBrowser();
  }
  bool isRemoteBrowser = false;
  if (targetBrowser) {
    targetBrowser->GetIsRemoteBrowser(&isRemoteBrowser);
  }

  if (isRemoteBrowser) {
    targetBrowser->GetContentPrincipal(getter_AddRefs(principal));
  } else {
    // Get the top-level document.
    nsCOMPtr<nsIContent> content =
        do_QueryInterface(aKeyEvent->mOriginalTarget);
    if (content) {
      Document* doc = content->GetUncomposedDoc();
      if (doc) {
        nsCOMPtr<nsIDocShellTreeItem> docShell = doc->GetDocShell();
        if (docShell &&
            docShell->ItemType() == nsIDocShellTreeItem::typeContent) {
          nsCOMPtr<nsIDocShellTreeItem> rootItem;
          docShell->GetInProcessSameTypeRootTreeItem(getter_AddRefs(rootItem));
          if (rootItem && rootItem->GetDocument()) {
            principal = rootItem->GetDocument()->NodePrincipal();
          }
        }
      }
    }
  }

  if (principal) {
    return nsContentUtils::IsSitePermDeny(principal,
                                          NS_LITERAL_CSTRING("shortcuts"));
  }

  return false;
}

/**
 * Checks whether the given type is a supported document type for
 * loading within the nsObjectLoadingContent specified by aContent.
 *
 * NOTE Helper method for nsContentUtils::HtmlObjectContentTypeForMIMEType.
 * NOTE Does not take content policy or capabilities into account
 */
static bool HtmlObjectContentSupportsDocument(const nsCString& aMimeType,
                                              nsIContent* aContent) {
  nsCOMPtr<nsIWebNavigationInfo> info(
      do_GetService(NS_WEBNAVIGATION_INFO_CONTRACTID));
  if (!info) {
    return false;
  }

  nsCOMPtr<nsIWebNavigation> webNav;
  if (aContent) {
    Document* currentDoc = aContent->GetComposedDoc();
    if (currentDoc) {
      webNav = do_GetInterface(currentDoc->GetWindow());
    }
  }

  uint32_t supported;
  nsresult rv = info->IsTypeSupported(aMimeType, webNav, &supported);

  if (NS_FAILED(rv)) {
    return false;
  }

  if (supported != nsIWebNavigationInfo::UNSUPPORTED) {
    // Don't want to support plugins as documents
    return supported != nsIWebNavigationInfo::PLUGIN;
  }

  // Try a stream converter
  // NOTE: We treat any type we can convert from as a supported type. If a
  // type is not actually supported, the URI loader will detect that and
  // return an error, and we'll fallback.
  nsCOMPtr<nsIStreamConverterService> convServ =
      do_GetService("@mozilla.org/streamConverters;1");
  bool canConvert = false;
  if (convServ) {
    rv = convServ->CanConvert(aMimeType.get(), "*/*", &canConvert);
  }
  return NS_SUCCEEDED(rv) && canConvert;
}

/* static */
already_AddRefed<nsIPluginTag> nsContentUtils::PluginTagForType(
    const nsCString& aMIMEType, bool aNoFakePlugin) {
  RefPtr<nsPluginHost> pluginHost = nsPluginHost::GetInst();
  nsCOMPtr<nsIPluginTag> tag;
  NS_ENSURE_TRUE(pluginHost, nullptr);

  // ShouldPlay will handle the case where the plugin is disabled
  pluginHost->GetPluginTagForType(
      aMIMEType,
      aNoFakePlugin ? nsPluginHost::eExcludeFake : nsPluginHost::eExcludeNone,
      getter_AddRefs(tag));

  return tag.forget();
}

/* static */
uint32_t nsContentUtils::HtmlObjectContentTypeForMIMEType(
    const nsCString& aMIMEType, bool aNoFakePlugin, nsIContent* aContent) {
  if (aMIMEType.IsEmpty()) {
    return nsIObjectLoadingContent::TYPE_NULL;
  }

  if (imgLoader::SupportImageWithMimeType(aMIMEType.get())) {
    return nsIObjectLoadingContent::TYPE_IMAGE;
  }

  // Faking support of the PDF content as a document for EMBED tags
  // when internal PDF viewer is enabled.
  if (aMIMEType.LowerCaseEqualsLiteral("application/pdf") && IsPDFJSEnabled()) {
    return nsIObjectLoadingContent::TYPE_DOCUMENT;
  }

  if (HtmlObjectContentSupportsDocument(aMIMEType, aContent)) {
    return nsIObjectLoadingContent::TYPE_DOCUMENT;
  }

  RefPtr<nsPluginHost> pluginHost = nsPluginHost::GetInst();
  if (pluginHost) {
    nsCOMPtr<nsIPluginTag> tag = PluginTagForType(aMIMEType, aNoFakePlugin);
    if (tag) {
      if (!aNoFakePlugin &&
          nsCOMPtr<nsIFakePluginTag>(do_QueryInterface(tag))) {
        return nsIObjectLoadingContent::TYPE_FAKE_PLUGIN;
      }

      // ShouldPlay will handle checking for disabled plugins
      return nsIObjectLoadingContent::TYPE_PLUGIN;
    }
  }

  return nsIObjectLoadingContent::TYPE_NULL;
}

/* static */
already_AddRefed<nsISerialEventTarget> nsContentUtils::GetEventTargetByLoadInfo(
    nsILoadInfo* aLoadInfo, TaskCategory aCategory) {
  if (NS_WARN_IF(!aLoadInfo)) {
    return nullptr;
  }

  RefPtr<Document> doc;
  aLoadInfo->GetLoadingDocument(getter_AddRefs(doc));
  nsCOMPtr<nsISerialEventTarget> target;
  if (doc) {
    if (DocGroup* group = doc->GetDocGroup()) {
      target = group->EventTargetFor(aCategory);
    }
  } else {
    // There's no document yet, but this might be a top-level load where we can
    // find a TabGroup.
    uint64_t outerWindowId;
    if (NS_FAILED(aLoadInfo->GetOuterWindowID(&outerWindowId))) {
      // No window. This might be an add-on XHR, a service worker request, or
      // something else.
      return nullptr;
    }
    RefPtr<nsGlobalWindowOuter> window =
        nsGlobalWindowOuter::GetOuterWindowWithId(outerWindowId);
    if (!window) {
      return nullptr;
    }

    target = window->TabGroup()->EventTargetFor(aCategory);
  }

  return target.forget();
}

/* static */
bool nsContentUtils::IsLocalRefURL(const nsString& aString) {
  return !aString.IsEmpty() && aString[0] == '#';
}

// We use only 53 bits for the ID so that it can be converted to and from a JS
// value without loss of precision. The upper bits of the ID hold the process
// ID. The lower bits identify the object itself.
static constexpr uint64_t kIdTotalBits = 53;
static constexpr uint64_t kIdProcessBits = 22;
static constexpr uint64_t kIdBits = kIdTotalBits - kIdProcessBits;

/* static */
uint64_t nsContentUtils::GenerateProcessSpecificId(uint64_t aId) {
  uint64_t processId = 0;
  if (XRE_IsContentProcess()) {
    ContentChild* cc = ContentChild::GetSingleton();
    processId = cc->GetID();
  }

  MOZ_RELEASE_ASSERT(processId < (uint64_t(1) << kIdProcessBits));
  uint64_t processBits = processId & ((uint64_t(1) << kIdProcessBits) - 1);

  uint64_t id = aId;
  MOZ_RELEASE_ASSERT(id < (uint64_t(1) << kIdBits));
  uint64_t bits = id & ((uint64_t(1) << kIdBits) - 1);

  // Set the high bit for middleman processes so it doesn't conflict with the
  // content process's generated IDs.
  if (recordreplay::IsMiddleman()) {
    bits |= uint64_t(1) << (kIdBits - 1);
  }

  return (processBits << kIdBits) | bits;
}

// Next process-local Tab ID.
static uint64_t gNextTabId = 0;

/* static */
uint64_t nsContentUtils::GenerateTabId() {
  return GenerateProcessSpecificId(++gNextTabId);
}

// Next process-local Browsing Context ID.
static uint64_t gNextBrowsingContextId = 0;

/* static */
uint64_t nsContentUtils::GenerateBrowsingContextId() {
  return GenerateProcessSpecificId(++gNextBrowsingContextId);
}

// Next process-local Window ID.
static uint64_t gNextWindowId = 0;

/* static */
uint64_t nsContentUtils::GenerateWindowId() {
  return GenerateProcessSpecificId(++gNextWindowId);
}

/* static */
bool nsContentUtils::GetUserIsInteracting() {
  return UserInteractionObserver::sUserActive;
}

/* static */
bool nsContentUtils::GetSourceMapURL(nsIHttpChannel* aChannel,
                                     nsACString& aResult) {
  nsresult rv =
      aChannel->GetResponseHeader(NS_LITERAL_CSTRING("SourceMap"), aResult);
  if (NS_FAILED(rv)) {
    rv =
        aChannel->GetResponseHeader(NS_LITERAL_CSTRING("X-SourceMap"), aResult);
  }
  return NS_SUCCEEDED(rv);
}

/* static */
bool nsContentUtils::IsMessageInputEvent(const IPC::Message& aMsg) {
  if ((aMsg.type() & mozilla::dom::PBrowser::PBrowserStart) ==
      mozilla::dom::PBrowser::PBrowserStart) {
    switch (aMsg.type()) {
      case mozilla::dom::PBrowser::Msg_RealMouseMoveEvent__ID:
      case mozilla::dom::PBrowser::Msg_RealMouseButtonEvent__ID:
      case mozilla::dom::PBrowser::Msg_RealKeyEvent__ID:
      case mozilla::dom::PBrowser::Msg_MouseWheelEvent__ID:
      case mozilla::dom::PBrowser::Msg_RealTouchEvent__ID:
      case mozilla::dom::PBrowser::Msg_RealTouchMoveEvent__ID:
      case mozilla::dom::PBrowser::Msg_RealDragEvent__ID:
      case mozilla::dom::PBrowser::Msg_UpdateDimensions__ID:
      case mozilla::dom::PBrowser::Msg_MouseEvent__ID:
      case mozilla::dom::PBrowser::Msg_SetDocShellIsActive__ID:
        return true;
    }
  }
  return false;
}

static const char* kUserInteractionInactive = "user-interaction-inactive";
static const char* kUserInteractionActive = "user-interaction-active";

void nsContentUtils::UserInteractionObserver::Init() {
  // Listen for the observer messages from EventStateManager which are telling
  // us whether or not the user is interacting.
  nsCOMPtr<nsIObserverService> obs = mozilla::services::GetObserverService();
  obs->AddObserver(this, kUserInteractionInactive, false);
  obs->AddObserver(this, kUserInteractionActive, false);

  // We can't register ourselves as an annotator yet, as the
  // BackgroundHangMonitor hasn't started yet. It will have started by the
  // time we have the chance to spin the event loop.
  RefPtr<UserInteractionObserver> self = this;
  NS_DispatchToMainThread(NS_NewRunnableFunction(
      "nsContentUtils::UserInteractionObserver::Init",
      [=]() { BackgroundHangMonitor::RegisterAnnotator(*self); }));
}

void nsContentUtils::UserInteractionObserver::Shutdown() {
  nsCOMPtr<nsIObserverService> obs = mozilla::services::GetObserverService();
  if (obs) {
    obs->RemoveObserver(this, kUserInteractionInactive);
    obs->RemoveObserver(this, kUserInteractionActive);
  }

  BackgroundHangMonitor::UnregisterAnnotator(*this);
}

/**
 * NB: This function is always called by the BackgroundHangMonitor thread.
 *     Plan accordingly
 */
void nsContentUtils::UserInteractionObserver::AnnotateHang(
    BackgroundHangAnnotations& aAnnotations) {
  // NOTE: Only annotate the hang report if the user is known to be interacting.
  if (sUserActive) {
    aAnnotations.AddAnnotation(NS_LITERAL_STRING("UserInteracting"), true);
  }
}

NS_IMETHODIMP
nsContentUtils::UserInteractionObserver::Observe(nsISupports* aSubject,
                                                 const char* aTopic,
                                                 const char16_t* aData) {
  if (!strcmp(aTopic, kUserInteractionInactive)) {
    sUserActive = false;
  } else if (!strcmp(aTopic, kUserInteractionActive)) {
    sUserActive = true;
  } else {
    NS_WARNING("Unexpected observer notification");
  }
  return NS_OK;
}

Atomic<bool> nsContentUtils::UserInteractionObserver::sUserActive(false);
NS_IMPL_ISUPPORTS(nsContentUtils::UserInteractionObserver, nsIObserver)

/* static */
bool nsContentUtils::IsSpecialName(const nsAString& aName) {
  return aName.LowerCaseEqualsLiteral("_blank") ||
         aName.LowerCaseEqualsLiteral("_top") ||
         aName.LowerCaseEqualsLiteral("_parent") ||
         aName.LowerCaseEqualsLiteral("_self");
}

/* static */
bool nsContentUtils::IsOverridingWindowName(const nsAString& aName) {
  return !aName.IsEmpty() && !IsSpecialName(aName);
}

// Unfortunately, we can't unwrap an IDL object using only a concrete type.
// We need to calculate type data based on the IDL typename. Which means
// wrapping our templated function in a macro.
#define EXTRACT_EXN_VALUES(T, ...)                                \
  ExtractExceptionValues<mozilla::dom::prototypes::id::T,         \
                         T##_Binding::NativeType, T>(__VA_ARGS__) \
      .isOk()

template <prototypes::ID PrototypeID, class NativeType, typename T>
static Result<Ok, nsresult> ExtractExceptionValues(
    JSContext* aCx, JS::HandleObject aObj, nsAString& aSourceSpecOut,
    uint32_t* aLineOut, uint32_t* aColumnOut, nsString& aMessageOut) {
  AssertStaticUnwrapOK<PrototypeID>();
  RefPtr<T> exn;
  MOZ_TRY((UnwrapObject<PrototypeID, NativeType>(aObj, exn, nullptr)));

  exn->GetFilename(aCx, aSourceSpecOut);
  if (!aSourceSpecOut.IsEmpty()) {
    *aLineOut = exn->LineNumber(aCx);
    *aColumnOut = exn->ColumnNumber();
  }

  exn->GetName(aMessageOut);
  aMessageOut.AppendLiteral(": ");

  nsAutoString message;
  exn->GetMessageMoz(message);
  aMessageOut.Append(message);
  return Ok();
}

/* static */
void nsContentUtils::ExtractErrorValues(
    JSContext* aCx, JS::Handle<JS::Value> aValue, nsACString& aSourceSpecOut,
    uint32_t* aLineOut, uint32_t* aColumnOut, nsString& aMessageOut) {
  nsAutoString sourceSpec;
  ExtractErrorValues(aCx, aValue, sourceSpec, aLineOut, aColumnOut,
                     aMessageOut);
  CopyUTF16toUTF8(sourceSpec, aSourceSpecOut);
}

/* static */
void nsContentUtils::ExtractErrorValues(
    JSContext* aCx, JS::Handle<JS::Value> aValue, nsAString& aSourceSpecOut,
    uint32_t* aLineOut, uint32_t* aColumnOut, nsString& aMessageOut) {
  MOZ_ASSERT(aLineOut);
  MOZ_ASSERT(aColumnOut);

  if (aValue.isObject()) {
    JS::Rooted<JSObject*> obj(aCx, &aValue.toObject());

    // Try to process as an Error object.  Use the file/line/column values
    // from the Error as they will be more specific to the root cause of
    // the problem.
    JSErrorReport* err = obj ? JS_ErrorFromException(aCx, obj) : nullptr;
    if (err) {
      // Use xpc to extract the error message only.  We don't actually send
      // this report anywhere.
      RefPtr<xpc::ErrorReport> report = new xpc::ErrorReport();
      report->Init(err,
                   "<unknown>",  // toString result
                   false,        // chrome
                   0);           // window ID

      if (!report->mFileName.IsEmpty()) {
        aSourceSpecOut = report->mFileName;
        *aLineOut = report->mLineNumber;
        *aColumnOut = report->mColumn;
      }
      aMessageOut.Assign(report->mErrorMsg);
    }

    // Next, try to unwrap the rejection value as a DOMException.
    else if (EXTRACT_EXN_VALUES(DOMException, aCx, obj, aSourceSpecOut,
                                aLineOut, aColumnOut, aMessageOut)) {
      return;
    }

    // Next, try to unwrap the rejection value as an XPC Exception.
    else if (EXTRACT_EXN_VALUES(Exception, aCx, obj, aSourceSpecOut, aLineOut,
                                aColumnOut, aMessageOut)) {
      return;
    }
  }

  // If we could not unwrap a specific error type, then perform default safe
  // string conversions on primitives.  Objects will result in "[Object]"
  // unfortunately.
  if (aMessageOut.IsEmpty()) {
    nsAutoJSString jsString;
    if (jsString.init(aCx, aValue)) {
      aMessageOut = jsString;
    } else {
      JS_ClearPendingException(aCx);
    }
  }
}

#undef EXTRACT_EXN_VALUES

/* static */
bool nsContentUtils::ContentIsLink(nsIContent* aContent) {
  if (!aContent || !aContent->IsElement()) {
    return false;
  }

  if (aContent->IsHTMLElement(nsGkAtoms::a)) {
    return true;
  }

  return aContent->AsElement()->AttrValueIs(kNameSpaceID_XLink, nsGkAtoms::type,
                                            nsGkAtoms::simple, eCaseMatters);
}

/* static */
already_AddRefed<ContentFrameMessageManager>
nsContentUtils::TryGetBrowserChildGlobal(nsISupports* aFrom) {
  RefPtr<nsFrameLoaderOwner> frameLoaderOwner = do_QueryObject(aFrom);
  if (!frameLoaderOwner) {
    return nullptr;
  }

  RefPtr<nsFrameLoader> frameLoader = frameLoaderOwner->GetFrameLoader();
  if (!frameLoader) {
    return nullptr;
  }

  RefPtr<ContentFrameMessageManager> manager =
      frameLoader->GetBrowserChildMessageManager();
  return manager.forget();
}

/* static */
uint32_t nsContentUtils::InnerOrOuterWindowCreated() {
  MOZ_ASSERT(NS_IsMainThread());
  ++sInnerOrOuterWindowCount;
  return ++sInnerOrOuterWindowSerialCounter;
}

/* static */
void nsContentUtils::InnerOrOuterWindowDestroyed() {
  MOZ_ASSERT(NS_IsMainThread());
  MOZ_ASSERT(sInnerOrOuterWindowCount > 0);
  --sInnerOrOuterWindowCount;
}

static bool JSONCreator(const char16_t* aBuf, uint32_t aLen, void* aData) {
  nsAString* result = static_cast<nsAString*>(aData);
  result->Append(static_cast<const char16_t*>(aBuf),
                 static_cast<uint32_t>(aLen));
  return true;
}

/* static */
bool nsContentUtils::StringifyJSON(JSContext* aCx,
                                   JS::MutableHandle<JS::Value> aValue,
                                   nsAString& aOutStr) {
  MOZ_ASSERT(aCx);
  aOutStr.Truncate();
  JS::RootedValue value(aCx, aValue.get());
  nsAutoString serializedValue;
  NS_ENSURE_TRUE(JS_Stringify(aCx, &value, nullptr, JS::NullHandleValue,
                              JSONCreator, &serializedValue),
                 false);
  aOutStr = serializedValue;
  return true;
}

/* static */
bool nsContentUtils::
    HighPriorityEventPendingForTopLevelDocumentBeforeContentfulPaint(
        Document* aDocument) {
  if (!aDocument || aDocument->IsLoadedAsData()) {
    return false;
  }

  Document* topLevel = aDocument->GetTopLevelContentDocument();
  return topLevel && topLevel->GetPresShell() &&
         topLevel->GetPresShell()->GetPresContext() &&
         !topLevel->GetPresShell()->GetPresContext()->HadContentfulPaint() &&
         nsThreadManager::MainThreadHasPendingHighPriorityEvents();
}

/* static */
nsGlobalWindowInner* nsContentUtils::CallerInnerWindow() {
  nsIGlobalObject* global = GetIncumbentGlobal();
  NS_ENSURE_TRUE(global, nullptr);

  if (auto* window = global->AsInnerWindow()) {
    return nsGlobalWindowInner::Cast(window);
  }

  // When Extensions run content scripts inside a sandbox, it uses
  // sandboxPrototype to make them appear as though they're running in the
  // scope of the page. So when a content script invokes postMessage, it expects
  // the |source| of the received message to be the window set as the
  // sandboxPrototype. This used to work incidentally for unrelated reasons, but
  // now we need to do some special handling to support it.
  JS::Rooted<JSObject*> scope(RootingCx(), global->GetGlobalJSObject());
  NS_ENSURE_TRUE(scope, nullptr);

  if (xpc::IsSandbox(scope)) {
    AutoJSAPI jsapi;
    MOZ_ALWAYS_TRUE(jsapi.Init(scope));
    JSContext* cx = jsapi.cx();

    JS::Rooted<JSObject*> scopeProto(cx);
    bool ok = JS_GetPrototype(cx, scope, &scopeProto);
    NS_ENSURE_TRUE(ok, nullptr);
    if (scopeProto && xpc::IsSandboxPrototypeProxy(scopeProto) &&
        // Our current Realm on aCx is the sandbox.  Using that for the
        // CheckedUnwrapDynamic call makes sense: if the sandbox can unwrap the
        // window, we can use it.  And we do want CheckedUnwrapDynamic, because
        // the whole point is to unwrap windows.
        (scopeProto = js::CheckedUnwrapDynamic(
             scopeProto, cx, /* stopAtWindowProxy = */ false))) {
      global = xpc::NativeGlobal(scopeProto);
      NS_ENSURE_TRUE(global, nullptr);
    }
  }

  // The calling window must be holding a reference, so we can return a weak
  // pointer.
  return nsGlobalWindowInner::Cast(global->AsInnerWindow());
}

/* static */
bool nsContentUtils::IsURIInPrefList(nsIURI* aURI, const char* aPrefName) {
  MOZ_ASSERT(aPrefName);

  nsAutoCString blackList;
  Preferences::GetCString(aPrefName, blackList);
  ToLowerCase(blackList);
  return IsURIInList(aURI, blackList);
}

/* static */
bool nsContentUtils::IsURIInList(nsIURI* aURI, const nsCString& aBlackList) {
#ifdef DEBUG
  nsAutoCString blackListLowerCase(aBlackList);
  ToLowerCase(blackListLowerCase);
  MOZ_ASSERT(blackListLowerCase.Equals(aBlackList),
             "The aBlackList argument should be lower-case");
#endif

  if (!aURI) {
    return false;
  }

  nsAutoCString scheme;
  aURI->GetScheme(scheme);
  if (!scheme.EqualsLiteral("http") && !scheme.EqualsLiteral("https")) {
    return false;
  }

  if (aBlackList.IsEmpty()) {
    return false;
  }

  // The list is comma separated domain list.  Each item may start with "*.".
  // If starts with "*.", it matches any sub-domains.

  nsCCharSeparatedTokenizer tokenizer(aBlackList, ',');
  while (tokenizer.hasMoreTokens()) {
    const nsCString token(tokenizer.nextToken());

    nsAutoCString host;
    aURI->GetHost(host);
    if (host.IsEmpty()) {
      return false;
    }
    ToLowerCase(host);

    for (;;) {
      int32_t index = token.Find(host, false);
      if (index >= 0 &&
          static_cast<uint32_t>(index) + host.Length() <= token.Length()) {
        // If we found a full match, return true.
        size_t indexAfterHost = index + host.Length();
        if (index == 0 && indexAfterHost == token.Length()) {
          return true;
        }
        // If next character is '/', we need to check the path too.
        // We assume the path in blacklist means "/foo" + "*".
        if (token[indexAfterHost] == '/') {
          nsDependentCSubstring pathInBlackList(
              token, indexAfterHost,
              static_cast<nsDependentCSubstring::size_type>(-1));
          nsAutoCString filePath;
          aURI->GetFilePath(filePath);
          ToLowerCase(filePath);
          if (StringBeginsWith(filePath, pathInBlackList) &&
              (filePath.Length() == pathInBlackList.Length() ||
               pathInBlackList.EqualsLiteral("/") ||
               filePath[pathInBlackList.Length() - 1] == '/' ||
               filePath[pathInBlackList.Length() - 1] == '?' ||
               filePath[pathInBlackList.Length() - 1] == '#')) {
            return true;
          }
        }
      }
      int32_t startIndexOfCurrentLevel = host[0] == '*' ? 1 : 0;
      int32_t startIndexOfNextLevel =
          host.Find(".", false, startIndexOfCurrentLevel + 1);
      if (startIndexOfNextLevel <= 0) {
        break;
      }
      host = NS_LITERAL_CSTRING("*") +
             nsDependentCSubstring(host, startIndexOfNextLevel);
    }
  }

  return false;
}<|MERGE_RESOLUTION|>--- conflicted
+++ resolved
@@ -4852,19 +4852,12 @@
         computeSanitizationFlags(nodePrincipal, aFlags);
     // Don't fire mutation events for nodes removed by the sanitizer.
     nsAutoScriptBlockerSuppressNodeRemoved scriptBlocker;
-<<<<<<< HEAD
 
 #if !defined(MOZ_B2G)
     // The sanitizer removes some attributes used by lit-element, breaking
     // the system app UI.
     // See https://bugzilla.mozilla.org/show_bug.cgi?id=1576045 for details.
-    nsTreeSanitizer sanitizer(nsIParserUtils::SanitizerAllowStyle |
-                              nsIParserUtils::SanitizerAllowComments |
-                              nsIParserUtils::SanitizerDropForms |
-                              nsIParserUtils::SanitizerLogRemovals);
-=======
     nsTreeSanitizer sanitizer(sanitizationFlags);
->>>>>>> 9716decf
     sanitizer.Sanitize(fragment);
 #endif
 
