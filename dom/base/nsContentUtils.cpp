/* -*- Mode: C++; tab-width: 8; indent-tabs-mode: nil; c-basic-offset: 2 -*- */
/* vim: set ts=8 sts=2 et sw=2 tw=80: */
/* This Source Code Form is subject to the terms of the Mozilla Public
 * License, v. 2.0. If a copy of the MPL was not distributed with this
 * file, You can obtain one at http://mozilla.org/MPL/2.0/. */

/* A namespace class for static layout utilities. */

#include "nsContentUtils.h"

#include <algorithm>
#include <math.h>

#include "DecoderTraits.h"
#include "harfbuzz/hb.h"
#include "imgICache.h"
#include "imgIContainer.h"
#include "imgINotificationObserver.h"
#include "imgLoader.h"
#include "imgRequestProxy.h"
#include "jsapi.h"
#include "jsfriendapi.h"
#include "js/Array.h"  // JS::NewArrayObject
#include "js/ArrayBuffer.h"  // JS::{GetArrayBufferData,IsArrayBufferObject,NewArrayBuffer}
#include "js/JSON.h"
#include "js/RegExp.h"  // JS::ExecuteRegExpNoStatics, JS::NewUCRegExpObject, JS::RegExpFlags
#include "js/Value.h"
#include "Layers.h"
#include "nsAppRunner.h"
// nsNPAPIPluginInstance must be included before mozilla/dom/Document.h, which
// is included in mozAutoDocUpdate.h.
#include "nsNPAPIPluginInstance.h"
#include "gfxDrawable.h"
#include "ImageOps.h"
#include "mozAutoDocUpdate.h"
#include "mozilla/net/UrlClassifierCommon.h"
#include "mozilla/ArrayUtils.h"
#include "mozilla/Attributes.h"
#include "mozilla/AutoRestore.h"
#include "mozilla/AutoTimelineMarker.h"
#include "mozilla/BackgroundHangMonitor.h"
#include "mozilla/Base64.h"
#include "mozilla/BasePrincipal.h"
#include "mozilla/CheckedInt.h"
#include "mozilla/Components.h"
#include "mozilla/DebugOnly.h"
#include "mozilla/LoadInfo.h"
#include "mozilla/dom/AncestorIterator.h"
#include "mozilla/dom/BlobURLProtocolHandler.h"
#include "mozilla/dom/BrowsingContext.h"
#include "mozilla/dom/BrowsingContextGroup.h"
#include "mozilla/dom/ContentParent.h"
#include "mozilla/dom/ContentChild.h"
#include "mozilla/dom/CustomElementRegistry.h"
#include "mozilla/dom/Document.h"
#include "mozilla/dom/DocumentInlines.h"
#include "mozilla/dom/MessageBroadcaster.h"
#include "mozilla/dom/DocumentFragment.h"
#include "mozilla/dom/DOMException.h"
#include "mozilla/dom/DOMExceptionBinding.h"
#include "mozilla/dom/DOMSecurityMonitor.h"
#include "mozilla/dom/DOMTypes.h"
#include "mozilla/dom/Element.h"
#include "mozilla/dom/ElementInlines.h"
#include "mozilla/dom/Event.h"
#include "mozilla/dom/FileSystemSecurity.h"
#include "mozilla/dom/FileBlobImpl.h"
#include "mozilla/dom/FontTableURIProtocolHandler.h"
#include "mozilla/dom/HTMLInputElement.h"
#include "mozilla/dom/HTMLSlotElement.h"
#include "mozilla/dom/HTMLTemplateElement.h"
#include "mozilla/dom/HTMLTextAreaElement.h"
#include "mozilla/dom/IDTracker.h"
#include "mozilla/dom/MouseEventBinding.h"
#include "mozilla/dom/KeyboardEventBinding.h"
#include "mozilla/dom/IPCBlobUtils.h"
#include "mozilla/dom/NodeBinding.h"
#include "mozilla/dom/Promise.h"
#include "mozilla/dom/BrowserBridgeChild.h"
#include "mozilla/dom/ScriptSettings.h"
#include "mozilla/dom/BrowserParent.h"
#include "mozilla/dom/Text.h"
#include "mozilla/dom/TouchEvent.h"
#include "mozilla/dom/ShadowRoot.h"
#include "mozilla/dom/XULCommandEvent.h"
#include "mozilla/dom/UserActivation.h"
#include "mozilla/dom/WorkerCommon.h"
#include "mozilla/dom/WorkerPrivate.h"
#include "mozilla/extensions/WebExtensionPolicy.h"
#include "mozilla/net/CookieJarSettings.h"
#include "mozilla/EventDispatcher.h"
#include "mozilla/EventListenerManager.h"
#include "mozilla/EventStateManager.h"
#include "mozilla/gfx/DataSurfaceHelpers.h"
#include "mozilla/HTMLEditor.h"
#include "mozilla/IMEStateManager.h"
#include "mozilla/InputEventOptions.h"
#include "mozilla/InternalMutationEvent.h"
#include "mozilla/Likely.h"
#include "mozilla/ManualNAC.h"
#include "mozilla/MouseEvents.h"
#include "mozilla/Preferences.h"
#include "mozilla/PresShell.h"
#include "mozilla/ResultExtensions.h"
#include "mozilla/dom/Selection.h"
#include "mozilla/Services.h"
#include "mozilla/StaticPrefs_dom.h"
#include "mozilla/StaticPrefs_full_screen_api.h"
#ifdef FUZZING
#  include "mozilla/StaticPrefs_fuzzing.h"
#endif
#include "mozilla/StaticPrefs_privacy.h"
#include "mozilla/StaticPrefs_test.h"
#include "mozilla/StaticPrefs_ui.h"
#include "mozilla/StoragePrincipalHelper.h"
#include "mozilla/TextControlState.h"
#include "mozilla/TextEditor.h"
#include "mozilla/TextEvents.h"
#include "mozilla/ViewportUtils.h"
#include "nsArrayUtils.h"
#include "nsAString.h"
#include "nsAttrName.h"
#include "nsAttrValue.h"
#include "nsAttrValueInlines.h"
#include "nsCanvasFrame.h"
#include "nsCaret.h"
#include "nsCCUncollectableMarker.h"
#include "nsCharSeparatedTokenizer.h"
#include "nsCOMPtr.h"
#include "nsContentCreatorFunctions.h"
#include "nsContentDLF.h"
#include "nsContentList.h"
#include "nsContentPolicyUtils.h"
#include "nsContentSecurityManager.h"
#include "nsCRT.h"
#include "nsCycleCollectionParticipant.h"
#include "nsCycleCollector.h"
#include "nsDataHashtable.h"
#include "nsDocShellCID.h"
#include "nsDOMCID.h"
#include "mozilla/dom/DataTransfer.h"
#include "nsDOMJSUtils.h"
#include "nsDOMMutationObserver.h"
#include "nsError.h"
#include "nsFocusManager.h"
#include "nsFrameLoaderOwner.h"
#include "nsGenericHTMLElement.h"
#include "nsGenericHTMLFrameElement.h"
#include "nsGkAtoms.h"
#include "nsHtml5Module.h"
#include "nsHtml5StringParser.h"
#include "nsHTMLDocument.h"
#include "nsHTMLTags.h"
#include "nsIAnonymousContentCreator.h"
#include "nsIAsyncVerifyRedirectCallback.h"
#include "nsICategoryManager.h"
#include "nsIChannelEventSink.h"
#include "nsIConsoleService.h"
#include "nsIContent.h"
#include "nsIContentInlines.h"
#include "nsIContentSecurityPolicy.h"
#include "nsIContentSink.h"
#include "nsIContentViewer.h"
#include "nsIDocShell.h"
#include "nsIDocShellTreeOwner.h"
#include "mozilla/dom/Document.h"
#include "nsIDocumentEncoder.h"
#include "nsIDOMWindowUtils.h"
#include "nsIDragService.h"
#include "nsIFormControl.h"
#include "nsIForm.h"
#include "nsIFragmentContentSink.h"
#include "nsContainerFrame.h"
#include "nsIClassifiedChannel.h"
#include "nsIHttpChannelInternal.h"
#include "nsIIdleService.h"
#include "nsIImageLoadingContent.h"
#include "nsIInterfaceRequestor.h"
#include "nsIInterfaceRequestorUtils.h"
#include "nsIIOService.h"
#include "nsILoadContext.h"
#include "nsILoadGroup.h"
#include "nsIMemoryReporter.h"
#include "nsIMIMEService.h"
#include "nsINode.h"
#include "mozilla/dom/NodeInfo.h"
#include "mozilla/NullPrincipal.h"
#include "nsIObjectLoadingContent.h"
#include "nsIObserver.h"
#include "nsIObserverService.h"
#include "nsIOfflineCacheUpdate.h"
#include "nsIParser.h"
#include "nsIParserUtils.h"
#include "nsIPermissionManager.h"
#include "nsIRequest.h"
#include "nsIRunnable.h"
#include "nsIScriptContext.h"
#include "nsIScriptError.h"
#include "nsIScriptGlobalObject.h"
#include "nsIScriptObjectPrincipal.h"
#include "nsIScriptSecurityManager.h"
#include "nsIStreamConverter.h"
#include "nsIStreamConverterService.h"
#include "nsIStringBundle.h"
#include "nsIURI.h"
#include "nsIURIMutator.h"
#include "nsIURIWithSpecialOrigin.h"
#include "nsIUUIDGenerator.h"
#include "nsIWebNavigation.h"
#include "nsIWidget.h"
#include "nsIWindowMediator.h"
#include "nsIXPConnect.h"
#include "nsJSUtils.h"
#include "nsMappedAttributes.h"
#include "nsNetCID.h"
#include "nsNetUtil.h"
#include "nsNodeInfoManager.h"
#include "nsParserCIID.h"
#include "nsParserConstants.h"
#include "nsPIDOMWindow.h"
#include "nsPresContext.h"
#include "nsPrintfCString.h"
#include "nsQueryObject.h"
#include "nsSandboxFlags.h"
#include "nsScriptSecurityManager.h"
#include "nsSerializationHelper.h"
#include "nsStreamUtils.h"
#include "nsTextFragment.h"
#include "nsTextNode.h"
#include "nsThreadUtils.h"
#include "nsTreeSanitizer.h"
#include "nsUnicodeProperties.h"
#include "nsURLHelper.h"
#include "nsViewManager.h"
#include "nsViewportInfo.h"
#include "nsWidgetsCID.h"
#include "nsWrapperCacheInlines.h"
#include "nsXULPopupManager.h"
#include "xpcprivate.h"  // nsXPConnect
#include "HTMLSplitOnSpacesTokenizer.h"
#include "InProcessBrowserChildMessageManager.h"
#include "nsContentTypeParser.h"
#include "ThirdPartyUtil.h"
#include "mozilla/EnumSet.h"
#include "mozilla/BloomFilter.h"
#include "BrowserChild.h"
#include "mozilla/dom/DocGroup.h"
#include "nsIWebNavigationInfo.h"
#include "nsPluginHost.h"
#include "nsIBrowser.h"
#include "mozilla/HangAnnotations.h"
#include "mozilla/Encoding.h"
#include "nsXULElement.h"
#include "nsThreadManager.h"
#include "nsIBidiKeyboard.h"
#include "ReferrerInfo.h"
#include "nsAboutProtocolUtils.h"

#if defined(XP_WIN)
// Undefine LoadImage to prevent naming conflict with Windows.
#  undef LoadImage
#endif

extern "C" int MOZ_XMLTranslateEntity(const char* ptr, const char* end,
                                      const char** next, char16_t* result);
extern "C" int MOZ_XMLCheckQName(const char* ptr, const char* end, int ns_aware,
                                 const char** colon);

class imgLoader;
class nsAtom;

using namespace mozilla::dom;
using namespace mozilla::ipc;
using namespace mozilla::gfx;
using namespace mozilla::layers;
using namespace mozilla::widget;
using namespace mozilla;

const char kLoadAsData[] = "loadAsData";

nsIXPConnect* nsContentUtils::sXPConnect;
nsIScriptSecurityManager* nsContentUtils::sSecurityManager;
nsIPrincipal* nsContentUtils::sSystemPrincipal;
nsIPrincipal* nsContentUtils::sNullSubjectPrincipal;
nsNameSpaceManager* nsContentUtils::sNameSpaceManager;
nsIIOService* nsContentUtils::sIOService;
nsIUUIDGenerator* nsContentUtils::sUUIDGenerator;
nsIConsoleService* nsContentUtils::sConsoleService;
nsDataHashtable<nsRefPtrHashKey<nsAtom>, EventNameMapping>*
    nsContentUtils::sAtomEventTable = nullptr;
nsDataHashtable<nsStringHashKey, EventNameMapping>*
    nsContentUtils::sStringEventTable = nullptr;
nsTArray<RefPtr<nsAtom>>* nsContentUtils::sUserDefinedEvents = nullptr;
nsIStringBundleService* nsContentUtils::sStringBundleService;
nsIStringBundle* nsContentUtils::sStringBundles[PropertiesFile_COUNT];
nsIContentPolicy* nsContentUtils::sContentPolicyService;
bool nsContentUtils::sTriedToGetContentPolicy = false;
RefPtr<mozilla::intl::LineBreaker> nsContentUtils::sLineBreaker;
RefPtr<mozilla::intl::WordBreaker> nsContentUtils::sWordBreaker;
StaticRefPtr<nsIBidiKeyboard> nsContentUtils::sBidiKeyboard;
uint32_t nsContentUtils::sScriptBlockerCount = 0;
uint32_t nsContentUtils::sDOMNodeRemovedSuppressCount = 0;
AutoTArray<nsCOMPtr<nsIRunnable>, 8>* nsContentUtils::sBlockedScriptRunners =
    nullptr;
uint32_t nsContentUtils::sRunnersCountAtFirstBlocker = 0;
nsIInterfaceRequestor* nsContentUtils::sSameOriginChecker = nullptr;

bool nsContentUtils::sIsHandlingKeyBoardEvent = false;

nsString* nsContentUtils::sShiftText = nullptr;
nsString* nsContentUtils::sControlText = nullptr;
nsString* nsContentUtils::sMetaText = nullptr;
nsString* nsContentUtils::sOSText = nullptr;
nsString* nsContentUtils::sAltText = nullptr;
nsString* nsContentUtils::sModifierSeparator = nullptr;

bool nsContentUtils::sInitialized = false;
#ifndef RELEASE_OR_BETA
bool nsContentUtils::sBypassCSSOMOriginCheck = false;
#endif

nsCString* nsContentUtils::sJSBytecodeMimeType = nullptr;

nsContentUtils::UserInteractionObserver*
    nsContentUtils::sUserInteractionObserver = nullptr;

nsHtml5StringParser* nsContentUtils::sHTMLFragmentParser = nullptr;
nsIParser* nsContentUtils::sXMLFragmentParser = nullptr;
nsIFragmentContentSink* nsContentUtils::sXMLFragmentSink = nullptr;
bool nsContentUtils::sFragmentParsingActive = false;

mozilla::LazyLogModule nsContentUtils::sDOMDumpLog("Dump");

int32_t nsContentUtils::sInnerOrOuterWindowCount = 0;
uint32_t nsContentUtils::sInnerOrOuterWindowSerialCounter = 0;

template Maybe<int32_t> nsContentUtils::ComparePoints(
    const RangeBoundary& aFirstBoundary, const RangeBoundary& aSecondBoundary);
template Maybe<int32_t> nsContentUtils::ComparePoints(
    const RangeBoundary& aFirstBoundary,
    const RawRangeBoundary& aSecondBoundary);
template Maybe<int32_t> nsContentUtils::ComparePoints(
    const RawRangeBoundary& aFirstBoundary,
    const RangeBoundary& aSecondBoundary);
template Maybe<int32_t> nsContentUtils::ComparePoints(
    const RawRangeBoundary& aFirstBoundary,
    const RawRangeBoundary& aSecondBoundary);

template int32_t nsContentUtils::ComparePoints_Deprecated(
    const RangeBoundary& aFirstBoundary, const RangeBoundary& aSecondBoundary,
    bool* aDisconnected);
template int32_t nsContentUtils::ComparePoints_Deprecated(
    const RangeBoundary& aFirstBoundary,
    const RawRangeBoundary& aSecondBoundary, bool* aDisconnected);
template int32_t nsContentUtils::ComparePoints_Deprecated(
    const RawRangeBoundary& aFirstBoundary,
    const RangeBoundary& aSecondBoundary, bool* aDisconnected);
template int32_t nsContentUtils::ComparePoints_Deprecated(
    const RawRangeBoundary& aFirstBoundary,
    const RawRangeBoundary& aSecondBoundary, bool* aDisconnected);

// Subset of
// http://www.whatwg.org/specs/web-apps/current-work/#autofill-field-name
enum AutocompleteUnsupportedFieldName : uint8_t {
#define AUTOCOMPLETE_UNSUPPORTED_FIELD_NAME(name_, value_) \
  eAutocompleteUnsupportedFieldName_##name_,
#include "AutocompleteFieldList.h"
#undef AUTOCOMPLETE_UNSUPPORTED_FIELD_NAME
};

enum AutocompleteNoPersistFieldName : uint8_t {
#define AUTOCOMPLETE_NO_PERSIST_FIELD_NAME(name_, value_) \
  eAutocompleteNoPersistFieldName_##name_,
#include "AutocompleteFieldList.h"
#undef AUTOCOMPLETE_NO_PERSIST_FIELD_NAME
};

enum AutocompleteUnsupportFieldContactHint : uint8_t {
#define AUTOCOMPLETE_UNSUPPORTED_FIELD_CONTACT_HINT(name_, value_) \
  eAutocompleteUnsupportedFieldContactHint_##name_,
#include "AutocompleteFieldList.h"
#undef AUTOCOMPLETE_UNSUPPORTED_FIELD_CONTACT_HINT
};

enum AutocompleteFieldName : uint8_t {
#define AUTOCOMPLETE_FIELD_NAME(name_, value_) eAutocompleteFieldName_##name_,
#define AUTOCOMPLETE_CONTACT_FIELD_NAME(name_, value_) \
  AUTOCOMPLETE_FIELD_NAME(name_, value_)
#include "AutocompleteFieldList.h"
#undef AUTOCOMPLETE_FIELD_NAME
#undef AUTOCOMPLETE_CONTACT_FIELD_NAME
};

enum AutocompleteFieldHint : uint8_t {
#define AUTOCOMPLETE_FIELD_HINT(name_, value_) eAutocompleteFieldHint_##name_,
#include "AutocompleteFieldList.h"
#undef AUTOCOMPLETE_FIELD_HINT
};

enum AutocompleteFieldContactHint : uint8_t {
#define AUTOCOMPLETE_FIELD_CONTACT_HINT(name_, value_) \
  eAutocompleteFieldContactHint_##name_,
#include "AutocompleteFieldList.h"
#undef AUTOCOMPLETE_FIELD_CONTACT_HINT
};

enum AutocompleteCategory {
#define AUTOCOMPLETE_CATEGORY(name_, value_) eAutocompleteCategory_##name_,
#include "AutocompleteFieldList.h"
#undef AUTOCOMPLETE_CATEGORY
};

static const nsAttrValue::EnumTable kAutocompleteUnsupportedFieldNameTable[] = {
#define AUTOCOMPLETE_UNSUPPORTED_FIELD_NAME(name_, value_) \
  {value_, eAutocompleteUnsupportedFieldName_##name_},
#include "AutocompleteFieldList.h"
#undef AUTOCOMPLETE_UNSUPPORTED_FIELD_NAME
    {nullptr, 0}};

static const nsAttrValue::EnumTable kAutocompleteNoPersistFieldNameTable[] = {
#define AUTOCOMPLETE_NO_PERSIST_FIELD_NAME(name_, value_) \
  {value_, eAutocompleteNoPersistFieldName_##name_},
#include "AutocompleteFieldList.h"
#undef AUTOCOMPLETE_NO_PERSIST_FIELD_NAME
    {nullptr, 0}};

static const nsAttrValue::EnumTable
    kAutocompleteUnsupportedContactFieldHintTable[] = {
#define AUTOCOMPLETE_UNSUPPORTED_FIELD_CONTACT_HINT(name_, value_) \
  {value_, eAutocompleteUnsupportedFieldContactHint_##name_},
#include "AutocompleteFieldList.h"
#undef AUTOCOMPLETE_UNSUPPORTED_FIELD_CONTACT_HINT
        {nullptr, 0}};

static const nsAttrValue::EnumTable kAutocompleteFieldNameTable[] = {
#define AUTOCOMPLETE_FIELD_NAME(name_, value_) \
  {value_, eAutocompleteFieldName_##name_},
#include "AutocompleteFieldList.h"
#undef AUTOCOMPLETE_FIELD_NAME
    {nullptr, 0}};

static const nsAttrValue::EnumTable kAutocompleteContactFieldNameTable[] = {
#define AUTOCOMPLETE_CONTACT_FIELD_NAME(name_, value_) \
  {value_, eAutocompleteFieldName_##name_},
#include "AutocompleteFieldList.h"
#undef AUTOCOMPLETE_CONTACT_FIELD_NAME
    {nullptr, 0}};

static const nsAttrValue::EnumTable kAutocompleteFieldHintTable[] = {
#define AUTOCOMPLETE_FIELD_HINT(name_, value_) \
  {value_, eAutocompleteFieldHint_##name_},
#include "AutocompleteFieldList.h"
#undef AUTOCOMPLETE_FIELD_HINT
    {nullptr, 0}};

static const nsAttrValue::EnumTable kAutocompleteContactFieldHintTable[] = {
#define AUTOCOMPLETE_FIELD_CONTACT_HINT(name_, value_) \
  {value_, eAutocompleteFieldContactHint_##name_},
#include "AutocompleteFieldList.h"
#undef AUTOCOMPLETE_FIELD_CONTACT_HINT
    {nullptr, 0}};

namespace {

static NS_DEFINE_CID(kCParserCID, NS_PARSER_CID);

static PLDHashTable* sEventListenerManagersHash;

// A global hashtable to for keeping the arena alive for cross docGroup node
// adoption.
static nsRefPtrHashtable<nsPtrHashKey<const nsINode>, mozilla::dom::DOMArena>*
    sDOMArenaHashtable;

class DOMEventListenerManagersHashReporter final : public nsIMemoryReporter {
  MOZ_DEFINE_MALLOC_SIZE_OF(MallocSizeOf)

  ~DOMEventListenerManagersHashReporter() = default;

 public:
  NS_DECL_ISUPPORTS

  NS_IMETHOD CollectReports(nsIHandleReportCallback* aHandleReport,
                            nsISupports* aData, bool aAnonymize) override {
    // We don't measure the |EventListenerManager| objects pointed to by the
    // entries because those references are non-owning.
    int64_t amount =
        sEventListenerManagersHash
            ? sEventListenerManagersHash->ShallowSizeOfIncludingThis(
                  MallocSizeOf)
            : 0;

    MOZ_COLLECT_REPORT(
        "explicit/dom/event-listener-managers-hash", KIND_HEAP, UNITS_BYTES,
        amount, "Memory used by the event listener manager's hash table.");

    return NS_OK;
  }
};

NS_IMPL_ISUPPORTS(DOMEventListenerManagersHashReporter, nsIMemoryReporter)

class EventListenerManagerMapEntry : public PLDHashEntryHdr {
 public:
  explicit EventListenerManagerMapEntry(const void* aKey) : mKey(aKey) {}

  ~EventListenerManagerMapEntry() {
    NS_ASSERTION(!mListenerManager, "caller must release and disconnect ELM");
  }

 protected:          // declared protected to silence clang warnings
  const void* mKey;  // must be first, to look like PLDHashEntryStub

 public:
  RefPtr<EventListenerManager> mListenerManager;
};

static void EventListenerManagerHashInitEntry(PLDHashEntryHdr* entry,
                                              const void* key) {
  // Initialize the entry with placement new
  new (entry) EventListenerManagerMapEntry(key);
}

static void EventListenerManagerHashClearEntry(PLDHashTable* table,
                                               PLDHashEntryHdr* entry) {
  EventListenerManagerMapEntry* lm =
      static_cast<EventListenerManagerMapEntry*>(entry);

  // Let the EventListenerManagerMapEntry clean itself up...
  lm->~EventListenerManagerMapEntry();
}

class SameOriginCheckerImpl final : public nsIChannelEventSink,
                                    public nsIInterfaceRequestor {
  ~SameOriginCheckerImpl() = default;

  NS_DECL_ISUPPORTS
  NS_DECL_NSICHANNELEVENTSINK
  NS_DECL_NSIINTERFACEREQUESTOR
};

}  // namespace

AutoSuppressEventHandlingAndSuspend::AutoSuppressEventHandlingAndSuspend(
    BrowsingContextGroup* aGroup) {
  for (const auto& bc : aGroup->Toplevels()) {
    SuppressBrowsingContext(bc);
  }
}

void AutoSuppressEventHandlingAndSuspend::SuppressBrowsingContext(
    BrowsingContext* aBC) {
  if (nsCOMPtr<nsPIDOMWindowOuter> win = aBC->GetDOMWindow()) {
    if (RefPtr<Document> doc = win->GetExtantDoc()) {
      mDocuments.AppendElement(doc);
      mWindows.AppendElement(win->GetCurrentInnerWindow());
      // Note: Document::SuppressEventHandling will also automatically suppress
      // event handling for any in-process sub-documents. However, since we need
      // to deal with cases where remote BrowsingContexts may be interleaved
      // with in-process ones, we still need to walk the entire tree ourselves.
      // This may be slightly redundant in some cases, but since event handling
      // suppressions maintain a count of current blockers, it does not cause
      // any problems.
      doc->SuppressEventHandling();
      win->GetCurrentInnerWindow()->Suspend();
    }
  }

  for (const auto& bc : aBC->Children()) {
    SuppressBrowsingContext(bc);
  }
}

AutoSuppressEventHandlingAndSuspend::~AutoSuppressEventHandlingAndSuspend() {
  for (const auto& win : mWindows) {
    win->Resume();
  }
  for (const auto& doc : mDocuments) {
    doc->UnsuppressEventHandlingAndFireEvents(true);
  }
}

/**
 * This class is used to determine whether or not the user is currently
 * interacting with the browser. It listens to observer events to toggle the
 * value of the sUserActive static.
 *
 * This class is an internal implementation detail.
 * nsContentUtils::GetUserIsInteracting() should be used to access current
 * user interaction status.
 */
class nsContentUtils::UserInteractionObserver final
    : public nsIObserver,
      public BackgroundHangAnnotator {
 public:
  NS_DECL_ISUPPORTS
  NS_DECL_NSIOBSERVER

  void Init();
  void Shutdown();
  void AnnotateHang(BackgroundHangAnnotations& aAnnotations) override;

  static Atomic<bool> sUserActive;

 private:
  ~UserInteractionObserver() = default;
};

// static
nsresult nsContentUtils::Init() {
  if (sInitialized) {
    NS_WARNING("Init() called twice");

    return NS_OK;
  }

  nsHTMLTags::AddRefTable();

  sNameSpaceManager = nsNameSpaceManager::GetInstance();
  NS_ENSURE_TRUE(sNameSpaceManager, NS_ERROR_OUT_OF_MEMORY);

  sXPConnect = nsXPConnect::XPConnect();
  // We hold a strong ref to sXPConnect to ensure that it does not go away until
  // nsLayoutStatics::Shutdown is happening.  Otherwise ~nsXPConnect can be
  // triggered by xpcModuleDtor late in shutdown and cause crashes due to
  // various stuff already being torn down by then.  Note that this means that
  // we are effectively making sure that if we leak nsLayoutStatics then we also
  // leak nsXPConnect.
  NS_ADDREF(sXPConnect);

  sSecurityManager = nsScriptSecurityManager::GetScriptSecurityManager();
  if (!sSecurityManager) return NS_ERROR_FAILURE;
  NS_ADDREF(sSecurityManager);

  sSecurityManager->GetSystemPrincipal(&sSystemPrincipal);
  MOZ_ASSERT(sSystemPrincipal);

  RefPtr<NullPrincipal> nullPrincipal =
      NullPrincipal::CreateWithoutOriginAttributes();
  if (!nullPrincipal) {
    return NS_ERROR_FAILURE;
  }

  nullPrincipal.forget(&sNullSubjectPrincipal);

  nsresult rv = CallGetService(NS_IOSERVICE_CONTRACTID, &sIOService);
  if (NS_FAILED(rv)) {
    // This makes life easier, but we can live without it.

    sIOService = nullptr;
  }

  sLineBreaker = mozilla::intl::LineBreaker::Create();

  sWordBreaker = mozilla::intl::WordBreaker::Create();

  if (!InitializeEventTable()) return NS_ERROR_FAILURE;

  if (!sEventListenerManagersHash) {
    static const PLDHashTableOps hash_table_ops = {
        PLDHashTable::HashVoidPtrKeyStub, PLDHashTable::MatchEntryStub,
        PLDHashTable::MoveEntryStub, EventListenerManagerHashClearEntry,
        EventListenerManagerHashInitEntry};

    sEventListenerManagersHash =
        new PLDHashTable(&hash_table_ops, sizeof(EventListenerManagerMapEntry));

    RegisterStrongMemoryReporter(new DOMEventListenerManagersHashReporter());
  }

  sBlockedScriptRunners = new AutoTArray<nsCOMPtr<nsIRunnable>, 8>;

#ifndef RELEASE_OR_BETA
  sBypassCSSOMOriginCheck = getenv("MOZ_BYPASS_CSSOM_ORIGIN_CHECK");
#endif

  nsDependentCString buildID(mozilla::PlatformBuildID());
  sJSBytecodeMimeType =
      new nsCString(NS_LITERAL_CSTRING("javascript/moz-bytecode-") + buildID);

  Element::InitCCCallbacks();

  Unused << nsRFPService::GetOrCreate();

  nsCOMPtr<nsIUUIDGenerator> uuidGenerator =
      do_GetService("@mozilla.org/uuid-generator;1", &rv);
  if (NS_WARN_IF(NS_FAILED(rv))) {
    return rv;
  }
  uuidGenerator.forget(&sUUIDGenerator);

  if (XRE_IsParentProcess()) {
    AsyncPrecreateStringBundles();
  }

  RefPtr<UserInteractionObserver> uio = new UserInteractionObserver();
  uio->Init();
  uio.forget(&sUserInteractionObserver);

  sInitialized = true;

  return NS_OK;
}

void nsContentUtils::GetShiftText(nsAString& text) {
  if (!sShiftText) InitializeModifierStrings();
  text.Assign(*sShiftText);
}

void nsContentUtils::GetControlText(nsAString& text) {
  if (!sControlText) InitializeModifierStrings();
  text.Assign(*sControlText);
}

void nsContentUtils::GetMetaText(nsAString& text) {
  if (!sMetaText) InitializeModifierStrings();
  text.Assign(*sMetaText);
}

void nsContentUtils::GetOSText(nsAString& text) {
  if (!sOSText) {
    InitializeModifierStrings();
  }
  text.Assign(*sOSText);
}

void nsContentUtils::GetAltText(nsAString& text) {
  if (!sAltText) InitializeModifierStrings();
  text.Assign(*sAltText);
}

void nsContentUtils::GetModifierSeparatorText(nsAString& text) {
  if (!sModifierSeparator) InitializeModifierStrings();
  text.Assign(*sModifierSeparator);
}

void nsContentUtils::InitializeModifierStrings() {
  // load the display strings for the keyboard accelerators
  nsCOMPtr<nsIStringBundleService> bundleService =
      mozilla::services::GetStringBundleService();
  nsCOMPtr<nsIStringBundle> bundle;
  DebugOnly<nsresult> rv = NS_OK;
  if (bundleService) {
    rv = bundleService->CreateBundle(
        "chrome://global-platform/locale/platformKeys.properties",
        getter_AddRefs(bundle));
  }

  NS_ASSERTION(
      NS_SUCCEEDED(rv) && bundle,
      "chrome://global/locale/platformKeys.properties could not be loaded");
  nsAutoString shiftModifier;
  nsAutoString metaModifier;
  nsAutoString osModifier;
  nsAutoString altModifier;
  nsAutoString controlModifier;
  nsAutoString modifierSeparator;
  if (bundle) {
    // macs use symbols for each modifier key, so fetch each from the bundle,
    // which also covers i18n
    bundle->GetStringFromName("VK_SHIFT", shiftModifier);
    bundle->GetStringFromName("VK_META", metaModifier);
    bundle->GetStringFromName("VK_WIN", osModifier);
    bundle->GetStringFromName("VK_ALT", altModifier);
    bundle->GetStringFromName("VK_CONTROL", controlModifier);
    bundle->GetStringFromName("MODIFIER_SEPARATOR", modifierSeparator);
  }
  // if any of these don't exist, we get  an empty string
  sShiftText = new nsString(shiftModifier);
  sMetaText = new nsString(metaModifier);
  sOSText = new nsString(osModifier);
  sAltText = new nsString(altModifier);
  sControlText = new nsString(controlModifier);
  sModifierSeparator = new nsString(modifierSeparator);
}

mozilla::EventClassID nsContentUtils::GetEventClassIDFromMessage(
    EventMessage aEventMessage) {
  switch (aEventMessage) {
#define MESSAGE_TO_EVENT(name_, message_, type_, struct_) \
  case message_:                                          \
    return struct_;
#include "mozilla/EventNameList.h"
#undef MESSAGE_TO_EVENT
    default:
      MOZ_ASSERT_UNREACHABLE("Invalid event message?");
      return eBasicEventClass;
  }
}

static nsAtom* GetEventTypeFromMessage(EventMessage aEventMessage) {
  switch (aEventMessage) {
#define MESSAGE_TO_EVENT(name_, message_, type_, struct_) \
  case message_:                                          \
    return nsGkAtoms::on##name_;
#include "mozilla/EventNameList.h"
#undef MESSAGE_TO_EVENT
    default:
      return nullptr;
  }
}

// Because of SVG/SMIL we have several atoms mapped to the same
// id, but we can rely on MESSAGE_TO_EVENT to map id to only one atom.
static bool ShouldAddEventToStringEventTable(const EventNameMapping& aMapping) {
  MOZ_ASSERT(aMapping.mAtom);
  return GetEventTypeFromMessage(aMapping.mMessage) == aMapping.mAtom;
}

bool nsContentUtils::InitializeEventTable() {
  NS_ASSERTION(!sAtomEventTable, "EventTable already initialized!");
  NS_ASSERTION(!sStringEventTable, "EventTable already initialized!");

  static const EventNameMapping eventArray[] = {
#define EVENT(name_, _message, _type, _class) \
  {nsGkAtoms::on##name_, _type, _message, _class, false},
#define WINDOW_ONLY_EVENT EVENT
#define DOCUMENT_ONLY_EVENT EVENT
#define NON_IDL_EVENT EVENT
#include "mozilla/EventNameList.h"
#undef WINDOW_ONLY_EVENT
#undef NON_IDL_EVENT
#undef EVENT
      {nullptr}};

  sAtomEventTable =
      new nsDataHashtable<nsRefPtrHashKey<nsAtom>, EventNameMapping>(
          ArrayLength(eventArray));
  sStringEventTable = new nsDataHashtable<nsStringHashKey, EventNameMapping>(
      ArrayLength(eventArray));
  sUserDefinedEvents = new nsTArray<RefPtr<nsAtom>>(64);

  // Subtract one from the length because of the trailing null
  for (uint32_t i = 0; i < ArrayLength(eventArray) - 1; ++i) {
    MOZ_ASSERT(!sAtomEventTable->Lookup(eventArray[i].mAtom),
               "Double-defining event name; fix your EventNameList.h");
    sAtomEventTable->Put(eventArray[i].mAtom, eventArray[i]);
    if (ShouldAddEventToStringEventTable(eventArray[i])) {
      sStringEventTable->Put(
          Substring(nsDependentAtomString(eventArray[i].mAtom), 2),
          eventArray[i]);
    }
  }

  return true;
}

void nsContentUtils::InitializeTouchEventTable() {
  static bool sEventTableInitialized = false;
  if (!sEventTableInitialized && sAtomEventTable && sStringEventTable) {
    sEventTableInitialized = true;
    static const EventNameMapping touchEventArray[] = {
#define EVENT(name_, _message, _type, _class)
#define TOUCH_EVENT(name_, _message, _type, _class) \
  {nsGkAtoms::on##name_, _type, _message, _class},
#include "mozilla/EventNameList.h"
#undef TOUCH_EVENT
#undef EVENT
        {nullptr}};
    // Subtract one from the length because of the trailing null
    for (uint32_t i = 0; i < ArrayLength(touchEventArray) - 1; ++i) {
      sAtomEventTable->Put(touchEventArray[i].mAtom, touchEventArray[i]);
      sStringEventTable->Put(
          Substring(nsDependentAtomString(touchEventArray[i].mAtom), 2),
          touchEventArray[i]);
    }
  }
}

static bool Is8bit(const nsAString& aString) {
  static const char16_t EIGHT_BIT = char16_t(~0x00FF);

  for (nsAString::const_char_iterator start = aString.BeginReading(),
                                      end = aString.EndReading();
       start != end; ++start) {
    if (*start & EIGHT_BIT) {
      return false;
    }
  }

  return true;
}

nsresult nsContentUtils::Btoa(const nsAString& aBinaryData,
                              nsAString& aAsciiBase64String) {
  if (!Is8bit(aBinaryData)) {
    aAsciiBase64String.Truncate();
    return NS_ERROR_DOM_INVALID_CHARACTER_ERR;
  }

  return Base64Encode(aBinaryData, aAsciiBase64String);
}

nsresult nsContentUtils::Atob(const nsAString& aAsciiBase64String,
                              nsAString& aBinaryData) {
  if (!Is8bit(aAsciiBase64String)) {
    aBinaryData.Truncate();
    return NS_ERROR_DOM_INVALID_CHARACTER_ERR;
  }

  const char16_t* start = aAsciiBase64String.BeginReading();
  const char16_t* cur = start;
  const char16_t* end = aAsciiBase64String.EndReading();
  bool hasWhitespace = false;

  while (cur < end) {
    if (nsContentUtils::IsHTMLWhitespace(*cur)) {
      hasWhitespace = true;
      break;
    }
    cur++;
  }

  nsresult rv;

  if (hasWhitespace) {
    nsString trimmedString;

    if (!trimmedString.SetCapacity(aAsciiBase64String.Length(), fallible)) {
      return NS_ERROR_DOM_INVALID_CHARACTER_ERR;
    }

    trimmedString.Append(start, cur - start);

    while (cur < end) {
      if (!nsContentUtils::IsHTMLWhitespace(*cur)) {
        trimmedString.Append(*cur);
      }
      cur++;
    }
    rv = Base64Decode(trimmedString, aBinaryData);
  } else {
    rv = Base64Decode(aAsciiBase64String, aBinaryData);
  }

  if (NS_FAILED(rv) && rv == NS_ERROR_INVALID_ARG) {
    return NS_ERROR_DOM_INVALID_CHARACTER_ERR;
  }
  return rv;
}

bool nsContentUtils::IsAutocompleteEnabled(
    mozilla::dom::HTMLInputElement* aInput) {
  MOZ_ASSERT(aInput, "aInput should not be null!");

  nsAutoString autocomplete;
  aInput->GetAutocomplete(autocomplete);

  if (autocomplete.IsEmpty()) {
    auto* form = aInput->GetForm();
    if (!form) {
      return true;
    }

    form->GetAutocomplete(autocomplete);
  }

  return !autocomplete.EqualsLiteral("off");
}

nsContentUtils::AutocompleteAttrState
nsContentUtils::SerializeAutocompleteAttribute(
    const nsAttrValue* aAttr, nsAString& aResult,
    AutocompleteAttrState aCachedState) {
  if (!aAttr ||
      aCachedState == nsContentUtils::eAutocompleteAttrState_Invalid) {
    return aCachedState;
  }

  if (aCachedState == nsContentUtils::eAutocompleteAttrState_Valid) {
    uint32_t atomCount = aAttr->GetAtomCount();
    for (uint32_t i = 0; i < atomCount; i++) {
      if (i != 0) {
        aResult.Append(' ');
      }
      aResult.Append(nsDependentAtomString(aAttr->AtomAt(i)));
    }
    nsContentUtils::ASCIIToLower(aResult);
    return aCachedState;
  }

  aResult.Truncate();

  mozilla::dom::AutocompleteInfo info;
  AutocompleteAttrState state =
      InternalSerializeAutocompleteAttribute(aAttr, info);
  if (state == eAutocompleteAttrState_Valid) {
    // Concatenate the info fields.
    aResult = info.mSection;

    if (!info.mAddressType.IsEmpty()) {
      if (!aResult.IsEmpty()) {
        aResult += ' ';
      }
      aResult += info.mAddressType;
    }

    if (!info.mContactType.IsEmpty()) {
      if (!aResult.IsEmpty()) {
        aResult += ' ';
      }
      aResult += info.mContactType;
    }

    if (!info.mFieldName.IsEmpty()) {
      if (!aResult.IsEmpty()) {
        aResult += ' ';
      }
      aResult += info.mFieldName;
    }
  }

  return state;
}

nsContentUtils::AutocompleteAttrState
nsContentUtils::SerializeAutocompleteAttribute(
    const nsAttrValue* aAttr, mozilla::dom::AutocompleteInfo& aInfo,
    AutocompleteAttrState aCachedState, bool aGrantAllValidValue) {
  if (!aAttr ||
      aCachedState == nsContentUtils::eAutocompleteAttrState_Invalid) {
    return aCachedState;
  }

  return InternalSerializeAutocompleteAttribute(aAttr, aInfo,
                                                aGrantAllValidValue);
}

/**
 * Helper to validate the @autocomplete tokens.
 *
 * @return {AutocompleteAttrState} The state of the attribute (invalid/valid).
 */
nsContentUtils::AutocompleteAttrState
nsContentUtils::InternalSerializeAutocompleteAttribute(
    const nsAttrValue* aAttrVal, mozilla::dom::AutocompleteInfo& aInfo,
    bool aGrantAllValidValue) {
  // No autocomplete attribute so we are done
  if (!aAttrVal) {
    return eAutocompleteAttrState_Invalid;
  }

  uint32_t numTokens = aAttrVal->GetAtomCount();
  if (!numTokens) {
    return eAutocompleteAttrState_Invalid;
  }

  uint32_t index = numTokens - 1;
  nsString tokenString = nsDependentAtomString(aAttrVal->AtomAt(index));
  AutocompleteCategory category;
  nsAttrValue enumValue;

  bool unsupported = false;
  if (!aGrantAllValidValue) {
    unsupported = enumValue.ParseEnumValue(
        tokenString, kAutocompleteUnsupportedFieldNameTable, false);
    if (unsupported) {
      return eAutocompleteAttrState_Invalid;
    }
  }

  nsAutoString str;
  bool result =
      enumValue.ParseEnumValue(tokenString, kAutocompleteFieldNameTable, false);
  if (result) {
    // Off/Automatic/Normal categories.
    if (enumValue.Equals(NS_LITERAL_STRING("off"), eIgnoreCase) ||
        enumValue.Equals(NS_LITERAL_STRING("on"), eIgnoreCase)) {
      if (numTokens > 1) {
        return eAutocompleteAttrState_Invalid;
      }
      enumValue.ToString(str);
      ASCIIToLower(str);
      aInfo.mFieldName.Assign(str);
      aInfo.mCanAutomaticallyPersist =
          !enumValue.Equals(NS_LITERAL_STRING("off"), eIgnoreCase);
      return eAutocompleteAttrState_Valid;
    }

    // Only allow on/off if form autofill @autocomplete values aren't enabled
    // and it doesn't grant all valid values.
    if (!StaticPrefs::dom_forms_autocomplete_formautofill() &&
        !aGrantAllValidValue) {
      return eAutocompleteAttrState_Invalid;
    }

    // Normal category
    if (numTokens > 3) {
      return eAutocompleteAttrState_Invalid;
    }
    category = eAutocompleteCategory_NORMAL;
  } else {  // Check if the last token is of the contact category instead.
    // Only allow on/off if form autofill @autocomplete values aren't enabled
    // and it doesn't grant all valid values.
    if (!StaticPrefs::dom_forms_autocomplete_formautofill() &&
        !aGrantAllValidValue) {
      return eAutocompleteAttrState_Invalid;
    }

    result = enumValue.ParseEnumValue(
        tokenString, kAutocompleteContactFieldNameTable, false);
    if (!result || numTokens > 4) {
      return eAutocompleteAttrState_Invalid;
    }

    category = eAutocompleteCategory_CONTACT;
  }

  enumValue.ToString(str);
  ASCIIToLower(str);
  aInfo.mFieldName.Assign(str);

  aInfo.mCanAutomaticallyPersist = !enumValue.ParseEnumValue(
      tokenString, kAutocompleteNoPersistFieldNameTable, false);

  // We are done if this was the only token.
  if (numTokens == 1) {
    return eAutocompleteAttrState_Valid;
  }

  --index;
  tokenString = nsDependentAtomString(aAttrVal->AtomAt(index));

  if (category == eAutocompleteCategory_CONTACT) {
    if (!aGrantAllValidValue) {
      unsupported = enumValue.ParseEnumValue(
          tokenString, kAutocompleteUnsupportedContactFieldHintTable, false);
      if (unsupported) {
        return eAutocompleteAttrState_Invalid;
      }
    }

    nsAttrValue contactFieldHint;
    result = contactFieldHint.ParseEnumValue(
        tokenString, kAutocompleteContactFieldHintTable, false);
    if (result) {
      nsAutoString contactFieldHintString;
      contactFieldHint.ToString(contactFieldHintString);
      ASCIIToLower(contactFieldHintString);
      aInfo.mContactType.Assign(contactFieldHintString);
      if (index == 0) {
        return eAutocompleteAttrState_Valid;
      }
      --index;
      tokenString = nsDependentAtomString(aAttrVal->AtomAt(index));
    }
  }

  // Check for billing/shipping tokens
  nsAttrValue fieldHint;
  if (fieldHint.ParseEnumValue(tokenString, kAutocompleteFieldHintTable,
                               false)) {
    nsString fieldHintString;
    fieldHint.ToString(fieldHintString);
    ASCIIToLower(fieldHintString);
    aInfo.mAddressType.Assign(fieldHintString);
    if (index == 0) {
      return eAutocompleteAttrState_Valid;
    }
    --index;
    tokenString = nsDependentAtomString(aAttrVal->AtomAt(index));
  }

  // Check for section-* token
  const nsDependentSubstring& section = Substring(tokenString, 0, 8);
  if (section.LowerCaseEqualsASCII("section-")) {
    ASCIIToLower(tokenString);
    aInfo.mSection.Assign(tokenString);
    if (index == 0) {
      return eAutocompleteAttrState_Valid;
    }
  }

  // Clear the fields as the autocomplete attribute is invalid.
  aInfo.mSection.Truncate();
  aInfo.mAddressType.Truncate();
  aInfo.mContactType.Truncate();
  aInfo.mFieldName.Truncate();

  return eAutocompleteAttrState_Invalid;
}

// Parse an integer according to HTML spec
template <class StringT>
int32_t nsContentUtils::ParseHTMLIntegerImpl(
    const StringT& aValue, ParseHTMLIntegerResultFlags* aResult) {
  using CharT = typename StringT::char_type;

  int result = eParseHTMLInteger_NoFlags;

  typename StringT::const_iterator iter, end;
  aValue.BeginReading(iter);
  aValue.EndReading(end);

  while (iter != end && nsContentUtils::IsHTMLWhitespace(*iter)) {
    result |= eParseHTMLInteger_NonStandard;
    ++iter;
  }

  if (iter == end) {
    result |= eParseHTMLInteger_Error | eParseHTMLInteger_ErrorNoValue;
    *aResult = (ParseHTMLIntegerResultFlags)result;
    return 0;
  }

  int sign = 1;
  if (*iter == CharT('-')) {
    sign = -1;
    result |= eParseHTMLInteger_Negative;
    ++iter;
  } else if (*iter == CharT('+')) {
    result |= eParseHTMLInteger_NonStandard;
    ++iter;
  }

  bool foundValue = false;
  CheckedInt32 value = 0;

  // Check for leading zeros first.
  uint64_t leadingZeros = 0;
  while (iter != end) {
    if (*iter != CharT('0')) {
      break;
    }

    ++leadingZeros;
    foundValue = true;
    ++iter;
  }

  while (iter != end) {
    if (*iter >= CharT('0') && *iter <= CharT('9')) {
      value = (value * 10) + (*iter - CharT('0')) * sign;
      ++iter;
      if (!value.isValid()) {
        result |= eParseHTMLInteger_Error | eParseHTMLInteger_ErrorOverflow;
        break;
      }
      foundValue = true;
    } else {
      break;
    }
  }

  if (!foundValue) {
    result |= eParseHTMLInteger_Error | eParseHTMLInteger_ErrorNoValue;
  }

  if (value.isValid() &&
      ((leadingZeros > 1 || (leadingZeros == 1 && !(value == 0))) ||
       (sign == -1 && value == 0))) {
    result |= eParseHTMLInteger_NonStandard;
  }

  if (iter != end) {
    result |= eParseHTMLInteger_DidNotConsumeAllInput;
  }

  *aResult = (ParseHTMLIntegerResultFlags)result;
  return value.isValid() ? value.value() : 0;
}

// Parse an integer according to HTML spec
int32_t nsContentUtils::ParseHTMLInteger(const nsAString& aValue,
                                         ParseHTMLIntegerResultFlags* aResult) {
  return ParseHTMLIntegerImpl(aValue, aResult);
}

int32_t nsContentUtils::ParseHTMLInteger(const nsACString& aValue,
                                         ParseHTMLIntegerResultFlags* aResult) {
  return ParseHTMLIntegerImpl(aValue, aResult);
}

#define SKIP_WHITESPACE(iter, end_iter, end_res)                 \
  while ((iter) != (end_iter) && nsCRT::IsAsciiSpace(*(iter))) { \
    ++(iter);                                                    \
  }                                                              \
  if ((iter) == (end_iter)) {                                    \
    return (end_res);                                            \
  }

#define SKIP_ATTR_NAME(iter, end_iter)                            \
  while ((iter) != (end_iter) && !nsCRT::IsAsciiSpace(*(iter)) && \
         *(iter) != '=') {                                        \
    ++(iter);                                                     \
  }

bool nsContentUtils::GetPseudoAttributeValue(const nsString& aSource,
                                             nsAtom* aName, nsAString& aValue) {
  aValue.Truncate();

  const char16_t* start = aSource.get();
  const char16_t* end = start + aSource.Length();
  const char16_t* iter;

  while (start != end) {
    SKIP_WHITESPACE(start, end, false)
    iter = start;
    SKIP_ATTR_NAME(iter, end)

    if (start == iter) {
      return false;
    }

    // Remember the attr name.
    const nsDependentSubstring& attrName = Substring(start, iter);

    // Now check whether this is a valid name="value" pair.
    start = iter;
    SKIP_WHITESPACE(start, end, false)
    if (*start != '=') {
      // No '=', so this is not a name="value" pair.  We don't know
      // what it is, and we have no way to handle it.
      return false;
    }

    // Have to skip the value.
    ++start;
    SKIP_WHITESPACE(start, end, false)
    char16_t q = *start;
    if (q != kQuote && q != kApostrophe) {
      // Not a valid quoted value, so bail.
      return false;
    }

    ++start;  // Point to the first char of the value.
    iter = start;

    while (iter != end && *iter != q) {
      ++iter;
    }

    if (iter == end) {
      // Oops, unterminated quoted string.
      return false;
    }

    // At this point attrName holds the name of the "attribute" and
    // the value is between start and iter.

    if (aName->Equals(attrName)) {
      // We'll accumulate as many characters as possible (until we hit either
      // the end of the string or the beginning of an entity). Chunks will be
      // delimited by start and chunkEnd.
      const char16_t* chunkEnd = start;
      while (chunkEnd != iter) {
        if (*chunkEnd == kLessThan) {
          aValue.Truncate();

          return false;
        }

        if (*chunkEnd == kAmpersand) {
          aValue.Append(start, chunkEnd - start);

          const char16_t* afterEntity = nullptr;
          char16_t result[2];
          uint32_t count = MOZ_XMLTranslateEntity(
              reinterpret_cast<const char*>(chunkEnd),
              reinterpret_cast<const char*>(iter),
              reinterpret_cast<const char**>(&afterEntity), result);
          if (count == 0) {
            aValue.Truncate();

            return false;
          }

          aValue.Append(result, count);

          // Advance to after the entity and begin a new chunk.
          start = chunkEnd = afterEntity;
        } else {
          ++chunkEnd;
        }
      }

      // Append remainder.
      aValue.Append(start, iter - start);

      return true;
    }

    // Resume scanning after the end of the attribute value (past the quote
    // char).
    start = iter + 1;
  }

  return false;
}

bool nsContentUtils::IsJavaScriptLanguage(const nsString& aName) {
  return aName.LowerCaseEqualsLiteral("javascript") ||
         aName.LowerCaseEqualsLiteral("livescript") ||
         aName.LowerCaseEqualsLiteral("mocha") ||
         aName.LowerCaseEqualsLiteral("javascript1.0") ||
         aName.LowerCaseEqualsLiteral("javascript1.1") ||
         aName.LowerCaseEqualsLiteral("javascript1.2") ||
         aName.LowerCaseEqualsLiteral("javascript1.3") ||
         aName.LowerCaseEqualsLiteral("javascript1.4") ||
         aName.LowerCaseEqualsLiteral("javascript1.5");
}

void nsContentUtils::SplitMimeType(const nsAString& aValue, nsString& aType,
                                   nsString& aParams) {
  aType.Truncate();
  aParams.Truncate();
  int32_t semiIndex = aValue.FindChar(char16_t(';'));
  if (-1 != semiIndex) {
    aType = Substring(aValue, 0, semiIndex);
    aParams =
        Substring(aValue, semiIndex + 1, aValue.Length() - (semiIndex + 1));
    aParams.StripWhitespace();
  } else {
    aType = aValue;
  }
  aType.StripWhitespace();
}

nsresult nsContentUtils::IsUserIdle(uint32_t aRequestedIdleTimeInMS,
                                    bool* aUserIsIdle) {
  nsresult rv;
  nsCOMPtr<nsIIdleService> idleService =
      do_GetService("@mozilla.org/widget/idleservice;1", &rv);
  NS_ENSURE_SUCCESS(rv, rv);

  uint32_t idleTimeInMS;
  rv = idleService->GetIdleTime(&idleTimeInMS);
  NS_ENSURE_SUCCESS(rv, rv);

  *aUserIsIdle = idleTimeInMS >= aRequestedIdleTimeInMS;
  return NS_OK;
}

/**
 * A helper function that parses a sandbox attribute (of an <iframe> or a CSP
 * directive) and converts it to the set of flags used internally.
 *
 * @param aSandboxAttr  the sandbox attribute
 * @return              the set of flags (SANDBOXED_NONE if aSandboxAttr is
 *                      null)
 */
uint32_t nsContentUtils::ParseSandboxAttributeToFlags(
    const nsAttrValue* aSandboxAttr) {
  if (!aSandboxAttr) {
    return SANDBOXED_NONE;
  }

  uint32_t out = SANDBOX_ALL_FLAGS;

#define SANDBOX_KEYWORD(string, atom, flags)                  \
  if (aSandboxAttr->Contains(nsGkAtoms::atom, eIgnoreCase)) { \
    out &= ~(flags);                                          \
  }
#include "IframeSandboxKeywordList.h"
#undef SANDBOX_KEYWORD

  return out;
}

/**
 * A helper function that checks if a string matches a valid sandbox flag.
 *
 * @param aFlag   the potential sandbox flag.
 * @return        true if the flag is a sandbox flag.
 */
bool nsContentUtils::IsValidSandboxFlag(const nsAString& aFlag) {
#define SANDBOX_KEYWORD(string, atom, flags)                                  \
  if (EqualsIgnoreASCIICase(nsDependentAtomString(nsGkAtoms::atom), aFlag)) { \
    return true;                                                              \
  }
#include "IframeSandboxKeywordList.h"
#undef SANDBOX_KEYWORD
  return false;
}

/**
 * A helper function that returns a string attribute corresponding to the
 * sandbox flags.
 *
 * @param aFlags    the sandbox flags
 * @param aString   the attribute corresponding to the flags (null if aFlags
 *                  is zero)
 */
void nsContentUtils::SandboxFlagsToString(uint32_t aFlags, nsAString& aString) {
  if (!aFlags) {
    SetDOMStringToNull(aString);
    return;
  }

  aString.Truncate();

#define SANDBOX_KEYWORD(string, atom, flags)                \
  if (!(aFlags & (flags))) {                                \
    if (!aString.IsEmpty()) {                               \
      aString.AppendLiteral(u" ");                          \
    }                                                       \
    aString.Append(nsDependentAtomString(nsGkAtoms::atom)); \
  }
#include "IframeSandboxKeywordList.h"
#undef SANDBOX_KEYWORD
}

nsIBidiKeyboard* nsContentUtils::GetBidiKeyboard() {
  if (!sBidiKeyboard) {
    sBidiKeyboard = nsIWidget::CreateBidiKeyboard();
  }
  return sBidiKeyboard;
}

/**
 * This is used to determine whether a character is in one of the classes
 * which CSS says should be part of the first-letter.  Currently, that is
 * all punctuation classes (P*).  Note that this is a change from CSS2
 * which excluded Pc and Pd.
 *
 * https://www.w3.org/TR/css-pseudo-4/#first-letter-pseudo
 * "Punctuation (i.e, characters that belong to the Punctuation (P*) Unicode
 *  general category [UAX44]) [...]"
 */

// static
bool nsContentUtils::IsFirstLetterPunctuation(uint32_t aChar) {
  switch (mozilla::unicode::GetGeneralCategory(aChar)) {
    case HB_UNICODE_GENERAL_CATEGORY_CONNECT_PUNCTUATION: /* Pc */
    case HB_UNICODE_GENERAL_CATEGORY_DASH_PUNCTUATION:    /* Pd */
    case HB_UNICODE_GENERAL_CATEGORY_CLOSE_PUNCTUATION:   /* Pe */
    case HB_UNICODE_GENERAL_CATEGORY_FINAL_PUNCTUATION:   /* Pf */
    case HB_UNICODE_GENERAL_CATEGORY_INITIAL_PUNCTUATION: /* Pi */
    case HB_UNICODE_GENERAL_CATEGORY_OTHER_PUNCTUATION:   /* Po */
    case HB_UNICODE_GENERAL_CATEGORY_OPEN_PUNCTUATION:    /* Ps */
      return true;
    default:
      return false;
  }
}

// static
bool nsContentUtils::IsAlphanumeric(uint32_t aChar) {
  nsUGenCategory cat = mozilla::unicode::GetGenCategory(aChar);

  return (cat == nsUGenCategory::kLetter || cat == nsUGenCategory::kNumber);
}

// static
bool nsContentUtils::IsAlphanumericAt(const nsTextFragment* aFrag,
                                      uint32_t aOffset) {
  char16_t h = aFrag->CharAt(aOffset);
  if (!IS_SURROGATE(h)) {
    return IsAlphanumeric(h);
  }
  if (NS_IS_HIGH_SURROGATE(h) && aOffset + 1 < aFrag->GetLength()) {
    char16_t l = aFrag->CharAt(aOffset + 1);
    if (NS_IS_LOW_SURROGATE(l)) {
      return IsAlphanumeric(SURROGATE_TO_UCS4(h, l));
    }
  }
  return false;
}

/* static */
bool nsContentUtils::IsHTMLWhitespace(char16_t aChar) {
  return aChar == char16_t(0x0009) || aChar == char16_t(0x000A) ||
         aChar == char16_t(0x000C) || aChar == char16_t(0x000D) ||
         aChar == char16_t(0x0020);
}

/* static */
bool nsContentUtils::IsHTMLWhitespaceOrNBSP(char16_t aChar) {
  return IsHTMLWhitespace(aChar) || aChar == char16_t(0xA0);
}

/* static */
bool nsContentUtils::IsHTMLBlockLevelElement(nsIContent* aContent) {
  return aContent->IsAnyOfHTMLElements(
      nsGkAtoms::address, nsGkAtoms::article, nsGkAtoms::aside,
      nsGkAtoms::blockquote, nsGkAtoms::center, nsGkAtoms::dir, nsGkAtoms::div,
      nsGkAtoms::dl,  // XXX why not dt and dd?
      nsGkAtoms::fieldset,
      nsGkAtoms::figure,  // XXX shouldn't figcaption be on this list
      nsGkAtoms::footer, nsGkAtoms::form, nsGkAtoms::h1, nsGkAtoms::h2,
      nsGkAtoms::h3, nsGkAtoms::h4, nsGkAtoms::h5, nsGkAtoms::h6,
      nsGkAtoms::header, nsGkAtoms::hgroup, nsGkAtoms::hr, nsGkAtoms::li,
      nsGkAtoms::listing, nsGkAtoms::menu, nsGkAtoms::nav, nsGkAtoms::ol,
      nsGkAtoms::p, nsGkAtoms::pre, nsGkAtoms::section, nsGkAtoms::table,
      nsGkAtoms::ul, nsGkAtoms::xmp);
}

/* static */
bool nsContentUtils::ParseIntMarginValue(const nsAString& aString,
                                         nsIntMargin& result) {
  nsAutoString marginStr(aString);
  marginStr.CompressWhitespace(true, true);
  if (marginStr.IsEmpty()) {
    return false;
  }

  int32_t start = 0, end = 0;
  for (int count = 0; count < 4; count++) {
    if ((uint32_t)end >= marginStr.Length()) return false;

    // top, right, bottom, left
    if (count < 3)
      end = Substring(marginStr, start).FindChar(',');
    else
      end = Substring(marginStr, start).Length();

    if (end <= 0) return false;

    nsresult ec;
    int32_t val = nsString(Substring(marginStr, start, end)).ToInteger(&ec);
    if (NS_FAILED(ec)) return false;

    switch (count) {
      case 0:
        result.top = val;
        break;
      case 1:
        result.right = val;
        break;
      case 2:
        result.bottom = val;
        break;
      case 3:
        result.left = val;
        break;
    }
    start += end + 1;
  }
  return true;
}

// static
int32_t nsContentUtils::ParseLegacyFontSize(const nsAString& aValue) {
  nsAString::const_iterator iter, end;
  aValue.BeginReading(iter);
  aValue.EndReading(end);

  while (iter != end && nsContentUtils::IsHTMLWhitespace(*iter)) {
    ++iter;
  }

  if (iter == end) {
    return 0;
  }

  bool relative = false;
  bool negate = false;
  if (*iter == char16_t('-')) {
    relative = true;
    negate = true;
    ++iter;
  } else if (*iter == char16_t('+')) {
    relative = true;
    ++iter;
  }

  if (iter == end || *iter < char16_t('0') || *iter > char16_t('9')) {
    return 0;
  }

  // We don't have to worry about overflow, since we can bail out as soon as
  // we're bigger than 7.
  int32_t value = 0;
  while (iter != end && *iter >= char16_t('0') && *iter <= char16_t('9')) {
    value = 10 * value + (*iter - char16_t('0'));
    if (value >= 7) {
      break;
    }
    ++iter;
  }

  if (relative) {
    if (negate) {
      value = 3 - value;
    } else {
      value = 3 + value;
    }
  }

  return clamped(value, 1, 7);
}

/* static */
void nsContentUtils::GetOfflineAppManifest(Document* aDocument, nsIURI** aURI) {
  MOZ_ASSERT(NS_IsMainThread());
  MOZ_ASSERT(aDocument);
  *aURI = nullptr;

  if (aDocument->GetController().isSome()) {
    return;
  }

  Element* docElement = aDocument->GetRootElement();
  if (!docElement) {
    return;
  }

  nsAutoString manifestSpec;
  docElement->GetAttr(kNameSpaceID_None, nsGkAtoms::manifest, manifestSpec);

  // Manifest URIs can't have fragment identifiers.
  if (manifestSpec.IsEmpty() || manifestSpec.Contains('#')) {
    return;
  }

  nsContentUtils::NewURIWithDocumentCharset(aURI, manifestSpec, aDocument,
                                            aDocument->GetDocBaseURI());
}

/* static */
bool nsContentUtils::OfflineAppAllowed(nsIURI* aURI) {
  nsCOMPtr<nsIOfflineCacheUpdateService> updateService =
      components::OfflineCacheUpdate::Service();
  if (!updateService) {
    return false;
  }

  bool allowed;
  nsresult rv = updateService->OfflineAppAllowedForURI(aURI, &allowed);
  return NS_SUCCEEDED(rv) && allowed;
}

/* static */
bool nsContentUtils::OfflineAppAllowed(nsIPrincipal* aPrincipal) {
  nsCOMPtr<nsIOfflineCacheUpdateService> updateService =
      components::OfflineCacheUpdate::Service();
  if (!updateService) {
    return false;
  }

  bool allowed;
  nsresult rv = updateService->OfflineAppAllowed(aPrincipal, &allowed);
  return NS_SUCCEEDED(rv) && allowed;
}
// Static
bool nsContentUtils::IsErrorPage(nsIURI* aURI) {
  if (!aURI) {
    return false;
  }

  if (!aURI->SchemeIs("about")) {
    return false;
  }

  nsAutoCString name;
  nsresult rv = NS_GetAboutModuleName(aURI, name);
  NS_ENSURE_SUCCESS(rv, false);

  return name.EqualsLiteral("certerror") || name.EqualsLiteral("neterror") ||
         name.EqualsLiteral("blocked");
}

// static
void nsContentUtils::Shutdown() {
  sInitialized = false;

  nsHTMLTags::ReleaseTable();

  NS_IF_RELEASE(sContentPolicyService);
  sTriedToGetContentPolicy = false;
  uint32_t i;
  for (i = 0; i < PropertiesFile_COUNT; ++i) NS_IF_RELEASE(sStringBundles[i]);

  NS_IF_RELEASE(sStringBundleService);
  NS_IF_RELEASE(sConsoleService);
  NS_IF_RELEASE(sXPConnect);
  NS_IF_RELEASE(sSecurityManager);
  NS_IF_RELEASE(sSystemPrincipal);
  NS_IF_RELEASE(sNullSubjectPrincipal);
  NS_IF_RELEASE(sIOService);
  NS_IF_RELEASE(sUUIDGenerator);
  sLineBreaker = nullptr;
  sWordBreaker = nullptr;
  sBidiKeyboard = nullptr;

  delete sAtomEventTable;
  sAtomEventTable = nullptr;
  delete sStringEventTable;
  sStringEventTable = nullptr;
  delete sUserDefinedEvents;
  sUserDefinedEvents = nullptr;

  if (sEventListenerManagersHash) {
    NS_ASSERTION(sEventListenerManagersHash->EntryCount() == 0,
                 "Event listener manager hash not empty at shutdown!");

    // See comment above.

    // However, we have to handle this table differently.  If it still
    // has entries, we want to leak it too, so that we can keep it alive
    // in case any elements are destroyed.  Because if they are, we need
    // their event listener managers to be destroyed too, or otherwise
    // it could leave dangling references in DOMClassInfo's preserved
    // wrapper table.

    if (sEventListenerManagersHash->EntryCount() == 0) {
      delete sEventListenerManagersHash;
      sEventListenerManagersHash = nullptr;
    }
  }

  if (sDOMArenaHashtable) {
    MOZ_ASSERT(sDOMArenaHashtable->Count() == 0);
    MOZ_ASSERT(StaticPrefs::dom_arena_allocator_enabled_AtStartup());
    delete sDOMArenaHashtable;
    sDOMArenaHashtable = nullptr;
  }

  NS_ASSERTION(!sBlockedScriptRunners || sBlockedScriptRunners->Length() == 0,
               "How'd this happen?");
  delete sBlockedScriptRunners;
  sBlockedScriptRunners = nullptr;

  delete sShiftText;
  sShiftText = nullptr;
  delete sControlText;
  sControlText = nullptr;
  delete sMetaText;
  sMetaText = nullptr;
  delete sOSText;
  sOSText = nullptr;
  delete sAltText;
  sAltText = nullptr;
  delete sModifierSeparator;
  sModifierSeparator = nullptr;

  delete sJSBytecodeMimeType;
  sJSBytecodeMimeType = nullptr;

  NS_IF_RELEASE(sSameOriginChecker);

  if (sUserInteractionObserver) {
    sUserInteractionObserver->Shutdown();
    NS_RELEASE(sUserInteractionObserver);
  }

  TextControlState::Shutdown();
  nsMappedAttributes::Shutdown();
}

/**
 * Checks whether two nodes come from the same origin. aTrustedNode is
 * considered 'safe' in that a user can operate on it.
 */
// static
nsresult nsContentUtils::CheckSameOrigin(const nsINode* aTrustedNode,
                                         const nsINode* unTrustedNode) {
  MOZ_ASSERT(aTrustedNode);
  MOZ_ASSERT(unTrustedNode);

  /*
   * Get hold of each node's principal
   */

  nsIPrincipal* trustedPrincipal = aTrustedNode->NodePrincipal();
  nsIPrincipal* unTrustedPrincipal = unTrustedNode->NodePrincipal();

  if (trustedPrincipal == unTrustedPrincipal) {
    return NS_OK;
  }

  bool equal;
  // XXXbz should we actually have a Subsumes() check here instead?  Or perhaps
  // a separate method for that, with callers using one or the other?
  if (NS_FAILED(trustedPrincipal->Equals(unTrustedPrincipal, &equal)) ||
      !equal) {
    return NS_ERROR_DOM_PROP_ACCESS_DENIED;
  }

  return NS_OK;
}

// static
bool nsContentUtils::CanCallerAccess(nsIPrincipal* aSubjectPrincipal,
                                     nsIPrincipal* aPrincipal) {
  bool subsumes;
  nsresult rv = aSubjectPrincipal->Subsumes(aPrincipal, &subsumes);
  NS_ENSURE_SUCCESS(rv, false);

  if (subsumes) {
    return true;
  }

  // The subject doesn't subsume aPrincipal. Allow access only if the subject
  // is chrome.
  return IsCallerChrome();
}

// static
bool nsContentUtils::CanCallerAccess(const nsINode* aNode) {
  nsIPrincipal* subject = SubjectPrincipal();
  if (subject->IsSystemPrincipal()) {
    return true;
  }

  if (aNode->ChromeOnlyAccess()) {
    return false;
  }

  return CanCallerAccess(subject, aNode->NodePrincipal());
}

// static
bool nsContentUtils::CanCallerAccess(nsPIDOMWindowInner* aWindow) {
  nsCOMPtr<nsIScriptObjectPrincipal> scriptObject = do_QueryInterface(aWindow);
  NS_ENSURE_TRUE(scriptObject, false);

  return CanCallerAccess(SubjectPrincipal(), scriptObject->GetPrincipal());
}

// static
bool nsContentUtils::PrincipalHasPermission(nsIPrincipal& aPrincipal,
                                            const nsAtom* aPerm) {
  // Chrome gets access by default.
  if (aPrincipal.IsSystemPrincipal()) {
    return true;
  }

  // Otherwise, only allow if caller is an addon with the permission.
  return BasePrincipal::Cast(aPrincipal).AddonHasPermission(aPerm);
}

// static
bool nsContentUtils::CallerHasPermission(JSContext* aCx, const nsAtom* aPerm) {
  return PrincipalHasPermission(*SubjectPrincipal(aCx), aPerm);
}

// static
nsIPrincipal* nsContentUtils::GetAttrTriggeringPrincipal(
    nsIContent* aContent, const nsAString& aAttrValue,
    nsIPrincipal* aSubjectPrincipal) {
  nsIPrincipal* contentPrin = aContent ? aContent->NodePrincipal() : nullptr;

  // If the subject principal is the same as the content principal, or no
  // explicit subject principal was provided, we don't need to do any further
  // checks. Just return the content principal.
  if (contentPrin == aSubjectPrincipal || !aSubjectPrincipal) {
    return contentPrin;
  }

  // Only use the subject principal if the URL string we are going to end up
  // fetching is under the control of that principal, which is never the case
  // for relative URLs.
  if (aAttrValue.IsEmpty() ||
      !IsAbsoluteURL(NS_ConvertUTF16toUTF8(aAttrValue))) {
    return contentPrin;
  }

  // Only use the subject principal as the attr triggering principal if it
  // should override the CSP of the node's principal.
  if (BasePrincipal::Cast(aSubjectPrincipal)->OverridesCSP(contentPrin)) {
    return aSubjectPrincipal;
  }

  return contentPrin;
}

// static
bool nsContentUtils::IsAbsoluteURL(const nsACString& aURL) {
  nsAutoCString scheme;
  if (NS_FAILED(net_ExtractURLScheme(aURL, scheme))) {
    // If we can't extract a scheme, it's not an absolute URL.
    return false;
  }

  // If it parses as an absolute StandardURL, it's definitely an absolute URL,
  // so no need to check with the IO service.
  if (net_IsAbsoluteURL(aURL)) {
    return true;
  }

  uint32_t flags;
  if (NS_SUCCEEDED(sIOService->GetProtocolFlags(scheme.get(), &flags))) {
    return flags & nsIProtocolHandler::URI_NORELATIVE;
  }

  return false;
}

// static
bool nsContentUtils::InProlog(nsINode* aNode) {
  MOZ_ASSERT(aNode, "missing node to nsContentUtils::InProlog");

  nsINode* parent = aNode->GetParentNode();
  if (!parent || !parent->IsDocument()) {
    return false;
  }

  Document* doc = parent->AsDocument();
  nsIContent* root = doc->GetRootElement();

  return !root || doc->ComputeIndexOf(aNode) < doc->ComputeIndexOf(root);
}

bool nsContentUtils::IsCallerChrome() {
  MOZ_ASSERT(NS_IsMainThread());
  return SubjectPrincipal() == sSystemPrincipal;
}

#ifdef FUZZING
bool nsContentUtils::IsFuzzingEnabled() {
  return StaticPrefs::fuzzing_enabled();
}
#endif

/* static */
bool nsContentUtils::IsCallerChromeOrElementTransformGettersEnabled(
    JSContext* aCx, JSObject*) {
  return ThreadsafeIsSystemCaller(aCx) ||
         StaticPrefs::dom_element_transform_getters_enabled();
}

/* static */
bool nsContentUtils::ShouldResistFingerprinting() {
  return StaticPrefs::privacy_resistFingerprinting();
}

bool nsContentUtils::ShouldResistFingerprinting(nsIDocShell* aDocShell) {
  if (!aDocShell) {
    return ShouldResistFingerprinting();
  }
  return ShouldResistFingerprinting(aDocShell->GetDocument());
}

/* static */
bool nsContentUtils::ShouldResistFingerprinting(const Document* aDoc) {
  if (!aDoc) {
    return ShouldResistFingerprinting();
  }
  bool isChrome = nsContentUtils::IsChromeDoc(aDoc);
  return !isChrome && ShouldResistFingerprinting();
}

/* static */
bool nsContentUtils::ShouldResistFingerprinting(nsIPrincipal* aPrincipal) {
  if (!aPrincipal) {
    return ShouldResistFingerprinting();
  }
  bool isChrome = aPrincipal->IsSystemPrincipal();
  return !isChrome && ShouldResistFingerprinting();
}

/* static */
bool nsContentUtils::ShouldResistFingerprinting(WorkerPrivate* aWorkerPrivate) {
  if (!aWorkerPrivate) {
    // We may be on a non-worker thread!
    return ShouldResistFingerprinting();
  }
  bool isChrome = aWorkerPrivate->UsesSystemPrincipal();
  return !isChrome && ShouldResistFingerprinting();
}

/* static */
bool nsContentUtils::UseStandinsForNativeColors() {
  return ShouldResistFingerprinting() ||
         StaticPrefs::ui_use_standins_for_native_colors();
}

/* static */
void nsContentUtils::CalcRoundedWindowSizeForResistingFingerprinting(
    int32_t aChromeWidth, int32_t aChromeHeight, int32_t aScreenWidth,
    int32_t aScreenHeight, int32_t aInputWidth, int32_t aInputHeight,
    bool aSetOuterWidth, bool aSetOuterHeight, int32_t* aOutputWidth,
    int32_t* aOutputHeight) {
  MOZ_ASSERT(aOutputWidth);
  MOZ_ASSERT(aOutputHeight);

  int32_t availContentWidth = 0;
  int32_t availContentHeight = 0;

  availContentWidth = std::min(StaticPrefs::privacy_window_maxInnerWidth(),
                               aScreenWidth - aChromeWidth);
#ifdef MOZ_WIDGET_GTK
  // In the GTK window, it will not report outside system decorations
  // when we get available window size, see Bug 581863. So, we leave a
  // 40 pixels space for them when calculating the available content
  // height. It is not necessary for the width since the content width
  // is usually pretty much the same as the chrome width.
  availContentHeight = std::min(StaticPrefs::privacy_window_maxInnerHeight(),
                                (-40 + aScreenHeight) - aChromeHeight);
#else
  availContentHeight = std::min(StaticPrefs::privacy_window_maxInnerHeight(),
                                aScreenHeight - aChromeHeight);
#endif

  // Ideally, we'd like to round window size to 1000x1000, but the
  // screen space could be too small to accommodate this size in some
  // cases. If it happens, we would round the window size to the nearest
  // 200x100.
  availContentWidth = availContentWidth - (availContentWidth % 200);
  availContentHeight = availContentHeight - (availContentHeight % 100);

  // If aIsOuter is true, we are setting the outer window. So we
  // have to consider the chrome UI.
  int32_t chromeOffsetWidth = aSetOuterWidth ? aChromeWidth : 0;
  int32_t chromeOffsetHeight = aSetOuterHeight ? aChromeHeight : 0;
  int32_t resultWidth = 0, resultHeight = 0;

  // if the original size is greater than the maximum available size, we set
  // it to the maximum size. And if the original value is less than the
  // minimum rounded size, we set it to the minimum 200x100.
  if (aInputWidth > (availContentWidth + chromeOffsetWidth)) {
    resultWidth = availContentWidth + chromeOffsetWidth;
  } else if (aInputWidth < (200 + chromeOffsetWidth)) {
    resultWidth = 200 + chromeOffsetWidth;
  } else {
    // Otherwise, we round the window to the nearest upper rounded 200x100.
    resultWidth = NSToIntCeil((aInputWidth - chromeOffsetWidth) / 200.0) * 200 +
                  chromeOffsetWidth;
  }

  if (aInputHeight > (availContentHeight + chromeOffsetHeight)) {
    resultHeight = availContentHeight + chromeOffsetHeight;
  } else if (aInputHeight < (100 + chromeOffsetHeight)) {
    resultHeight = 100 + chromeOffsetHeight;
  } else {
    resultHeight =
        NSToIntCeil((aInputHeight - chromeOffsetHeight) / 100.0) * 100 +
        chromeOffsetHeight;
  }

  *aOutputWidth = resultWidth;
  *aOutputHeight = resultHeight;
}

bool nsContentUtils::ThreadsafeIsCallerChrome() {
  return NS_IsMainThread() ? IsCallerChrome()
                           : IsCurrentThreadRunningChromeWorker();
}

bool nsContentUtils::IsCallerUAWidget() {
  JSContext* cx = GetCurrentJSContext();
  if (!cx) {
    return false;
  }

  JS::Realm* realm = JS::GetCurrentRealmOrNull(cx);
  if (!realm) {
    return false;
  }

  return xpc::IsUAWidgetScope(realm);
}

bool nsContentUtils::IsSystemCaller(JSContext* aCx) {
  // Note that SubjectPrincipal() assumes we are in a compartment here.
  return SubjectPrincipal(aCx) == sSystemPrincipal;
}

bool nsContentUtils::ThreadsafeIsSystemCaller(JSContext* aCx) {
  CycleCollectedJSContext* ccjscx = CycleCollectedJSContext::Get();
  MOZ_ASSERT(ccjscx->Context() == aCx);

  return ccjscx->IsSystemCaller();
}

// static
bool nsContentUtils::LookupBindingMember(
    JSContext* aCx, nsIContent* aContent, JS::Handle<jsid> aId,
    JS::MutableHandle<JS::PropertyDescriptor> aDesc) {
  return true;
}

// static
nsINode* nsContentUtils::GetCrossDocParentNode(nsINode* aChild) {
  MOZ_ASSERT(aChild, "The child is null!");

  nsINode* parent = aChild->GetParentNode();
  if (parent && parent->IsContent() && aChild->IsContent()) {
    parent = aChild->AsContent()->GetFlattenedTreeParent();
  }

  if (parent || !aChild->IsDocument()) {
    return parent;
  }

  Document* doc = aChild->AsDocument();
  Document* parentDoc = doc->GetInProcessParentDocument();
  return parentDoc ? parentDoc->FindContentForSubDocument(doc) : nullptr;
}

bool nsContentUtils::ContentIsHostIncludingDescendantOf(
    const nsINode* aPossibleDescendant, const nsINode* aPossibleAncestor) {
  MOZ_ASSERT(aPossibleDescendant, "The possible descendant is null!");
  MOZ_ASSERT(aPossibleAncestor, "The possible ancestor is null!");

  do {
    if (aPossibleDescendant == aPossibleAncestor) return true;
    if (aPossibleDescendant->IsDocumentFragment()) {
      aPossibleDescendant =
          aPossibleDescendant->AsDocumentFragment()->GetHost();
    } else {
      aPossibleDescendant = aPossibleDescendant->GetParentNode();
    }
  } while (aPossibleDescendant);

  return false;
}

// static
bool nsContentUtils::ContentIsCrossDocDescendantOf(nsINode* aPossibleDescendant,
                                                   nsINode* aPossibleAncestor) {
  MOZ_ASSERT(aPossibleDescendant, "The possible descendant is null!");
  MOZ_ASSERT(aPossibleAncestor, "The possible ancestor is null!");

  do {
    if (aPossibleDescendant == aPossibleAncestor) return true;

    aPossibleDescendant = GetCrossDocParentNode(aPossibleDescendant);
  } while (aPossibleDescendant);

  return false;
}

// static
bool nsContentUtils::ContentIsFlattenedTreeDescendantOf(
    const nsINode* aPossibleDescendant, const nsINode* aPossibleAncestor) {
  MOZ_ASSERT(aPossibleDescendant, "The possible descendant is null!");
  MOZ_ASSERT(aPossibleAncestor, "The possible ancestor is null!");

  do {
    if (aPossibleDescendant == aPossibleAncestor) {
      return true;
    }
    aPossibleDescendant = aPossibleDescendant->GetFlattenedTreeParentNode();
  } while (aPossibleDescendant);

  return false;
}

// static
bool nsContentUtils::ContentIsFlattenedTreeDescendantOfForStyle(
    const nsINode* aPossibleDescendant, const nsINode* aPossibleAncestor) {
  MOZ_ASSERT(aPossibleDescendant, "The possible descendant is null!");
  MOZ_ASSERT(aPossibleAncestor, "The possible ancestor is null!");

  do {
    if (aPossibleDescendant == aPossibleAncestor) {
      return true;
    }
    aPossibleDescendant =
        aPossibleDescendant->GetFlattenedTreeParentNodeForStyle();
  } while (aPossibleDescendant);

  return false;
}

// static
nsINode* nsContentUtils::Retarget(nsINode* aTargetA, nsINode* aTargetB) {
  while (true && aTargetA) {
    // If A's root is not a shadow root...
    nsINode* root = aTargetA->SubtreeRoot();
    if (!root->IsShadowRoot()) {
      // ...then return A.
      return aTargetA;
    }

    // or A's root is a shadow-including inclusive ancestor of B...
    if (aTargetB->IsShadowIncludingInclusiveDescendantOf(root)) {
      // ...then return A.
      return aTargetA;
    }

    aTargetA = ShadowRoot::FromNode(root)->GetHost();
  }

  return nullptr;
}

// static
nsresult nsContentUtils::GetInclusiveAncestors(nsINode* aNode,
                                               nsTArray<nsINode*>& aArray) {
  while (aNode) {
    aArray.AppendElement(aNode);
    aNode = aNode->GetParentNode();
  }
  return NS_OK;
}

// static
nsresult nsContentUtils::GetInclusiveAncestorsAndOffsets(
    nsINode* aNode, int32_t aOffset, nsTArray<nsIContent*>* aAncestorNodes,
    nsTArray<int32_t>* aAncestorOffsets) {
  NS_ENSURE_ARG_POINTER(aNode);

  if (!aNode->IsContent()) {
    return NS_ERROR_FAILURE;
  }
  nsIContent* content = aNode->AsContent();

  if (!aAncestorNodes->IsEmpty()) {
    NS_WARNING("aAncestorNodes is not empty");
    aAncestorNodes->Clear();
  }

  if (!aAncestorOffsets->IsEmpty()) {
    NS_WARNING("aAncestorOffsets is not empty");
    aAncestorOffsets->Clear();
  }

  // insert the node itself
  aAncestorNodes->AppendElement(content);
  aAncestorOffsets->AppendElement(aOffset);

  // insert all the ancestors
  nsIContent* child = content;
  nsIContent* parent = child->GetParent();
  while (parent) {
    aAncestorNodes->AppendElement(parent);
    aAncestorOffsets->AppendElement(parent->ComputeIndexOf(child));
    child = parent;
    parent = parent->GetParent();
  }

  return NS_OK;
}

template <typename Node, typename GetParentFunc>
static Node* GetCommonAncestorInternal(Node* aNode1, Node* aNode2,
                                       GetParentFunc aGetParentFunc) {
  MOZ_ASSERT(aNode1 != aNode2);

  // Build the chain of parents
  AutoTArray<Node*, 30> parents1, parents2;
  do {
    parents1.AppendElement(aNode1);
    aNode1 = aGetParentFunc(aNode1);
  } while (aNode1);
  do {
    parents2.AppendElement(aNode2);
    aNode2 = aGetParentFunc(aNode2);
  } while (aNode2);

  // Find where the parent chain differs
  uint32_t pos1 = parents1.Length();
  uint32_t pos2 = parents2.Length();
  Node* parent = nullptr;
  uint32_t len;
  for (len = std::min(pos1, pos2); len > 0; --len) {
    Node* child1 = parents1.ElementAt(--pos1);
    Node* child2 = parents2.ElementAt(--pos2);
    if (child1 != child2) {
      break;
    }
    parent = child1;
  }

  return parent;
}

/* static */
nsINode* nsContentUtils::GetCommonAncestorHelper(nsINode* aNode1,
                                                 nsINode* aNode2) {
  return GetCommonAncestorInternal(
      aNode1, aNode2, [](nsINode* aNode) { return aNode->GetParentNode(); });
}

/* static */
nsIContent* nsContentUtils::GetCommonFlattenedTreeAncestorHelper(
    nsIContent* aContent1, nsIContent* aContent2) {
  return GetCommonAncestorInternal(
      aContent1, aContent2,
      [](nsIContent* aContent) { return aContent->GetFlattenedTreeParent(); });
}

/* static */
Element* nsContentUtils::GetCommonFlattenedTreeAncestorForStyle(
    Element* aElement1, Element* aElement2) {
  return GetCommonAncestorInternal(aElement1, aElement2, [](Element* aElement) {
    return aElement->GetFlattenedTreeParentElementForStyle();
  });
}

/* static */
bool nsContentUtils::PositionIsBefore(nsINode* aNode1, nsINode* aNode2,
                                      int32_t* aNode1Index,
                                      int32_t* aNode2Index) {
  // Note, CompareDocumentPosition takes the latter params in different order.
  return (aNode2->CompareDocumentPosition(*aNode1, aNode2Index, aNode1Index) &
          (Node_Binding::DOCUMENT_POSITION_PRECEDING |
           Node_Binding::DOCUMENT_POSITION_DISCONNECTED)) ==
         Node_Binding::DOCUMENT_POSITION_PRECEDING;
}

/* static */
Maybe<int32_t> nsContentUtils::ComparePoints(
    const nsINode* aParent1, int32_t aOffset1, const nsINode* aParent2,
    int32_t aOffset2, ComparePointsCache* aParent1Cache) {
  bool disconnected{false};

  const int32_t order = ComparePoints_Deprecated(
      aParent1, aOffset1, aParent2, aOffset2, &disconnected, aParent1Cache);
  if (disconnected) {
    return Nothing();
  }

  return Some(order);
}

/* static */
int32_t nsContentUtils::ComparePoints_Deprecated(
    const nsINode* aParent1, int32_t aOffset1, const nsINode* aParent2,
    int32_t aOffset2, bool* aDisconnected, ComparePointsCache* aParent1Cache) {
  if (aParent1 == aParent2) {
    // XXX This is odd.  aOffset1 and/or aOffset2 may be -1, e.g., it's result
    //     of nsINode::ComputeIndexOf(), but this compares such invalid
    //     offset with valid offset.
    return aOffset1 < aOffset2 ? -1 : aOffset1 > aOffset2 ? 1 : 0;
  }

  AutoTArray<const nsINode*, 32> parents1, parents2;
  const nsINode* node1 = aParent1;
  const nsINode* node2 = aParent2;
  do {
    parents1.AppendElement(node1);
    node1 = node1->GetParentNode();
  } while (node1);
  do {
    parents2.AppendElement(node2);
    node2 = node2->GetParentNode();
  } while (node2);

  uint32_t pos1 = parents1.Length() - 1;
  uint32_t pos2 = parents2.Length() - 1;

  bool disconnected = parents1.ElementAt(pos1) != parents2.ElementAt(pos2);
  if (aDisconnected) {
    *aDisconnected = disconnected;
  }
  if (disconnected) {
    NS_ASSERTION(aDisconnected, "unexpected disconnected nodes");
    return 1;
  }

  // Find where the parent chains differ
  const nsINode* parent = parents1.ElementAt(pos1);
  uint32_t len;
  for (len = std::min(pos1, pos2); len > 0; --len) {
    const nsINode* child1 = parents1.ElementAt(--pos1);
    const nsINode* child2 = parents2.ElementAt(--pos2);
    if (child1 != child2) {
      int32_t child1index = aParent1Cache
                                ? aParent1Cache->ComputeIndexOf(parent, child1)
                                : parent->ComputeIndexOf(child1);
      return child1index < parent->ComputeIndexOf(child2) ? -1 : 1;
    }
    parent = child1;
  }

  // The parent chains never differed, so one of the nodes is an ancestor of
  // the other

  NS_ASSERTION(!pos1 || !pos2,
               "should have run out of parent chain for one of the nodes");

  if (!pos1) {
    const nsINode* child2 = parents2.ElementAt(--pos2);
    // XXX aOffset1 may be -1 as mentioned above.  So, why does this return
    //     it's *before* of the valid DOM point?
    return aOffset1 <= parent->ComputeIndexOf(child2) ? -1 : 1;
  }

  const nsINode* child1 = parents1.ElementAt(--pos1);
  // XXX aOffset2 may be -1 as mentioned above.  So, why does this return it's
  //     *after* of the valid DOM point?
  int32_t child1index = aParent1Cache
                            ? aParent1Cache->ComputeIndexOf(parent, child1)
                            : parent->ComputeIndexOf(child1);
  return child1index < aOffset2 ? -1 : 1;
}

// static
nsINode* nsContentUtils::GetCommonAncestorUnderInteractiveContent(
    nsINode* aNode1, nsINode* aNode2) {
  if (!aNode1 || !aNode2) {
    return nullptr;
  }

  if (aNode1 == aNode2) {
    return aNode1;
  }

  // Build the chain of parents
  AutoTArray<nsINode*, 30> parents1;
  do {
    parents1.AppendElement(aNode1);
    if (aNode1->IsElement() &&
        aNode1->AsElement()->IsInteractiveHTMLContent()) {
      break;
    }
    aNode1 = aNode1->GetFlattenedTreeParentNode();
  } while (aNode1);

  AutoTArray<nsINode*, 30> parents2;
  do {
    parents2.AppendElement(aNode2);
    if (aNode2->IsElement() &&
        aNode2->AsElement()->IsInteractiveHTMLContent()) {
      break;
    }
    aNode2 = aNode2->GetFlattenedTreeParentNode();
  } while (aNode2);

  // Find where the parent chain differs
  uint32_t pos1 = parents1.Length();
  uint32_t pos2 = parents2.Length();
  nsINode* parent = nullptr;
  for (uint32_t len = std::min(pos1, pos2); len > 0; --len) {
    nsINode* child1 = parents1.ElementAt(--pos1);
    nsINode* child2 = parents2.ElementAt(--pos2);
    if (child1 != child2) {
      break;
    }
    parent = child1;
  }

  return parent;
}

/* static */
template <typename FPT, typename FRT, typename SPT, typename SRT>
Maybe<int32_t> nsContentUtils::ComparePoints(
    const RangeBoundaryBase<FPT, FRT>& aFirstBoundary,
    const RangeBoundaryBase<SPT, SRT>& aSecondBoundary) {
  if (!aFirstBoundary.IsSet() || !aSecondBoundary.IsSet()) {
    return Nothing{};
  }

  bool disconnected{false};
  const int32_t order =
      ComparePoints_Deprecated(aFirstBoundary, aSecondBoundary, &disconnected);

  if (disconnected) {
    return Nothing{};
  }

  return Some(order);
}

/* static */
template <typename FPT, typename FRT, typename SPT, typename SRT>
int32_t nsContentUtils::ComparePoints_Deprecated(
    const RangeBoundaryBase<FPT, FRT>& aFirstBoundary,
    const RangeBoundaryBase<SPT, SRT>& aSecondBoundary, bool* aDisconnected) {
  if (NS_WARN_IF(!aFirstBoundary.IsSet()) ||
      NS_WARN_IF(!aSecondBoundary.IsSet())) {
    return -1;
  }
  // XXX Re-implement this without calling `Offset()` as far as possible,
  //     and the other overload should be an alias of this.
  return ComparePoints_Deprecated(
      aFirstBoundary.Container(),
      *aFirstBoundary.Offset(
          RangeBoundaryBase<FPT, FRT>::OffsetFilter::kValidOrInvalidOffsets),
      aSecondBoundary.Container(),
      *aSecondBoundary.Offset(
          RangeBoundaryBase<SPT, SRT>::OffsetFilter::kValidOrInvalidOffsets),
      aDisconnected);
}

inline bool IsCharInSet(const char* aSet, const char16_t aChar) {
  char16_t ch;
  while ((ch = *aSet)) {
    if (aChar == char16_t(ch)) {
      return true;
    }
    ++aSet;
  }
  return false;
}

/**
 * This method strips leading/trailing chars, in given set, from string.
 */

// static
const nsDependentSubstring nsContentUtils::TrimCharsInSet(
    const char* aSet, const nsAString& aValue) {
  nsAString::const_iterator valueCurrent, valueEnd;

  aValue.BeginReading(valueCurrent);
  aValue.EndReading(valueEnd);

  // Skip characters in the beginning
  while (valueCurrent != valueEnd) {
    if (!IsCharInSet(aSet, *valueCurrent)) {
      break;
    }
    ++valueCurrent;
  }

  if (valueCurrent != valueEnd) {
    for (;;) {
      --valueEnd;
      if (!IsCharInSet(aSet, *valueEnd)) {
        break;
      }
    }
    ++valueEnd;  // Step beyond the last character we want in the value.
  }

  // valueEnd should point to the char after the last to copy
  return Substring(valueCurrent, valueEnd);
}

/**
 * This method strips leading and trailing whitespace from a string.
 */

// static
template <bool IsWhitespace(char16_t)>
const nsDependentSubstring nsContentUtils::TrimWhitespace(const nsAString& aStr,
                                                          bool aTrimTrailing) {
  nsAString::const_iterator start, end;

  aStr.BeginReading(start);
  aStr.EndReading(end);

  // Skip whitespace characters in the beginning
  while (start != end && IsWhitespace(*start)) {
    ++start;
  }

  if (aTrimTrailing) {
    // Skip whitespace characters in the end.
    while (end != start) {
      --end;

      if (!IsWhitespace(*end)) {
        // Step back to the last non-whitespace character.
        ++end;

        break;
      }
    }
  }

  // Return a substring for the string w/o leading and/or trailing
  // whitespace

  return Substring(start, end);
}

// Declaring the templates we are going to use avoid linking issues without
// inlining the method. Considering there is not so much spaces checking
// methods we can consider this to be better than inlining.
template const nsDependentSubstring
nsContentUtils::TrimWhitespace<nsCRT::IsAsciiSpace>(const nsAString&, bool);
template const nsDependentSubstring nsContentUtils::TrimWhitespace<
    nsContentUtils::IsHTMLWhitespace>(const nsAString&, bool);
template const nsDependentSubstring nsContentUtils::TrimWhitespace<
    nsContentUtils::IsHTMLWhitespaceOrNBSP>(const nsAString&, bool);

static inline void KeyAppendSep(nsACString& aKey) {
  if (!aKey.IsEmpty()) {
    aKey.Append('>');
  }
}

static inline void KeyAppendString(const nsAString& aString, nsACString& aKey) {
  KeyAppendSep(aKey);

  // Could escape separator here if collisions happen.  > is not a legal char
  // for a name or type attribute, so we should be safe avoiding that extra
  // work.

  AppendUTF16toUTF8(aString, aKey);
}

static inline void KeyAppendString(const nsACString& aString,
                                   nsACString& aKey) {
  KeyAppendSep(aKey);

  // Could escape separator here if collisions happen.  > is not a legal char
  // for a name or type attribute, so we should be safe avoiding that extra
  // work.

  aKey.Append(aString);
}

static inline void KeyAppendInt(int32_t aInt, nsACString& aKey) {
  KeyAppendSep(aKey);

  aKey.AppendInt(aInt);
}

static inline bool IsAutocompleteOff(const nsIContent* aContent) {
  return aContent->IsElement() &&
         aContent->AsElement()->AttrValueIs(
             kNameSpaceID_None, nsGkAtoms::autocomplete,
             NS_LITERAL_STRING("off"), eIgnoreCase);
}

/*static*/
void nsContentUtils::GenerateStateKey(nsIContent* aContent, Document* aDocument,
                                      nsACString& aKey) {
  MOZ_ASSERT(aContent);

  aKey.Truncate();

  uint32_t partID = aDocument ? aDocument->GetPartID() : 0;

  // Don't capture state for anonymous content
  if (aContent->IsInAnonymousSubtree()) {
    return;
  }

  if (IsAutocompleteOff(aContent)) {
    return;
  }

  RefPtr<Document> doc = aContent->GetUncomposedDoc();

  KeyAppendInt(partID, aKey);  // first append a partID
  bool generatedUniqueKey = false;

  if (doc && doc->IsHTMLOrXHTML()) {
    nsHTMLDocument* htmlDoc = doc->AsHTMLDocument();

    // If we have a form control and can calculate form information, use that
    // as the key - it is more reliable than just recording position in the
    // DOM.
    // XXXbz Is it, really?  We have bugs on this, I think...
    // Important to have a unique key, and tag/type/name may not be.
    //
    // The format of the key depends on whether the control has a form,
    // and whether the element was parser inserted:
    //
    // [Has Form, Parser Inserted]:
    //   fp>type>FormNum>IndOfControlInForm>FormName>name
    //
    // [No Form, Parser Inserted]:
    //   dp>type>ControlNum>name
    //
    // [Has Form, Not Parser Inserted]:
    //   fn>type>IndOfFormInDoc>IndOfControlInForm>FormName>name
    //
    // [No Form, Not Parser Inserted]:
    //   dn>type>IndOfControlInDoc>name
    //
    // XXX We don't need to use index if name is there
    // XXXbz We don't?  Why not?  I don't follow.
    //
    nsCOMPtr<nsIFormControl> control(do_QueryInterface(aContent));
    if (control) {
      // Get the control number if this was a parser inserted element from the
      // network.
      int32_t controlNumber =
          control->GetParserInsertedControlNumberForStateKey();
      bool parserInserted = controlNumber != -1;

      RefPtr<nsContentList> htmlForms;
      RefPtr<nsContentList> htmlFormControls;
      if (!parserInserted) {
        // Getting these lists is expensive, as we need to keep them up to date
        // as the document loads, so we avoid it if we don't need them.
        htmlDoc->GetFormsAndFormControls(getter_AddRefs(htmlForms),
                                         getter_AddRefs(htmlFormControls));
      }

      // Append the control type
      KeyAppendInt(control->ControlType(), aKey);

      // If in a form, add form name / index of form / index in form
      HTMLFormElement* formElement = control->GetFormElement();
      if (formElement) {
        if (IsAutocompleteOff(formElement)) {
          aKey.Truncate();
          return;
        }

        // Append the form number, if this is a parser inserted control, or
        // the index of the form in the document otherwise.
        bool appendedForm = false;
        if (parserInserted) {
          MOZ_ASSERT(formElement->GetFormNumberForStateKey() != -1,
                     "when generating a state key for a parser inserted form "
                     "control we should have a parser inserted <form> element");
          KeyAppendString(NS_LITERAL_CSTRING("fp"), aKey);
          KeyAppendInt(formElement->GetFormNumberForStateKey(), aKey);
          appendedForm = true;
        } else {
          KeyAppendString(NS_LITERAL_CSTRING("fn"), aKey);
          int32_t index = htmlForms->IndexOf(formElement, false);
          if (index <= -1) {
            //
            // XXX HACK this uses some state that was dumped into the document
            // specifically to fix bug 138892.  What we are trying to do is
            // *guess* which form this control's state is found in, with the
            // highly likely guess that the highest form parsed so far is the
            // one. This code should not be on trunk, only branch.
            //
            index = htmlDoc->GetNumFormsSynchronous() - 1;
          }
          if (index > -1) {
            KeyAppendInt(index, aKey);
            appendedForm = true;
          }
        }

        if (appendedForm) {
          // Append the index of the control in the form
          int32_t index = formElement->IndexOfControl(control);

          if (index > -1) {
            KeyAppendInt(index, aKey);
            generatedUniqueKey = true;
          }
        }

        // Append the form name
        nsAutoString formName;
        formElement->GetAttr(kNameSpaceID_None, nsGkAtoms::name, formName);
        KeyAppendString(formName, aKey);
      } else {
        // Not in a form.  Append the control number, if this is a parser
        // inserted control, or the index of the control in the document
        // otherwise.
        if (parserInserted) {
          KeyAppendString(NS_LITERAL_CSTRING("dp"), aKey);
          KeyAppendInt(control->GetParserInsertedControlNumberForStateKey(),
                       aKey);
          generatedUniqueKey = true;
        } else {
          KeyAppendString(NS_LITERAL_CSTRING("dn"), aKey);
          int32_t index = htmlFormControls->IndexOf(aContent, true);
          if (index > -1) {
            KeyAppendInt(index, aKey);
            generatedUniqueKey = true;
          }
        }

        // Append the control name
        nsAutoString name;
        aContent->AsElement()->GetAttr(kNameSpaceID_None, nsGkAtoms::name,
                                       name);
        KeyAppendString(name, aKey);
      }
    }
  }

  if (!generatedUniqueKey) {
    // Either we didn't have a form control or we aren't in an HTML document so
    // we can't figure out form info.  Append the tag name if it's an element
    // to avoid restoring state for one type of element on another type.
    if (aContent->IsElement()) {
      KeyAppendString(nsDependentAtomString(aContent->NodeInfo()->NameAtom()),
                      aKey);
    } else {
      // Append a character that is not "d" or "f" to disambiguate from
      // the case when we were a form control in an HTML document.
      KeyAppendString(NS_LITERAL_CSTRING("o"), aKey);
    }

    // Now start at aContent and append the indices of it and all its ancestors
    // in their containers.  That should at least pin down its position in the
    // DOM...
    nsINode* parent = aContent->GetParentNode();
    nsINode* content = aContent;
    while (parent) {
      KeyAppendInt(parent->ComputeIndexOf(content), aKey);
      content = parent;
      parent = content->GetParentNode();
    }
  }
}

// static
nsIPrincipal* nsContentUtils::SubjectPrincipal(JSContext* aCx) {
  MOZ_ASSERT(NS_IsMainThread());

  // As opposed to SubjectPrincipal(), we do in fact assume that
  // we're in a realm here; anyone who calls this function in
  // situations where that's not the case is doing it wrong.
  JS::Realm* realm = js::GetContextRealm(aCx);
  MOZ_ASSERT(realm);

  JSPrincipals* principals = JS::GetRealmPrincipals(realm);
  return nsJSPrincipals::get(principals);
}

// static
nsIPrincipal* nsContentUtils::SubjectPrincipal() {
  MOZ_ASSERT(IsInitialized());
  MOZ_ASSERT(NS_IsMainThread());
  JSContext* cx = GetCurrentJSContext();
  if (!cx) {
    MOZ_CRASH(
        "Accessing the Subject Principal without an AutoJSAPI on the stack is "
        "forbidden");
  }

  JS::Realm* realm = js::GetContextRealm(cx);

  // When an AutoJSAPI is instantiated, we are in a null realm until the
  // first JSAutoRealm, which is kind of a purgatory as far as permissions
  // go. It would be nice to just hard-abort if somebody does a security check
  // in this purgatory zone, but that would be too fragile, since it could be
  // triggered by random IsCallerChrome() checks 20-levels deep.
  //
  // So we want to return _something_ here - and definitely not the System
  // Principal, since that would make an AutoJSAPI a very dangerous thing to
  // instantiate.
  //
  // The natural thing to return is a null principal. Ideally, we'd return a
  // different null principal each time, to avoid any unexpected interactions
  // when the principal accidentally gets inherited somewhere. But
  // SubjectPrincipal doesn't return strong references, so there's no way to
  // sanely manage the lifetime of multiple null principals.
  //
  // So we use a singleton null principal. To avoid it being accidentally
  // inherited and becoming a "real" subject or object principal, we do a
  // release-mode assert during realm creation against using this principal on
  // an actual global.
  if (!realm) {
    return sNullSubjectPrincipal;
  }

  return SubjectPrincipal(cx);
}

// static
nsIPrincipal* nsContentUtils::ObjectPrincipal(JSObject* aObj) {
  MOZ_ASSERT(NS_IsMainThread());

#ifdef DEBUG
  JS::AssertObjectBelongsToCurrentThread(aObj);
#endif

  MOZ_DIAGNOSTIC_ASSERT(!js::IsCrossCompartmentWrapper(aObj));

  JS::Realm* realm = js::GetNonCCWObjectRealm(aObj);
  JSPrincipals* principals = JS::GetRealmPrincipals(realm);
  return nsJSPrincipals::get(principals);
}

// static
nsresult nsContentUtils::NewURIWithDocumentCharset(nsIURI** aResult,
                                                   const nsAString& aSpec,
                                                   Document* aDocument,
                                                   nsIURI* aBaseURI) {
  if (aDocument) {
    return NS_NewURI(aResult, aSpec, aDocument->GetDocumentCharacterSet(),
                     aBaseURI);
  }
  return NS_NewURI(aResult, aSpec, nullptr, aBaseURI);
}

// static
bool nsContentUtils::IsNameWithDash(nsAtom* aName) {
  // A valid custom element name is a sequence of characters name which
  // must match the PotentialCustomElementName production:
  // PotentialCustomElementName ::= [a-z] (PCENChar)* '-' (PCENChar)*
  const char16_t* name = aName->GetUTF16String();
  uint32_t len = aName->GetLength();
  bool hasDash = false;

  if (!len || name[0] < 'a' || name[0] > 'z') {
    return false;
  }

  uint32_t i = 1;
  while (i < len) {
    if (i + 1 < len && NS_IS_SURROGATE_PAIR(name[i], name[i + 1])) {
      // Merged two 16-bit surrogate pairs into code point.
      char32_t code = SURROGATE_TO_UCS4(name[i], name[i + 1]);

      if (code < 0x10000 || code > 0xEFFFF) {
        return false;
      }

      i += 2;
    } else {
      if (name[i] == '-') {
        hasDash = true;
      }

      if (name[i] != '-' && name[i] != '.' && name[i] != '_' &&
          name[i] != 0xB7 && (name[i] < '0' || name[i] > '9') &&
          (name[i] < 'a' || name[i] > 'z') &&
          (name[i] < 0xC0 || name[i] > 0xD6) &&
          (name[i] < 0xF8 || name[i] > 0x37D) &&
          (name[i] < 0x37F || name[i] > 0x1FFF) &&
          (name[i] < 0x200C || name[i] > 0x200D) &&
          (name[i] < 0x203F || name[i] > 0x2040) &&
          (name[i] < 0x2070 || name[i] > 0x218F) &&
          (name[i] < 0x2C00 || name[i] > 0x2FEF) &&
          (name[i] < 0x3001 || name[i] > 0xD7FF) &&
          (name[i] < 0xF900 || name[i] > 0xFDCF) &&
          (name[i] < 0xFDF0 || name[i] > 0xFFFD)) {
        return false;
      }

      i++;
    }
  }

  return hasDash;
}

// static
bool nsContentUtils::IsCustomElementName(nsAtom* aName, uint32_t aNameSpaceID) {
  // Allow non-dashed names in XUL for XBL to Custom Element migrations.
  if (aNameSpaceID == kNameSpaceID_XUL) {
    return true;
  }

  bool hasDash = IsNameWithDash(aName);
  if (!hasDash) {
    return false;
  }

  // The custom element name must not be one of the following values:
  //  annotation-xml
  //  color-profile
  //  font-face
  //  font-face-src
  //  font-face-uri
  //  font-face-format
  //  font-face-name
  //  missing-glyph
  return aName != nsGkAtoms::annotation_xml_ &&
         aName != nsGkAtoms::colorProfile && aName != nsGkAtoms::font_face &&
         aName != nsGkAtoms::font_face_src &&
         aName != nsGkAtoms::font_face_uri &&
         aName != nsGkAtoms::font_face_format &&
         aName != nsGkAtoms::font_face_name && aName != nsGkAtoms::missingGlyph;
}

// static
nsresult nsContentUtils::CheckQName(const nsAString& aQualifiedName,
                                    bool aNamespaceAware,
                                    const char16_t** aColon) {
  const char* colon = nullptr;
  const char16_t* begin = aQualifiedName.BeginReading();
  const char16_t* end = aQualifiedName.EndReading();

  int result = MOZ_XMLCheckQName(reinterpret_cast<const char*>(begin),
                                 reinterpret_cast<const char*>(end),
                                 aNamespaceAware, &colon);

  if (!result) {
    if (aColon) {
      *aColon = reinterpret_cast<const char16_t*>(colon);
    }

    return NS_OK;
  }

  return NS_ERROR_DOM_INVALID_CHARACTER_ERR;
}

// static
nsresult nsContentUtils::SplitQName(const nsIContent* aNamespaceResolver,
                                    const nsString& aQName, int32_t* aNamespace,
                                    nsAtom** aLocalName) {
  const char16_t* colon;
  nsresult rv = nsContentUtils::CheckQName(aQName, true, &colon);
  NS_ENSURE_SUCCESS(rv, rv);

  if (colon) {
    const char16_t* end;
    aQName.EndReading(end);
    nsAutoString nameSpace;
    rv = aNamespaceResolver->LookupNamespaceURIInternal(
        Substring(aQName.get(), colon), nameSpace);
    NS_ENSURE_SUCCESS(rv, rv);

    *aNamespace = NameSpaceManager()->GetNameSpaceID(
        nameSpace, nsContentUtils::IsChromeDoc(aNamespaceResolver->OwnerDoc()));
    if (*aNamespace == kNameSpaceID_Unknown) return NS_ERROR_FAILURE;

    *aLocalName = NS_AtomizeMainThread(Substring(colon + 1, end)).take();
  } else {
    *aNamespace = kNameSpaceID_None;
    *aLocalName = NS_AtomizeMainThread(aQName).take();
  }
  NS_ENSURE_TRUE(aLocalName, NS_ERROR_OUT_OF_MEMORY);
  return NS_OK;
}

// static
nsresult nsContentUtils::GetNodeInfoFromQName(
    const nsAString& aNamespaceURI, const nsAString& aQualifiedName,
    nsNodeInfoManager* aNodeInfoManager, uint16_t aNodeType,
    mozilla::dom::NodeInfo** aNodeInfo) {
  const nsString& qName = PromiseFlatString(aQualifiedName);
  const char16_t* colon;
  nsresult rv = nsContentUtils::CheckQName(qName, true, &colon);
  NS_ENSURE_SUCCESS(rv, rv);

  int32_t nsID;
  sNameSpaceManager->RegisterNameSpace(aNamespaceURI, nsID);
  if (colon) {
    const char16_t* end;
    qName.EndReading(end);

    RefPtr<nsAtom> prefix = NS_AtomizeMainThread(Substring(qName.get(), colon));

    rv = aNodeInfoManager->GetNodeInfo(Substring(colon + 1, end), prefix, nsID,
                                       aNodeType, aNodeInfo);
  } else {
    rv = aNodeInfoManager->GetNodeInfo(aQualifiedName, nullptr, nsID, aNodeType,
                                       aNodeInfo);
  }
  NS_ENSURE_SUCCESS(rv, rv);

  return nsContentUtils::IsValidNodeName((*aNodeInfo)->NameAtom(),
                                         (*aNodeInfo)->GetPrefixAtom(),
                                         (*aNodeInfo)->NamespaceID())
             ? NS_OK
             : NS_ERROR_DOM_NAMESPACE_ERR;
}

// static
void nsContentUtils::SplitExpatName(const char16_t* aExpatName,
                                    nsAtom** aPrefix, nsAtom** aLocalName,
                                    int32_t* aNameSpaceID) {
  /**
   *  Expat can send the following:
   *    localName
   *    namespaceURI<separator>localName
   *    namespaceURI<separator>localName<separator>prefix
   *
   *  and we use 0xFFFF for the <separator>.
   *
   */

  const char16_t* uriEnd = nullptr;
  const char16_t* nameEnd = nullptr;
  const char16_t* pos;
  for (pos = aExpatName; *pos; ++pos) {
    if (*pos == 0xFFFF) {
      if (uriEnd) {
        nameEnd = pos;
      } else {
        uriEnd = pos;
      }
    }
  }

  const char16_t* nameStart;
  if (uriEnd) {
    if (sNameSpaceManager) {
      sNameSpaceManager->RegisterNameSpace(
          nsDependentSubstring(aExpatName, uriEnd), *aNameSpaceID);
    } else {
      *aNameSpaceID = kNameSpaceID_Unknown;
    }

    nameStart = (uriEnd + 1);
    if (nameEnd) {
      const char16_t* prefixStart = nameEnd + 1;
      *aPrefix = NS_AtomizeMainThread(Substring(prefixStart, pos)).take();
    } else {
      nameEnd = pos;
      *aPrefix = nullptr;
    }
  } else {
    *aNameSpaceID = kNameSpaceID_None;
    nameStart = aExpatName;
    nameEnd = pos;
    *aPrefix = nullptr;
  }
  *aLocalName = NS_AtomizeMainThread(Substring(nameStart, nameEnd)).take();
}

// static
PresShell* nsContentUtils::GetPresShellForContent(const nsIContent* aContent) {
  Document* doc = aContent->GetComposedDoc();
  if (!doc) {
    return nullptr;
  }
  return doc->GetPresShell();
}

// static
nsPresContext* nsContentUtils::GetContextForContent(
    const nsIContent* aContent) {
  PresShell* presShell = GetPresShellForContent(aContent);
  if (!presShell) {
    return nullptr;
  }
  return presShell->GetPresContext();
}

// static
bool nsContentUtils::CanLoadImage(nsIURI* aURI, nsINode* aNode,
                                  Document* aLoadingDocument,
                                  nsIPrincipal* aLoadingPrincipal) {
  MOZ_ASSERT(aURI, "Must have a URI");
  MOZ_ASSERT(aLoadingDocument, "Must have a document");
  MOZ_ASSERT(aLoadingPrincipal, "Must have a loading principal");

  nsresult rv;

  auto appType = nsIDocShell::APP_TYPE_UNKNOWN;

  {
    nsCOMPtr<nsIDocShellTreeItem> docShellTreeItem =
        aLoadingDocument->GetDocShell();
    if (docShellTreeItem) {
      nsCOMPtr<nsIDocShellTreeItem> root;
      docShellTreeItem->GetInProcessRootTreeItem(getter_AddRefs(root));

      nsCOMPtr<nsIDocShell> docShell(do_QueryInterface(root));

      if (docShell) {
        appType = docShell->GetAppType();
      }
    }
  }

  if (appType != nsIDocShell::APP_TYPE_EDITOR) {
    // Editor apps get special treatment here, editors can load images
    // from anywhere.  This allows editor to insert images from file://
    // into documents that are being edited.
    rv = sSecurityManager->CheckLoadURIWithPrincipal(
        aLoadingPrincipal, aURI, nsIScriptSecurityManager::ALLOW_CHROME,
        aLoadingDocument->InnerWindowID());
    if (NS_FAILED(rv)) {
      return false;
    }
  }

  nsCOMPtr<nsILoadInfo> secCheckLoadInfo = new mozilla::net::LoadInfo(
      aLoadingPrincipal,
      aLoadingPrincipal,  // triggering principal
      aNode, nsILoadInfo::SEC_ONLY_FOR_EXPLICIT_CONTENTSEC_CHECK,
      nsIContentPolicy::TYPE_INTERNAL_IMAGE);

  int16_t decision = nsIContentPolicy::ACCEPT;

  rv = NS_CheckContentLoadPolicy(aURI, secCheckLoadInfo,
                                 EmptyCString(),  // mime guess
                                 &decision, GetContentPolicy());

  return NS_SUCCEEDED(rv) && NS_CP_ACCEPTED(decision);
}

// static
bool nsContentUtils::IsInPrivateBrowsing(Document* aDoc) {
  if (!aDoc) {
    return false;
  }

  nsCOMPtr<nsILoadGroup> loadGroup = aDoc->GetDocumentLoadGroup();
  if (loadGroup) {
    nsCOMPtr<nsIInterfaceRequestor> callbacks;
    loadGroup->GetNotificationCallbacks(getter_AddRefs(callbacks));
    if (callbacks) {
      nsCOMPtr<nsILoadContext> loadContext = do_GetInterface(callbacks);
      if (loadContext) {
        return loadContext->UsePrivateBrowsing();
      }
    }
  }

  nsCOMPtr<nsIChannel> channel = aDoc->GetChannel();
  return channel && NS_UsePrivateBrowsing(channel);
}

// static
bool nsContentUtils::IsInPrivateBrowsing(nsILoadGroup* aLoadGroup) {
  if (!aLoadGroup) {
    return false;
  }
  bool isPrivate = false;
  nsCOMPtr<nsIInterfaceRequestor> callbacks;
  aLoadGroup->GetNotificationCallbacks(getter_AddRefs(callbacks));
  if (callbacks) {
    nsCOMPtr<nsILoadContext> loadContext = do_GetInterface(callbacks);
    isPrivate = loadContext && loadContext->UsePrivateBrowsing();
  }
  return isPrivate;
}

bool nsContentUtils::DocumentInactiveForImageLoads(Document* aDocument) {
  if (aDocument && !IsChromeDoc(aDocument) && !aDocument->IsResourceDoc()) {
    nsCOMPtr<nsPIDOMWindowInner> win =
        do_QueryInterface(aDocument->GetScopeObject());
    return !win || !win->GetDocShell();
  }
  return false;
}

imgLoader* nsContentUtils::GetImgLoaderForDocument(Document* aDoc) {
  NS_ENSURE_TRUE(!DocumentInactiveForImageLoads(aDoc), nullptr);

  if (!aDoc) {
    return imgLoader::NormalLoader();
  }
  bool isPrivate = IsInPrivateBrowsing(aDoc);
  return isPrivate ? imgLoader::PrivateBrowsingLoader()
                   : imgLoader::NormalLoader();
}

// static
imgLoader* nsContentUtils::GetImgLoaderForChannel(nsIChannel* aChannel,
                                                  Document* aContext) {
  NS_ENSURE_TRUE(!DocumentInactiveForImageLoads(aContext), nullptr);

  if (!aChannel) {
    return imgLoader::NormalLoader();
  }
  nsCOMPtr<nsILoadContext> context;
  NS_QueryNotificationCallbacks(aChannel, context);
  return context && context->UsePrivateBrowsing()
             ? imgLoader::PrivateBrowsingLoader()
             : imgLoader::NormalLoader();
}

// static
bool nsContentUtils::IsImageInCache(nsIURI* aURI, Document* aDocument) {
  imgILoader* loader = GetImgLoaderForDocument(aDocument);
  nsCOMPtr<imgICache> cache = do_QueryInterface(loader);

  // If something unexpected happened we return false, otherwise if props
  // is set, the image is cached and we return true
  nsCOMPtr<nsIProperties> props;
  nsresult rv =
      cache->FindEntryProperties(aURI, aDocument, getter_AddRefs(props));
  return (NS_SUCCEEDED(rv) && props);
}

// static
int32_t nsContentUtils::CORSModeToLoadImageFlags(mozilla::CORSMode aMode) {
  switch (aMode) {
    case CORS_ANONYMOUS:
      return imgILoader::LOAD_CORS_ANONYMOUS;
    case CORS_USE_CREDENTIALS:
      return imgILoader::LOAD_CORS_USE_CREDENTIALS;
    default:
      return 0;
  }
}

// static
nsresult nsContentUtils::LoadImage(
    nsIURI* aURI, nsINode* aContext, Document* aLoadingDocument,
    nsIPrincipal* aLoadingPrincipal, uint64_t aRequestContextID,
    nsIReferrerInfo* aReferrerInfo, imgINotificationObserver* aObserver,
    int32_t aLoadFlags, const nsAString& initiatorType,
    imgRequestProxy** aRequest, uint32_t aContentPolicyType,
    bool aUseUrgentStartForChannel, bool aLinkPreload) {
  MOZ_ASSERT(aURI, "Must have a URI");
  MOZ_ASSERT(aContext, "Must have a context");
  MOZ_ASSERT(aLoadingDocument, "Must have a document");
  MOZ_ASSERT(aLoadingPrincipal, "Must have a principal");
  MOZ_ASSERT(aRequest, "Null out param");

  imgLoader* imgLoader = GetImgLoaderForDocument(aLoadingDocument);
  if (!imgLoader) {
    // nothing we can do here
    return NS_ERROR_FAILURE;
  }

  nsCOMPtr<nsILoadGroup> loadGroup = aLoadingDocument->GetDocumentLoadGroup();

  nsIURI* documentURI = aLoadingDocument->GetDocumentURI();

  NS_ASSERTION(loadGroup || IsFontTableURI(documentURI),
               "Could not get loadgroup; onload may fire too early");

  // XXXbz using "documentURI" for the initialDocumentURI is not quite
  // right, but the best we can do here...
  return imgLoader->LoadImage(aURI,               /* uri to load */
                              documentURI,        /* initialDocumentURI */
                              aReferrerInfo,      /* referrerInfo */
                              aLoadingPrincipal,  /* loading principal */
                              aRequestContextID,  /* request context ID */
                              loadGroup,          /* loadgroup */
                              aObserver,          /* imgINotificationObserver */
                              aContext,           /* loading context */
                              aLoadingDocument,   /* uniquification key */
                              aLoadFlags,         /* load flags */
                              nullptr,            /* cache key */
                              aContentPolicyType, /* content policy type */
                              initiatorType,      /* the load initiator */
                              aUseUrgentStartForChannel, /* urgent-start flag */
                              aLinkPreload, /* <link preload> initiator */
                              aRequest);
}

// static
already_AddRefed<imgIContainer> nsContentUtils::GetImageFromContent(
    nsIImageLoadingContent* aContent, imgIRequest** aRequest) {
  if (aRequest) {
    *aRequest = nullptr;
  }

  NS_ENSURE_TRUE(aContent, nullptr);

  nsCOMPtr<imgIRequest> imgRequest;
  aContent->GetRequest(nsIImageLoadingContent::CURRENT_REQUEST,
                       getter_AddRefs(imgRequest));
  if (!imgRequest) {
    return nullptr;
  }

  nsCOMPtr<imgIContainer> imgContainer;
  imgRequest->GetImage(getter_AddRefs(imgContainer));

  if (!imgContainer) {
    return nullptr;
  }

  if (aRequest) {
    // If the consumer wants the request, verify it has actually loaded
    // successfully.
    uint32_t imgStatus;
    imgRequest->GetImageStatus(&imgStatus);
    if (imgStatus & imgIRequest::STATUS_FRAME_COMPLETE &&
        !(imgStatus & imgIRequest::STATUS_ERROR)) {
      imgRequest.swap(*aRequest);
    }
  }

  return imgContainer.forget();
}

// static
already_AddRefed<imgRequestProxy> nsContentUtils::GetStaticRequest(
    Document* aLoadingDocument, imgRequestProxy* aRequest) {
  NS_ENSURE_TRUE(aRequest, nullptr);
  RefPtr<imgRequestProxy> retval;
  aRequest->GetStaticRequest(aLoadingDocument, getter_AddRefs(retval));
  return retval.forget();
}

// static
bool nsContentUtils::ContentIsDraggable(nsIContent* aContent) {
  MOZ_ASSERT(aContent);

  if (auto htmlElement = nsGenericHTMLElement::FromNode(aContent)) {
    if (htmlElement->Draggable()) {
      return true;
    }

    if (htmlElement->AttrValueIs(kNameSpaceID_None, nsGkAtoms::draggable,
                                 nsGkAtoms::_false, eIgnoreCase)) {
      return false;
    }
  }
  if (aContent->IsSVGElement()) {
    return false;
  }

  // special handling for content area image and link dragging
  return IsDraggableImage(aContent) || IsDraggableLink(aContent);
}

// static
bool nsContentUtils::IsDraggableImage(nsIContent* aContent) {
  MOZ_ASSERT(aContent, "Must have content node to test");

  nsCOMPtr<nsIImageLoadingContent> imageContent(do_QueryInterface(aContent));
  if (!imageContent) {
    return false;
  }

  nsCOMPtr<imgIRequest> imgRequest;
  imageContent->GetRequest(nsIImageLoadingContent::CURRENT_REQUEST,
                           getter_AddRefs(imgRequest));

  // XXXbz It may be draggable even if the request resulted in an error.  Why?
  // Not sure; that's what the old nsContentAreaDragDrop/nsFrame code did.
  return imgRequest != nullptr;
}

// static
bool nsContentUtils::IsDraggableLink(const nsIContent* aContent) {
  nsCOMPtr<nsIURI> absURI;
  return aContent->IsLink(getter_AddRefs(absURI));
}

// static
nsresult nsContentUtils::QNameChanged(mozilla::dom::NodeInfo* aNodeInfo,
                                      nsAtom* aName,
                                      mozilla::dom::NodeInfo** aResult) {
  nsNodeInfoManager* niMgr = aNodeInfo->NodeInfoManager();

  *aResult = niMgr
                 ->GetNodeInfo(aName, nullptr, aNodeInfo->NamespaceID(),
                               aNodeInfo->NodeType(), aNodeInfo->GetExtraName())
                 .take();
  return NS_OK;
}

static bool TestSitePerm(nsIPrincipal* aPrincipal, const nsACString& aType,
                         uint32_t aPerm, bool aExactHostMatch) {
  if (!aPrincipal) {
    // We always deny (i.e. don't allow) the permission if we don't have a
    // principal.
    return aPerm != nsIPermissionManager::ALLOW_ACTION;
  }

  nsCOMPtr<nsIPermissionManager> permMgr = services::GetPermissionManager();
  NS_ENSURE_TRUE(permMgr, false);

  uint32_t perm;
  nsresult rv;
  if (aExactHostMatch) {
    rv = permMgr->TestExactPermissionFromPrincipal(aPrincipal, aType, &perm);
  } else {
    rv = permMgr->TestPermissionFromPrincipal(aPrincipal, aType, &perm);
  }
  NS_ENSURE_SUCCESS(rv, false);

  return perm == aPerm;
}

bool nsContentUtils::IsSitePermAllow(nsIPrincipal* aPrincipal,
                                     const nsACString& aType) {
  return TestSitePerm(aPrincipal, aType, nsIPermissionManager::ALLOW_ACTION,
                      false);
}

bool nsContentUtils::IsSitePermDeny(nsIPrincipal* aPrincipal,
                                    const nsACString& aType) {
  return TestSitePerm(aPrincipal, aType, nsIPermissionManager::DENY_ACTION,
                      false);
}

bool nsContentUtils::IsExactSitePermAllow(nsIPrincipal* aPrincipal,
                                          const nsACString& aType) {
  return TestSitePerm(aPrincipal, aType, nsIPermissionManager::ALLOW_ACTION,
                      true);
}

bool nsContentUtils::IsExactSitePermDeny(nsIPrincipal* aPrincipal,
                                         const nsACString& aType) {
  return TestSitePerm(aPrincipal, aType, nsIPermissionManager::DENY_ACTION,
                      true);
}

static const char* gEventNames[] = {"event"};
static const char* gSVGEventNames[] = {"evt"};
// for b/w compat, the first name to onerror is still 'event', even though it
// is actually the error message
static const char* gOnErrorNames[] = {"event", "source", "lineno", "colno",
                                      "error"};

// static
void nsContentUtils::GetEventArgNames(int32_t aNameSpaceID, nsAtom* aEventName,
                                      bool aIsForWindow, uint32_t* aArgCount,
                                      const char*** aArgArray) {
#define SET_EVENT_ARG_NAMES(names)               \
  *aArgCount = sizeof(names) / sizeof(names[0]); \
  *aArgArray = names;

  // JSEventHandler is what does the arg magic for onerror, and it does
  // not seem to take the namespace into account.  So we let onerror in all
  // namespaces get the 3 arg names.
  if (aEventName == nsGkAtoms::onerror && aIsForWindow) {
    SET_EVENT_ARG_NAMES(gOnErrorNames);
  } else if (aNameSpaceID == kNameSpaceID_SVG) {
    SET_EVENT_ARG_NAMES(gSVGEventNames);
  } else {
    SET_EVENT_ARG_NAMES(gEventNames);
  }
}

// Note: The list of content bundles in nsStringBundle.cpp should be updated
// whenever entries are added or removed from this list.
static const char* gPropertiesFiles[nsContentUtils::PropertiesFile_COUNT] = {
    // Must line up with the enum values in |PropertiesFile| enum.
    "chrome://global/locale/css.properties",
    "chrome://global/locale/xul.properties",
    "chrome://global/locale/layout_errors.properties",
    "chrome://global/locale/layout/HtmlForm.properties",
    "chrome://global/locale/printing.properties",
    "chrome://global/locale/dom/dom.properties",
    "chrome://global/locale/layout/htmlparser.properties",
    "chrome://global/locale/svg/svg.properties",
    "chrome://branding/locale/brand.properties",
    "chrome://global/locale/commonDialogs.properties",
    "chrome://global/locale/mathml/mathml.properties",
    "chrome://global/locale/security/security.properties",
    "chrome://necko/locale/necko.properties",
    "resource://gre/res/locale/layout/HtmlForm.properties",
    "resource://gre/res/locale/dom/dom.properties"};

/* static */
nsresult nsContentUtils::EnsureStringBundle(PropertiesFile aFile) {
  if (!sStringBundles[aFile]) {
    if (!sStringBundleService) {
      nsresult rv =
          CallGetService(NS_STRINGBUNDLE_CONTRACTID, &sStringBundleService);
      NS_ENSURE_SUCCESS(rv, rv);
    }
    nsIStringBundle* bundle;
    nsresult rv =
        sStringBundleService->CreateBundle(gPropertiesFiles[aFile], &bundle);
    NS_ENSURE_SUCCESS(rv, rv);
    sStringBundles[aFile] = bundle;  // transfer ownership
  }
  return NS_OK;
}

/* static */
void nsContentUtils::AsyncPrecreateStringBundles() {
  // We only ever want to pre-create bundles in the parent process.
  //
  // All nsContentUtils bundles are shared between the parent and child
  // precesses, and the shared memory regions that back them *must* be created
  // in the parent, and then sent to all children.
  //
  // If we attempt to create a bundle in the child before its memory region is
  // available, we need to create a temporary non-shared bundle, and later
  // replace that with the shared memory copy. So attempting to pre-load in the
  // child is wasteful and unnecessary.
  MOZ_ASSERT(XRE_IsParentProcess());

  for (uint32_t bundleIndex = 0; bundleIndex < PropertiesFile_COUNT;
       ++bundleIndex) {
    nsresult rv = NS_DispatchToCurrentThreadQueue(
        NS_NewRunnableFunction("AsyncPrecreateStringBundles",
                               [bundleIndex]() {
                                 PropertiesFile file =
                                     static_cast<PropertiesFile>(bundleIndex);
                                 EnsureStringBundle(file);
                                 nsIStringBundle* bundle = sStringBundles[file];
                                 bundle->AsyncPreload();
                               }),
        EventQueuePriority::Idle);
    Unused << NS_WARN_IF(NS_FAILED(rv));
  }
}

/* static */
bool nsContentUtils::SpoofLocaleEnglish() {
  // 0 - will prompt
  // 1 - don't spoof
  // 2 - spoof
  return StaticPrefs::privacy_spoof_english() == 2;
}

static nsContentUtils::PropertiesFile GetMaybeSpoofedPropertiesFile(
    nsContentUtils::PropertiesFile aFile, const char* aKey,
    Document* aDocument) {
  // When we spoof English, use en-US properties in strings that are accessible
  // by content.
  bool spoofLocale = nsContentUtils::SpoofLocaleEnglish() &&
                     (!aDocument || !aDocument->AllowsL10n());
  if (spoofLocale) {
    switch (aFile) {
      case nsContentUtils::eFORMS_PROPERTIES:
        return nsContentUtils::eFORMS_PROPERTIES_en_US;
      case nsContentUtils::eDOM_PROPERTIES:
        return nsContentUtils::eDOM_PROPERTIES_en_US;
      default:
        break;
    }
  }
  return aFile;
}

/* static */
nsresult nsContentUtils::GetMaybeLocalizedString(PropertiesFile aFile,
                                                 const char* aKey,
                                                 Document* aDocument,
                                                 nsAString& aResult) {
  return GetLocalizedString(
      GetMaybeSpoofedPropertiesFile(aFile, aKey, aDocument), aKey, aResult);
}

/* static */
nsresult nsContentUtils::GetLocalizedString(PropertiesFile aFile,
                                            const char* aKey,
                                            nsAString& aResult) {
  nsresult rv = EnsureStringBundle(aFile);
  NS_ENSURE_SUCCESS(rv, rv);
  nsIStringBundle* bundle = sStringBundles[aFile];
  return bundle->GetStringFromName(aKey, aResult);
}

/* static */
nsresult nsContentUtils::FormatMaybeLocalizedString(
    PropertiesFile aFile, const char* aKey, Document* aDocument,
    const nsTArray<nsString>& aParams, nsAString& aResult) {
  return FormatLocalizedString(
      GetMaybeSpoofedPropertiesFile(aFile, aKey, aDocument), aKey, aParams,
      aResult);
}

/* static */
nsresult nsContentUtils::FormatLocalizedString(
    PropertiesFile aFile, const char* aKey, const nsTArray<nsString>& aParams,
    nsAString& aResult) {
  nsresult rv = EnsureStringBundle(aFile);
  NS_ENSURE_SUCCESS(rv, rv);
  nsIStringBundle* bundle = sStringBundles[aFile];

  if (aParams.IsEmpty()) {
    return bundle->GetStringFromName(aKey, aResult);
  }

  return bundle->FormatStringFromName(aKey, aParams, aResult);
}

/* static */
void nsContentUtils::LogSimpleConsoleError(const nsAString& aErrorText,
                                           const char* aCategory,
                                           bool aFromPrivateWindow,
                                           bool aFromChromeContext,
                                           uint32_t aErrorFlags) {
  nsCOMPtr<nsIScriptError> scriptError =
      do_CreateInstance(NS_SCRIPTERROR_CONTRACTID);
  if (scriptError) {
    nsCOMPtr<nsIConsoleService> console =
        do_GetService(NS_CONSOLESERVICE_CONTRACTID);
    if (console &&
        NS_SUCCEEDED(scriptError->Init(
            aErrorText, EmptyString(), EmptyString(), 0, 0, aErrorFlags,
            aCategory, aFromPrivateWindow, aFromChromeContext))) {
      console->LogMessage(scriptError);
    }
  }
}

/* static */
nsresult nsContentUtils::ReportToConsole(
    uint32_t aErrorFlags, const nsACString& aCategory,
    const Document* aDocument, PropertiesFile aFile, const char* aMessageName,
    const nsTArray<nsString>& aParams, nsIURI* aURI,
    const nsString& aSourceLine, uint32_t aLineNumber, uint32_t aColumnNumber) {
  nsresult rv;
  nsAutoString errorText;
  if (!aParams.IsEmpty()) {
    rv = FormatLocalizedString(aFile, aMessageName, aParams, errorText);
  } else {
    rv = GetLocalizedString(aFile, aMessageName, errorText);
  }
  NS_ENSURE_SUCCESS(rv, rv);

  return ReportToConsoleNonLocalized(errorText, aErrorFlags, aCategory,
                                     aDocument, aURI, aSourceLine, aLineNumber,
                                     aColumnNumber);
}

/* static */
void nsContentUtils::ReportEmptyGetElementByIdArg(const Document* aDoc) {
  ReportToConsole(nsIScriptError::warningFlag, NS_LITERAL_CSTRING("DOM"), aDoc,
                  nsContentUtils::eDOM_PROPERTIES, "EmptyGetElementByIdParam");
}

/* static */
nsresult nsContentUtils::ReportToConsoleNonLocalized(
    const nsAString& aErrorText, uint32_t aErrorFlags,
    const nsACString& aCategory, const Document* aDocument, nsIURI* aURI,
    const nsString& aSourceLine, uint32_t aLineNumber, uint32_t aColumnNumber,
    MissingErrorLocationMode aLocationMode) {
  uint64_t innerWindowID = 0;
  if (aDocument) {
    if (!aURI) {
      aURI = aDocument->GetDocumentURI();
    }
    innerWindowID = aDocument->InnerWindowID();
  }

  return ReportToConsoleByWindowID(aErrorText, aErrorFlags, aCategory,
                                   innerWindowID, aURI, aSourceLine,
                                   aLineNumber, aColumnNumber, aLocationMode);
}

/* static */
nsresult nsContentUtils::ReportToConsoleByWindowID(
    const nsAString& aErrorText, uint32_t aErrorFlags,
    const nsACString& aCategory, uint64_t aInnerWindowID, nsIURI* aURI,
    const nsString& aSourceLine, uint32_t aLineNumber, uint32_t aColumnNumber,
    MissingErrorLocationMode aLocationMode) {
  nsresult rv;
  if (!sConsoleService) {  // only need to bother null-checking here
    rv = CallGetService(NS_CONSOLESERVICE_CONTRACTID, &sConsoleService);
    NS_ENSURE_SUCCESS(rv, rv);
  }

  nsAutoString spec;
  if (!aLineNumber && aLocationMode == eUSE_CALLING_LOCATION) {
    JSContext* cx = GetCurrentJSContext();
    if (cx) {
      nsJSUtils::GetCallingLocation(cx, spec, &aLineNumber, &aColumnNumber);
    }
  }

  nsCOMPtr<nsIScriptError> errorObject =
      do_CreateInstance(NS_SCRIPTERROR_CONTRACTID, &rv);
  NS_ENSURE_SUCCESS(rv, rv);

  if (!spec.IsEmpty()) {
    rv = errorObject->InitWithWindowID(aErrorText,
                                       spec,  // file name
                                       aSourceLine, aLineNumber, aColumnNumber,
                                       aErrorFlags, aCategory, aInnerWindowID);
  } else {
    rv = errorObject->InitWithSourceURI(aErrorText, aURI, aSourceLine,
                                        aLineNumber, aColumnNumber, aErrorFlags,
                                        aCategory, aInnerWindowID);
  }
  NS_ENSURE_SUCCESS(rv, rv);

  return sConsoleService->LogMessage(errorObject);
}

void nsContentUtils::LogMessageToConsole(const char* aMsg) {
  if (!sConsoleService) {  // only need to bother null-checking here
    CallGetService(NS_CONSOLESERVICE_CONTRACTID, &sConsoleService);
    if (!sConsoleService) {
      return;
    }
  }
  sConsoleService->LogStringMessage(NS_ConvertUTF8toUTF16(aMsg).get());
}

bool nsContentUtils::IsChildOfSameType(Document* aDoc) {
  if (BrowsingContext* bc = aDoc->GetBrowsingContext()) {
    return bc->GetParent();
  }
  return false;
}

bool nsContentUtils::IsPlainTextType(const nsACString& aContentType) {
  // NOTE: if you add a type here, add it to the CONTENTDLF_CATEGORIES
  // define in nsContentDLF.h as well.
  return aContentType.EqualsLiteral(TEXT_PLAIN) ||
         aContentType.EqualsLiteral(TEXT_CSS) ||
         aContentType.EqualsLiteral(TEXT_CACHE_MANIFEST) ||
         aContentType.EqualsLiteral(TEXT_VTT) ||
         aContentType.EqualsLiteral(APPLICATION_JAVASCRIPT) ||
         aContentType.EqualsLiteral(APPLICATION_XJAVASCRIPT) ||
         aContentType.EqualsLiteral(TEXT_ECMASCRIPT) ||
         aContentType.EqualsLiteral(APPLICATION_ECMASCRIPT) ||
         aContentType.EqualsLiteral(TEXT_JAVASCRIPT) ||
         aContentType.EqualsLiteral(APPLICATION_JSON) ||
         aContentType.EqualsLiteral(TEXT_JSON);
}

bool nsContentUtils::IsUtf8OnlyPlainTextType(const nsACString& aContentType) {
  // NOTE: This must be a subset of the list in IsPlainTextType().
  return aContentType.EqualsLiteral(TEXT_CACHE_MANIFEST) ||
         aContentType.EqualsLiteral(APPLICATION_JSON) ||
         aContentType.EqualsLiteral(TEXT_JSON) ||
         aContentType.EqualsLiteral(TEXT_VTT);
}

// static
nsIContentPolicy* nsContentUtils::GetContentPolicy() {
  if (!sTriedToGetContentPolicy) {
    CallGetService(NS_CONTENTPOLICY_CONTRACTID, &sContentPolicyService);
    // It's OK to not have a content policy service
    sTriedToGetContentPolicy = true;
  }

  return sContentPolicyService;
}

// static
bool nsContentUtils::IsEventAttributeName(nsAtom* aName, int32_t aType) {
  const char16_t* name = aName->GetUTF16String();
  if (name[0] != 'o' || name[1] != 'n' ||
      (aName == nsGkAtoms::onformdata &&
       !mozilla::StaticPrefs::dom_formdata_event_enabled())) {
    return false;
  }

  EventNameMapping mapping;
  return (sAtomEventTable->Get(aName, &mapping) && mapping.mType & aType);
}

// static
EventMessage nsContentUtils::GetEventMessage(nsAtom* aName) {
  MOZ_ASSERT(NS_IsMainThread(), "sAtomEventTable is not threadsafe");
  if (aName) {
    EventNameMapping mapping;
    if (sAtomEventTable->Get(aName, &mapping)) {
      return mapping.mMessage;
    }
  }

  return eUnidentifiedEvent;
}

// static
mozilla::EventClassID nsContentUtils::GetEventClassID(const nsAString& aName) {
  EventNameMapping mapping;
  if (sStringEventTable->Get(aName, &mapping)) return mapping.mEventClassID;

  return eBasicEventClass;
}

nsAtom* nsContentUtils::GetEventMessageAndAtom(
    const nsAString& aName, mozilla::EventClassID aEventClassID,
    EventMessage* aEventMessage) {
  MOZ_ASSERT(NS_IsMainThread(), "Our hashtables are not threadsafe");
  EventNameMapping mapping;
  if (sStringEventTable->Get(aName, &mapping)) {
    *aEventMessage = mapping.mEventClassID == aEventClassID
                         ? mapping.mMessage
                         : eUnidentifiedEvent;
    return mapping.mAtom;
  }

  // If we have cached lots of user defined event names, clear some of them.
  if (sUserDefinedEvents->Length() > 127) {
    while (sUserDefinedEvents->Length() > 64) {
      nsAtom* first = sUserDefinedEvents->ElementAt(0);
      sStringEventTable->Remove(Substring(nsDependentAtomString(first), 2));
      sUserDefinedEvents->RemoveElementAt(0);
    }
  }

  *aEventMessage = eUnidentifiedEvent;
  RefPtr<nsAtom> atom = NS_AtomizeMainThread(NS_LITERAL_STRING("on") + aName);
  sUserDefinedEvents->AppendElement(atom);
  mapping.mAtom = atom;
  mapping.mMessage = eUnidentifiedEvent;
  mapping.mType = EventNameType_None;
  mapping.mEventClassID = eBasicEventClass;
  // This is a slow hashtable call, but at least we cache the result for the
  // following calls. Because GetEventMessageAndAtomForListener utilizes
  // sStringEventTable, it needs to know in which cases sStringEventTable
  // doesn't contain the information it needs so that it can use
  // sAtomEventTable instead.
  mapping.mMaybeSpecialSVGorSMILEvent =
      GetEventMessage(atom) != eUnidentifiedEvent;
  sStringEventTable->Put(aName, mapping);
  return mapping.mAtom;
}

// static
EventMessage nsContentUtils::GetEventMessageAndAtomForListener(
    const nsAString& aName, nsAtom** aOnName) {
  MOZ_ASSERT(NS_IsMainThread(), "Our hashtables are not threadsafe");

  // Because of SVG/SMIL sStringEventTable contains a subset of the event names
  // comparing to the sAtomEventTable. However, usually sStringEventTable
  // contains the information we need, so in order to reduce hashtable
  // lookups, start from it.
  EventNameMapping mapping;
  EventMessage msg = eUnidentifiedEvent;
  RefPtr<nsAtom> atom;
  if (sStringEventTable->Get(aName, &mapping)) {
    if (mapping.mMaybeSpecialSVGorSMILEvent) {
      // Try the atom version so that we should get the right message for
      // SVG/SMIL.
      atom = NS_AtomizeMainThread(NS_LITERAL_STRING("on") + aName);
      msg = GetEventMessage(atom);
    } else {
      atom = mapping.mAtom;
      msg = mapping.mMessage;
    }
    atom.forget(aOnName);
    return msg;
  }

  // GetEventMessageAndAtom will cache the event type for the future usage...
  GetEventMessageAndAtom(aName, eBasicEventClass, &msg);

  // ...and then call this method recursively to get the message and atom from
  // now updated sStringEventTable.
  return GetEventMessageAndAtomForListener(aName, aOnName);
}

static nsresult GetEventAndTarget(Document* aDoc, nsISupports* aTarget,
                                  const nsAString& aEventName,
                                  CanBubble aCanBubble, Cancelable aCancelable,
                                  Composed aComposed, Trusted aTrusted,
                                  Event** aEvent, EventTarget** aTargetOut) {
  nsCOMPtr<EventTarget> target(do_QueryInterface(aTarget));
  NS_ENSURE_TRUE(aDoc && target, NS_ERROR_INVALID_ARG);

  ErrorResult err;
  RefPtr<Event> event =
      aDoc->CreateEvent(NS_LITERAL_STRING("Events"), CallerType::System, err);
  if (NS_WARN_IF(err.Failed())) {
    return err.StealNSResult();
  }

  event->InitEvent(aEventName, aCanBubble, aCancelable, aComposed);
  event->SetTrusted(aTrusted == Trusted::eYes);

  event->SetTarget(target);

  event.forget(aEvent);
  target.forget(aTargetOut);
  return NS_OK;
}

// static
nsresult nsContentUtils::DispatchTrustedEvent(
    Document* aDoc, nsISupports* aTarget, const nsAString& aEventName,
    CanBubble aCanBubble, Cancelable aCancelable, Composed aComposed,
    bool* aDefaultAction) {
  MOZ_ASSERT(!aEventName.EqualsLiteral("input") &&
                 !aEventName.EqualsLiteral("beforeinput"),
             "Use DispatchInputEvent() instead");
  return DispatchEvent(aDoc, aTarget, aEventName, aCanBubble, aCancelable,
                       aComposed, Trusted::eYes, aDefaultAction);
}

// static
nsresult nsContentUtils::DispatchUntrustedEvent(
    Document* aDoc, nsISupports* aTarget, const nsAString& aEventName,
    CanBubble aCanBubble, Cancelable aCancelable, bool* aDefaultAction) {
  return DispatchEvent(aDoc, aTarget, aEventName, aCanBubble, aCancelable,
                       Composed::eDefault, Trusted::eNo, aDefaultAction);
}

// static
nsresult nsContentUtils::DispatchEvent(Document* aDoc, nsISupports* aTarget,
                                       const nsAString& aEventName,
                                       CanBubble aCanBubble,
                                       Cancelable aCancelable,
                                       Composed aComposed, Trusted aTrusted,
                                       bool* aDefaultAction,
                                       ChromeOnlyDispatch aOnlyChromeDispatch) {
  RefPtr<Event> event;
  nsCOMPtr<EventTarget> target;
  nsresult rv = GetEventAndTarget(
      aDoc, aTarget, aEventName, aCanBubble, aCancelable, aComposed, aTrusted,
      getter_AddRefs(event), getter_AddRefs(target));
  NS_ENSURE_SUCCESS(rv, rv);
  event->WidgetEventPtr()->mFlags.mOnlyChromeDispatch =
      aOnlyChromeDispatch == ChromeOnlyDispatch::eYes;

  ErrorResult err;
  bool doDefault = target->DispatchEvent(*event, CallerType::System, err);
  if (aDefaultAction) {
    *aDefaultAction = doDefault;
  }
  return err.StealNSResult();
}

// static
nsresult nsContentUtils::DispatchEvent(Document* aDoc, nsISupports* aTarget,
                                       WidgetEvent& aEvent,
                                       EventMessage aEventMessage,
                                       CanBubble aCanBubble,
                                       Cancelable aCancelable, Trusted aTrusted,
                                       bool* aDefaultAction,
                                       ChromeOnlyDispatch aOnlyChromeDispatch) {
  MOZ_ASSERT_IF(aOnlyChromeDispatch == ChromeOnlyDispatch::eYes,
                aTrusted == Trusted::eYes);

  nsCOMPtr<EventTarget> target(do_QueryInterface(aTarget));

  aEvent.mTime = PR_Now();

  aEvent.mSpecifiedEventType = GetEventTypeFromMessage(aEventMessage);
  aEvent.SetDefaultComposed();
  aEvent.SetDefaultComposedInNativeAnonymousContent();

  aEvent.mFlags.mBubbles = aCanBubble == CanBubble::eYes;
  aEvent.mFlags.mCancelable = aCancelable == Cancelable::eYes;
  aEvent.mFlags.mOnlyChromeDispatch =
      aOnlyChromeDispatch == ChromeOnlyDispatch::eYes;

  aEvent.mTarget = target;

  nsEventStatus status = nsEventStatus_eIgnore;
  nsresult rv = EventDispatcher::DispatchDOMEvent(target, &aEvent, nullptr,
                                                  nullptr, &status);
  if (aDefaultAction) {
    *aDefaultAction = (status != nsEventStatus_eConsumeNoDefault);
  }
  return rv;
}

// static
nsresult nsContentUtils::DispatchInputEvent(Element* aEventTarget) {
  return DispatchInputEvent(aEventTarget, mozilla::eEditorInput,
                            mozilla::EditorInputType::eUnknown, nullptr,
                            InputEventOptions());
}

// static
nsresult nsContentUtils::DispatchInputEvent(
    Element* aEventTargetElement, EventMessage aEventMessage,
    EditorInputType aEditorInputType, TextEditor* aTextEditor,
    InputEventOptions&& aOptions, nsEventStatus* aEventStatus /* = nullptr */) {
  MOZ_ASSERT(aEventMessage == eEditorInput ||
             aEventMessage == eEditorBeforeInput);

  if (NS_WARN_IF(!aEventTargetElement)) {
    return NS_ERROR_INVALID_ARG;
  }

  // If this is called from editor, the instance should be set to aTextEditor.
  // Otherwise, we need to look for an editor for aEventTargetElement.
  // However, we don't need to do it for HTMLEditor since nobody shouldn't
  // dispatch "beforeinput" nor "input" event for HTMLEditor except HTMLEditor
  // itself.
  bool useInputEvent = false;
  if (aTextEditor) {
    useInputEvent = true;
  } else if (HTMLTextAreaElement* textAreaElement =
                 HTMLTextAreaElement::FromNode(aEventTargetElement)) {
    aTextEditor = textAreaElement->GetTextEditorWithoutCreation();
    useInputEvent = true;
  } else if (HTMLInputElement* inputElement =
                 HTMLInputElement::FromNode(aEventTargetElement)) {
    if (inputElement->IsInputEventTarget()) {
      aTextEditor = inputElement->GetTextEditorWithoutCreation();
      useInputEvent = true;
    }
  }
#ifdef DEBUG
  else {
    MOZ_ASSERT(!aEventTargetElement->IsTextControlElement(),
               "The event target may have editor, but we've not known it yet.");
  }
#endif  // #ifdef DEBUG

  if (!useInputEvent) {
    MOZ_ASSERT(aEventMessage == eEditorInput);
    MOZ_ASSERT(aEditorInputType == EditorInputType::eUnknown);
    // Dispatch "input" event with Event instance.
    WidgetEvent widgetEvent(true, eUnidentifiedEvent);
    widgetEvent.mSpecifiedEventType = nsGkAtoms::oninput;
    widgetEvent.mFlags.mCancelable = false;
    widgetEvent.mFlags.mComposed = true;
    // Using same time as nsContentUtils::DispatchEvent() for backward
    // compatibility.
    widgetEvent.mTime = PR_Now();
    (new AsyncEventDispatcher(aEventTargetElement, widgetEvent))
        ->RunDOMEventWhenSafe();
    return NS_OK;
  }

  nsCOMPtr<nsIWidget> widget;
  if (aTextEditor) {
    widget = aTextEditor->GetWidget();
    if (NS_WARN_IF(!widget)) {
      return NS_ERROR_FAILURE;
    }
  } else {
    Document* document = aEventTargetElement->OwnerDoc();
    if (NS_WARN_IF(!document)) {
      return NS_ERROR_FAILURE;
    }
    // If we're running xpcshell tests, we fail to get presShell here.
    // Even in such case, we need to dispatch "input" event without widget.
    PresShell* presShell = document->GetPresShell();
    if (presShell) {
      nsPresContext* presContext = presShell->GetPresContext();
      if (NS_WARN_IF(!presContext)) {
        return NS_ERROR_FAILURE;
      }
      widget = presContext->GetRootWidget();
      if (NS_WARN_IF(!widget)) {
        return NS_ERROR_FAILURE;
      }
    }
  }

  // Dispatch "input" event with InputEvent instance.
  InternalEditorInputEvent inputEvent(true, aEventMessage, widget);

  inputEvent.mFlags.mCancelable =
      aEventMessage == eEditorBeforeInput &&
      IsCancelableBeforeInputEvent(aEditorInputType);
  MOZ_ASSERT(!inputEvent.mFlags.mCancelable || aEventStatus);

  // Using same time as old event dispatcher in EditorBase for backward
  // compatibility.
  inputEvent.mTime = static_cast<uint64_t>(PR_Now() / 1000);

  // If there is an editor, set isComposing to true when it has composition.
  // Note that EditorBase::IsIMEComposing() may return false even when we
  // need to set it to true.
  // Otherwise, i.e., editor hasn't been created for the element yet,
  // we should set isComposing to false since the element can never has
  // composition without editor.
  inputEvent.mIsComposing = aTextEditor && aTextEditor->GetComposition();

  if (!aTextEditor || !aTextEditor->AsHTMLEditor()) {
    if (IsDataAvailableOnTextEditor(aEditorInputType)) {
      inputEvent.mData = std::move(aOptions.mData);
      MOZ_ASSERT(!inputEvent.mData.IsVoid(),
                 "inputEvent.mData shouldn't be void");
    }
#ifdef DEBUG
    else {
      MOZ_ASSERT(inputEvent.mData.IsVoid(), "inputEvent.mData should be void");
    }
#endif  // #ifdef DEBUG
    MOZ_ASSERT(
        aOptions.mTargetRanges.IsEmpty(),
        "Target ranges for <input> and <textarea> should always be empty");
  } else {
    MOZ_ASSERT(aTextEditor->AsHTMLEditor());
    if (IsDataAvailableOnHTMLEditor(aEditorInputType)) {
      inputEvent.mData = std::move(aOptions.mData);
      MOZ_ASSERT(!inputEvent.mData.IsVoid(),
                 "inputEvent.mData shouldn't be void");
    } else {
      MOZ_ASSERT(inputEvent.mData.IsVoid(), "inputEvent.mData should be void");
      if (IsDataTransferAvailableOnHTMLEditor(aEditorInputType)) {
        inputEvent.mDataTransfer = std::move(aOptions.mDataTransfer);
        MOZ_ASSERT(inputEvent.mDataTransfer,
                   "inputEvent.mDataTransfer shouldn't be nullptr");
        MOZ_ASSERT(inputEvent.mDataTransfer->IsReadOnly(),
                   "inputEvent.mDataTransfer should be read only");
      }
#ifdef DEBUG
      else {
        MOZ_ASSERT(!inputEvent.mDataTransfer,
                   "inputEvent.mDataTransfer should be nullptr");
      }
#endif  // #ifdef DEBUG
    }
    if (aEventMessage == eEditorBeforeInput &&
        MayHaveTargetRangesOnHTMLEditor(aEditorInputType)) {
      inputEvent.mTargetRanges = std::move(aOptions.mTargetRanges);
    }
#ifdef DEBUG
    else {
      MOZ_ASSERT(aOptions.mTargetRanges.IsEmpty(),
                 "Target ranges shouldn't be set for the dispatching event");
    }
#endif  // #ifdef DEBUG
  }

  inputEvent.mInputType = aEditorInputType;

  if (!IsSafeToRunScript()) {
    // If we cannot dispatch an event right now, we cannot make it cancelable.
    NS_ASSERTION(
        !inputEvent.mFlags.mCancelable,
        "Cancelable beforeinput event dispatcher should run when it's safe");
    inputEvent.mFlags.mCancelable = false;
    (new AsyncEventDispatcher(aEventTargetElement, inputEvent))
        ->RunDOMEventWhenSafe();
    return NS_OK;
  }

  // If we're running xpcshell tests, we fail to get presShell here.
  // Even in such case, we need to dispatch "input" event without widget.
  RefPtr<nsPresContext> presContext =
      aEventTargetElement->OwnerDoc()->GetPresContext();
  nsresult rv = EventDispatcher::Dispatch(aEventTargetElement, presContext,
                                          &inputEvent, nullptr, aEventStatus);
  NS_WARNING_ASSERTION(NS_SUCCEEDED(rv),
                       "Dispatching `beforeinput` or `input` event failed");
  return rv;
}

nsresult nsContentUtils::DispatchChromeEvent(
    Document* aDoc, nsISupports* aTarget, const nsAString& aEventName,
    CanBubble aCanBubble, Cancelable aCancelable, bool* aDefaultAction) {
  RefPtr<Event> event;
  nsCOMPtr<EventTarget> target;
  nsresult rv = GetEventAndTarget(
      aDoc, aTarget, aEventName, aCanBubble, aCancelable, Composed::eDefault,
      Trusted::eYes, getter_AddRefs(event), getter_AddRefs(target));
  NS_ENSURE_SUCCESS(rv, rv);

  NS_ASSERTION(aDoc, "GetEventAndTarget lied?");
  if (!aDoc->GetWindow()) return NS_ERROR_INVALID_ARG;

  EventTarget* piTarget = aDoc->GetWindow()->GetParentTarget();
  if (!piTarget) return NS_ERROR_INVALID_ARG;

  ErrorResult err;
  bool defaultActionEnabled =
      piTarget->DispatchEvent(*event, CallerType::System, err);
  if (aDefaultAction) {
    *aDefaultAction = defaultActionEnabled;
  }
  return err.StealNSResult();
}

void nsContentUtils::RequestFrameFocus(Element& aFrameElement, bool aCanRaise,
                                       CallerType aCallerType) {
  RefPtr<Element> target = &aFrameElement;
  bool defaultAction = true;
  if (aCanRaise) {
    DispatchEventOnlyToChrome(
        target->OwnerDoc(), target, NS_LITERAL_STRING("framefocusrequested"),
        CanBubble::eYes, Cancelable::eYes, &defaultAction);
  }
  if (!defaultAction) {
    return;
  }

  nsCOMPtr<nsIFocusManager> fm = nsFocusManager::GetFocusManager();
  if (!fm) {
    return;
  }

  uint32_t flags = nsIFocusManager::FLAG_NOSCROLL;
  if (aCanRaise) {
    flags |= nsIFocusManager::FLAG_RAISE;
  }

  if (aCallerType == CallerType::NonSystem) {
    flags |= nsIFocusManager::FLAG_NONSYSTEMCALLER;
  }

  fm->SetFocus(target, flags);
}

nsresult nsContentUtils::DispatchEventOnlyToChrome(
    Document* aDoc, nsISupports* aTarget, const nsAString& aEventName,
    CanBubble aCanBubble, Cancelable aCancelable, bool* aDefaultAction) {
  return DispatchEvent(aDoc, aTarget, aEventName, aCanBubble, aCancelable,
                       Composed::eDefault, Trusted::eYes, aDefaultAction,
                       ChromeOnlyDispatch::eYes);
}

/* static */
Element* nsContentUtils::MatchElementId(nsIContent* aContent,
                                        const nsAtom* aId) {
  for (nsIContent* cur = aContent; cur; cur = cur->GetNextNode(aContent)) {
    if (aId == cur->GetID()) {
      return cur->AsElement();
    }
  }

  return nullptr;
}

/* static */
Element* nsContentUtils::MatchElementId(nsIContent* aContent,
                                        const nsAString& aId) {
  MOZ_ASSERT(!aId.IsEmpty(), "Will match random elements");

  // ID attrs are generally stored as atoms, so just atomize this up front
  RefPtr<nsAtom> id(NS_Atomize(aId));
  if (!id) {
    // OOM, so just bail
    return nullptr;
  }

  return MatchElementId(aContent, id);
}

/* static */
Document* nsContentUtils::GetSubdocumentWithOuterWindowId(
    Document* aDocument, uint64_t aOuterWindowId) {
  if (!aDocument || !aOuterWindowId) {
    return nullptr;
  }

  RefPtr<nsGlobalWindowOuter> window =
      nsGlobalWindowOuter::GetOuterWindowWithId(aOuterWindowId);
  if (!window) {
    return nullptr;
  }

  RefPtr<Document> foundDoc = window->GetDoc();
  if (nsContentUtils::ContentIsCrossDocDescendantOf(foundDoc, aDocument)) {
    // Note that ContentIsCrossDocDescendantOf will return true if
    // foundDoc == aDocument.
    return foundDoc;
  }

  return nullptr;
}

/* static */
void nsContentUtils::RegisterShutdownObserver(nsIObserver* aObserver) {
  nsCOMPtr<nsIObserverService> observerService =
      mozilla::services::GetObserverService();
  if (observerService) {
    observerService->AddObserver(aObserver, NS_XPCOM_SHUTDOWN_OBSERVER_ID,
                                 false);
  }
}

/* static */
void nsContentUtils::UnregisterShutdownObserver(nsIObserver* aObserver) {
  nsCOMPtr<nsIObserverService> observerService =
      mozilla::services::GetObserverService();
  if (observerService) {
    observerService->RemoveObserver(aObserver, NS_XPCOM_SHUTDOWN_OBSERVER_ID);
  }
}

/* static */
bool nsContentUtils::HasNonEmptyAttr(const nsIContent* aContent,
                                     int32_t aNameSpaceID, nsAtom* aName) {
  static Element::AttrValuesArray strings[] = {nsGkAtoms::_empty, nullptr};
  return aContent->IsElement() &&
         aContent->AsElement()->FindAttrValueIn(aNameSpaceID, aName, strings,
                                                eCaseMatters) ==
             Element::ATTR_VALUE_NO_MATCH;
}

/* static */
bool nsContentUtils::HasMutationListeners(nsINode* aNode, uint32_t aType,
                                          nsINode* aTargetForSubtreeModified) {
  Document* doc = aNode->OwnerDoc();

  // global object will be null for documents that don't have windows.
  nsPIDOMWindowInner* window = doc->GetInnerWindow();
  // This relies on EventListenerManager::AddEventListener, which sets
  // all mutation bits when there is a listener for DOMSubtreeModified event.
  if (window && !window->HasMutationListeners(aType)) {
    return false;
  }

  if (aNode->ChromeOnlyAccess() || aNode->IsInShadowTree()) {
    return false;
  }

  doc->MayDispatchMutationEvent(aTargetForSubtreeModified);

  // If we have a window, we can check it for mutation listeners now.
  if (aNode->IsInUncomposedDoc()) {
    nsCOMPtr<EventTarget> piTarget(do_QueryInterface(window));
    if (piTarget) {
      EventListenerManager* manager = piTarget->GetExistingListenerManager();
      if (manager && manager->HasMutationListeners()) {
        return true;
      }
    }
  }

  // If we have a window, we know a mutation listener is registered, but it
  // might not be in our chain.  If we don't have a window, we might have a
  // mutation listener.  Check quickly to see.
  while (aNode) {
    EventListenerManager* manager = aNode->GetExistingListenerManager();
    if (manager && manager->HasMutationListeners()) {
      return true;
    }

    aNode = aNode->GetParentNode();
  }

  return false;
}

/* static */
bool nsContentUtils::HasMutationListeners(Document* aDocument, uint32_t aType) {
  nsPIDOMWindowInner* window =
      aDocument ? aDocument->GetInnerWindow() : nullptr;

  // This relies on EventListenerManager::AddEventListener, which sets
  // all mutation bits when there is a listener for DOMSubtreeModified event.
  return !window || window->HasMutationListeners(aType);
}

void nsContentUtils::MaybeFireNodeRemoved(nsINode* aChild, nsINode* aParent) {
  MOZ_ASSERT(aChild, "Missing child");
  MOZ_ASSERT(aChild->GetParentNode() == aParent, "Wrong parent");
  MOZ_ASSERT(aChild->OwnerDoc() == aParent->OwnerDoc(), "Wrong owner-doc");

  // Having an explicit check here since it's an easy mistake to fall into,
  // and there might be existing code with problems. We'd rather be safe
  // than fire DOMNodeRemoved in all corner cases. We also rely on it for
  // nsAutoScriptBlockerSuppressNodeRemoved.
  if (!IsSafeToRunScript()) {
    // This checks that IsSafeToRunScript is true since we don't want to fire
    // events when that is false. We can't rely on EventDispatcher to assert
    // this in this situation since most of the time there are no mutation
    // event listeners, in which case we won't even attempt to dispatch events.
    // However this also allows for two exceptions. First off, we don't assert
    // if the mutation happens to native anonymous content since we never fire
    // mutation events on such content anyway.
    // Second, we don't assert if sDOMNodeRemovedSuppressCount is true since
    // that is a know case when we'd normally fire a mutation event, but can't
    // make that safe and so we suppress it at this time. Ideally this should
    // go away eventually.
    if (!(aChild->IsContent() &&
          aChild->AsContent()->IsInNativeAnonymousSubtree()) &&
        !sDOMNodeRemovedSuppressCount) {
      NS_ERROR("Want to fire DOMNodeRemoved event, but it's not safe");
      WarnScriptWasIgnored(aChild->OwnerDoc());
    }
    return;
  }

  if (HasMutationListeners(aChild, NS_EVENT_BITS_MUTATION_NODEREMOVED,
                           aParent)) {
    InternalMutationEvent mutation(true, eLegacyNodeRemoved);
    mutation.mRelatedNode = aParent;

    mozAutoSubtreeModified subtree(aParent->OwnerDoc(), aParent);
    EventDispatcher::Dispatch(aChild, nullptr, &mutation);
  }
}

void nsContentUtils::UnmarkGrayJSListenersInCCGenerationDocuments() {
  if (!sEventListenerManagersHash) {
    return;
  }

  for (auto i = sEventListenerManagersHash->Iter(); !i.Done(); i.Next()) {
    auto entry = static_cast<EventListenerManagerMapEntry*>(i.Get());
    nsINode* n = static_cast<nsINode*>(entry->mListenerManager->GetTarget());
    if (n && n->IsInComposedDoc() &&
        nsCCUncollectableMarker::InGeneration(
            n->OwnerDoc()->GetMarkedCCGeneration())) {
      entry->mListenerManager->MarkForCC();
    }
  }
}

/* static */
void nsContentUtils::TraverseListenerManager(
    nsINode* aNode, nsCycleCollectionTraversalCallback& cb) {
  if (!sEventListenerManagersHash) {
    // We're already shut down, just return.
    return;
  }

  auto entry = static_cast<EventListenerManagerMapEntry*>(
      sEventListenerManagersHash->Search(aNode));
  if (entry) {
    CycleCollectionNoteChild(cb, entry->mListenerManager.get(),
                             "[via hash] mListenerManager");
  }
}

EventListenerManager* nsContentUtils::GetListenerManagerForNode(
    nsINode* aNode) {
  if (!sEventListenerManagersHash) {
    // We're already shut down, don't bother creating an event listener
    // manager.

    return nullptr;
  }

  auto entry = static_cast<EventListenerManagerMapEntry*>(
      sEventListenerManagersHash->Add(aNode, fallible));

  if (!entry) {
    return nullptr;
  }

  if (!entry->mListenerManager) {
    entry->mListenerManager = new EventListenerManager(aNode);

    aNode->SetFlags(NODE_HAS_LISTENERMANAGER);
  }

  return entry->mListenerManager;
}

EventListenerManager* nsContentUtils::GetExistingListenerManagerForNode(
    const nsINode* aNode) {
  if (!aNode->HasFlag(NODE_HAS_LISTENERMANAGER)) {
    return nullptr;
  }

  if (!sEventListenerManagersHash) {
    // We're already shut down, don't bother creating an event listener
    // manager.

    return nullptr;
  }

  auto entry = static_cast<EventListenerManagerMapEntry*>(
      sEventListenerManagersHash->Search(aNode));
  if (entry) {
    return entry->mListenerManager;
  }

  return nullptr;
}

void nsContentUtils::AddEntryToDOMArenaTable(nsINode* aNode,
                                             DOMArena* aDOMArena) {
  MOZ_ASSERT(StaticPrefs::dom_arena_allocator_enabled_AtStartup());
  if (!sDOMArenaHashtable) {
    sDOMArenaHashtable =
        new nsRefPtrHashtable<nsPtrHashKey<const nsINode>, dom::DOMArena>();
  }
  aNode->SetFlags(NODE_KEEPS_DOMARENA);
  sDOMArenaHashtable->Put(aNode, RefPtr<DOMArena>(aDOMArena));
}

already_AddRefed<DOMArena> nsContentUtils::TakeEntryFromDOMArenaTable(
    const nsINode* aNode) {
  MOZ_ASSERT(sDOMArenaHashtable->Contains(aNode));
  MOZ_ASSERT(StaticPrefs::dom_arena_allocator_enabled_AtStartup());
  RefPtr<DOMArena> arena;
  sDOMArenaHashtable->Remove(aNode, getter_AddRefs(arena));
  return arena.forget();
}

/* static */
void nsContentUtils::RemoveListenerManager(nsINode* aNode) {
  if (sEventListenerManagersHash) {
    auto entry = static_cast<EventListenerManagerMapEntry*>(
        sEventListenerManagersHash->Search(aNode));
    if (entry) {
      RefPtr<EventListenerManager> listenerManager;
      listenerManager.swap(entry->mListenerManager);
      // Remove the entry and *then* do operations that could cause further
      // modification of sEventListenerManagersHash.  See bug 334177.
      sEventListenerManagersHash->RawRemove(entry);
      if (listenerManager) {
        listenerManager->Disconnect();
      }
    }
  }
}

/* static */
bool nsContentUtils::IsValidNodeName(nsAtom* aLocalName, nsAtom* aPrefix,
                                     int32_t aNamespaceID) {
  if (aNamespaceID == kNameSpaceID_Unknown) {
    return false;
  }

  if (!aPrefix) {
    // If the prefix is null, then either the QName must be xmlns or the
    // namespace must not be XMLNS.
    return (aLocalName == nsGkAtoms::xmlns) ==
           (aNamespaceID == kNameSpaceID_XMLNS);
  }

  // If the prefix is non-null then the namespace must not be null.
  if (aNamespaceID == kNameSpaceID_None) {
    return false;
  }

  // If the namespace is the XMLNS namespace then the prefix must be xmlns,
  // but the localname must not be xmlns.
  if (aNamespaceID == kNameSpaceID_XMLNS) {
    return aPrefix == nsGkAtoms::xmlns && aLocalName != nsGkAtoms::xmlns;
  }

  // If the namespace is not the XMLNS namespace then the prefix must not be
  // xmlns.
  // If the namespace is the XML namespace then the prefix can be anything.
  // If the namespace is not the XML namespace then the prefix must not be xml.
  return aPrefix != nsGkAtoms::xmlns &&
         (aNamespaceID == kNameSpaceID_XML || aPrefix != nsGkAtoms::xml);
}

already_AddRefed<DocumentFragment> nsContentUtils::CreateContextualFragment(
    nsINode* aContextNode, const nsAString& aFragment,
    bool aPreventScriptExecution, ErrorResult& aRv) {
  if (!aContextNode) {
    aRv.Throw(NS_ERROR_INVALID_ARG);
    return nullptr;
  }

  // If we don't have a document here, we can't get the right security context
  // for compiling event handlers... so just bail out.
  RefPtr<Document> document = aContextNode->OwnerDoc();
  bool isHTML = document->IsHTMLDocument();

  if (isHTML) {
    RefPtr<DocumentFragment> frag = new (document->NodeInfoManager())
        DocumentFragment(document->NodeInfoManager());

    Element* element = aContextNode->GetAsElementOrParentElement();
    if (element && !element->IsHTMLElement(nsGkAtoms::html)) {
      aRv = ParseFragmentHTML(
          aFragment, frag, element->NodeInfo()->NameAtom(),
          element->GetNameSpaceID(),
          (document->GetCompatibilityMode() == eCompatibility_NavQuirks),
          aPreventScriptExecution);
    } else {
      aRv = ParseFragmentHTML(
          aFragment, frag, nsGkAtoms::body, kNameSpaceID_XHTML,
          (document->GetCompatibilityMode() == eCompatibility_NavQuirks),
          aPreventScriptExecution);
    }

    return frag.forget();
  }

  AutoTArray<nsString, 32> tagStack;
  nsAutoString uriStr, nameStr;
  for (Element* element : InclusiveAncestorsOfType<Element>(*aContextNode)) {
    nsString& tagName = *tagStack.AppendElement();
    // It mostly doesn't actually matter what tag name we use here: XML doesn't
    // have parsing that depends on the open tag stack, apart from namespace
    // declarations.  So this whole tagStack bit is just there to get the right
    // namespace declarations to the XML parser.  That said, the parser _is_
    // going to create elements with the tag names we provide here, so we need
    // to make sure they are not names that can trigger custom element
    // constructors.  Just make up a name that is never going to be a valid
    // custom element name.
    //
    // The principled way to do this would probably be to add a new FromParser
    // value and make sure we use it when creating the context elements, then
    // make sure we teach all FromParser consumers (and in particular the custom
    // element code) about it as needed.  But right now the XML parser never
    // actually uses FromParser values other than NOT_FROM_PARSER, and changing
    // that is pretty complicated.
    tagName.AssignLiteral("notacustomelement");

    // see if we need to add xmlns declarations
    uint32_t count = element->GetAttrCount();
    bool setDefaultNamespace = false;
    if (count > 0) {
      uint32_t index;

      for (index = 0; index < count; index++) {
        const BorrowedAttrInfo info = element->GetAttrInfoAt(index);
        const nsAttrName* name = info.mName;
        if (name->NamespaceEquals(kNameSpaceID_XMLNS)) {
          info.mValue->ToString(uriStr);

          // really want something like nsXMLContentSerializer::SerializeAttr
          tagName.AppendLiteral(" xmlns");  // space important
          if (name->GetPrefix()) {
            tagName.Append(char16_t(':'));
            name->LocalName()->ToString(nameStr);
            tagName.Append(nameStr);
          } else {
            setDefaultNamespace = true;
          }
          tagName.AppendLiteral(R"(=")");
          tagName.Append(uriStr);
          tagName.Append('"');
        }
      }
    }

    if (!setDefaultNamespace) {
      mozilla::dom::NodeInfo* info = element->NodeInfo();
      if (!info->GetPrefixAtom() && info->NamespaceID() != kNameSpaceID_None) {
        // We have no namespace prefix, but have a namespace ID.  Push
        // default namespace attr in, so that our kids will be in our
        // namespace.
        info->GetNamespaceURI(uriStr);
        tagName.AppendLiteral(R"( xmlns=")");
        tagName.Append(uriStr);
        tagName.Append('"');
      }
    }
  }

  RefPtr<DocumentFragment> frag;
  aRv = ParseFragmentXML(aFragment, document, tagStack, aPreventScriptExecution,
                         -1, getter_AddRefs(frag));
  return frag.forget();
}

/* static */
void nsContentUtils::DropFragmentParsers() {
  NS_IF_RELEASE(sHTMLFragmentParser);
  NS_IF_RELEASE(sXMLFragmentParser);
  NS_IF_RELEASE(sXMLFragmentSink);
}

/* static */
void nsContentUtils::XPCOMShutdown() { nsContentUtils::DropFragmentParsers(); }

/* Helper function to compuate Sanitization Flags for ParseFramentHTML/XML */
uint32_t computeSanitizationFlags(nsIPrincipal* aPrincipal, int32_t aFlags) {
  uint32_t sanitizationFlags = 0;
  if (aPrincipal->IsSystemPrincipal()) {
    if (aFlags < 0) {
      // if this is a chrome-privileged document and no explicit flags
      // were passed, then use this sanitization flags.
      sanitizationFlags = nsIParserUtils::SanitizerAllowStyle |
                          nsIParserUtils::SanitizerAllowComments |
                          nsIParserUtils::SanitizerDropForms |
                          nsIParserUtils::SanitizerLogRemovals;
    } else {
      // if the caller explicitly passes flags, then we use those
      // flags but additionally drop forms.
      sanitizationFlags = aFlags | nsIParserUtils::SanitizerDropForms;
    }
  } else if (aFlags >= 0) {
    // aFlags by default is -1 and is only ever non equal to -1 if the
    // caller of ParseFragmentHTML/ParseFragmentXML is
    // ParserUtils::ParseFragment(). Only in that case we should use
    // the sanitization flags passed within aFlags.
    sanitizationFlags = aFlags;
  }
  return sanitizationFlags;
}

/* static */
bool AllowsUnsanitizedContentForAboutNewTab(nsIPrincipal* aPrincipal) {
  if (StaticPrefs::dom_about_newtab_sanitization_enabled() ||
      !aPrincipal->SchemeIs("about")) {
    return false;
  }
  uint32_t aboutModuleFlags = 0;
  aPrincipal->GetAboutModuleFlags(&aboutModuleFlags);
  return aboutModuleFlags & nsIAboutModule::ALLOW_UNSANITIZED_CONTENT;
}

/* static */
nsresult nsContentUtils::ParseFragmentHTML(
    const nsAString& aSourceBuffer, nsIContent* aTargetNode,
    nsAtom* aContextLocalName, int32_t aContextNamespace, bool aQuirks,
    bool aPreventScriptExecution, int32_t aFlags) {
  AutoTimelineMarker m(aTargetNode->OwnerDoc()->GetDocShell(), "Parse HTML");

  if (nsContentUtils::sFragmentParsingActive) {
    MOZ_ASSERT_UNREACHABLE("Re-entrant fragment parsing attempted.");
    return NS_ERROR_DOM_INVALID_STATE_ERR;
  }
  mozilla::AutoRestore<bool> guard(nsContentUtils::sFragmentParsingActive);
  nsContentUtils::sFragmentParsingActive = true;
  if (!sHTMLFragmentParser) {
    NS_ADDREF(sHTMLFragmentParser = new nsHtml5StringParser());
    // Now sHTMLFragmentParser owns the object
  }

  nsCOMPtr<nsIPrincipal> nodePrincipal = aTargetNode->NodePrincipal();

#ifdef DEBUG
  // aFlags should always be -1 unless the caller of ParseFragmentHTML
  // is ParserUtils::ParseFragment() which is the only caller that intends
  // sanitization. For all other callers we need to ensure to call
  // AuditParsingOfHTMLXMLFragments.
  if (aFlags < 0) {
    DOMSecurityMonitor::AuditParsingOfHTMLXMLFragments(nodePrincipal,
                                                       aSourceBuffer);
  }
#endif

  nsIContent* target = aTargetNode;

  RefPtr<DocumentFragment> fragment;
  // We sanitize if the fragment occurs in a system privileged
  // context, an about: page, or if there are explicit sanitization flags.
  // Please note that about:blank and about:srcdoc inherit the security
  // context from the embedding context and hence are not loaded using
  // an about: scheme principal.
  bool shouldSanitize = nodePrincipal->IsSystemPrincipal() ||
                        nodePrincipal->SchemeIs("about") || aFlags >= 0;
  if (shouldSanitize) {
    if (!AllowsUnsanitizedContentForAboutNewTab(nodePrincipal)) {
      fragment = new (aTargetNode->OwnerDoc()->NodeInfoManager())
          DocumentFragment(aTargetNode->OwnerDoc()->NodeInfoManager());
      target = fragment;
    }
  }

  nsresult rv = sHTMLFragmentParser->ParseFragment(
      aSourceBuffer, target, aContextLocalName, aContextNamespace, aQuirks,
      aPreventScriptExecution);
  NS_ENSURE_SUCCESS(rv, rv);

  if (fragment) {
    uint32_t sanitizationFlags =
        computeSanitizationFlags(nodePrincipal, aFlags);
    // Don't fire mutation events for nodes removed by the sanitizer.
    nsAutoScriptBlockerSuppressNodeRemoved scriptBlocker;

#if !defined(MOZ_B2G)
    // The sanitizer removes some attributes used by lit-element, breaking
    // the system app UI.
    // See https://bugzilla.mozilla.org/show_bug.cgi?id=1576045 for details.
    nsTreeSanitizer sanitizer(sanitizationFlags);
    sanitizer.Sanitize(fragment);
#endif

    ErrorResult error;
    aTargetNode->AppendChild(*fragment, error);
    rv = error.StealNSResult();
  }

  return rv;
}

/* static */
nsresult nsContentUtils::ParseDocumentHTML(
    const nsAString& aSourceBuffer, Document* aTargetDocument,
    bool aScriptingEnabledForNoscriptParsing) {
  AutoTimelineMarker m(aTargetDocument->GetDocShell(), "Parse HTML");

  if (nsContentUtils::sFragmentParsingActive) {
    MOZ_ASSERT_UNREACHABLE("Re-entrant fragment parsing attempted.");
    return NS_ERROR_DOM_INVALID_STATE_ERR;
  }
  mozilla::AutoRestore<bool> guard(nsContentUtils::sFragmentParsingActive);
  nsContentUtils::sFragmentParsingActive = true;
  if (!sHTMLFragmentParser) {
    NS_ADDREF(sHTMLFragmentParser = new nsHtml5StringParser());
    // Now sHTMLFragmentParser owns the object
  }
  nsresult rv = sHTMLFragmentParser->ParseDocument(
      aSourceBuffer, aTargetDocument, aScriptingEnabledForNoscriptParsing);
  return rv;
}

/* static */
nsresult nsContentUtils::ParseFragmentXML(const nsAString& aSourceBuffer,
                                          Document* aDocument,
                                          nsTArray<nsString>& aTagStack,
                                          bool aPreventScriptExecution,
                                          int32_t aFlags,
                                          DocumentFragment** aReturn) {
  AutoTimelineMarker m(aDocument->GetDocShell(), "Parse XML");

  if (nsContentUtils::sFragmentParsingActive) {
    MOZ_ASSERT_UNREACHABLE("Re-entrant fragment parsing attempted.");
    return NS_ERROR_DOM_INVALID_STATE_ERR;
  }
  mozilla::AutoRestore<bool> guard(nsContentUtils::sFragmentParsingActive);
  nsContentUtils::sFragmentParsingActive = true;
  if (!sXMLFragmentParser) {
    nsCOMPtr<nsIParser> parser = do_CreateInstance(kCParserCID);
    parser.forget(&sXMLFragmentParser);
    // sXMLFragmentParser now owns the parser
  }
  if (!sXMLFragmentSink) {
    NS_NewXMLFragmentContentSink(&sXMLFragmentSink);
    // sXMLFragmentSink now owns the sink
  }
  nsCOMPtr<nsIContentSink> contentsink = do_QueryInterface(sXMLFragmentSink);
  MOZ_ASSERT(contentsink, "Sink doesn't QI to nsIContentSink!");
  sXMLFragmentParser->SetContentSink(contentsink);

  sXMLFragmentSink->SetTargetDocument(aDocument);
  sXMLFragmentSink->SetPreventScriptExecution(aPreventScriptExecution);

  nsresult rv = sXMLFragmentParser->ParseFragment(aSourceBuffer, aTagStack);
  if (NS_FAILED(rv)) {
    // Drop the fragment parser and sink that might be in an inconsistent state
    NS_IF_RELEASE(sXMLFragmentParser);
    NS_IF_RELEASE(sXMLFragmentSink);
    return rv;
  }

  rv = sXMLFragmentSink->FinishFragmentParsing(aReturn);

  sXMLFragmentParser->Reset();
  NS_ENSURE_SUCCESS(rv, rv);

  nsCOMPtr<nsIPrincipal> nodePrincipal = aDocument->NodePrincipal();

#ifdef DEBUG
  // aFlags should always be -1 unless the caller of ParseFragmentXML
  // is ParserUtils::ParseFragment() which is the only caller that intends
  // sanitization. For all other callers we need to ensure to call
  // AuditParsingOfHTMLXMLFragments.
  if (aFlags < 0) {
    DOMSecurityMonitor::AuditParsingOfHTMLXMLFragments(nodePrincipal,
                                                       aSourceBuffer);
  }
#endif

  // We sanitize if the fragment occurs in a system privileged
  // context, an about: page, or if there are explicit sanitization flags.
  // Please note that about:blank and about:srcdoc inherit the security
  // context from the embedding context and hence are not loaded using
  // an about: scheme principal.
  bool shouldSanitize = nodePrincipal->IsSystemPrincipal() ||
                        nodePrincipal->SchemeIs("about") || aFlags >= 0;

  if (shouldSanitize) {
    uint32_t sanitizationFlags =
        computeSanitizationFlags(nodePrincipal, aFlags);
    // Don't fire mutation events for nodes removed by the sanitizer.
    nsAutoScriptBlockerSuppressNodeRemoved scriptBlocker;
    nsTreeSanitizer sanitizer(sanitizationFlags);
    sanitizer.Sanitize(*aReturn);
  }

  return rv;
}

/* static */
nsresult nsContentUtils::ConvertToPlainText(const nsAString& aSourceBuffer,
                                            nsAString& aResultBuffer,
                                            uint32_t aFlags,
                                            uint32_t aWrapCol) {
  nsCOMPtr<nsIURI> uri;
  NS_NewURI(getter_AddRefs(uri), "about:blank");
  nsCOMPtr<nsIPrincipal> principal =
      NullPrincipal::CreateWithoutOriginAttributes();
  RefPtr<Document> document;
  nsresult rv = NS_NewDOMDocument(getter_AddRefs(document), EmptyString(),
                                  EmptyString(), nullptr, uri, uri, principal,
                                  true, nullptr, DocumentFlavorHTML);
  NS_ENSURE_SUCCESS(rv, rv);

  rv = nsContentUtils::ParseDocumentHTML(
      aSourceBuffer, document,
      !(aFlags & nsIDocumentEncoder::OutputNoScriptContent));
  NS_ENSURE_SUCCESS(rv, rv);

  nsCOMPtr<nsIDocumentEncoder> encoder = do_createDocumentEncoder("text/plain");

  rv = encoder->Init(document, NS_LITERAL_STRING("text/plain"), aFlags);
  NS_ENSURE_SUCCESS(rv, rv);

  encoder->SetWrapColumn(aWrapCol);

  return encoder->EncodeToString(aResultBuffer);
}

/* static */
nsresult nsContentUtils::SetNodeTextContent(nsIContent* aContent,
                                            const nsAString& aValue,
                                            bool aTryReuse) {
  // Fire DOMNodeRemoved mutation events before we do anything else.
  nsCOMPtr<nsIContent> owningContent;

  // Batch possible DOMSubtreeModified events.
  mozAutoSubtreeModified subtree(nullptr, nullptr);

  // Scope firing mutation events so that we don't carry any state that
  // might be stale
  {
    // We're relying on mozAutoSubtreeModified to keep a strong reference if
    // needed.
    Document* doc = aContent->OwnerDoc();

    // Optimize the common case of there being no observers
    if (HasMutationListeners(doc, NS_EVENT_BITS_MUTATION_NODEREMOVED)) {
      subtree.UpdateTarget(doc, nullptr);
      owningContent = aContent;
      nsCOMPtr<nsINode> child;
      bool skipFirst = aTryReuse;
      for (child = aContent->GetFirstChild();
           child && child->GetParentNode() == aContent;
           child = child->GetNextSibling()) {
        if (skipFirst && child->IsText()) {
          skipFirst = false;
          continue;
        }
        nsContentUtils::MaybeFireNodeRemoved(child, aContent);
      }
    }
  }

  // Might as well stick a batch around this since we're performing several
  // mutations.
  mozAutoDocUpdate updateBatch(aContent->GetComposedDoc(), true);
  nsAutoMutationBatch mb;

  if (aTryReuse && !aValue.IsEmpty()) {
    // Let's remove nodes until we find a eTEXT.
    while (aContent->HasChildren()) {
      nsIContent* child = aContent->GetFirstChild();
      if (child->IsText()) {
        break;
      }
      aContent->RemoveChildNode(child, true);
    }

    // If we have a node, it must be a eTEXT and we reuse it.
    if (aContent->HasChildren()) {
      nsIContent* child = aContent->GetFirstChild();
      nsresult rv = child->AsText()->SetText(aValue, true);
      NS_ENSURE_SUCCESS(rv, rv);

      // All the following nodes, if they exist, must be deleted.
      while (nsIContent* nextChild = child->GetNextSibling()) {
        aContent->RemoveChildNode(nextChild, true);
      }
    }

    if (aContent->HasChildren()) {
      return NS_OK;
    }
  } else {
    mb.Init(aContent, true, false);
    while (aContent->HasChildren()) {
      aContent->RemoveChildNode(aContent->GetFirstChild(), true);
    }
  }
  mb.RemovalDone();

  if (aValue.IsEmpty()) {
    return NS_OK;
  }

  RefPtr<nsTextNode> textContent = new (aContent->NodeInfo()->NodeInfoManager())
      nsTextNode(aContent->NodeInfo()->NodeInfoManager());

  textContent->SetText(aValue, true);

  nsresult rv = aContent->AppendChildTo(textContent, true);
  mb.NodesAdded();
  return rv;
}

static bool AppendNodeTextContentsRecurse(nsINode* aNode, nsAString& aResult,
                                          const fallible_t& aFallible) {
  for (nsIContent* child = aNode->GetFirstChild(); child;
       child = child->GetNextSibling()) {
    if (child->IsElement()) {
      bool ok = AppendNodeTextContentsRecurse(child, aResult, aFallible);
      if (!ok) {
        return false;
      }
    } else if (Text* text = child->GetAsText()) {
      bool ok = text->AppendTextTo(aResult, aFallible);
      if (!ok) {
        return false;
      }
    }
  }

  return true;
}

/* static */
bool nsContentUtils::AppendNodeTextContent(nsINode* aNode, bool aDeep,
                                           nsAString& aResult,
                                           const fallible_t& aFallible) {
  if (Text* text = aNode->GetAsText()) {
    return text->AppendTextTo(aResult, aFallible);
  }
  if (aDeep) {
    return AppendNodeTextContentsRecurse(aNode, aResult, aFallible);
  }

  for (nsIContent* child = aNode->GetFirstChild(); child;
       child = child->GetNextSibling()) {
    if (Text* text = child->GetAsText()) {
      bool ok = text->AppendTextTo(aResult, fallible);
      if (!ok) {
        return false;
      }
    }
  }
  return true;
}

bool nsContentUtils::HasNonEmptyTextContent(
    nsINode* aNode, TextContentDiscoverMode aDiscoverMode) {
  for (nsIContent* child = aNode->GetFirstChild(); child;
       child = child->GetNextSibling()) {
    if (child->IsText() && child->TextLength() > 0) {
      return true;
    }

    if (aDiscoverMode == eRecurseIntoChildren &&
        HasNonEmptyTextContent(child, aDiscoverMode)) {
      return true;
    }
  }

  return false;
}

/* static */
bool nsContentUtils::IsInSameAnonymousTree(const nsINode* aNode,
                                           const nsIContent* aContent) {
  MOZ_ASSERT(aNode, "Must have a node to work with");
  MOZ_ASSERT(aContent, "Must have a content to work with");

  if (aNode->IsInNativeAnonymousSubtree() !=
      aContent->IsInNativeAnonymousSubtree()) {
    return false;
  }

  if (aNode->IsInNativeAnonymousSubtree()) {
    return aContent->GetClosestNativeAnonymousSubtreeRoot() ==
           aNode->GetClosestNativeAnonymousSubtreeRoot();
  }

  // FIXME: This doesn't deal with disconnected nodes whatsoever, but it didn't
  // use to either. Maybe that's fine.
  return aNode->GetContainingShadow() == aContent->GetContainingShadow();
}

/* static */
bool nsContentUtils::IsInInteractiveHTMLContent(const Element* aElement,
                                                const Element* aStop) {
  const Element* element = aElement;
  while (element && element != aStop) {
    if (element->IsInteractiveHTMLContent()) {
      return true;
    }
    element = element->GetFlattenedTreeParentElement();
  }
  return false;
}

/* static */
void nsContentUtils::NotifyInstalledMenuKeyboardListener(bool aInstalling) {
  IMEStateManager::OnInstalledMenuKeyboardListener(aInstalling);
}

/* static */
bool nsContentUtils::SchemeIs(nsIURI* aURI, const char* aScheme) {
  nsCOMPtr<nsIURI> baseURI = NS_GetInnermostURI(aURI);
  NS_ENSURE_TRUE(baseURI, false);
  return baseURI->SchemeIs(aScheme);
}

bool nsContentUtils::IsExpandedPrincipal(nsIPrincipal* aPrincipal) {
  nsCOMPtr<nsIExpandedPrincipal> ep = do_QueryInterface(aPrincipal);
  return !!ep;
}

nsIPrincipal* nsContentUtils::GetSystemPrincipal() {
  MOZ_ASSERT(IsInitialized());
  return sSystemPrincipal;
}

bool nsContentUtils::CombineResourcePrincipals(
    nsCOMPtr<nsIPrincipal>* aResourcePrincipal, nsIPrincipal* aExtraPrincipal) {
  if (!aExtraPrincipal) {
    return false;
  }
  if (!*aResourcePrincipal) {
    *aResourcePrincipal = aExtraPrincipal;
    return true;
  }
  if (*aResourcePrincipal == aExtraPrincipal) {
    return false;
  }
  bool subsumes;
  if (NS_SUCCEEDED(
          (*aResourcePrincipal)->Subsumes(aExtraPrincipal, &subsumes)) &&
      subsumes) {
    return false;
  }
  *aResourcePrincipal = sSystemPrincipal;
  return true;
}

/* static */
void nsContentUtils::TriggerLink(nsIContent* aContent, nsIURI* aLinkURI,
                                 const nsString& aTargetSpec, bool aClick,
                                 bool aIsTrusted) {
  MOZ_ASSERT(aLinkURI, "No link URI");

  if (aContent->IsEditable() || !aContent->OwnerDoc()->LinkHandlingEnabled()) {
    return;
  }

  nsCOMPtr<nsIDocShell> docShell = aContent->OwnerDoc()->GetDocShell();
  if (!docShell) {
    return;
  }

  if (!aClick) {
    nsDocShell::Cast(docShell)->OnOverLink(aContent, aLinkURI, aTargetSpec);
    return;
  }

  // Check that this page is allowed to load this URI.
  nsresult proceed = NS_OK;

  if (sSecurityManager) {
    uint32_t flag = static_cast<uint32_t>(nsIScriptSecurityManager::STANDARD);
    proceed = sSecurityManager->CheckLoadURIWithPrincipal(
        aContent->NodePrincipal(), aLinkURI, flag,
        aContent->OwnerDoc()->InnerWindowID());
  }

  // Only pass off the click event if the script security manager says it's ok.
  // We need to rest aTargetSpec for forced downloads.
  if (NS_SUCCEEDED(proceed)) {
    // A link/area element with a download attribute is allowed to set
    // a pseudo Content-Disposition header.
    // For security reasons we only allow websites to declare same-origin
    // resources as downloadable. If this check fails we will just do the normal
    // thing (i.e. navigate to the resource).
    nsAutoString fileName;
    if ((!aContent->IsHTMLElement(nsGkAtoms::a) &&
         !aContent->IsHTMLElement(nsGkAtoms::area) &&
         !aContent->IsSVGElement(nsGkAtoms::a)) ||
        !aContent->AsElement()->GetAttr(kNameSpaceID_None, nsGkAtoms::download,
                                        fileName) ||
        NS_FAILED(aContent->NodePrincipal()->CheckMayLoad(aLinkURI, true))) {
      fileName.SetIsVoid(true);  // No actionable download attribute was found.
    }

    nsCOMPtr<nsIPrincipal> triggeringPrincipal = aContent->NodePrincipal();
    nsCOMPtr<nsIContentSecurityPolicy> csp = aContent->GetCsp();

    nsDocShell::Cast(docShell)->OnLinkClick(
        aContent, aLinkURI, fileName.IsVoid() ? aTargetSpec : EmptyString(),
        fileName, nullptr, nullptr, UserActivation::IsHandlingUserInput(),
        aIsTrusted, triggeringPrincipal, csp);
  }
}

/* static */
void nsContentUtils::GetLinkLocation(Element* aElement,
                                     nsString& aLocationString) {
  nsCOMPtr<nsIURI> hrefURI = aElement->GetHrefURI();
  if (hrefURI) {
    nsAutoCString specUTF8;
    nsresult rv = hrefURI->GetSpec(specUTF8);
    if (NS_SUCCEEDED(rv)) CopyUTF8toUTF16(specUTF8, aLocationString);
  }
}

/* static */
nsIWidget* nsContentUtils::GetTopLevelWidget(nsIWidget* aWidget) {
  if (!aWidget) return nullptr;

  return aWidget->GetTopLevelWidget();
}

/* static */
const nsDependentString nsContentUtils::GetLocalizedEllipsis() {
  static char16_t sBuf[4] = {0, 0, 0, 0};
  if (!sBuf[0]) {
    if (!SpoofLocaleEnglish()) {
      nsAutoString tmp;
      Preferences::GetLocalizedString("intl.ellipsis", tmp);
      uint32_t len =
          std::min(uint32_t(tmp.Length()), uint32_t(ArrayLength(sBuf) - 1));
      CopyUnicodeTo(tmp, 0, sBuf, len);
    }
    if (!sBuf[0]) sBuf[0] = char16_t(0x2026);
  }
  return nsDependentString(sBuf);
}

/* static */
void nsContentUtils::AddScriptBlocker() {
  MOZ_ASSERT(NS_IsMainThread());
  if (!sScriptBlockerCount) {
    MOZ_ASSERT(sRunnersCountAtFirstBlocker == 0,
               "Should not already have a count");
    sRunnersCountAtFirstBlocker =
        sBlockedScriptRunners ? sBlockedScriptRunners->Length() : 0;
  }
  ++sScriptBlockerCount;
}

#ifdef DEBUG
static bool sRemovingScriptBlockers = false;
#endif

/* static */
void nsContentUtils::RemoveScriptBlocker() {
  MOZ_ASSERT(NS_IsMainThread());
  MOZ_ASSERT(!sRemovingScriptBlockers);
  NS_ASSERTION(sScriptBlockerCount != 0, "Negative script blockers");
  --sScriptBlockerCount;
  if (sScriptBlockerCount) {
    return;
  }

  if (!sBlockedScriptRunners) {
    return;
  }

  uint32_t firstBlocker = sRunnersCountAtFirstBlocker;
  uint32_t lastBlocker = sBlockedScriptRunners->Length();
  uint32_t originalFirstBlocker = firstBlocker;
  uint32_t blockersCount = lastBlocker - firstBlocker;
  sRunnersCountAtFirstBlocker = 0;
  NS_ASSERTION(firstBlocker <= lastBlocker, "bad sRunnersCountAtFirstBlocker");

  while (firstBlocker < lastBlocker) {
    nsCOMPtr<nsIRunnable> runnable;
    runnable.swap((*sBlockedScriptRunners)[firstBlocker]);
    ++firstBlocker;

    // Calling the runnable can reenter us
    runnable->Run();
    // So can dropping the reference to the runnable
    runnable = nullptr;

    NS_ASSERTION(sRunnersCountAtFirstBlocker == 0, "Bad count");
    NS_ASSERTION(!sScriptBlockerCount, "This is really bad");
  }
#ifdef DEBUG
  AutoRestore<bool> removingScriptBlockers(sRemovingScriptBlockers);
  sRemovingScriptBlockers = true;
#endif
  sBlockedScriptRunners->RemoveElementsAt(originalFirstBlocker, blockersCount);
}

/* static */
already_AddRefed<nsPIDOMWindowOuter>
nsContentUtils::GetMostRecentNonPBWindow() {
  nsCOMPtr<nsIWindowMediator> wm = do_GetService(NS_WINDOWMEDIATOR_CONTRACTID);

  nsCOMPtr<mozIDOMWindowProxy> window;
  wm->GetMostRecentNonPBWindow(u"navigator:browser", getter_AddRefs(window));
  nsCOMPtr<nsPIDOMWindowOuter> pwindow;
  pwindow = do_QueryInterface(window);

  return pwindow.forget();
}

/* static */
void nsContentUtils::WarnScriptWasIgnored(Document* aDocument) {
  nsAutoString msg;
  bool privateBrowsing = false;
  bool chromeContext = false;

  if (aDocument) {
    nsCOMPtr<nsIURI> uri = aDocument->GetDocumentURI();
    if (uri) {
      msg.Append(NS_ConvertUTF8toUTF16(uri->GetSpecOrDefault()));
      msg.AppendLiteral(" : ");
    }
    privateBrowsing =
        !!aDocument->NodePrincipal()->OriginAttributesRef().mPrivateBrowsingId;
    chromeContext = aDocument->NodePrincipal()->IsSystemPrincipal();
  }

  msg.AppendLiteral(
      "Unable to run script because scripts are blocked internally.");
  LogSimpleConsoleError(msg, "DOM", privateBrowsing, chromeContext);
}

/* static */
void nsContentUtils::AddScriptRunner(already_AddRefed<nsIRunnable> aRunnable) {
  nsCOMPtr<nsIRunnable> runnable = aRunnable;
  if (!runnable) {
    return;
  }

  if (sScriptBlockerCount) {
    sBlockedScriptRunners->AppendElement(runnable.forget());
    return;
  }

  runnable->Run();
}

/* static */
void nsContentUtils::AddScriptRunner(nsIRunnable* aRunnable) {
  nsCOMPtr<nsIRunnable> runnable = aRunnable;
  AddScriptRunner(runnable.forget());
}

/* static */
void nsContentUtils::RunInStableState(already_AddRefed<nsIRunnable> aRunnable) {
  MOZ_ASSERT(CycleCollectedJSContext::Get(), "Must be on a script thread!");
  CycleCollectedJSContext::Get()->RunInStableState(std::move(aRunnable));
}

/* static */
void nsContentUtils::AddPendingIDBTransaction(
    already_AddRefed<nsIRunnable> aTransaction) {
  MOZ_ASSERT(CycleCollectedJSContext::Get(), "Must be on a script thread!");
  CycleCollectedJSContext::Get()->AddPendingIDBTransaction(
      std::move(aTransaction));
}

/* static */
bool nsContentUtils::IsInStableOrMetaStableState() {
  MOZ_ASSERT(CycleCollectedJSContext::Get(), "Must be on a script thread!");
  return CycleCollectedJSContext::Get()->IsInStableOrMetaStableState();
}

/* static */
void nsContentUtils::HidePopupsInDocument(Document* aDocument) {
#ifdef MOZ_XUL
  nsXULPopupManager* pm = nsXULPopupManager::GetInstance();
  if (pm && aDocument) {
    nsCOMPtr<nsIDocShellTreeItem> docShellToHide = aDocument->GetDocShell();
    if (docShellToHide) pm->HidePopupsInDocShell(docShellToHide);
  }
#endif
}

/* static */
already_AddRefed<nsIDragSession> nsContentUtils::GetDragSession() {
  nsCOMPtr<nsIDragSession> dragSession;
  nsCOMPtr<nsIDragService> dragService =
      do_GetService("@mozilla.org/widget/dragservice;1");
  if (dragService) dragService->GetCurrentSession(getter_AddRefs(dragSession));
  return dragSession.forget();
}

/* static */
nsresult nsContentUtils::SetDataTransferInEvent(WidgetDragEvent* aDragEvent) {
  if (aDragEvent->mDataTransfer || !aDragEvent->IsTrusted()) {
    return NS_OK;
  }

  // For dragstart events, the data transfer object is
  // created before the event fires, so it should already be set. For other
  // drag events, get the object from the drag session.
  NS_ASSERTION(aDragEvent->mMessage != eDragStart,
               "draggesture event created without a dataTransfer");

  nsCOMPtr<nsIDragSession> dragSession = GetDragSession();
  NS_ENSURE_TRUE(dragSession, NS_OK);  // no drag in progress

  RefPtr<DataTransfer> initialDataTransfer = dragSession->GetDataTransfer();
  if (!initialDataTransfer) {
    // A dataTransfer won't exist when a drag was started by some other
    // means, for instance calling the drag service directly, or a drag
    // from another application. In either case, a new dataTransfer should
    // be created that reflects the data.
    initialDataTransfer =
        new DataTransfer(aDragEvent->mTarget, aDragEvent->mMessage, true, -1);

    // now set it in the drag session so we don't need to create it again
    dragSession->SetDataTransfer(initialDataTransfer);
  }

  bool isCrossDomainSubFrameDrop = false;
  if (aDragEvent->mMessage == eDrop) {
    isCrossDomainSubFrameDrop = CheckForSubFrameDrop(dragSession, aDragEvent);
  }

  // each event should use a clone of the original dataTransfer.
  initialDataTransfer->Clone(
      aDragEvent->mTarget, aDragEvent->mMessage, aDragEvent->mUserCancelled,
      isCrossDomainSubFrameDrop, getter_AddRefs(aDragEvent->mDataTransfer));
  if (NS_WARN_IF(!aDragEvent->mDataTransfer)) {
    return NS_ERROR_OUT_OF_MEMORY;
  }

  // for the dragenter and dragover events, initialize the drop effect
  // from the drop action, which platform specific widget code sets before
  // the event is fired based on the keyboard state.
  if (aDragEvent->mMessage == eDragEnter || aDragEvent->mMessage == eDragOver) {
    uint32_t action;
    dragSession->GetDragAction(&action);
    uint32_t effectAllowed = aDragEvent->mDataTransfer->EffectAllowedInt();
    aDragEvent->mDataTransfer->SetDropEffectInt(
        FilterDropEffect(action, effectAllowed));
  } else if (aDragEvent->mMessage == eDrop ||
             aDragEvent->mMessage == eDragEnd) {
    // For the drop and dragend events, set the drop effect based on the
    // last value that the dropEffect had. This will have been set in
    // EventStateManager::PostHandleEvent for the last dragenter or
    // dragover event.
    aDragEvent->mDataTransfer->SetDropEffectInt(
        initialDataTransfer->DropEffectInt());
  }

  return NS_OK;
}

/* static */
uint32_t nsContentUtils::FilterDropEffect(uint32_t aAction,
                                          uint32_t aEffectAllowed) {
  // It is possible for the drag action to include more than one action, but
  // the widget code which sets the action from the keyboard state should only
  // be including one. If multiple actions were set, we just consider them in
  //  the following order:
  //   copy, link, move
  if (aAction & nsIDragService::DRAGDROP_ACTION_COPY)
    aAction = nsIDragService::DRAGDROP_ACTION_COPY;
  else if (aAction & nsIDragService::DRAGDROP_ACTION_LINK)
    aAction = nsIDragService::DRAGDROP_ACTION_LINK;
  else if (aAction & nsIDragService::DRAGDROP_ACTION_MOVE)
    aAction = nsIDragService::DRAGDROP_ACTION_MOVE;

  // Filter the action based on the effectAllowed. If the effectAllowed
  // doesn't include the action, then that action cannot be done, so adjust
  // the action to something that is allowed. For a copy, adjust to move or
  // link. For a move, adjust to copy or link. For a link, adjust to move or
  // link. Otherwise, use none.
  if (aAction & aEffectAllowed ||
      aEffectAllowed == nsIDragService::DRAGDROP_ACTION_UNINITIALIZED)
    return aAction;
  if (aEffectAllowed & nsIDragService::DRAGDROP_ACTION_MOVE)
    return nsIDragService::DRAGDROP_ACTION_MOVE;
  if (aEffectAllowed & nsIDragService::DRAGDROP_ACTION_COPY)
    return nsIDragService::DRAGDROP_ACTION_COPY;
  if (aEffectAllowed & nsIDragService::DRAGDROP_ACTION_LINK)
    return nsIDragService::DRAGDROP_ACTION_LINK;
  return nsIDragService::DRAGDROP_ACTION_NONE;
}

/* static */
bool nsContentUtils::CheckForSubFrameDrop(nsIDragSession* aDragSession,
                                          WidgetDragEvent* aDropEvent) {
  nsCOMPtr<nsIContent> target = do_QueryInterface(aDropEvent->mOriginalTarget);
  if (!target) {
    return true;
  }

  Document* targetDoc = target->OwnerDoc();
  nsPIDOMWindowOuter* targetWin = targetDoc->GetWindow();
  if (!targetWin) {
    return true;
  }

  // Always allow dropping onto chrome shells.
  if (targetWin->GetBrowsingContext()->IsChrome()) {
    return false;
  }

  // If there is no source node, then this is a drag from another
  // application, which should be allowed.
  RefPtr<Document> doc;
  aDragSession->GetSourceDocument(getter_AddRefs(doc));
  if (doc) {
    // Get each successive parent of the source document and compare it to
    // the drop document. If they match, then this is a drag from a child frame.
    do {
      doc = doc->GetInProcessParentDocument();
      if (doc == targetDoc) {
        // The drag is from a child frame.
        return true;
      }
    } while (doc);
  }

  return false;
}

/* static */
bool nsContentUtils::URIIsLocalFile(nsIURI* aURI) {
  bool isFile;
  nsCOMPtr<nsINetUtil> util = do_QueryInterface(sIOService);

  // Important: we do NOT test the entire URI chain here!
  return util &&
         NS_SUCCEEDED(util->ProtocolHasFlags(
             aURI, nsIProtocolHandler::URI_IS_LOCAL_FILE, &isFile)) &&
         isFile;
}

/* static */
JSContext* nsContentUtils::GetCurrentJSContext() {
  MOZ_ASSERT(IsInitialized());
  if (!IsJSAPIActive()) {
    return nullptr;
  }
  return danger::GetJSContext();
}

template <typename StringType, typename CharType>
void _ASCIIToLowerInSitu(StringType& aStr) {
  CharType* iter = aStr.BeginWriting();
  CharType* end = aStr.EndWriting();
  MOZ_ASSERT(iter && end);

  while (iter != end) {
    CharType c = *iter;
    if (c >= 'A' && c <= 'Z') {
      *iter = c + ('a' - 'A');
    }
    ++iter;
  }
}

/* static */
void nsContentUtils::ASCIIToLower(nsAString& aStr) {
  return _ASCIIToLowerInSitu<nsAString, char16_t>(aStr);
}

/* static */
void nsContentUtils::ASCIIToLower(nsACString& aStr) {
  return _ASCIIToLowerInSitu<nsACString, char>(aStr);
}

template <typename StringType, typename CharType>
void _ASCIIToLowerCopy(const StringType& aSource, StringType& aDest) {
  uint32_t len = aSource.Length();
  aDest.SetLength(len);
  MOZ_ASSERT(aDest.Length() == len);

  CharType* dest = aDest.BeginWriting();
  MOZ_ASSERT(dest);

  const CharType* iter = aSource.BeginReading();
  const CharType* end = aSource.EndReading();
  while (iter != end) {
    CharType c = *iter;
    *dest = (c >= 'A' && c <= 'Z') ? c + ('a' - 'A') : c;
    ++iter;
    ++dest;
  }
}

/* static */
void nsContentUtils::ASCIIToLower(const nsAString& aSource, nsAString& aDest) {
  return _ASCIIToLowerCopy<nsAString, char16_t>(aSource, aDest);
}

/* static */
void nsContentUtils::ASCIIToLower(const nsACString& aSource,
                                  nsACString& aDest) {
  return _ASCIIToLowerCopy<nsACString, char>(aSource, aDest);
}

template <typename StringType, typename CharType>
void _ASCIIToUpperInSitu(StringType& aStr) {
  CharType* iter = aStr.BeginWriting();
  CharType* end = aStr.EndWriting();
  MOZ_ASSERT(iter && end);

  while (iter != end) {
    CharType c = *iter;
    if (c >= 'a' && c <= 'z') {
      *iter = c + ('A' - 'a');
    }
    ++iter;
  }
}

/* static */
void nsContentUtils::ASCIIToUpper(nsAString& aStr) {
  return _ASCIIToUpperInSitu<nsAString, char16_t>(aStr);
}

/* static */
void nsContentUtils::ASCIIToUpper(nsACString& aStr) {
  return _ASCIIToUpperInSitu<nsACString, char>(aStr);
}

template <typename StringType, typename CharType>
void _ASCIIToUpperCopy(const StringType& aSource, StringType& aDest) {
  uint32_t len = aSource.Length();
  aDest.SetLength(len);
  MOZ_ASSERT(aDest.Length() == len);

  CharType* dest = aDest.BeginWriting();
  MOZ_ASSERT(dest);

  const CharType* iter = aSource.BeginReading();
  const CharType* end = aSource.EndReading();
  while (iter != end) {
    CharType c = *iter;
    *dest = (c >= 'a' && c <= 'z') ? c + ('A' - 'a') : c;
    ++iter;
    ++dest;
  }
}

/* static */
void nsContentUtils::ASCIIToUpper(const nsAString& aSource, nsAString& aDest) {
  return _ASCIIToUpperCopy<nsAString, char16_t>(aSource, aDest);
}

/* static */
void nsContentUtils::ASCIIToUpper(const nsACString& aSource,
                                  nsACString& aDest) {
  return _ASCIIToUpperCopy<nsACString, char>(aSource, aDest);
}

/* static */
bool nsContentUtils::EqualsIgnoreASCIICase(const nsAString& aStr1,
                                           const nsAString& aStr2) {
  uint32_t len = aStr1.Length();
  if (len != aStr2.Length()) {
    return false;
  }

  const char16_t* str1 = aStr1.BeginReading();
  const char16_t* str2 = aStr2.BeginReading();
  const char16_t* end = str1 + len;

  while (str1 < end) {
    char16_t c1 = *str1++;
    char16_t c2 = *str2++;

    // First check if any bits other than the 0x0020 differs
    if ((c1 ^ c2) & 0xffdf) {
      return false;
    }

    // We know they can only differ in the 0x0020 bit.
    // Likely the two chars are the same, so check that first
    if (c1 != c2) {
      // They do differ, but since it's only in the 0x0020 bit, check if it's
      // the same ascii char, but just differing in case
      char16_t c1Upper = c1 & 0xffdf;
      if (!('A' <= c1Upper && c1Upper <= 'Z')) {
        return false;
      }
    }
  }

  return true;
}

/* static */
bool nsContentUtils::StringContainsASCIIUpper(const nsAString& aStr) {
  const char16_t* iter = aStr.BeginReading();
  const char16_t* end = aStr.EndReading();
  while (iter != end) {
    char16_t c = *iter;
    if (c >= 'A' && c <= 'Z') {
      return true;
    }
    ++iter;
  }

  return false;
}

/* static */
nsIInterfaceRequestor* nsContentUtils::SameOriginChecker() {
  if (!sSameOriginChecker) {
    sSameOriginChecker = new SameOriginCheckerImpl();
    NS_ADDREF(sSameOriginChecker);
  }
  return sSameOriginChecker;
}

/* static */
nsresult nsContentUtils::CheckSameOrigin(nsIChannel* aOldChannel,
                                         nsIChannel* aNewChannel) {
  if (!nsContentUtils::GetSecurityManager()) return NS_ERROR_NOT_AVAILABLE;

  nsCOMPtr<nsIPrincipal> oldPrincipal;
  nsContentUtils::GetSecurityManager()->GetChannelResultPrincipal(
      aOldChannel, getter_AddRefs(oldPrincipal));

  nsCOMPtr<nsIURI> newURI;
  aNewChannel->GetURI(getter_AddRefs(newURI));
  nsCOMPtr<nsIURI> newOriginalURI;
  aNewChannel->GetOriginalURI(getter_AddRefs(newOriginalURI));

  NS_ENSURE_STATE(oldPrincipal && newURI && newOriginalURI);

  nsresult rv = oldPrincipal->CheckMayLoad(newURI, false);
  if (NS_SUCCEEDED(rv) && newOriginalURI != newURI) {
    rv = oldPrincipal->CheckMayLoad(newOriginalURI, false);
  }

  return rv;
}

NS_IMPL_ISUPPORTS(SameOriginCheckerImpl, nsIChannelEventSink,
                  nsIInterfaceRequestor)

NS_IMETHODIMP
SameOriginCheckerImpl::AsyncOnChannelRedirect(
    nsIChannel* aOldChannel, nsIChannel* aNewChannel, uint32_t aFlags,
    nsIAsyncVerifyRedirectCallback* cb) {
  MOZ_ASSERT(aNewChannel, "Redirecting to null channel?");

  nsresult rv = nsContentUtils::CheckSameOrigin(aOldChannel, aNewChannel);
  if (NS_SUCCEEDED(rv)) {
    cb->OnRedirectVerifyCallback(NS_OK);
  }

  return rv;
}

NS_IMETHODIMP
SameOriginCheckerImpl::GetInterface(const nsIID& aIID, void** aResult) {
  return QueryInterface(aIID, aResult);
}

/* static */
nsresult nsContentUtils::GetASCIIOrigin(nsIURI* aURI, nsACString& aOrigin) {
  MOZ_ASSERT(aURI, "missing uri");

  // For Blob URI, the path is the URL of the owning page.
  if (aURI->SchemeIs(BLOBURI_SCHEME)) {
    nsAutoCString path;
    nsresult rv = aURI->GetPathQueryRef(path);
    NS_ENSURE_SUCCESS(rv, rv);

    nsCOMPtr<nsIURI> uri;
    rv = NS_NewURI(getter_AddRefs(uri), path);
    if (NS_FAILED(rv)) {
      aOrigin.AssignLiteral("null");
      return NS_OK;
    }

    return GetASCIIOrigin(uri, aOrigin);
  }

  aOrigin.Truncate();

  nsCOMPtr<nsIURI> uri = NS_GetInnermostURI(aURI);
  NS_ENSURE_TRUE(uri, NS_ERROR_UNEXPECTED);

  nsAutoCString host;
  nsresult rv = uri->GetAsciiHost(host);

  if (NS_SUCCEEDED(rv) && !host.IsEmpty()) {
    nsAutoCString userPass;
    uri->GetUserPass(userPass);

    nsAutoCString prePath;
    if (!userPass.IsEmpty()) {
      rv = NS_MutateURI(uri).SetUserPass(EmptyCString()).Finalize(uri);
      NS_ENSURE_SUCCESS(rv, rv);
    }

    rv = uri->GetPrePath(prePath);
    NS_ENSURE_SUCCESS(rv, rv);

    aOrigin = prePath;
  } else {
    aOrigin.AssignLiteral("null");
  }

  return NS_OK;
}

/* static */
nsresult nsContentUtils::GetUTFOrigin(nsIPrincipal* aPrincipal,
                                      nsAString& aOrigin) {
  MOZ_ASSERT(aPrincipal, "missing principal");

  aOrigin.Truncate();
  nsAutoCString asciiOrigin;

  nsresult rv = aPrincipal->GetAsciiOrigin(asciiOrigin);
  if (NS_FAILED(rv)) {
    asciiOrigin.AssignLiteral("null");
  }

  aOrigin = NS_ConvertUTF8toUTF16(asciiOrigin);
  return NS_OK;
}

/* static */
nsresult nsContentUtils::GetUTFOrigin(nsIURI* aURI, nsAString& aOrigin) {
  MOZ_ASSERT(aURI, "missing uri");
  nsresult rv;

#if defined(MOZ_THUNDERBIRD) || defined(MOZ_SUITE)
  // Check if either URI has a special origin.
  nsCOMPtr<nsIURIWithSpecialOrigin> uriWithSpecialOrigin =
      do_QueryInterface(aURI);
  if (uriWithSpecialOrigin) {
    nsCOMPtr<nsIURI> origin;
    rv = uriWithSpecialOrigin->GetOrigin(getter_AddRefs(origin));
    NS_ENSURE_SUCCESS(rv, rv);

    return GetUTFOrigin(origin, aOrigin);
  }
#endif

  nsAutoCString asciiOrigin;
  rv = GetASCIIOrigin(aURI, asciiOrigin);
  NS_ENSURE_SUCCESS(rv, rv);

  aOrigin = NS_ConvertUTF8toUTF16(asciiOrigin);
  return NS_OK;
}

/* static */
bool nsContentUtils::CheckMayLoad(nsIPrincipal* aPrincipal,
                                  nsIChannel* aChannel,
                                  bool aAllowIfInheritsPrincipal) {
  nsCOMPtr<nsIURI> channelURI;
  nsresult rv = NS_GetFinalChannelURI(aChannel, getter_AddRefs(channelURI));
  NS_ENSURE_SUCCESS(rv, false);

  return NS_SUCCEEDED(
      aPrincipal->CheckMayLoad(channelURI, aAllowIfInheritsPrincipal));
}

/* static */
bool nsContentUtils::CanAccessNativeAnon() {
  return LegacyIsCallerChromeOrNativeCode();
}

/* static */
nsresult nsContentUtils::DispatchXULCommand(nsIContent* aTarget, bool aTrusted,
                                            Event* aSourceEvent,
                                            PresShell* aPresShell, bool aCtrl,
                                            bool aAlt, bool aShift, bool aMeta,
                                            uint16_t aInputSource) {
  NS_ENSURE_STATE(aTarget);
  Document* doc = aTarget->OwnerDoc();
  nsPresContext* presContext = doc->GetPresContext();

  RefPtr<XULCommandEvent> xulCommand =
      new XULCommandEvent(doc, presContext, nullptr);
  xulCommand->InitCommandEvent(NS_LITERAL_STRING("command"), true, true,
                               nsGlobalWindowInner::Cast(doc->GetInnerWindow()),
                               0, aCtrl, aAlt, aShift, aMeta, aSourceEvent,
                               aInputSource, IgnoreErrors());

  if (aPresShell) {
    nsEventStatus status = nsEventStatus_eIgnore;
    return aPresShell->HandleDOMEventWithTarget(aTarget, xulCommand, &status);
  }

  ErrorResult rv;
  aTarget->DispatchEvent(*xulCommand, rv);
  return rv.StealNSResult();
}

// static
nsresult nsContentUtils::WrapNative(JSContext* cx, nsISupports* native,
                                    nsWrapperCache* cache, const nsIID* aIID,
                                    JS::MutableHandle<JS::Value> vp,
                                    bool aAllowWrapping) {
  MOZ_ASSERT(cx == GetCurrentJSContext());

  if (!native) {
    vp.setNull();

    return NS_OK;
  }

  JSObject* wrapper = xpc_FastGetCachedWrapper(cx, cache, vp);
  if (wrapper) {
    return NS_OK;
  }

  NS_ENSURE_TRUE(sXPConnect, NS_ERROR_UNEXPECTED);

  if (!NS_IsMainThread()) {
    MOZ_CRASH();
  }

  JS::Rooted<JSObject*> scope(cx, JS::CurrentGlobalOrNull(cx));
  nsresult rv = sXPConnect->WrapNativeToJSVal(cx, scope, native, cache, aIID,
                                              aAllowWrapping, vp);
  return rv;
}

nsresult nsContentUtils::CreateArrayBuffer(JSContext* aCx,
                                           const nsACString& aData,
                                           JSObject** aResult) {
  if (!aCx) {
    return NS_ERROR_FAILURE;
  }

  int32_t dataLen = aData.Length();
  *aResult = JS::NewArrayBuffer(aCx, dataLen);
  if (!*aResult) {
    return NS_ERROR_FAILURE;
  }

  if (dataLen > 0) {
    NS_ASSERTION(JS::IsArrayBufferObject(*aResult), "What happened?");
    JS::AutoCheckCannotGC nogc;
    bool isShared;
    memcpy(JS::GetArrayBufferData(*aResult, &isShared, nogc),
           aData.BeginReading(), dataLen);
    MOZ_ASSERT(!isShared);
  }

  return NS_OK;
}

void nsContentUtils::StripNullChars(const nsAString& aInStr,
                                    nsAString& aOutStr) {
  // In common cases where we don't have nulls in the
  // string we can simple simply bypass the checking code.
  int32_t firstNullPos = aInStr.FindChar('\0');
  if (firstNullPos == kNotFound) {
    aOutStr.Assign(aInStr);
    return;
  }

  aOutStr.SetCapacity(aInStr.Length() - 1);
  nsAString::const_iterator start, end;
  aInStr.BeginReading(start);
  aInStr.EndReading(end);
  while (start != end) {
    if (*start != '\0') aOutStr.Append(*start);
    ++start;
  }
}

struct ClassMatchingInfo {
  AtomArray mClasses;
  nsCaseTreatment mCaseTreatment;
};

// static
bool nsContentUtils::MatchClassNames(Element* aElement, int32_t aNamespaceID,
                                     nsAtom* aAtom, void* aData) {
  // We can't match if there are no class names
  const nsAttrValue* classAttr = aElement->GetClasses();
  if (!classAttr) {
    return false;
  }

  // need to match *all* of the classes
  ClassMatchingInfo* info = static_cast<ClassMatchingInfo*>(aData);
  uint32_t length = info->mClasses.Length();
  if (!length) {
    // If we actually had no classes, don't match.
    return false;
  }
  uint32_t i;
  for (i = 0; i < length; ++i) {
    if (!classAttr->Contains(info->mClasses[i], info->mCaseTreatment)) {
      return false;
    }
  }

  return true;
}

// static
void nsContentUtils::DestroyClassNameArray(void* aData) {
  ClassMatchingInfo* info = static_cast<ClassMatchingInfo*>(aData);
  delete info;
}

// static
void* nsContentUtils::AllocClassMatchingInfo(nsINode* aRootNode,
                                             const nsString* aClasses) {
  nsAttrValue attrValue;
  attrValue.ParseAtomArray(*aClasses);
  // nsAttrValue::Equals is sensitive to order, so we'll send an array
  auto* info = new ClassMatchingInfo;
  if (attrValue.Type() == nsAttrValue::eAtomArray) {
    info->mClasses.SwapElements(*(attrValue.GetAtomArrayValue()));
  } else if (attrValue.Type() == nsAttrValue::eAtom) {
    info->mClasses.AppendElement(attrValue.GetAtomValue());
  }

  info->mCaseTreatment =
      aRootNode->OwnerDoc()->GetCompatibilityMode() == eCompatibility_NavQuirks
          ? eIgnoreCase
          : eCaseMatters;
  return info;
}

// static
bool nsContentUtils::IsFocusedContent(const nsIContent* aContent) {
  nsFocusManager* fm = nsFocusManager::GetFocusManager();

  return fm && fm->GetFocusedElement() == aContent;
}

bool nsContentUtils::IsSubDocumentTabbable(nsIContent* aContent) {
  Document* doc = aContent->GetComposedDoc();
  if (!doc) {
    return false;
  }

  // If the subdocument lives in another process, the frame is
  // tabbable.
  if (EventStateManager::IsRemoteTarget(aContent) ||
      BrowserBridgeChild::GetFrom(aContent)) {
    return true;
  }

  // XXXbz should this use OwnerDoc() for GetSubDocumentFor?
  // sXBL/XBL2 issue!
  Document* subDoc = doc->GetSubDocumentFor(aContent);
  if (!subDoc) {
    return false;
  }

  nsCOMPtr<nsIDocShell> docShell = subDoc->GetDocShell();
  if (!docShell) {
    return false;
  }

  nsCOMPtr<nsIContentViewer> contentViewer;
  docShell->GetContentViewer(getter_AddRefs(contentViewer));
  if (!contentViewer) {
    return false;
  }

  // If there are 2 viewers for the current docshell, that
  // means the current document may be a zombie document.
  // While load and pageshow events are dispatched, zombie viewer is the old,
  // to be hidden document.
  if (contentViewer->GetPreviousViewer()) {
    bool inOnLoad = false;
    docShell->GetIsExecutingOnLoadHandler(&inOnLoad);
    return inOnLoad;
  }

  return true;
}

<<<<<<< HEAD
bool nsContentUtils::IsUserFocusIgnored(nsINode* aNode) {
  // if (!StaticPrefs::dom_mozBrowserFramesEnabled()) {
  //   return false;
  // }

  // Check if our mozbrowser iframe ancestors has ignoreuserfocus attribute.
  while (aNode) {
    // nsCOMPtr<nsIMozBrowserFrame> browserFrame = do_QueryInterface(aNode);
    if (//browserFrame &&
        aNode->IsElement() &&
        aNode->AsElement()->HasAttr(kNameSpaceID_None,
                                    nsGkAtoms::ignoreuserfocus)) { // &&
        // browserFrame->GetReallyIsBrowser()) {
      return true;
    }
    nsPIDOMWindowOuter* win = aNode->OwnerDoc()->GetWindow();
    aNode = win ? win->GetFrameElementInternal() : nullptr;
  }

  return false;
}

=======
>>>>>>> 211cd026
bool nsContentUtils::HasScrollgrab(nsIContent* aContent) {
  // If we ever standardize this feature we'll want to hook this up properly
  // again. For now we're removing all the DOM-side code related to it but
  // leaving the layout and APZ handling for it in place.
  return false;
}

void nsContentUtils::FlushLayoutForTree(nsPIDOMWindowOuter* aWindow) {
  if (!aWindow) {
    return;
  }

  // Note that because FlushPendingNotifications flushes parents, this
  // is O(N^2) in docshell tree depth.  However, the docshell tree is
  // usually pretty shallow.

  if (RefPtr<Document> doc = aWindow->GetDoc()) {
    doc->FlushPendingNotifications(FlushType::Layout);
  }

  if (nsCOMPtr<nsIDocShell> docShell = aWindow->GetDocShell()) {
    int32_t i = 0, i_end;
    docShell->GetInProcessChildCount(&i_end);
    for (; i < i_end; ++i) {
      nsCOMPtr<nsIDocShellTreeItem> item;
      if (docShell->GetInProcessChildAt(i, getter_AddRefs(item)) == NS_OK &&
          item) {
        if (nsCOMPtr<nsPIDOMWindowOuter> win = item->GetWindow()) {
          FlushLayoutForTree(win);
        }
      }
    }
  }
}

void nsContentUtils::RemoveNewlines(nsString& aString) { aString.StripCRLF(); }

void nsContentUtils::PlatformToDOMLineBreaks(nsString& aString) {
  if (!PlatformToDOMLineBreaks(aString, fallible)) {
    aString.AllocFailed(aString.Length());
  }
}

bool nsContentUtils::PlatformToDOMLineBreaks(nsString& aString,
                                             const fallible_t& aFallible) {
  if (aString.FindChar(char16_t('\r')) != -1) {
    // Windows linebreaks: Map CRLF to LF:
    if (!aString.ReplaceSubstring(u"\r\n", u"\n", aFallible)) {
      return false;
    }

    // Mac linebreaks: Map any remaining CR to LF:
    if (!aString.ReplaceSubstring(u"\r", u"\n", aFallible)) {
      return false;
    }
  }

  return true;
}

void nsContentUtils::PopulateStringFromStringBuffer(nsStringBuffer* aBuf,
                                                    nsAString& aResultString) {
  MOZ_ASSERT(aBuf, "Expecting a non-null string buffer");

  uint32_t stringLen = NS_strlen(static_cast<char16_t*>(aBuf->Data()));

  // SANITY CHECK: In case the nsStringBuffer isn't correctly
  // null-terminated, let's clamp its length using the allocated size, to be
  // sure the resulting string doesn't sample past the end of the the buffer.
  // (Note that StorageSize() is in units of bytes, so we have to convert that
  // to units of PRUnichars, and subtract 1 for the null-terminator.)
  uint32_t allocStringLen = (aBuf->StorageSize() / sizeof(char16_t)) - 1;
  MOZ_ASSERT(stringLen <= allocStringLen,
             "string buffer lacks null terminator!");
  stringLen = std::min(stringLen, allocStringLen);

  aBuf->ToString(stringLen, aResultString);
}

PresShell* nsContentUtils::FindPresShellForDocument(const Document* aDocument) {
  const Document* doc = aDocument;
  Document* displayDoc = doc->GetDisplayDocument();
  if (displayDoc) {
    doc = displayDoc;
  }

  PresShell* presShell = doc->GetPresShell();
  if (presShell) {
    return presShell;
  }

  nsCOMPtr<nsIDocShellTreeItem> docShellTreeItem = doc->GetDocShell();
  while (docShellTreeItem) {
    // We may be in a display:none subdocument, or we may not have a presshell
    // created yet.
    // Walk the docshell tree to find the nearest container that has a
    // presshell, and return that.
    nsCOMPtr<nsIDocShell> docShell = do_QueryInterface(docShellTreeItem);
    if (PresShell* presShell = docShell->GetPresShell()) {
      return presShell;
    }
    nsCOMPtr<nsIDocShellTreeItem> parent;
    docShellTreeItem->GetInProcessParent(getter_AddRefs(parent));
    docShellTreeItem = parent;
  }

  return nullptr;
}

nsIWidget* nsContentUtils::WidgetForDocument(const Document* aDocument) {
  PresShell* presShell = FindPresShellForDocument(aDocument);
  if (!presShell) {
    return nullptr;
  }
  nsViewManager* vm = presShell->GetViewManager();
  if (!vm) {
    return nullptr;
  }
  nsView* rootView = vm->GetRootView();
  if (!rootView) {
    return nullptr;
  }
  nsView* displayRoot = nsViewManager::GetDisplayRootFor(rootView);
  if (!displayRoot) {
    return nullptr;
  }
  return displayRoot->GetNearestWidget(nullptr);
}

nsIWidget* nsContentUtils::WidgetForContent(const nsIContent* aContent) {
  nsIFrame* frame = aContent->GetPrimaryFrame();
  if (frame) {
    frame = nsLayoutUtils::GetDisplayRootFrame(frame);

    nsView* view = frame->GetView();
    if (view) {
      return view->GetWidget();
    }
  }

  return nullptr;
}

already_AddRefed<LayerManager> nsContentUtils::LayerManagerForContent(
    const nsIContent* aContent) {
  nsIWidget* widget = nsContentUtils::WidgetForContent(aContent);
  if (widget) {
    RefPtr<LayerManager> manager = widget->GetLayerManager();
    return manager.forget();
  }

  return nullptr;
}

static already_AddRefed<LayerManager> LayerManagerForDocumentInternal(
    const Document* aDoc, bool aRequirePersistent) {
  nsIWidget* widget = nsContentUtils::WidgetForDocument(aDoc);
  if (widget) {
    RefPtr<LayerManager> manager = widget->GetLayerManager(
        aRequirePersistent ? nsIWidget::LAYER_MANAGER_PERSISTENT
                           : nsIWidget::LAYER_MANAGER_CURRENT);
    return manager.forget();
  }

  return nullptr;
}

already_AddRefed<LayerManager> nsContentUtils::LayerManagerForDocument(
    const Document* aDoc) {
  return LayerManagerForDocumentInternal(aDoc, false);
}

already_AddRefed<LayerManager>
nsContentUtils::PersistentLayerManagerForDocument(Document* aDoc) {
  return LayerManagerForDocumentInternal(aDoc, true);
}

bool nsContentUtils::AllowXULXBLForPrincipal(nsIPrincipal* aPrincipal) {
  if (!aPrincipal) {
    return false;
  }

  if (aPrincipal->IsSystemPrincipal()) {
    return true;
  }

  return (StaticPrefs::dom_allow_XUL_XBL_for_file() &&
          aPrincipal->SchemeIs("file")) ||
         IsSitePermAllow(aPrincipal, NS_LITERAL_CSTRING("allowXULXBL"));
}

bool nsContentUtils::IsPDFJSEnabled() {
  nsCOMPtr<nsIStreamConverter> conv = do_CreateInstance(
      "@mozilla.org/streamconv;1?from=application/pdf&to=text/html");
  return conv;
}

bool nsContentUtils::IsPDFJS(nsIPrincipal* aPrincipal) {
  if (!aPrincipal) {
    return false;
  }
  nsAutoCString spec;
  nsresult rv = aPrincipal->GetAsciiSpec(spec);
  NS_ENSURE_SUCCESS(rv, false);
  return spec.EqualsLiteral("resource://pdf.js/web/viewer.html");
}

already_AddRefed<nsIDocumentLoaderFactory>
nsContentUtils::FindInternalContentViewer(const nsACString& aType,
                                          ContentViewerType* aLoaderType) {
  if (aLoaderType) {
    *aLoaderType = TYPE_UNSUPPORTED;
  }

  // one helper factory, please
  nsCOMPtr<nsICategoryManager> catMan(
      do_GetService(NS_CATEGORYMANAGER_CONTRACTID));
  if (!catMan) return nullptr;

  nsCOMPtr<nsIDocumentLoaderFactory> docFactory;

  nsCString contractID;
  nsresult rv =
      catMan->GetCategoryEntry("Gecko-Content-Viewers", aType, contractID);
  if (NS_SUCCEEDED(rv)) {
    docFactory = do_GetService(contractID.get());
    if (docFactory && aLoaderType) {
      if (contractID.EqualsLiteral(CONTENT_DLF_CONTRACTID))
        *aLoaderType = TYPE_CONTENT;
      else if (contractID.EqualsLiteral(PLUGIN_DLF_CONTRACTID))
        *aLoaderType = TYPE_PLUGIN;
      else
        *aLoaderType = TYPE_UNKNOWN;
    }
    return docFactory.forget();
  }

  if (DecoderTraits::IsSupportedInVideoDocument(aType)) {
    docFactory =
        do_GetService("@mozilla.org/content/document-loader-factory;1");
    if (docFactory && aLoaderType) {
      *aLoaderType = TYPE_CONTENT;
    }
    return docFactory.forget();
  }

  return nullptr;
}

static void ReportPatternCompileFailure(nsAString& aPattern,
                                        const Document* aDocument,
                                        JSContext* cx) {
  MOZ_ASSERT(JS_IsExceptionPending(cx));

  JS::RootedValue exn(cx);
  if (!JS_GetPendingException(cx, &exn)) {
    return;
  }
  if (!exn.isObject()) {
    // If pending exception is not an object, it should be OOM.
    return;
  }

  JS::AutoSaveExceptionState savedExc(cx);
  JS::RootedObject exnObj(cx, &exn.toObject());
  JS::RootedValue messageVal(cx);
  if (!JS_GetProperty(cx, exnObj, "message", &messageVal)) {
    return;
  }
  MOZ_ASSERT(messageVal.isString());

  JS::RootedString messageStr(cx, messageVal.toString());
  MOZ_ASSERT(messageStr);

  AutoTArray<nsString, 2> strings;
  strings.AppendElement(aPattern);
  if (!AssignJSString(cx, *strings.AppendElement(), messageStr)) {
    return;
  }

  nsContentUtils::ReportToConsole(nsIScriptError::errorFlag,
                                  NS_LITERAL_CSTRING("DOM"), aDocument,
                                  nsContentUtils::eDOM_PROPERTIES,
                                  "PatternAttributeCompileFailure", strings);
  savedExc.drop();
}

// static
Maybe<bool> nsContentUtils::IsPatternMatching(nsAString& aValue,
                                              nsAString& aPattern,
                                              const Document* aDocument) {
  NS_ASSERTION(aDocument, "aDocument should be a valid pointer (not null)");

  // The fact that we're using a JS regexp under the hood should not be visible
  // to things like window onerror handlers, so we don't initialize our JSAPI
  // with the document's window (which may not exist anyway).
  AutoJSAPI jsapi;
  jsapi.Init();
  JSContext* cx = jsapi.cx();
  AutoDisableJSInterruptCallback disabler(cx);

  // We can use the junk scope here, because we're just using it for
  // regexp evaluation, not actual script execution.
  JSAutoRealm ar(cx, xpc::UnprivilegedJunkScope());

  // Check if the pattern by itself is valid first, and not that it only becomes
  // valid once we add ^(?: and )$.
  {
    JS::Rooted<JSObject*> testRe(
        cx, JS::NewUCRegExpObject(
                cx, static_cast<char16_t*>(aPattern.BeginWriting()),
                aPattern.Length(), JS::RegExpFlag::Unicode));
    if (!testRe) {
      ReportPatternCompileFailure(aPattern, aDocument, cx);
      return Some(true);
    }
  }

  // The pattern has to match the entire value.
  aPattern.InsertLiteral(u"^(?:", 0);
  aPattern.AppendLiteral(")$");

  JS::Rooted<JSObject*> re(
      cx,
      JS::NewUCRegExpObject(cx, static_cast<char16_t*>(aPattern.BeginWriting()),
                            aPattern.Length(), JS::RegExpFlag::Unicode));
  // We checked that the pattern is valid above.
  MOZ_ASSERT(re, "Adding ^(?: and )$ shouldn't make a valid regexp invalid");

  JS::Rooted<JS::Value> rval(cx, JS::NullValue());
  size_t idx = 0;
  if (!JS::ExecuteRegExpNoStatics(cx, re,
                                  static_cast<char16_t*>(aValue.BeginWriting()),
                                  aValue.Length(), &idx, true, &rval)) {
    return Nothing();
  }

  return Some(!rval.isNull());
}

// static
nsresult nsContentUtils::URIInheritsSecurityContext(nsIURI* aURI,
                                                    bool* aResult) {
  // Note: about:blank URIs do NOT inherit the security context from the
  // current document, which is what this function tests for...
  return NS_URIChainHasFlags(
      aURI, nsIProtocolHandler::URI_INHERITS_SECURITY_CONTEXT, aResult);
}

// static
bool nsContentUtils::ChannelShouldInheritPrincipal(
    nsIPrincipal* aLoadingPrincipal, nsIURI* aURI, bool aInheritForAboutBlank,
    bool aForceInherit) {
  MOZ_ASSERT(aLoadingPrincipal,
             "Can not check inheritance without a principal");

  // Only tell the channel to inherit if it can't provide its own security
  // context.
  //
  // XXX: If this is ever changed, check all callers for what owners
  //      they're passing in.  In particular, see the code and
  //      comments in nsDocShell::LoadURI where we fall back on
  //      inheriting the owner if called from chrome.  That would be
  //      very wrong if this code changed anything but channels that
  //      can't provide their own security context!
  //
  // If aForceInherit is true, we will inherit, even for a channel that
  // can provide its own security context. This is used for srcdoc loads.
  bool inherit = aForceInherit;
  if (!inherit) {
    bool uriInherits;
    // We expect URIInheritsSecurityContext to return success for an
    // about:blank URI, so don't call NS_IsAboutBlank() if this call fails.
    // This condition needs to match the one in nsDocShell::InternalLoad where
    // we're checking for things that will use the owner.
    inherit =
        (NS_SUCCEEDED(URIInheritsSecurityContext(aURI, &uriInherits)) &&
         (uriInherits || (aInheritForAboutBlank && NS_IsAboutBlank(aURI)))) ||
        //
        // file: uri special-casing
        //
        // If this is a file: load opened from another file: then it may need
        // to inherit the owner from the referrer so they can script each other.
        // If we don't set the owner explicitly then each file: gets an owner
        // based on its own codebase later.
        //
        (URIIsLocalFile(aURI) &&
         NS_SUCCEEDED(aLoadingPrincipal->CheckMayLoad(aURI, false)) &&
         // One more check here.  CheckMayLoad will always return true for the
         // system principal, but we do NOT want to inherit in that case.
         !aLoadingPrincipal->IsSystemPrincipal());
  }
  return inherit;
}

/* static */
bool nsContentUtils::IsCutCopyAllowed(Document* aDocument,
                                      nsIPrincipal& aSubjectPrincipal) {
  if (StaticPrefs::dom_allow_cut_copy() && aDocument &&
      aDocument->HasValidTransientUserGestureActivation()) {
    return true;
  }

  return PrincipalHasPermission(aSubjectPrincipal, nsGkAtoms::clipboardWrite);
}

/* static */
bool nsContentUtils::HaveEqualPrincipals(Document* aDoc1, Document* aDoc2) {
  if (!aDoc1 || !aDoc2) {
    return false;
  }
  bool principalsEqual = false;
  aDoc1->NodePrincipal()->Equals(aDoc2->NodePrincipal(), &principalsEqual);
  return principalsEqual;
}

/* static */
bool nsContentUtils::HasPluginWithUncontrolledEventDispatch(
    nsIContent* aContent) {
#ifdef XP_MACOSX
  // We control dispatch to all mac plugins.
  return false;
#else
  if (!aContent || !aContent->IsInComposedDoc()) {
    return false;
  }

  nsCOMPtr<nsIObjectLoadingContent> olc = do_QueryInterface(aContent);
  if (!olc) {
    return false;
  }

  RefPtr<nsNPAPIPluginInstance> plugin = olc->GetPluginInstance();
  if (!plugin) {
    return false;
  }

  bool isWindowless = false;
  nsresult res = plugin->IsWindowless(&isWindowless);
  if (NS_FAILED(res)) {
    return false;
  }

  return !isWindowless;
#endif
}

/* static */
void nsContentUtils::FireMutationEventsForDirectParsing(
    Document* aDoc, nsIContent* aDest, int32_t aOldChildCount) {
  // Fire mutation events. Optimize for the case when there are no listeners
  int32_t newChildCount = aDest->GetChildCount();
  if (newChildCount && nsContentUtils::HasMutationListeners(
                           aDoc, NS_EVENT_BITS_MUTATION_NODEINSERTED)) {
    AutoTArray<nsCOMPtr<nsIContent>, 50> childNodes;
    NS_ASSERTION(newChildCount - aOldChildCount >= 0,
                 "What, some unexpected dom mutation has happened?");
    childNodes.SetCapacity(newChildCount - aOldChildCount);
    for (nsIContent* child = aDest->GetFirstChild(); child;
         child = child->GetNextSibling()) {
      childNodes.AppendElement(child);
    }
    FragmentOrElement::FireNodeInserted(aDoc, aDest, childNodes);
  }
}

/* static */
Document* nsContentUtils::GetRootDocument(Document* aDoc) {
  if (!aDoc) {
    return nullptr;
  }
  Document* doc = aDoc;
  while (doc->GetInProcessParentDocument()) {
    doc = doc->GetInProcessParentDocument();
  }
  return doc;
}

/* static */
bool nsContentUtils::IsInPointerLockContext(nsPIDOMWindowOuter* aWin) {
  if (!aWin) {
    return false;
  }

  nsCOMPtr<Document> pointerLockedDoc =
      do_QueryReferent(EventStateManager::sPointerLockedDoc);
  if (!pointerLockedDoc || !pointerLockedDoc->GetWindow()) {
    return false;
  }

  nsCOMPtr<nsPIDOMWindowOuter> lockTop =
      pointerLockedDoc->GetWindow()->GetInProcessScriptableTop();
  nsCOMPtr<nsPIDOMWindowOuter> top = aWin->GetInProcessScriptableTop();

  return top == lockTop;
}

// static
int32_t nsContentUtils::GetAdjustedOffsetInTextControl(nsIFrame* aOffsetFrame,
                                                       int32_t aOffset) {
  // The structure of the anonymous frames within a text control frame is
  // an optional block frame, followed by an optional br frame.

  // If the offset frame has a child, then this frame is the block which
  // has the text frames (containing the content) as its children. This will
  // be the case if we click to the right of any of the text frames, or at the
  // bottom of the text area.
  nsIFrame* firstChild = aOffsetFrame->PrincipalChildList().FirstChild();
  if (firstChild) {
    // In this case, the passed-in offset is incorrect, and we want the length
    // of the entire content in the text control frame.
    return firstChild->GetContent()->Length();
  }

  if (aOffsetFrame->GetPrevSibling() && !aOffsetFrame->GetNextSibling()) {
    // In this case, we're actually within the last frame, which is a br
    // frame. Our offset should therefore be the length of the first child of
    // our parent.
    int32_t aOutOffset = aOffsetFrame->GetParent()
                             ->PrincipalChildList()
                             .FirstChild()
                             ->GetContent()
                             ->Length();
    return aOutOffset;
  }

  // Otherwise, we're within one of the text frames, in which case our offset
  // has already been correctly calculated.
  return aOffset;
}

// static
void nsContentUtils::GetSelectionInTextControl(Selection* aSelection,
                                               Element* aRoot,
                                               uint32_t& aOutStartOffset,
                                               uint32_t& aOutEndOffset) {
  MOZ_ASSERT(aSelection && aRoot);

  // We don't care which end of this selection is anchor and which is focus.  In
  // fact, we explicitly want to know which is the _start_ and which is the
  // _end_, not anchor vs focus.
  const nsRange* range = aSelection->GetAnchorFocusRange();
  if (!range) {
    // Nothing selected
    aOutStartOffset = aOutEndOffset = 0;
    return;
  }

  // All the node pointers here are raw pointers for performance.  We shouldn't
  // be doing anything in this function that invalidates the node tree.
  nsINode* startContainer = range->GetStartContainer();
  uint32_t startOffset = range->StartOffset();
  nsINode* endContainer = range->GetEndContainer();
  uint32_t endOffset = range->EndOffset();

  // We have at most two children, consisting of an optional text node followed
  // by an optional <br>.
  NS_ASSERTION(aRoot->GetChildCount() <= 2, "Unexpected children");
  nsIContent* firstChild = aRoot->GetFirstChild();
#ifdef DEBUG
  nsCOMPtr<nsIContent> lastChild = aRoot->GetLastChild();
  NS_ASSERTION(startContainer == aRoot || startContainer == firstChild ||
                   startContainer == lastChild,
               "Unexpected startContainer");
  NS_ASSERTION(endContainer == aRoot || endContainer == firstChild ||
                   endContainer == lastChild,
               "Unexpected endContainer");
  // firstChild is either text or a <br> (hence an element).
  MOZ_ASSERT_IF(firstChild, firstChild->IsText() || firstChild->IsElement());
#endif
  // Testing IsElement() is faster than testing IsNodeOfType(), since it's
  // non-virtual.
  if (!firstChild || firstChild->IsElement()) {
    // No text node, so everything is 0
    startOffset = endOffset = 0;
  } else {
    // First child is text.  If the start/end is already in the text node,
    // or the start of the root node, no change needed.  If it's in the root
    // node but not the start, or in the trailing <br>, we need to set the
    // offset to the end.
    if ((startContainer == aRoot && startOffset != 0) ||
        (startContainer != aRoot && startContainer != firstChild)) {
      startOffset = firstChild->Length();
    }
    if ((endContainer == aRoot && endOffset != 0) ||
        (endContainer != aRoot && endContainer != firstChild)) {
      endOffset = firstChild->Length();
    }
  }

  MOZ_ASSERT(startOffset <= endOffset);
  aOutStartOffset = startOffset;
  aOutEndOffset = endOffset;
}

HTMLEditor* nsContentUtils::GetHTMLEditor(nsPresContext* aPresContext) {
  if (!aPresContext) {
    return nullptr;
  }

  nsCOMPtr<nsIDocShell> docShell(aPresContext->GetDocShell());
  bool isEditable;
  if (!docShell || NS_FAILED(docShell->GetEditable(&isEditable)) || !isEditable)
    return nullptr;

  return docShell->GetHTMLEditor();
}

// static
TextEditor* nsContentUtils::GetActiveEditor(nsPresContext* aPresContext) {
  if (!aPresContext) {
    return nullptr;
  }

  nsPIDOMWindowOuter* window = aPresContext->Document()->GetWindow();
  if (!window) {
    return nullptr;
  }

  // If it's in designMode, nobody can have focus.  Therefore, the HTMLEditor
  // handles all events.  I.e., it's focused editor in this case.
  if (aPresContext->Document()->HasFlag(NODE_IS_EDITABLE)) {
    return GetHTMLEditor(aPresContext);
  }

  // If focused element is associated with TextEditor, it must be <input>
  // element or <textarea> element.  Let's return it even if it's in a
  // contenteditable element.
  nsCOMPtr<nsPIDOMWindowOuter> focusedWindow;
  if (Element* focusedElement = nsFocusManager::GetFocusedDescendant(
          window, nsFocusManager::SearchRange::eOnlyCurrentWindow,
          getter_AddRefs(focusedWindow))) {
    if (TextEditor* textEditor = focusedElement->GetTextEditorInternal()) {
      return textEditor;
    }
  }

  // Otherwise, HTMLEditor may handle inputs even non-editable element has
  // focus or nobody has focus.
  return GetHTMLEditor(aPresContext);
}

// static
TextEditor* nsContentUtils::GetTextEditorFromAnonymousNodeWithoutCreation(
    nsIContent* aAnonymousContent) {
  if (!aAnonymousContent) {
    return nullptr;
  }
  nsIContent* parent = aAnonymousContent->FindFirstNonChromeOnlyAccessContent();
  if (!parent || parent == aAnonymousContent) {
    return nullptr;
  }
  if (HTMLInputElement* inputElement =
          HTMLInputElement::FromNodeOrNull(parent)) {
    return inputElement->GetTextEditorWithoutCreation();
  }
  if (HTMLTextAreaElement* textareaElement =
          HTMLTextAreaElement::FromNodeOrNull(parent)) {
    return textareaElement->GetTextEditorWithoutCreation();
  }
  return nullptr;
}

// static
bool nsContentUtils::IsNodeInEditableRegion(nsINode* aNode) {
  while (aNode) {
    if (aNode->IsEditable()) {
      return true;
    }
    aNode = aNode->GetParent();
  }
  return false;
}

// static
bool nsContentUtils::IsForbiddenRequestHeader(const nsACString& aHeader) {
  if (IsForbiddenSystemRequestHeader(aHeader)) {
    return true;
  }

  return StringBeginsWith(aHeader, NS_LITERAL_CSTRING("proxy-"),
                          nsCaseInsensitiveCStringComparator()) ||
         StringBeginsWith(aHeader, NS_LITERAL_CSTRING("sec-"),
                          nsCaseInsensitiveCStringComparator());
}

// static
bool nsContentUtils::IsForbiddenSystemRequestHeader(const nsACString& aHeader) {
  static const char* kInvalidHeaders[] = {"accept-charset",
                                          "accept-encoding",
                                          "access-control-request-headers",
                                          "access-control-request-method",
                                          "connection",
                                          "content-length",
                                          "cookie",
                                          "cookie2",
                                          "date",
                                          "dnt",
                                          "expect",
                                          "host",
                                          "keep-alive",
                                          "origin",
                                          "referer",
                                          "te",
                                          "trailer",
                                          "transfer-encoding",
                                          "upgrade",
                                          "via"};
  for (auto& kInvalidHeader : kInvalidHeaders) {
    if (aHeader.LowerCaseEqualsASCII(kInvalidHeader)) {
      return true;
    }
  }
  return false;
}

// static
bool nsContentUtils::IsForbiddenResponseHeader(const nsACString& aHeader) {
  return (aHeader.LowerCaseEqualsASCII("set-cookie") ||
          aHeader.LowerCaseEqualsASCII("set-cookie2"));
}

// static
bool nsContentUtils::IsCorsUnsafeRequestHeaderValue(
    const nsACString& aHeaderValue) {
  const char* cur = aHeaderValue.BeginReading();
  const char* end = aHeaderValue.EndReading();

  while (cur != end) {
    // Implementation of
    // https://fetch.spec.whatwg.org/#cors-unsafe-request-header-byte Is less
    // than a space but not a horizontal tab
    if ((*cur < ' ' && *cur != '\t') || *cur == '"' || *cur == '(' ||
        *cur == ')' || *cur == ':' || *cur == '<' || *cur == '>' ||
        *cur == '?' || *cur == '@' || *cur == '[' || *cur == '\\' ||
        *cur == ']' || *cur == '{' || *cur == '}' ||
        *cur == 0x7F) {  // 0x75 is DEL
      return true;
    }
    cur++;
  }
  return false;
}

// static
bool nsContentUtils::IsAllowedNonCorsAccept(const nsACString& aHeaderValue) {
  if (IsCorsUnsafeRequestHeaderValue(aHeaderValue)) {
    return false;
  }
  return true;
}

// static
bool nsContentUtils::IsAllowedNonCorsContentType(
    const nsACString& aHeaderValue) {
  nsAutoCString contentType;
  nsAutoCString unused;

  if (IsCorsUnsafeRequestHeaderValue(aHeaderValue)) {
    return false;
  }

  nsresult rv = NS_ParseRequestContentType(aHeaderValue, contentType, unused);
  if (NS_FAILED(rv)) {
    return false;
  }

  return contentType.LowerCaseEqualsLiteral("text/plain") ||
         contentType.LowerCaseEqualsLiteral(
             "application/x-www-form-urlencoded") ||
         contentType.LowerCaseEqualsLiteral("multipart/form-data");
}

// static
bool nsContentUtils::IsAllowedNonCorsLanguage(const nsACString& aHeaderValue) {
  const char* cur = aHeaderValue.BeginReading();
  const char* end = aHeaderValue.EndReading();

  while (cur != end) {
    if ((*cur >= '0' && *cur <= '9') || (*cur >= 'A' && *cur <= 'Z') ||
        (*cur >= 'a' && *cur <= 'z') || *cur == ' ' || *cur == '*' ||
        *cur == ',' || *cur == '-' || *cur == '.' || *cur == ';' ||
        *cur == '=') {
      cur++;
      continue;
    }
    return false;
  }
  return true;
}

// static
bool nsContentUtils::IsCORSSafelistedRequestHeader(const nsACString& aName,
                                                   const nsACString& aValue) {
  // see https://fetch.spec.whatwg.org/#cors-safelisted-request-header
  if (aValue.Length() > 128) {
    return false;
  }
  return (aName.LowerCaseEqualsLiteral("accept") &&
          nsContentUtils::IsAllowedNonCorsAccept(aValue)) ||
         (aName.LowerCaseEqualsLiteral("accept-language") &&
          nsContentUtils::IsAllowedNonCorsLanguage(aValue)) ||
         (aName.LowerCaseEqualsLiteral("content-language") &&
          nsContentUtils::IsAllowedNonCorsLanguage(aValue)) ||
         (aName.LowerCaseEqualsLiteral("content-type") &&
          nsContentUtils::IsAllowedNonCorsContentType(aValue));
}

mozilla::LogModule* nsContentUtils::DOMDumpLog() { return sDOMDumpLog; }

bool nsContentUtils::GetNodeTextContent(nsINode* aNode, bool aDeep,
                                        nsAString& aResult,
                                        const fallible_t& aFallible) {
  aResult.Truncate();
  return AppendNodeTextContent(aNode, aDeep, aResult, aFallible);
}

void nsContentUtils::GetNodeTextContent(nsINode* aNode, bool aDeep,
                                        nsAString& aResult) {
  if (!GetNodeTextContent(aNode, aDeep, aResult, fallible)) {
    NS_ABORT_OOM(0);  // Unfortunately we don't know the allocation size
  }
}

void nsContentUtils::DestroyMatchString(void* aData) {
  if (aData) {
    nsString* matchString = static_cast<nsString*>(aData);
    delete matchString;
  }
}

bool nsContentUtils::IsJavascriptMIMEType(const nsAString& aMIMEType) {
  // Table ordered from most to least likely JS MIME types.
  static const char* jsTypes[] = {"text/javascript",
                                  "text/ecmascript",
                                  "application/javascript",
                                  "application/ecmascript",
                                  "application/x-javascript",
                                  "application/x-ecmascript",
                                  "text/javascript1.0",
                                  "text/javascript1.1",
                                  "text/javascript1.2",
                                  "text/javascript1.3",
                                  "text/javascript1.4",
                                  "text/javascript1.5",
                                  "text/jscript",
                                  "text/livescript",
                                  "text/x-ecmascript",
                                  "text/x-javascript",
                                  nullptr};

  for (uint32_t i = 0; jsTypes[i]; ++i) {
    if (aMIMEType.LowerCaseEqualsASCII(jsTypes[i])) {
      return true;
    }
  }

#ifdef JS_BUILD_BINAST
  if (nsJSUtils::BinASTEncodingEnabled() &&
      aMIMEType.LowerCaseEqualsASCII(APPLICATION_JAVASCRIPT_BINAST)) {
    return true;
  }
#endif

  return false;
}

nsresult nsContentUtils::GenerateUUIDInPlace(nsID& aUUID) {
  MOZ_ASSERT(sUUIDGenerator);

  nsresult rv = sUUIDGenerator->GenerateUUIDInPlace(&aUUID);
  if (NS_WARN_IF(NS_FAILED(rv))) {
    return rv;
  }

  return NS_OK;
}

nsID nsContentUtils::GenerateUUID() {
  MOZ_DIAGNOSTIC_ASSERT(sUUIDGenerator);

  nsID uuid;
  nsresult rv = sUUIDGenerator->GenerateUUIDInPlace(&uuid);
  MOZ_RELEASE_ASSERT(NS_SUCCEEDED(rv));

  return uuid;
}

bool nsContentUtils::PrefetchPreloadEnabled(nsIDocShell* aDocShell) {
  //
  // SECURITY CHECK: disable prefetching and preloading from mailnews!
  //
  // walk up the docshell tree to see if any containing
  // docshell are of type MAIL.
  //

  if (!aDocShell) {
    return false;
  }

  nsCOMPtr<nsIDocShell> docshell = aDocShell;
  nsCOMPtr<nsIDocShellTreeItem> parentItem;

  do {
    auto appType = docshell->GetAppType();
    if (appType == nsIDocShell::APP_TYPE_MAIL) {
      return false;  // do not prefetch, preload, preconnect from mailnews
    }

    docshell->GetInProcessParent(getter_AddRefs(parentItem));
    if (parentItem) {
      docshell = do_QueryInterface(parentItem);
      if (!docshell) {
        NS_ERROR("cannot get a docshell from a treeItem!");
        return false;
      }
    }
  } while (parentItem);

  return true;
}

uint64_t nsContentUtils::GetInnerWindowID(nsIRequest* aRequest) {
  // can't do anything if there's no nsIRequest!
  if (!aRequest) {
    return 0;
  }

  nsCOMPtr<nsILoadGroup> loadGroup;
  nsresult rv = aRequest->GetLoadGroup(getter_AddRefs(loadGroup));

  if (NS_FAILED(rv) || !loadGroup) {
    return 0;
  }

  return GetInnerWindowID(loadGroup);
}

uint64_t nsContentUtils::GetInnerWindowID(nsILoadGroup* aLoadGroup) {
  if (!aLoadGroup) {
    return 0;
  }

  nsCOMPtr<nsIInterfaceRequestor> callbacks;
  nsresult rv = aLoadGroup->GetNotificationCallbacks(getter_AddRefs(callbacks));
  if (NS_FAILED(rv) || !callbacks) {
    return 0;
  }

  nsCOMPtr<nsILoadContext> loadContext = do_GetInterface(callbacks);
  if (!loadContext) {
    return 0;
  }

  nsCOMPtr<mozIDOMWindowProxy> window;
  rv = loadContext->GetAssociatedWindow(getter_AddRefs(window));
  if (NS_FAILED(rv) || !window) {
    return 0;
  }

  auto* pwindow = nsPIDOMWindowOuter::From(window);
  if (!pwindow) {
    return 0;
  }

  nsPIDOMWindowInner* inner = pwindow->GetCurrentInnerWindow();
  return inner ? inner->WindowID() : 0;
}

nsresult nsContentUtils::GetHostOrIPv6WithBrackets(nsIURI* aURI,
                                                   nsCString& aHost) {
  aHost.Truncate();
  nsresult rv = aURI->GetHost(aHost);
  if (NS_FAILED(rv)) {  // Some URIs do not have a host
    return rv;
  }

  if (aHost.FindChar(':') != -1) {  // Escape IPv6 address
    MOZ_ASSERT(!aHost.Length() ||
               (aHost[0] != '[' && aHost[aHost.Length() - 1] != ']'));
    aHost.Insert('[', 0);
    aHost.Append(']');
  }

  return NS_OK;
}

nsresult nsContentUtils::GetHostOrIPv6WithBrackets(nsIURI* aURI,
                                                   nsAString& aHost) {
  nsAutoCString hostname;
  nsresult rv = GetHostOrIPv6WithBrackets(aURI, hostname);
  if (NS_FAILED(rv)) {
    return rv;
  }
  CopyUTF8toUTF16(hostname, aHost);
  return NS_OK;
}

CallState nsContentUtils::CallOnAllRemoteChildren(
    MessageBroadcaster* aManager,
    const std::function<CallState(BrowserParent*)>& aCallback) {
  uint32_t browserChildCount = aManager->ChildCount();
  for (uint32_t j = 0; j < browserChildCount; ++j) {
    RefPtr<MessageListenerManager> childMM = aManager->GetChildAt(j);
    if (!childMM) {
      continue;
    }

    RefPtr<MessageBroadcaster> nonLeafMM = MessageBroadcaster::From(childMM);
    if (nonLeafMM) {
      if (CallOnAllRemoteChildren(nonLeafMM, aCallback) == CallState::Stop) {
        return CallState::Stop;
      }
      continue;
    }

    mozilla::dom::ipc::MessageManagerCallback* cb = childMM->GetCallback();
    if (cb) {
      nsFrameLoader* fl = static_cast<nsFrameLoader*>(cb);
      BrowserParent* remote = BrowserParent::GetFrom(fl);
      if (remote && aCallback) {
        if (aCallback(remote) == CallState::Stop) {
          return CallState::Stop;
        }
      }
    }
  }

  return CallState::Continue;
}

void nsContentUtils::CallOnAllRemoteChildren(
    nsPIDOMWindowOuter* aWindow,
    const std::function<CallState(BrowserParent*)>& aCallback) {
  nsGlobalWindowOuter* window = nsGlobalWindowOuter::Cast(aWindow);
  if (window->IsChromeWindow()) {
    RefPtr<MessageBroadcaster> windowMM = window->GetMessageManager();
    if (windowMM) {
      CallOnAllRemoteChildren(windowMM, aCallback);
    }
  }
}

struct UIStateChangeInfo {
  UIStateChangeType mShowFocusRings;

  explicit UIStateChangeInfo(UIStateChangeType aShowFocusRings)
      : mShowFocusRings(aShowFocusRings) {}
};

void nsContentUtils::SetKeyboardIndicatorsOnRemoteChildren(
    nsPIDOMWindowOuter* aWindow, UIStateChangeType aShowFocusRings) {
  UIStateChangeInfo stateInfo(aShowFocusRings);
  CallOnAllRemoteChildren(aWindow, [&stateInfo](BrowserParent* aBrowserParent) {
    Unused << aBrowserParent->SendSetKeyboardIndicators(
        stateInfo.mShowFocusRings);
    return CallState::Continue;
  });
}

nsresult nsContentUtils::IPCTransferableToTransferable(
    const IPCDataTransfer& aDataTransfer, const bool& aIsPrivateData,
    nsIPrincipal* aRequestingPrincipal,
    const nsContentPolicyType& aContentPolicyType,
    nsITransferable* aTransferable, mozilla::dom::ContentParent* aContentParent,
    mozilla::dom::BrowserChild* aBrowserChild) {
  nsresult rv;

  aTransferable->SetIsPrivateData(aIsPrivateData);

  const nsTArray<IPCDataTransferItem>& items = aDataTransfer.items();
  for (const auto& item : items) {
    aTransferable->AddDataFlavor(item.flavor().get());

    if (item.data().type() == IPCDataTransferData::TnsString) {
      nsCOMPtr<nsISupportsString> dataWrapper =
          do_CreateInstance(NS_SUPPORTS_STRING_CONTRACTID, &rv);
      NS_ENSURE_SUCCESS(rv, rv);

      const nsString& text = item.data().get_nsString();
      rv = dataWrapper->SetData(text);
      NS_ENSURE_SUCCESS(rv, rv);

      rv = aTransferable->SetTransferData(item.flavor().get(), dataWrapper);

      NS_ENSURE_SUCCESS(rv, rv);
    } else if (item.data().type() == IPCDataTransferData::TShmem) {
      if (nsContentUtils::IsFlavorImage(item.flavor())) {
        nsCOMPtr<imgIContainer> imageContainer;
        rv = nsContentUtils::DataTransferItemToImage(
            item, getter_AddRefs(imageContainer));
        NS_ENSURE_SUCCESS(rv, rv);

        aTransferable->SetTransferData(item.flavor().get(), imageContainer);
      } else {
        nsCOMPtr<nsISupportsCString> dataWrapper =
            do_CreateInstance(NS_SUPPORTS_CSTRING_CONTRACTID, &rv);
        NS_ENSURE_SUCCESS(rv, rv);

        // The buffer contains the terminating null.
        Shmem itemData = item.data().get_Shmem();
        const nsDependentCSubstring text(itemData.get<char>(),
                                         itemData.Size<char>());
        rv = dataWrapper->SetData(text);
        NS_ENSURE_SUCCESS(rv, rv);

        rv = aTransferable->SetTransferData(item.flavor().get(), dataWrapper);

        NS_ENSURE_SUCCESS(rv, rv);
      }

      if (aContentParent) {
        Unused << aContentParent->DeallocShmem(item.data().get_Shmem());
      } else if (aBrowserChild) {
        Unused << aBrowserChild->DeallocShmem(item.data().get_Shmem());
      }
    }
  }

  aTransferable->SetRequestingPrincipal(aRequestingPrincipal);
  aTransferable->SetContentPolicyType(aContentPolicyType);
  return NS_OK;
}

void nsContentUtils::TransferablesToIPCTransferables(
    nsIArray* aTransferables, nsTArray<IPCDataTransfer>& aIPC,
    bool aInSyncMessage, mozilla::dom::ContentChild* aChild,
    mozilla::dom::ContentParent* aParent) {
  aIPC.Clear();
  if (aTransferables) {
    uint32_t transferableCount = 0;
    aTransferables->GetLength(&transferableCount);
    for (uint32_t i = 0; i < transferableCount; ++i) {
      IPCDataTransfer* dt = aIPC.AppendElement();
      nsCOMPtr<nsITransferable> transferable =
          do_QueryElementAt(aTransferables, i);
      TransferableToIPCTransferable(transferable, dt, aInSyncMessage, aChild,
                                    aParent);
    }
  }
}

nsresult nsContentUtils::SlurpFileToString(nsIFile* aFile,
                                           nsACString& aString) {
  aString.Truncate();

  nsCOMPtr<nsIURI> fileURI;
  nsresult rv = NS_NewFileURI(getter_AddRefs(fileURI), aFile);
  if (NS_FAILED(rv)) {
    return rv;
  }

  nsCOMPtr<nsIChannel> channel;
  rv = NS_NewChannel(getter_AddRefs(channel), fileURI,
                     nsContentUtils::GetSystemPrincipal(),
                     nsILoadInfo::SEC_ALLOW_CROSS_ORIGIN_DATA_IS_NULL,
                     nsIContentPolicy::TYPE_OTHER);
  if (NS_FAILED(rv)) {
    return rv;
  }

  nsCOMPtr<nsIInputStream> stream;
  rv = channel->Open(getter_AddRefs(stream));
  if (NS_FAILED(rv)) {
    return rv;
  }

  rv = NS_ConsumeStream(stream, UINT32_MAX, aString);
  if (NS_FAILED(rv)) {
    return rv;
  }

  rv = stream->Close();
  if (NS_FAILED(rv)) {
    return rv;
  }

  return NS_OK;
}

bool nsContentUtils::IsFileImage(nsIFile* aFile, nsACString& aType) {
  nsCOMPtr<nsIMIMEService> mime = do_GetService("@mozilla.org/mime;1");
  if (!mime) {
    return false;
  }

  nsresult rv = mime->GetTypeFromFile(aFile, aType);
  if (NS_FAILED(rv)) {
    return false;
  }

  return StringBeginsWith(aType, NS_LITERAL_CSTRING("image/"));
}

nsresult nsContentUtils::CalculateBufferSizeForImage(
    const uint32_t& aStride, const IntSize& aImageSize,
    const SurfaceFormat& aFormat, size_t* aMaxBufferSize,
    size_t* aUsedBufferSize) {
  CheckedInt32 requiredBytes =
      CheckedInt32(aStride) * CheckedInt32(aImageSize.height);

  CheckedInt32 usedBytes =
      requiredBytes - aStride +
      (CheckedInt32(aImageSize.width) * BytesPerPixel(aFormat));
  if (!usedBytes.isValid()) {
    return NS_ERROR_FAILURE;
  }

  MOZ_ASSERT(requiredBytes.isValid(), "usedBytes valid but not required?");
  *aMaxBufferSize = requiredBytes.value();
  *aUsedBufferSize = usedBytes.value();
  return NS_OK;
}

nsresult nsContentUtils::DataTransferItemToImage(
    const IPCDataTransferItem& aItem, imgIContainer** aContainer) {
  MOZ_ASSERT(aItem.data().type() == IPCDataTransferData::TShmem);
  MOZ_ASSERT(IsFlavorImage(aItem.flavor()));

  const IPCDataTransferImage& imageDetails = aItem.imageDetails();
  const IntSize size(imageDetails.width(), imageDetails.height());
  if (!size.width || !size.height) {
    return NS_ERROR_FAILURE;
  }

  Shmem data = aItem.data().get_Shmem();

  // Validate shared memory buffer size
  size_t imageBufLen = 0;
  size_t maxBufLen = 0;
  nsresult rv = CalculateBufferSizeForImage(imageDetails.stride(), size,
                                            imageDetails.format(), &maxBufLen,
                                            &imageBufLen);
  if (NS_FAILED(rv)) {
    return rv;
  }
  if (imageBufLen > data.Size<uint8_t>()) {
    return NS_ERROR_FAILURE;
  }

  RefPtr<DataSourceSurface> image = CreateDataSourceSurfaceFromData(
      size, imageDetails.format(), data.get<uint8_t>(), imageDetails.stride());

  RefPtr<gfxDrawable> drawable = new gfxSurfaceDrawable(image, size);
  nsCOMPtr<imgIContainer> imageContainer =
      image::ImageOps::CreateFromDrawable(drawable);
  imageContainer.forget(aContainer);

  return NS_OK;
}

bool nsContentUtils::IsFlavorImage(const nsACString& aFlavor) {
  return aFlavor.EqualsLiteral(kNativeImageMime) ||
         aFlavor.EqualsLiteral(kJPEGImageMime) ||
         aFlavor.EqualsLiteral(kJPGImageMime) ||
         aFlavor.EqualsLiteral(kPNGImageMime) ||
         aFlavor.EqualsLiteral(kGIFImageMime);
}

static Shmem ConvertToShmem(mozilla::dom::ContentChild* aChild,
                            mozilla::dom::ContentParent* aParent,
                            const nsACString& aInput) {
  MOZ_ASSERT((aChild && !aParent) || (!aChild && aParent));

  IShmemAllocator* allocator = aChild ? static_cast<IShmemAllocator*>(aChild)
                                      : static_cast<IShmemAllocator*>(aParent);

  Shmem result;
  if (!allocator->AllocShmem(aInput.Length(), SharedMemory::TYPE_BASIC,
                             &result)) {
    return result;
  }

  memcpy(result.get<char>(), aInput.BeginReading(), aInput.Length());

  return result;
}

void nsContentUtils::TransferableToIPCTransferable(
    nsITransferable* aTransferable, IPCDataTransfer* aIPCDataTransfer,
    bool aInSyncMessage, mozilla::dom::ContentChild* aChild,
    mozilla::dom::ContentParent* aParent) {
  MOZ_ASSERT((aChild && !aParent) || (!aChild && aParent));

  if (aTransferable) {
    nsTArray<nsCString> flavorList;
    aTransferable->FlavorsTransferableCanExport(flavorList);

    for (uint32_t j = 0; j < flavorList.Length(); ++j) {
      nsCString& flavorStr = flavorList[j];
      if (!flavorStr.Length()) {
        continue;
      }

      nsCOMPtr<nsISupports> data;
      nsresult rv =
          aTransferable->GetTransferData(flavorStr.get(), getter_AddRefs(data));

      if (NS_FAILED(rv) || !data) {
        if (aInSyncMessage) {
          // Can't do anything.
          continue;
        }

        // This is a hack to support kFilePromiseMime.
        // On Windows there just needs to be an entry for it,
        // and for OSX we need to create
        // nsContentAreaDragDropDataProvider as nsIFlavorDataProvider.
        if (flavorStr.EqualsLiteral(kFilePromiseMime)) {
          IPCDataTransferItem* item = aIPCDataTransfer->items().AppendElement();
          item->flavor() = flavorStr;
          item->data() = NS_ConvertUTF8toUTF16(flavorStr);
          continue;
        }

        // Empty element, transfer only the flavor
        IPCDataTransferItem* item = aIPCDataTransfer->items().AppendElement();
        item->flavor() = flavorStr;
        item->data() = nsString();
        continue;
      }

      if (nsCOMPtr<nsISupportsString> text = do_QueryInterface(data)) {
        nsAutoString dataAsString;
        text->GetData(dataAsString);
        IPCDataTransferItem* item = aIPCDataTransfer->items().AppendElement();
        item->flavor() = flavorStr;
        item->data() = dataAsString;
      } else if (nsCOMPtr<nsISupportsCString> ctext = do_QueryInterface(data)) {
        nsAutoCString dataAsString;
        ctext->GetData(dataAsString);

        Shmem dataAsShmem = ConvertToShmem(aChild, aParent, dataAsString);
        if (!dataAsShmem.IsReadable() || !dataAsShmem.Size<char>()) {
          continue;
        }

        IPCDataTransferItem* item = aIPCDataTransfer->items().AppendElement();
        item->flavor() = flavorStr;
        item->data() = std::move(dataAsShmem);
      } else if (nsCOMPtr<nsIInputStream> stream = do_QueryInterface(data)) {
        // Images to be pasted on the clipboard are nsIInputStreams
        nsCString imageData;
        NS_ConsumeStream(stream, UINT32_MAX, imageData);

        Shmem imageDataShmem = ConvertToShmem(aChild, aParent, imageData);
        if (!imageDataShmem.IsReadable() || !imageDataShmem.Size<char>()) {
          continue;
        }

        IPCDataTransferItem* item = aIPCDataTransfer->items().AppendElement();
        item->flavor() = flavorStr;
        item->data() = std::move(imageDataShmem);
      } else if (nsCOMPtr<imgIContainer> image = do_QueryInterface(data)) {
        // Images to be placed on the clipboard are imgIContainers.
        RefPtr<mozilla::gfx::SourceSurface> surface = image->GetFrame(
            imgIContainer::FRAME_CURRENT,
            imgIContainer::FLAG_SYNC_DECODE | imgIContainer::FLAG_ASYNC_NOTIFY);
        if (!surface) {
          continue;
        }
        RefPtr<mozilla::gfx::DataSourceSurface> dataSurface =
            surface->GetDataSurface();
        if (!dataSurface) {
          continue;
        }
        size_t length;
        int32_t stride;
        IShmemAllocator* allocator =
            aChild ? static_cast<IShmemAllocator*>(aChild)
                   : static_cast<IShmemAllocator*>(aParent);
        Maybe<Shmem> surfaceData =
            GetSurfaceData(dataSurface, &length, &stride, allocator);

        if (surfaceData.isNothing()) {
          continue;
        }

        IPCDataTransferItem* item = aIPCDataTransfer->items().AppendElement();
        item->flavor() = flavorStr;
        // Turn item->data() into an nsCString prior to accessing it.
        item->data() = std::move(surfaceData.ref());

        IPCDataTransferImage& imageDetails = item->imageDetails();
        mozilla::gfx::IntSize size = dataSurface->GetSize();
        imageDetails.width() = size.width;
        imageDetails.height() = size.height;
        imageDetails.stride() = stride;
        imageDetails.format() = dataSurface->GetFormat();
      } else {
        // Otherwise, handle this as a file.
        nsCOMPtr<BlobImpl> blobImpl;
        if (nsCOMPtr<nsIFile> file = do_QueryInterface(data)) {
          // If we can send this over as a blob, do so. Otherwise, we're
          // responding to a sync message and the child can't process the blob
          // constructor before processing our response, which would crash. In
          // that case, hope that the caller is nsClipboardProxy::GetData,
          // called from editor and send over images as raw data.
          if (aInSyncMessage) {
            nsAutoCString type;
            if (IsFileImage(file, type)) {
              nsAutoCString data;
              SlurpFileToString(file, data);

              Shmem dataAsShmem = ConvertToShmem(aChild, aParent, data);
              if (!dataAsShmem.IsReadable() || !dataAsShmem.Size<char>()) {
                continue;
              }

              IPCDataTransferItem* item =
                  aIPCDataTransfer->items().AppendElement();
              item->flavor() = type;
              item->data() = std::move(dataAsShmem);
            }

            continue;
          }

          if (aParent) {
            bool isDir = false;
            if (NS_SUCCEEDED(file->IsDirectory(&isDir)) && isDir) {
              nsAutoString path;
              if (NS_WARN_IF(NS_FAILED(file->GetPath(path)))) {
                continue;
              }

              RefPtr<FileSystemSecurity> fss =
                  FileSystemSecurity::GetOrCreate();
              fss->GrantAccessToContentProcess(aParent->ChildID(), path);
            }
          }

          blobImpl = new FileBlobImpl(file);

          IgnoredErrorResult rv;

          // Ensure that file data is cached no that the content process
          // has this data available to it when passed over:
          blobImpl->GetSize(rv);
          if (NS_WARN_IF(rv.Failed())) {
            continue;
          }

          blobImpl->GetLastModified(rv);
          if (NS_WARN_IF(rv.Failed())) {
            continue;
          }
        } else {
          if (aInSyncMessage) {
            // Can't do anything.
            continue;
          }
          blobImpl = do_QueryInterface(data);
        }
        if (blobImpl) {
          IPCDataTransferData data;
          IPCBlob ipcBlob;

          // If we failed to create the blob actor, then this blob probably
          // can't get the file size for the underlying file, ignore it for
          // now. TODO pass this through anyway.
          if (aChild) {
            nsresult rv = IPCBlobUtils::Serialize(blobImpl, aChild, ipcBlob);
            if (NS_WARN_IF(NS_FAILED(rv))) {
              continue;
            }

            data = ipcBlob;
          } else if (aParent) {
            nsresult rv = IPCBlobUtils::Serialize(blobImpl, aParent, ipcBlob);
            if (NS_WARN_IF(NS_FAILED(rv))) {
              continue;
            }

            data = ipcBlob;
          }

          IPCDataTransferItem* item = aIPCDataTransfer->items().AppendElement();
          item->flavor() = flavorStr;
          item->data() = data;
        }
      }
    }
  }
}

namespace {
// The default type used for calling GetSurfaceData(). Gets surface data as
// raw buffer.
struct GetSurfaceDataRawBuffer {
  using ReturnType = mozilla::UniquePtr<char[]>;
  using BufferType = char*;

  ReturnType Allocate(size_t aSize) { return ReturnType(new char[aSize]); }

  static BufferType GetBuffer(const ReturnType& aReturnValue) {
    return aReturnValue.get();
  }

  static ReturnType NullValue() { return ReturnType(); }
};

// The type used for calling GetSurfaceData() that allocates and writes to
// a shared memory buffer.
struct GetSurfaceDataShmem {
  using ReturnType = Maybe<Shmem>;
  using BufferType = char*;

  explicit GetSurfaceDataShmem(IShmemAllocator* aAllocator)
      : mAllocator(aAllocator) {}

  ReturnType Allocate(size_t aSize) {
    Shmem shmem;
    if (!mAllocator->AllocShmem(aSize, SharedMemory::TYPE_BASIC, &shmem)) {
      return Nothing();
    }

    return Some(shmem);
  }

  static BufferType GetBuffer(const ReturnType& aReturnValue) {
    return aReturnValue.isSome() ? aReturnValue.ref().get<char>() : nullptr;
  }

  static ReturnType NullValue() { return ReturnType(); }

 private:
  IShmemAllocator* mAllocator;
};

/*
 * Get the pixel data from the given source surface and return it as a buffer.
 * The length and stride will be assigned from the surface.
 */
template <typename GetSurfaceDataContext = GetSurfaceDataRawBuffer>
typename GetSurfaceDataContext::ReturnType GetSurfaceDataImpl(
    mozilla::gfx::DataSourceSurface* aSurface, size_t* aLength,
    int32_t* aStride,
    GetSurfaceDataContext aContext = GetSurfaceDataContext()) {
  mozilla::gfx::DataSourceSurface::MappedSurface map;
  if (!aSurface->Map(mozilla::gfx::DataSourceSurface::MapType::READ, &map)) {
    return GetSurfaceDataContext::NullValue();
  }

  size_t bufLen = 0;
  size_t maxBufLen = 0;
  nsresult rv = nsContentUtils::CalculateBufferSizeForImage(
      map.mStride, aSurface->GetSize(), aSurface->GetFormat(), &maxBufLen,
      &bufLen);
  if (NS_FAILED(rv)) {
    aSurface->Unmap();
    return GetSurfaceDataContext::NullValue();
  }

  // nsDependentCString wants null-terminated string.
  typename GetSurfaceDataContext::ReturnType surfaceData =
      aContext.Allocate(maxBufLen + 1);
  if (GetSurfaceDataContext::GetBuffer(surfaceData)) {
    memcpy(GetSurfaceDataContext::GetBuffer(surfaceData),
           reinterpret_cast<char*>(map.mData), bufLen);
    memset(GetSurfaceDataContext::GetBuffer(surfaceData) + bufLen, 0,
           maxBufLen - bufLen + 1);
  }

  *aLength = maxBufLen;
  *aStride = map.mStride;

  aSurface->Unmap();
  return surfaceData;
}
}  // Anonymous namespace.

mozilla::UniquePtr<char[]> nsContentUtils::GetSurfaceData(
    NotNull<mozilla::gfx::DataSourceSurface*> aSurface, size_t* aLength,
    int32_t* aStride) {
  return GetSurfaceDataImpl(aSurface, aLength, aStride);
}

Maybe<Shmem> nsContentUtils::GetSurfaceData(
    mozilla::gfx::DataSourceSurface* aSurface, size_t* aLength,
    int32_t* aStride, IShmemAllocator* aAllocator) {
  return GetSurfaceDataImpl(aSurface, aLength, aStride,
                            GetSurfaceDataShmem(aAllocator));
}

mozilla::Modifiers nsContentUtils::GetWidgetModifiers(int32_t aModifiers) {
  Modifiers result = 0;
  if (aModifiers & nsIDOMWindowUtils::MODIFIER_SHIFT) {
    result |= mozilla::MODIFIER_SHIFT;
  }
  if (aModifiers & nsIDOMWindowUtils::MODIFIER_CONTROL) {
    result |= mozilla::MODIFIER_CONTROL;
  }
  if (aModifiers & nsIDOMWindowUtils::MODIFIER_ALT) {
    result |= mozilla::MODIFIER_ALT;
  }
  if (aModifiers & nsIDOMWindowUtils::MODIFIER_META) {
    result |= mozilla::MODIFIER_META;
  }
  if (aModifiers & nsIDOMWindowUtils::MODIFIER_ALTGRAPH) {
    result |= mozilla::MODIFIER_ALTGRAPH;
  }
  if (aModifiers & nsIDOMWindowUtils::MODIFIER_CAPSLOCK) {
    result |= mozilla::MODIFIER_CAPSLOCK;
  }
  if (aModifiers & nsIDOMWindowUtils::MODIFIER_FN) {
    result |= mozilla::MODIFIER_FN;
  }
  if (aModifiers & nsIDOMWindowUtils::MODIFIER_FNLOCK) {
    result |= mozilla::MODIFIER_FNLOCK;
  }
  if (aModifiers & nsIDOMWindowUtils::MODIFIER_NUMLOCK) {
    result |= mozilla::MODIFIER_NUMLOCK;
  }
  if (aModifiers & nsIDOMWindowUtils::MODIFIER_SCROLLLOCK) {
    result |= mozilla::MODIFIER_SCROLLLOCK;
  }
  if (aModifiers & nsIDOMWindowUtils::MODIFIER_SYMBOL) {
    result |= mozilla::MODIFIER_SYMBOL;
  }
  if (aModifiers & nsIDOMWindowUtils::MODIFIER_SYMBOLLOCK) {
    result |= mozilla::MODIFIER_SYMBOLLOCK;
  }
  if (aModifiers & nsIDOMWindowUtils::MODIFIER_OS) {
    result |= mozilla::MODIFIER_OS;
  }
  return result;
}

nsIWidget* nsContentUtils::GetWidget(PresShell* aPresShell, nsPoint* aOffset) {
  if (!aPresShell) {
    return nullptr;
  }
  nsIFrame* frame = aPresShell->GetRootFrame();
  if (!frame) {
    return nullptr;
  }
  return frame->GetView()->GetNearestWidget(aOffset);
}

int16_t nsContentUtils::GetButtonsFlagForButton(int32_t aButton) {
  switch (aButton) {
    case -1:
      return MouseButtonsFlag::eNoButtons;
    case MouseButton::eLeft:
      return MouseButtonsFlag::eLeftFlag;
    case MouseButton::eMiddle:
      return MouseButtonsFlag::eMiddleFlag;
    case MouseButton::eRight:
      return MouseButtonsFlag::eRightFlag;
    case 4:
      return MouseButtonsFlag::e4thFlag;
    case 5:
      return MouseButtonsFlag::e5thFlag;
    default:
      NS_ERROR("Button not known.");
      return 0;
  }
}

LayoutDeviceIntPoint nsContentUtils::ToWidgetPoint(
    const CSSPoint& aPoint, const nsPoint& aOffset,
    nsPresContext* aPresContext) {
  nsPoint layoutRelative = CSSPoint::ToAppUnits(aPoint) + aOffset;
  nsPoint visualRelative =
      ViewportUtils::LayoutToVisual(layoutRelative, aPresContext->PresShell());
  return LayoutDeviceIntPoint::FromAppUnitsRounded(
      visualRelative, aPresContext->AppUnitsPerDevPixel());
}

nsView* nsContentUtils::GetViewToDispatchEvent(nsPresContext* aPresContext,
                                               PresShell** aPresShell) {
  if (!aPresContext || !aPresShell) {
    return nullptr;
  }
  RefPtr<PresShell> presShell = aPresContext->PresShell();
  if (NS_WARN_IF(!presShell)) {
    *aPresShell = nullptr;
    return nullptr;
  }
  nsViewManager* viewManager = presShell->GetViewManager();
  if (!viewManager) {
    presShell.forget(aPresShell);  // XXX Is this intentional?
    return nullptr;
  }
  presShell.forget(aPresShell);
  return viewManager->GetRootView();
}

nsresult nsContentUtils::SendMouseEvent(
    mozilla::PresShell* aPresShell, const nsAString& aType, float aX, float aY,
    int32_t aButton, int32_t aButtons, int32_t aClickCount, int32_t aModifiers,
    bool aIgnoreRootScrollFrame, float aPressure,
    unsigned short aInputSourceArg, uint32_t aIdentifier, bool aToWindow,
    bool* aPreventDefault, bool aIsDOMEventSynthesized,
    bool aIsWidgetEventSynthesized) {
  nsPoint offset;
  nsCOMPtr<nsIWidget> widget = GetWidget(aPresShell, &offset);
  if (!widget) return NS_ERROR_FAILURE;

  EventMessage msg;
  WidgetMouseEvent::ExitFrom exitFrom = WidgetMouseEvent::eChild;
  bool contextMenuKey = false;
  if (aType.EqualsLiteral("mousedown")) {
    msg = eMouseDown;
  } else if (aType.EqualsLiteral("mouseup")) {
    msg = eMouseUp;
  } else if (aType.EqualsLiteral("mousemove")) {
    msg = eMouseMove;
  } else if (aType.EqualsLiteral("mouseover")) {
    msg = eMouseEnterIntoWidget;
  } else if (aType.EqualsLiteral("mouseout")) {
    msg = eMouseExitFromWidget;
  } else if (aType.EqualsLiteral("mousecancel")) {
    msg = eMouseExitFromWidget;
    exitFrom = WidgetMouseEvent::eTopLevel;
  } else if (aType.EqualsLiteral("mouselongtap")) {
    msg = eMouseLongTap;
  } else if (aType.EqualsLiteral("contextmenu")) {
    msg = eContextMenu;
    contextMenuKey = (aButton == 0);
  } else if (aType.EqualsLiteral("MozMouseHittest")) {
    msg = eMouseHitTest;
  } else {
    return NS_ERROR_FAILURE;
  }

  if (aInputSourceArg == MouseEvent_Binding::MOZ_SOURCE_UNKNOWN) {
    aInputSourceArg = MouseEvent_Binding::MOZ_SOURCE_MOUSE;
  }

  WidgetMouseEvent event(true, msg, widget,
                         aIsWidgetEventSynthesized
                             ? WidgetMouseEvent::eSynthesized
                             : WidgetMouseEvent::eReal,
                         contextMenuKey ? WidgetMouseEvent::eContextMenuKey
                                        : WidgetMouseEvent::eNormal);
  event.pointerId = aIdentifier;
  event.mModifiers = GetWidgetModifiers(aModifiers);
  event.mButton = aButton;
  event.mButtons = aButtons != nsIDOMWindowUtils::MOUSE_BUTTONS_NOT_SPECIFIED
                       ? aButtons
                       : msg == eMouseUp ? 0 : GetButtonsFlagForButton(aButton);
  event.mPressure = aPressure;
  event.mInputSource = aInputSourceArg;
  event.mClickCount = aClickCount;
  event.mTime = PR_IntervalNow();
  event.mFlags.mIsSynthesizedForTests = aIsDOMEventSynthesized;
  event.mExitFrom = exitFrom;

  nsPresContext* presContext = aPresShell->GetPresContext();
  if (!presContext) return NS_ERROR_FAILURE;

  event.mRefPoint = ToWidgetPoint(CSSPoint(aX, aY), offset, presContext);
  event.mIgnoreRootScrollFrame = aIgnoreRootScrollFrame;

  nsEventStatus status = nsEventStatus_eIgnore;
  if (aToWindow) {
    RefPtr<PresShell> presShell;
    nsView* view =
        GetViewToDispatchEvent(presContext, getter_AddRefs(presShell));
    if (!presShell || !view) {
      return NS_ERROR_FAILURE;
    }
    return presShell->HandleEvent(view->GetFrame(), &event, false, &status);
  }
  if (StaticPrefs::test_events_async_enabled()) {
    status = widget->DispatchInputEvent(&event);
  } else {
    nsresult rv = widget->DispatchEvent(&event, status);
    NS_ENSURE_SUCCESS(rv, rv);
  }
  if (aPreventDefault) {
    *aPreventDefault = (status == nsEventStatus_eConsumeNoDefault);
  }

  return NS_OK;
}

/* static */
void nsContentUtils::FirePageHideEventForFrameLoaderSwap(
    nsIDocShellTreeItem* aItem, EventTarget* aChromeEventHandler,
    bool aOnlySystemGroup) {
  MOZ_DIAGNOSTIC_ASSERT(aItem);
  MOZ_DIAGNOSTIC_ASSERT(aChromeEventHandler);

  RefPtr<Document> doc = aItem->GetDocument();
  NS_ASSERTION(doc, "What happened here?");
  doc->OnPageHide(true, aChromeEventHandler, aOnlySystemGroup);

  int32_t childCount = 0;
  aItem->GetInProcessChildCount(&childCount);
  AutoTArray<nsCOMPtr<nsIDocShellTreeItem>, 8> kids;
  kids.AppendElements(childCount);
  for (int32_t i = 0; i < childCount; ++i) {
    aItem->GetInProcessChildAt(i, getter_AddRefs(kids[i]));
  }

  for (uint32_t i = 0; i < kids.Length(); ++i) {
    if (kids[i]) {
      FirePageHideEventForFrameLoaderSwap(kids[i], aChromeEventHandler,
                                          aOnlySystemGroup);
    }
  }
}

// The pageshow event is fired for a given document only if IsShowing() returns
// the same thing as aFireIfShowing.  This gives us a way to fire pageshow only
// on documents that are still loading or only on documents that are already
// loaded.
/* static */
void nsContentUtils::FirePageShowEventForFrameLoaderSwap(
    nsIDocShellTreeItem* aItem, EventTarget* aChromeEventHandler,
    bool aFireIfShowing, bool aOnlySystemGroup) {
  int32_t childCount = 0;
  aItem->GetInProcessChildCount(&childCount);
  AutoTArray<nsCOMPtr<nsIDocShellTreeItem>, 8> kids;
  kids.AppendElements(childCount);
  for (int32_t i = 0; i < childCount; ++i) {
    aItem->GetInProcessChildAt(i, getter_AddRefs(kids[i]));
  }

  for (uint32_t i = 0; i < kids.Length(); ++i) {
    if (kids[i]) {
      FirePageShowEventForFrameLoaderSwap(kids[i], aChromeEventHandler,
                                          aFireIfShowing, aOnlySystemGroup);
    }
  }

  RefPtr<Document> doc = aItem->GetDocument();
  NS_ASSERTION(doc, "What happened here?");
  if (doc->IsShowing() == aFireIfShowing) {
    doc->OnPageShow(true, aChromeEventHandler, aOnlySystemGroup);
  }
}

/* static */
already_AddRefed<nsPIWindowRoot> nsContentUtils::GetWindowRoot(Document* aDoc) {
  if (aDoc) {
    if (nsPIDOMWindowOuter* win = aDoc->GetWindow()) {
      return win->GetTopWindowRoot();
    }
  }
  return nullptr;
}

/* static */
bool nsContentUtils::IsPreloadType(nsContentPolicyType aType) {
  return (aType == nsIContentPolicy::TYPE_INTERNAL_SCRIPT_PRELOAD ||
          aType == nsIContentPolicy::TYPE_INTERNAL_MODULE_PRELOAD ||
          aType == nsIContentPolicy::TYPE_INTERNAL_IMAGE_PRELOAD ||
          aType == nsIContentPolicy::TYPE_INTERNAL_STYLESHEET_PRELOAD ||
          aType == nsIContentPolicy::TYPE_INTERNAL_FONT_PRELOAD);
}

/* static */
bool nsContentUtils::IsUpgradableDisplayType(nsContentPolicyType aType) {
  MOZ_ASSERT(NS_IsMainThread());
  return (aType == nsIContentPolicy::TYPE_IMAGE ||
          aType == nsIContentPolicy::TYPE_MEDIA);
}

// static
ReferrerPolicy nsContentUtils::GetReferrerPolicyFromChannel(
    nsIChannel* aChannel) {
  nsCOMPtr<nsIHttpChannel> httpChannel = do_QueryInterface(aChannel);
  if (!httpChannel) {
    return ReferrerPolicy::_empty;
  }

  nsresult rv;
  nsAutoCString headerValue;
  rv = httpChannel->GetResponseHeader(NS_LITERAL_CSTRING("referrer-policy"),
                                      headerValue);
  if (NS_FAILED(rv) || headerValue.IsEmpty()) {
    return ReferrerPolicy::_empty;
  }

  return ReferrerInfo::ReferrerPolicyFromHeaderString(
      NS_ConvertUTF8toUTF16(headerValue));
}

// static
bool nsContentUtils::IsNonSubresourceRequest(nsIChannel* aChannel) {
  nsLoadFlags loadFlags = 0;
  aChannel->GetLoadFlags(&loadFlags);
  if (loadFlags & nsIChannel::LOAD_DOCUMENT_URI) {
    return true;
  }

  nsCOMPtr<nsILoadInfo> loadInfo = aChannel->LoadInfo();
  nsContentPolicyType type = loadInfo->InternalContentPolicyType();
  return IsNonSubresourceInternalPolicyType(type);
}

// static
bool nsContentUtils::IsNonSubresourceInternalPolicyType(
    nsContentPolicyType aType) {
  return aType == nsIContentPolicy::TYPE_DOCUMENT ||
         aType == nsIContentPolicy::TYPE_INTERNAL_IFRAME ||
         aType == nsIContentPolicy::TYPE_INTERNAL_FRAME ||
         aType == nsIContentPolicy::TYPE_INTERNAL_WORKER ||
         aType == nsIContentPolicy::TYPE_INTERNAL_SHARED_WORKER;
}

// static public
bool nsContentUtils::IsThirdPartyWindowOrChannel(nsPIDOMWindowInner* aWindow,
                                                 nsIChannel* aChannel,
                                                 nsIURI* aURI) {
  MOZ_ASSERT(!aWindow || !aChannel,
             "A window and channel should not both be provided.");

  ThirdPartyUtil* thirdPartyUtil = ThirdPartyUtil::GetInstance();
  if (!thirdPartyUtil) {
    return false;
  }

  // In the absence of a window or channel, we assume that we are first-party.
  bool thirdParty = false;

  if (aWindow) {
    nsresult rv = thirdPartyUtil->IsThirdPartyWindow(aWindow->GetOuterWindow(),
                                                     aURI, &thirdParty);
    if (NS_FAILED(rv)) {
      // Ideally we would do something similar to the channel code path here,
      // but existing code depends on this behaviour.
      return false;
    }
  }

  if (aChannel) {
    // Note, we must call IsThirdPartyChannel() here and not just try to
    // use nsILoadInfo.isThirdPartyContext.  That nsILoadInfo property only
    // indicates if the parent loading window is third party or not.  We
    // want to check the channel URI against the loading principal as well.
    nsresult rv =
        thirdPartyUtil->IsThirdPartyChannel(aChannel, nullptr, &thirdParty);
    if (NS_FAILED(rv)) {
      // Assume third-party in case of failure
      thirdParty = true;
    }

    // We check isThirdPartyWindow to expand the list of domains that are
    // considered first party (e.g., if facebook.com includes an iframe from
    // fatratgames.com, all subsources included in that iframe are considered
    // third-party with isThirdPartyChannel, even if they are not third-party
    // w.r.t.  facebook.com), and isThirdPartyChannel to prevent top-level
    // navigations from being detected as third-party.
    bool isThirdPartyWindow = true;
    nsCOMPtr<nsIHttpChannelInternal> chan = do_QueryInterface(aChannel, &rv);
    if (NS_SUCCEEDED(rv) && chan) {
      nsCOMPtr<nsIURI> topWinURI;
      rv = chan->GetTopWindowURI(getter_AddRefs(topWinURI));
      if (NS_SUCCEEDED(rv) && topWinURI) {
        rv = thirdPartyUtil->IsThirdPartyURI(aURI, topWinURI,
                                             &isThirdPartyWindow);
        if (NS_SUCCEEDED(rv)) {
          thirdParty = thirdParty && isThirdPartyWindow;
        }
      }
    }
  }

  return thirdParty;
}

// static public
bool nsContentUtils::IsThirdPartyTrackingResourceWindow(
    nsPIDOMWindowInner* aWindow) {
  MOZ_ASSERT(aWindow);

  Document* document = aWindow->GetExtantDoc();
  if (!document) {
    return false;
  }

  nsCOMPtr<nsIClassifiedChannel> classifiedChannel =
      do_QueryInterface(document->GetChannel());
  if (!classifiedChannel) {
    return false;
  }

  return classifiedChannel->IsThirdPartyTrackingResource();
}

// static public
bool nsContentUtils::IsFirstPartyTrackingResourceWindow(
    nsPIDOMWindowInner* aWindow) {
  MOZ_ASSERT(aWindow);

  Document* document = aWindow->GetExtantDoc();
  if (!document) {
    return false;
  }

  nsCOMPtr<nsIClassifiedChannel> classifiedChannel =
      do_QueryInterface(document->GetChannel());
  if (!classifiedChannel) {
    return false;
  }

  uint32_t classificationFlags =
      classifiedChannel->GetFirstPartyClassificationFlags();

  return mozilla::net::UrlClassifierCommon::IsTrackingClassificationFlag(
      classificationFlags);
}

namespace {

// We put StringBuilder in the anonymous namespace to prevent anything outside
// this file from accidentally being linked against it.
class BulkAppender {
  typedef typename nsAString::size_type size_type;

 public:
  explicit BulkAppender(BulkWriteHandle<char16_t>&& aHandle)
      : mHandle(std::move(aHandle)), mPosition(0) {}
  ~BulkAppender() = default;

  template <int N>
  void AppendLiteral(const char16_t (&aStr)[N]) {
    size_t len = N - 1;
    MOZ_ASSERT(mPosition + len <= mHandle.Length());
    memcpy(mHandle.Elements() + mPosition, aStr, len * sizeof(char16_t));
    mPosition += len;
  }

  void Append(Span<const char16_t> aStr) {
    size_t len = aStr.Length();
    MOZ_ASSERT(mPosition + len <= mHandle.Length());
    // Both mHandle.Elements() and aStr.Elements() are guaranteed
    // to be non-null (by the string implementation and by Span,
    // respectively), so not checking the pointers for null before
    // memcpy does not lead to UB even if len was zero.
    memcpy(mHandle.Elements() + mPosition, aStr.Elements(),
           len * sizeof(char16_t));
    mPosition += len;
  }

  void Append(Span<const char> aStr) {
    size_t len = aStr.Length();
    MOZ_ASSERT(mPosition + len <= mHandle.Length());
    ConvertLatin1toUtf16(aStr, mHandle.AsSpan().From(mPosition));
    mPosition += len;
  }

  void Finish() { mHandle.Finish(mPosition, false); }

 private:
  mozilla::BulkWriteHandle<char16_t> mHandle;
  size_type mPosition;
};

class StringBuilder {
 private:
  // Try to keep the size of StringBuilder close to a jemalloc bucket size.
  static const uint32_t STRING_BUFFER_UNITS = 1020;
  class Unit {
   public:
    Unit() : mAtom(nullptr), mType(eUnknown), mLength(0) {
      MOZ_COUNT_CTOR(StringBuilder::Unit);
    }
    ~Unit() {
      if (mType == eString || mType == eStringWithEncode) {
        delete mString;
      }
      MOZ_COUNT_DTOR(StringBuilder::Unit);
    }

    enum Type {
      eUnknown,
      eAtom,
      eString,
      eStringWithEncode,
      eLiteral,
      eTextFragment,
      eTextFragmentWithEncode,
    };

    union {
      nsAtom* mAtom;
      const char16_t* mLiteral;
      nsAutoString* mString;
      const nsTextFragment* mTextFragment;
    };
    Type mType;
    uint32_t mLength;
  };

 public:
  StringBuilder() : mLast(this), mLength(0) { MOZ_COUNT_CTOR(StringBuilder); }

  MOZ_COUNTED_DTOR(StringBuilder)

  void Append(nsAtom* aAtom) {
    Unit* u = AddUnit();
    u->mAtom = aAtom;
    u->mType = Unit::eAtom;
    uint32_t len = aAtom->GetLength();
    u->mLength = len;
    mLength += len;
  }

  template <int N>
  void Append(const char16_t (&aLiteral)[N]) {
    Unit* u = AddUnit();
    u->mLiteral = aLiteral;
    u->mType = Unit::eLiteral;
    uint32_t len = N - 1;
    u->mLength = len;
    mLength += len;
  }

  void Append(const nsAString& aString) {
    Unit* u = AddUnit();
    u->mString = new nsAutoString(aString);
    u->mType = Unit::eString;
    uint32_t len = aString.Length();
    u->mLength = len;
    mLength += len;
  }

  void Append(nsAutoString* aString) {
    Unit* u = AddUnit();
    u->mString = aString;
    u->mType = Unit::eString;
    uint32_t len = aString->Length();
    u->mLength = len;
    mLength += len;
  }

  void AppendWithAttrEncode(nsAutoString* aString, uint32_t aLen) {
    Unit* u = AddUnit();
    u->mString = aString;
    u->mType = Unit::eStringWithEncode;
    u->mLength = aLen;
    mLength += aLen;
  }

  void Append(const nsTextFragment* aTextFragment) {
    Unit* u = AddUnit();
    u->mTextFragment = aTextFragment;
    u->mType = Unit::eTextFragment;
    uint32_t len = aTextFragment->GetLength();
    u->mLength = len;
    mLength += len;
  }

  void AppendWithEncode(const nsTextFragment* aTextFragment, uint32_t aLen) {
    Unit* u = AddUnit();
    u->mTextFragment = aTextFragment;
    u->mType = Unit::eTextFragmentWithEncode;
    u->mLength = aLen;
    mLength += aLen;
  }

  bool ToString(nsAString& aOut) {
    if (!mLength.isValid()) {
      return false;
    }
    nsresult rv;
    BulkAppender appender(aOut.BulkWrite(mLength.value(), 0, true, rv));
    if (NS_FAILED(rv)) {
      return false;
    }

    for (StringBuilder* current = this; current;
         current = current->mNext.get()) {
      uint32_t len = current->mUnits.Length();
      for (uint32_t i = 0; i < len; ++i) {
        Unit& u = current->mUnits[i];
        switch (u.mType) {
          case Unit::eAtom:
            appender.Append(*(u.mAtom));
            break;
          case Unit::eString:
            appender.Append(*(u.mString));
            break;
          case Unit::eStringWithEncode:
            EncodeAttrString(*(u.mString), appender);
            break;
          case Unit::eLiteral:
            appender.Append(MakeSpan(u.mLiteral, u.mLength));
            break;
          case Unit::eTextFragment:
            if (u.mTextFragment->Is2b()) {
              appender.Append(MakeSpan(u.mTextFragment->Get2b(),
                                       u.mTextFragment->GetLength()));
            } else {
              appender.Append(MakeSpan(u.mTextFragment->Get1b(),
                                       u.mTextFragment->GetLength()));
            }
            break;
          case Unit::eTextFragmentWithEncode:
            if (u.mTextFragment->Is2b()) {
              EncodeTextFragment(MakeSpan(u.mTextFragment->Get2b(),
                                          u.mTextFragment->GetLength()),
                                 appender);
            } else {
              EncodeTextFragment(MakeSpan(u.mTextFragment->Get1b(),
                                          u.mTextFragment->GetLength()),
                                 appender);
            }
            break;
          default:
            MOZ_CRASH("Unknown unit type?");
        }
      }
    }
    appender.Finish();
    return true;
  }

 private:
  Unit* AddUnit() {
    if (mLast->mUnits.Length() == STRING_BUFFER_UNITS) {
      new StringBuilder(this);
    }
    return mLast->mUnits.AppendElement();
  }

  explicit StringBuilder(StringBuilder* aFirst) : mLast(nullptr), mLength(0) {
    MOZ_COUNT_CTOR(StringBuilder);
    aFirst->mLast->mNext = WrapUnique(this);
    aFirst->mLast = this;
  }

  void EncodeAttrString(Span<const char16_t> aStr, BulkAppender& aAppender) {
    size_t flushedUntil = 0;
    size_t currentPosition = 0;
    for (char16_t c : aStr) {
      switch (c) {
        case '"':
          aAppender.Append(aStr.FromTo(flushedUntil, currentPosition));
          aAppender.AppendLiteral(u"&quot;");
          flushedUntil = currentPosition + 1;
          break;
        case '&':
          aAppender.Append(aStr.FromTo(flushedUntil, currentPosition));
          aAppender.AppendLiteral(u"&amp;");
          flushedUntil = currentPosition + 1;
          break;
        case 0x00A0:
          aAppender.Append(aStr.FromTo(flushedUntil, currentPosition));
          aAppender.AppendLiteral(u"&nbsp;");
          flushedUntil = currentPosition + 1;
          break;
        default:
          break;
      }
      currentPosition++;
    }
    if (currentPosition > flushedUntil) {
      aAppender.Append(aStr.FromTo(flushedUntil, currentPosition));
    }
  }

  template <class T>
  void EncodeTextFragment(Span<const T> aStr, BulkAppender& aAppender) {
    size_t flushedUntil = 0;
    size_t currentPosition = 0;
    for (T c : aStr) {
      switch (c) {
        case '<':
          aAppender.Append(aStr.FromTo(flushedUntil, currentPosition));
          aAppender.AppendLiteral(u"&lt;");
          flushedUntil = currentPosition + 1;
          break;
        case '>':
          aAppender.Append(aStr.FromTo(flushedUntil, currentPosition));
          aAppender.AppendLiteral(u"&gt;");
          flushedUntil = currentPosition + 1;
          break;
        case '&':
          aAppender.Append(aStr.FromTo(flushedUntil, currentPosition));
          aAppender.AppendLiteral(u"&amp;");
          flushedUntil = currentPosition + 1;
          break;
        case T(0xA0):
          aAppender.Append(aStr.FromTo(flushedUntil, currentPosition));
          aAppender.AppendLiteral(u"&nbsp;");
          flushedUntil = currentPosition + 1;
          break;
        default:
          break;
      }
      currentPosition++;
    }
    if (currentPosition > flushedUntil) {
      aAppender.Append(aStr.FromTo(flushedUntil, currentPosition));
    }
  }

  AutoTArray<Unit, STRING_BUFFER_UNITS> mUnits;
  mozilla::UniquePtr<StringBuilder> mNext;
  StringBuilder* mLast;
  // mLength is used only in the first StringBuilder object in the linked list.
  CheckedInt<uint32_t> mLength;
};

}  // namespace

static void AppendEncodedCharacters(const nsTextFragment* aText,
                                    StringBuilder& aBuilder) {
  uint32_t extraSpaceNeeded = 0;
  uint32_t len = aText->GetLength();
  if (aText->Is2b()) {
    const char16_t* data = aText->Get2b();
    for (uint32_t i = 0; i < len; ++i) {
      const char16_t c = data[i];
      switch (c) {
        case '<':
          extraSpaceNeeded += ArrayLength("&lt;") - 2;
          break;
        case '>':
          extraSpaceNeeded += ArrayLength("&gt;") - 2;
          break;
        case '&':
          extraSpaceNeeded += ArrayLength("&amp;") - 2;
          break;
        case 0x00A0:
          extraSpaceNeeded += ArrayLength("&nbsp;") - 2;
          break;
        default:
          break;
      }
    }
  } else {
    const char* data = aText->Get1b();
    for (uint32_t i = 0; i < len; ++i) {
      const unsigned char c = data[i];
      switch (c) {
        case '<':
          extraSpaceNeeded += ArrayLength("&lt;") - 2;
          break;
        case '>':
          extraSpaceNeeded += ArrayLength("&gt;") - 2;
          break;
        case '&':
          extraSpaceNeeded += ArrayLength("&amp;") - 2;
          break;
        case 0x00A0:
          extraSpaceNeeded += ArrayLength("&nbsp;") - 2;
          break;
        default:
          break;
      }
    }
  }

  if (extraSpaceNeeded) {
    aBuilder.AppendWithEncode(aText, len + extraSpaceNeeded);
  } else {
    aBuilder.Append(aText);
  }
}

static void AppendEncodedAttributeValue(nsAutoString* aValue,
                                        StringBuilder& aBuilder) {
  const char16_t* c = aValue->BeginReading();
  const char16_t* end = aValue->EndReading();

  uint32_t extraSpaceNeeded = 0;
  while (c < end) {
    switch (*c) {
      case '"':
        extraSpaceNeeded += ArrayLength("&quot;") - 2;
        break;
      case '&':
        extraSpaceNeeded += ArrayLength("&amp;") - 2;
        break;
      case 0x00A0:
        extraSpaceNeeded += ArrayLength("&nbsp;") - 2;
        break;
      default:
        break;
    }
    ++c;
  }

  if (extraSpaceNeeded) {
    aBuilder.AppendWithAttrEncode(aValue, aValue->Length() + extraSpaceNeeded);
  } else {
    aBuilder.Append(aValue);
  }
}

static void StartElement(Element* aContent, StringBuilder& aBuilder) {
  nsAtom* localName = aContent->NodeInfo()->NameAtom();
  int32_t tagNS = aContent->GetNameSpaceID();

  aBuilder.Append(u"<");
  if (aContent->IsHTMLElement() || aContent->IsSVGElement() ||
      aContent->IsMathMLElement()) {
    aBuilder.Append(localName);
  } else {
    aBuilder.Append(aContent->NodeName());
  }

  CustomElementData* ceData = aContent->GetCustomElementData();
  if (ceData) {
    nsAtom* isAttr = ceData->GetIs(aContent);
    if (isAttr && !aContent->HasAttr(kNameSpaceID_None, nsGkAtoms::is)) {
      aBuilder.Append(uR"( is=")");
      aBuilder.Append(nsDependentAtomString(isAttr));
      aBuilder.Append(uR"(")");
    }
  }

  int32_t count = aContent->GetAttrCount();
  for (int32_t i = 0; i < count; i++) {
    const nsAttrName* name = aContent->GetAttrNameAt(i);
    int32_t attNs = name->NamespaceID();
    nsAtom* attName = name->LocalName();

    // Filter out any attribute starting with [-|_]moz
    nsDependentAtomString attrNameStr(attName);
    if (StringBeginsWith(attrNameStr, NS_LITERAL_STRING("_moz")) ||
        StringBeginsWith(attrNameStr, NS_LITERAL_STRING("-moz"))) {
      continue;
    }

    auto* attValue = new nsAutoString();
    aContent->GetAttr(attNs, attName, *attValue);

    // Filter out special case of <br type="_moz*"> used by the editor.
    // Bug 16988.  Yuck.
    if (localName == nsGkAtoms::br && tagNS == kNameSpaceID_XHTML &&
        attName == nsGkAtoms::type && attNs == kNameSpaceID_None &&
        StringBeginsWith(*attValue, NS_LITERAL_STRING("_moz"))) {
      delete attValue;
      continue;
    }

    aBuilder.Append(u" ");

    if (MOZ_LIKELY(attNs == kNameSpaceID_None) ||
        (attNs == kNameSpaceID_XMLNS && attName == nsGkAtoms::xmlns)) {
      // Nothing else required
    } else if (attNs == kNameSpaceID_XML) {
      aBuilder.Append(u"xml:");
    } else if (attNs == kNameSpaceID_XMLNS) {
      aBuilder.Append(u"xmlns:");
    } else if (attNs == kNameSpaceID_XLink) {
      aBuilder.Append(u"xlink:");
    } else {
      nsAtom* prefix = name->GetPrefix();
      if (prefix) {
        aBuilder.Append(prefix);
        aBuilder.Append(u":");
      }
    }

    aBuilder.Append(attName);
    aBuilder.Append(uR"(=")");
    AppendEncodedAttributeValue(attValue, aBuilder);
    aBuilder.Append(uR"(")");
  }

  aBuilder.Append(u">");

  /*
  // Per HTML spec we should append one \n if the first child of
  // pre/textarea/listing is a textnode and starts with a \n.
  // But because browsers haven't traditionally had that behavior,
  // we're not changing our behavior either - yet.
  if (aContent->IsHTMLElement()) {
    if (localName == nsGkAtoms::pre || localName == nsGkAtoms::textarea ||
        localName == nsGkAtoms::listing) {
      nsIContent* fc = aContent->GetFirstChild();
      if (fc &&
          (fc->NodeType() == nsINode::TEXT_NODE ||
           fc->NodeType() == nsINode::CDATA_SECTION_NODE)) {
        const nsTextFragment* text = fc->GetText();
        if (text && text->GetLength() && text->CharAt(0) == char16_t('\n')) {
          aBuilder.Append("\n");
        }
      }
    }
  }*/
}

static inline bool ShouldEscape(nsIContent* aParent) {
  if (!aParent || !aParent->IsHTMLElement()) {
    return true;
  }

  static const nsAtom* nonEscapingElements[] = {
      nsGkAtoms::style, nsGkAtoms::script, nsGkAtoms::xmp, nsGkAtoms::iframe,
      nsGkAtoms::noembed, nsGkAtoms::noframes, nsGkAtoms::plaintext,
      // Per the current spec noscript should be escaped in case
      // scripts are disabled or if document doesn't have
      // browsing context. However the latter seems to be a spec bug
      // and Gecko hasn't traditionally done the former.
      nsGkAtoms::noscript};
  static mozilla::BloomFilter<12, nsAtom> sFilter;
  static bool sInitialized = false;
  if (!sInitialized) {
    sInitialized = true;
    for (auto& nonEscapingElement : nonEscapingElements) {
      sFilter.add(nonEscapingElement);
    }
  }

  nsAtom* tag = aParent->NodeInfo()->NameAtom();
  if (sFilter.mightContain(tag)) {
    for (auto& nonEscapingElement : nonEscapingElements) {
      if (tag == nonEscapingElement) {
        return false;
      }
    }
  }
  return true;
}

static inline bool IsVoidTag(Element* aElement) {
  if (!aElement->IsHTMLElement()) {
    return false;
  }
  return FragmentOrElement::IsHTMLVoid(aElement->NodeInfo()->NameAtom());
}

bool nsContentUtils::SerializeNodeToMarkup(nsINode* aRoot,
                                           bool aDescendentsOnly,
                                           nsAString& aOut) {
  // If you pass in a DOCUMENT_NODE, you must pass aDescendentsOnly as true
  MOZ_ASSERT(aDescendentsOnly || aRoot->NodeType() != nsINode::DOCUMENT_NODE);

  nsINode* current =
      aDescendentsOnly ? aRoot->GetFirstChildOfTemplateOrNode() : aRoot;

  if (!current) {
    return true;
  }

  StringBuilder builder;
  nsIContent* next;
  while (true) {
    bool isVoid = false;
    switch (current->NodeType()) {
      case nsINode::ELEMENT_NODE: {
        Element* elem = current->AsElement();
        StartElement(elem, builder);
        isVoid = IsVoidTag(elem);
        if (!isVoid && (next = current->GetFirstChildOfTemplateOrNode())) {
          current = next;
          continue;
        }
        break;
      }

      case nsINode::TEXT_NODE:
      case nsINode::CDATA_SECTION_NODE: {
        const nsTextFragment* text = &current->AsText()->TextFragment();
        nsIContent* parent = current->GetParent();
        if (ShouldEscape(parent)) {
          AppendEncodedCharacters(text, builder);
        } else {
          builder.Append(text);
        }
        break;
      }

      case nsINode::COMMENT_NODE: {
        builder.Append(u"<!--");
        builder.Append(static_cast<nsIContent*>(current)->GetText());
        builder.Append(u"-->");
        break;
      }

      case nsINode::DOCUMENT_TYPE_NODE: {
        builder.Append(u"<!DOCTYPE ");
        builder.Append(current->NodeName());
        builder.Append(u">");
        break;
      }

      case nsINode::PROCESSING_INSTRUCTION_NODE: {
        builder.Append(u"<?");
        builder.Append(current->NodeName());
        builder.Append(u" ");
        builder.Append(static_cast<nsIContent*>(current)->GetText());
        builder.Append(u">");
        break;
      }
    }

    while (true) {
      if (!isVoid && current->NodeType() == nsINode::ELEMENT_NODE) {
        builder.Append(u"</");
        nsIContent* elem = static_cast<nsIContent*>(current);
        if (elem->IsHTMLElement() || elem->IsSVGElement() ||
            elem->IsMathMLElement()) {
          builder.Append(elem->NodeInfo()->NameAtom());
        } else {
          builder.Append(current->NodeName());
        }
        builder.Append(u">");
      }
      isVoid = false;

      if (current == aRoot) {
        return builder.ToString(aOut);
      }

      if ((next = current->GetNextSibling())) {
        current = next;
        break;
      }

      current = current->GetParentNode();

      // Handle template element. If the parent is a template's content,
      // then adjust the parent to be the template element.
      if (current != aRoot &&
          current->NodeType() == nsINode::DOCUMENT_FRAGMENT_NODE) {
        DocumentFragment* frag = static_cast<DocumentFragment*>(current);
        nsIContent* fragHost = frag->GetHost();
        if (fragHost && fragHost->IsTemplateElement()) {
          current = fragHost;
        }
      }

      if (aDescendentsOnly && current == aRoot) {
        return builder.ToString(aOut);
      }
    }
  }
}

bool nsContentUtils::IsSpecificAboutPage(JSObject* aGlobal, const char* aUri) {
  // aUri must start with about: or this isn't the right function to be using.
  MOZ_ASSERT(strncmp(aUri, "about:", 6) == 0);

  // Make sure the global is a window
  MOZ_DIAGNOSTIC_ASSERT(JS_IsGlobalObject(aGlobal));
  nsGlobalWindowInner* win = xpc::WindowOrNull(aGlobal);
  if (!win) {
    return false;
  }

  nsCOMPtr<nsIPrincipal> principal = win->GetPrincipal();
  NS_ENSURE_TRUE(principal, false);

  // First check the scheme to avoid getting long specs in the common case.
  if (!principal->SchemeIs("about")) {
    return false;
  }

  nsAutoCString spec;
  principal->GetAsciiSpec(spec);

  return spec.EqualsASCII(aUri);
}

/* static */
void nsContentUtils::SetScrollbarsVisibility(nsIDocShell* aDocShell,
                                             bool aVisible) {
  if (!aDocShell) {
    return;
  }
  auto pref = aVisible ? ScrollbarPreference::Auto : ScrollbarPreference::Never;
  nsDocShell::Cast(aDocShell)->SetScrollbarPreference(pref);
}

/* static */
void nsContentUtils::GetPresentationURL(nsIDocShell* aDocShell,
                                        nsAString& aPresentationUrl) {
  MOZ_ASSERT(aDocShell);

  // Simulate receiver context for web platform test
  if (StaticPrefs::dom_presentation_testing_simulate_receiver()) {
    RefPtr<Document> doc;

    nsCOMPtr<nsPIDOMWindowOuter> docShellWin =
        do_QueryInterface(aDocShell->GetScriptGlobalObject());
    if (docShellWin) {
      doc = docShellWin->GetExtantDoc();
    }

    if (NS_WARN_IF(!doc)) {
      return;
    }

    nsCOMPtr<nsIURI> uri = doc->GetDocumentURI();
    if (NS_WARN_IF(!uri)) {
      return;
    }

    nsAutoCString uriStr;
    uri->GetSpec(uriStr);
    aPresentationUrl = NS_ConvertUTF8toUTF16(uriStr);
    return;
  }

  if (XRE_IsContentProcess()) {
    nsCOMPtr<nsIDocShellTreeItem> sameTypeRoot;
    aDocShell->GetInProcessSameTypeRootTreeItem(getter_AddRefs(sameTypeRoot));
    nsCOMPtr<nsIDocShellTreeItem> root;
    aDocShell->GetInProcessRootTreeItem(getter_AddRefs(root));
    if (sameTypeRoot.get() == root.get()) {
      // presentation URL is stored in BrowserChild for the top most
      // <iframe mozbrowser> in content process.
      BrowserChild* browserChild = BrowserChild::GetFrom(aDocShell);
      if (browserChild) {
        aPresentationUrl = browserChild->PresentationURL();
      }
      return;
    }
  }

  nsCOMPtr<nsILoadContext> loadContext(do_QueryInterface(aDocShell));
  RefPtr<Element> topFrameElt;
  loadContext->GetTopFrameElement(getter_AddRefs(topFrameElt));
  if (!topFrameElt) {
    return;
  }

  topFrameElt->GetAttr(nsGkAtoms::mozpresentation, aPresentationUrl);
}

/* static */
nsIDocShell* nsContentUtils::GetDocShellForEventTarget(EventTarget* aTarget) {
  nsCOMPtr<nsPIDOMWindowInner> innerWindow;

  if (nsCOMPtr<nsINode> node = do_QueryInterface(aTarget)) {
    bool ignore;
    innerWindow =
        do_QueryInterface(node->OwnerDoc()->GetScriptHandlingObject(ignore));
  } else if ((innerWindow = do_QueryInterface(aTarget))) {
    // Nothing else to do
  } else {
    nsCOMPtr<DOMEventTargetHelper> helper = do_QueryInterface(aTarget);
    if (helper) {
      innerWindow = helper->GetOwner();
    }
  }

  if (innerWindow) {
    return innerWindow->GetDocShell();
  }

  return nullptr;
}

/*
 * Note: this function only relates to figuring out HTTPS state, which is an
 * input to the Secure Context algorithm.  We are not actually implementing any
 * part of the Secure Context algorithm itself here.
 *
 * This is a bit of a hack.  Ideally we'd propagate HTTPS state through
 * nsIChannel as described in the Fetch and HTML specs, but making channels
 * know about whether they should inherit HTTPS state, propagating information
 * about who the channel's "client" is, exposing GetHttpsState API on channels
 * and modifying the various cache implementations to store and retrieve HTTPS
 * state involves a huge amount of code (see bug 1220687).  We avoid that for
 * now using this function.
 *
 * This function takes advantage of the observation that we can return true if
 * nsIContentSecurityManager::IsOriginPotentiallyTrustworthy returns true for
 * the document's origin (e.g. the origin has a scheme of 'https' or host
 * 'localhost' etc.).  Since we generally propagate a creator document's origin
 * onto data:, blob:, etc. documents, this works for them too.
 *
 * The scenario where this observation breaks down is sandboxing without the
 * 'allow-same-origin' flag, since in this case a document is given a unique
 * origin (IsOriginPotentiallyTrustworthy would return false).  We handle that
 * by using the origin that the document would have had had it not been
 * sandboxed.
 *
 * DEFICIENCIES: Note that this function uses nsIScriptSecurityManager's
 * getChannelResultPrincipalIfNotSandboxed, and that method's ignoring of
 * sandboxing is limited to the immediate sandbox.  In the case that aDocument
 * should inherit its origin (e.g. data: URI) but its parent has ended up
 * with a unique origin due to sandboxing further up the parent chain we may
 * end up returning false when we would ideally return true (since we will
 * examine the parent's origin for 'https' and not finding it.)  This means
 * that we may restrict the privileges of some pages unnecessarily in this
 * edge case.
 */
/* static */
bool nsContentUtils::HttpsStateIsModern(Document* aDocument) {
  if (!aDocument) {
    return false;
  }

  nsCOMPtr<nsIPrincipal> principal = aDocument->NodePrincipal();

  if (principal->IsSystemPrincipal()) {
    return true;
  }

  // If aDocument is sandboxed, try and get the principal that it would have
  // been given had it not been sandboxed:
  if (principal->GetIsNullPrincipal() &&
      (aDocument->GetSandboxFlags() & SANDBOXED_ORIGIN)) {
    nsIChannel* channel = aDocument->GetChannel();
    if (channel) {
      nsCOMPtr<nsIScriptSecurityManager> ssm =
          nsContentUtils::GetSecurityManager();
      nsresult rv = ssm->GetChannelResultPrincipalIfNotSandboxed(
          channel, getter_AddRefs(principal));
      if (NS_FAILED(rv)) {
        return false;
      }
      if (principal->IsSystemPrincipal()) {
        // If a document with the system principal is sandboxing a subdocument
        // that would normally inherit the embedding element's principal (e.g.
        // a srcdoc document) then the embedding document does not trust the
        // content that is written to the embedded document.  Unlike when the
        // embedding document is https, in this case we have no indication as
        // to whether the embedded document's contents are delivered securely
        // or not, and the sandboxing would possibly indicate that they were
        // not.  To play it safe we return false here.  (See bug 1162772
        // comment 73-80.)
        return false;
      }
    }
  }

  if (principal->GetIsNullPrincipal()) {
    return false;
  }

  MOZ_ASSERT(principal->GetIsContentPrincipal());

  return principal->GetIsOriginPotentiallyTrustworthy();
}

/* static */
bool nsContentUtils::ComputeIsSecureContext(nsIChannel* aChannel) {
  MOZ_ASSERT(aChannel);

  nsCOMPtr<nsIScriptSecurityManager> ssm = nsContentUtils::GetSecurityManager();
  nsCOMPtr<nsIPrincipal> principal;
  nsresult rv = ssm->GetChannelResultPrincipalIfNotSandboxed(
      aChannel, getter_AddRefs(principal));
  if (NS_FAILED(rv)) {
    return false;
  }

  if (principal->IsSystemPrincipal()) {
    nsCOMPtr<nsILoadInfo> loadInfo = aChannel->LoadInfo();
    // If the load would've been sandboxed, treat this load as an untrusted
    // load, as system code considers sandboxed resources insecure.
    return !loadInfo->GetLoadingSandboxed();
  }

  if (principal->GetIsNullPrincipal()) {
    return false;
  }

  return principal->GetIsOriginPotentiallyTrustworthy();
}

/* static */
void nsContentUtils::TryToUpgradeElement(Element* aElement) {
  NodeInfo* nodeInfo = aElement->NodeInfo();
  RefPtr<nsAtom> typeAtom =
      aElement->GetCustomElementData()->GetCustomElementType();

  MOZ_ASSERT(nodeInfo->NameAtom()->Equals(nodeInfo->LocalName()));
  CustomElementDefinition* definition =
      nsContentUtils::LookupCustomElementDefinition(
          nodeInfo->GetDocument(), nodeInfo->NameAtom(),
          nodeInfo->NamespaceID(), typeAtom);
  if (definition) {
    nsContentUtils::EnqueueUpgradeReaction(aElement, definition);
  } else {
    // Add an unresolved custom element that is a candidate for upgrade when a
    // custom element is connected to the document.
    nsContentUtils::RegisterUnresolvedElement(aElement, typeAtom);
  }
}

MOZ_CAN_RUN_SCRIPT
static void DoCustomElementCreate(Element** aElement, JSContext* aCx,
                                  Document* aDoc, NodeInfo* aNodeInfo,
                                  CustomElementConstructor* aConstructor,
                                  ErrorResult& aRv) {
  JS::Rooted<JS::Value> constructResult(aCx);
  aConstructor->Construct(&constructResult, aRv, "Custom Element Create",
                          CallbackFunction::eRethrowExceptions);
  if (aRv.Failed()) {
    return;
  }

  RefPtr<Element> element;
  // constructResult is an ObjectValue because construction with a callback
  // always forms the return value from a JSObject.
  UNWRAP_OBJECT(Element, &constructResult, element);
  if (aNodeInfo->NamespaceEquals(kNameSpaceID_XHTML)) {
    if (!element || !element->IsHTMLElement()) {
      aRv.ThrowTypeError<MSG_DOES_NOT_IMPLEMENT_INTERFACE>("\"this\"",
                                                           "HTMLElement");
      return;
    }
  } else {
    if (!element || !element->IsXULElement()) {
      aRv.ThrowTypeError<MSG_DOES_NOT_IMPLEMENT_INTERFACE>("\"this\"",
                                                           "XULElement");
      return;
    }
  }

  nsAtom* localName = aNodeInfo->NameAtom();

  if (aDoc != element->OwnerDoc() || element->GetParentNode() ||
      element->HasChildren() || element->GetAttrCount() ||
      element->NodeInfo()->NameAtom() != localName) {
    aRv.Throw(NS_ERROR_DOM_NOT_SUPPORTED_ERR);
    return;
  }

  element.forget(aElement);
}

/* static */
nsresult nsContentUtils::NewXULOrHTMLElement(
    Element** aResult, mozilla::dom::NodeInfo* aNodeInfo,
    FromParser aFromParser, nsAtom* aIsAtom,
    mozilla::dom::CustomElementDefinition* aDefinition) {
  RefPtr<mozilla::dom::NodeInfo> nodeInfo = aNodeInfo;
  MOZ_ASSERT(nodeInfo->NamespaceEquals(kNameSpaceID_XHTML) ||
                 nodeInfo->NamespaceEquals(kNameSpaceID_XUL),
             "Can only create XUL or XHTML elements.");

  nsAtom* name = nodeInfo->NameAtom();
  int32_t tag = eHTMLTag_unknown;
  bool isCustomElementName = false;
  if (nodeInfo->NamespaceEquals(kNameSpaceID_XHTML)) {
    tag = nsHTMLTags::CaseSensitiveAtomTagToId(name);
    isCustomElementName =
        (tag == eHTMLTag_userdefined &&
         nsContentUtils::IsCustomElementName(name, kNameSpaceID_XHTML));
  } else {  // kNameSpaceID_XUL
    if (aIsAtom) {
      // Make sure the customized built-in element to be constructed confirms
      // to our naming requirement, i.e. [is] must be a dashed name and
      // the tag name must not.
      // if so, set isCustomElementName to false to kick off all the logics
      // that pick up aIsAtom.
      if (nsContentUtils::IsNameWithDash(aIsAtom) &&
          !nsContentUtils::IsNameWithDash(name)) {
        isCustomElementName = false;
      } else {
        isCustomElementName =
            nsContentUtils::IsCustomElementName(name, kNameSpaceID_XUL);
      }
    } else {
      isCustomElementName =
          nsContentUtils::IsCustomElementName(name, kNameSpaceID_XUL);
    }
  }

  nsAtom* tagAtom = nodeInfo->NameAtom();
  nsAtom* typeAtom = nullptr;
  bool isCustomElement = isCustomElementName || aIsAtom;
  if (isCustomElement) {
    typeAtom = isCustomElementName ? tagAtom : aIsAtom;
  }

  MOZ_ASSERT_IF(aDefinition, isCustomElement);

  // https://dom.spec.whatwg.org/#concept-create-element
  // We only handle the "synchronous custom elements flag is set" now.
  // For the unset case (e.g. cloning a node), see bug 1319342 for that.
  // Step 4.
  RefPtr<CustomElementDefinition> definition = aDefinition;
  if (isCustomElement && !definition) {
    MOZ_ASSERT(nodeInfo->NameAtom()->Equals(nodeInfo->LocalName()));
    definition = nsContentUtils::LookupCustomElementDefinition(
        nodeInfo->GetDocument(), nodeInfo->NameAtom(), nodeInfo->NamespaceID(),
        typeAtom);
  }

  // It might be a problem that parser synchronously calls constructor, so filed
  // bug 1378079 to figure out what we should do for parser case.
  if (definition) {
    /*
     * Synchronous custom elements flag is determined by 3 places in spec,
     * 1) create an element for a token, the flag is determined by
     *    "will execute script" which is not originally created
     *    for the HTML fragment parsing algorithm.
     * 2) createElement and createElementNS, the flag is the same as
     *    NOT_FROM_PARSER.
     * 3) clone a node, our implementation will not go into this function.
     * For the unset case which is non-synchronous only applied for
     * inner/outerHTML.
     */
    bool synchronousCustomElements = aFromParser != dom::FROM_PARSER_FRAGMENT;
    // Per discussion in https://github.com/w3c/webcomponents/issues/635,
    // use entry global in those places that are called from JS APIs and use the
    // node document's global object if it is called from parser.
    nsIGlobalObject* global;
    if (aFromParser == dom::NOT_FROM_PARSER) {
      global = GetEntryGlobal();

      // Documents created from the PrototypeDocumentSink always use
      // NOT_FROM_PARSER for non-XUL elements. We can get the global from the
      // document in that case.
      if (!global) {
        Document* doc = nodeInfo->GetDocument();
        if (doc && doc->LoadedFromPrototype()) {
          global = doc->GetScopeObject();
        }
      }
    } else {
      global = nodeInfo->GetDocument()->GetScopeObject();
    }
    if (!global) {
      // In browser chrome code, one may have access to a document which doesn't
      // have scope object anymore.
      return NS_ERROR_FAILURE;
    }

    AutoEntryScript aes(global, "create custom elements");
    JSContext* cx = aes.cx();
    ErrorResult rv;

    // Step 5.
    if (definition->IsCustomBuiltIn()) {
      // SetupCustomElement() should be called with an element that don't have
      // CustomElementData setup, if not we will hit the assertion in
      // SetCustomElementData().
      // Built-in element
      if (nodeInfo->NamespaceEquals(kNameSpaceID_XHTML)) {
        *aResult =
            CreateHTMLElement(tag, nodeInfo.forget(), aFromParser).take();
      } else {
        NS_IF_ADDREF(*aResult = nsXULElement::Construct(nodeInfo.forget()));
      }
      (*aResult)->SetCustomElementData(new CustomElementData(typeAtom));
      if (synchronousCustomElements) {
        CustomElementRegistry::Upgrade(*aResult, definition, rv);
        if (rv.MaybeSetPendingException(cx)) {
          aes.ReportException();
        }
      } else {
        nsContentUtils::EnqueueUpgradeReaction(*aResult, definition);
      }

      return NS_OK;
    }

    // Step 6.1.
    if (synchronousCustomElements) {
      definition->mPrefixStack.AppendElement(nodeInfo->GetPrefixAtom());
      RefPtr<Document> doc = nodeInfo->GetDocument();
      DoCustomElementCreate(aResult, cx, doc, nodeInfo,
                            MOZ_KnownLive(definition->mConstructor), rv);
      if (rv.MaybeSetPendingException(cx)) {
        if (nodeInfo->NamespaceEquals(kNameSpaceID_XHTML)) {
          NS_IF_ADDREF(*aResult = NS_NewHTMLUnknownElement(nodeInfo.forget(),
                                                           aFromParser));
        } else {
          NS_IF_ADDREF(*aResult = nsXULElement::Construct(nodeInfo.forget()));
        }
        (*aResult)->SetDefined(false);
      }
      definition->mPrefixStack.RemoveLastElement();
      return NS_OK;
    }

    // Step 6.2.
    if (nodeInfo->NamespaceEquals(kNameSpaceID_XHTML)) {
      NS_IF_ADDREF(*aResult =
                       NS_NewHTMLElement(nodeInfo.forget(), aFromParser));
    } else {
      NS_IF_ADDREF(*aResult = nsXULElement::Construct(nodeInfo.forget()));
    }
    (*aResult)->SetCustomElementData(new CustomElementData(definition->mType));
    nsContentUtils::EnqueueUpgradeReaction(*aResult, definition);
    return NS_OK;
  }

  if (nodeInfo->NamespaceEquals(kNameSpaceID_XHTML)) {
    // Per the Custom Element specification, unknown tags that are valid custom
    // element names should be HTMLElement instead of HTMLUnknownElement.
    if (isCustomElementName) {
      NS_IF_ADDREF(*aResult =
                       NS_NewHTMLElement(nodeInfo.forget(), aFromParser));
    } else {
      *aResult = CreateHTMLElement(tag, nodeInfo.forget(), aFromParser).take();
    }
  } else {
    NS_IF_ADDREF(*aResult = nsXULElement::Construct(nodeInfo.forget()));
  }

  if (!*aResult) {
    return NS_ERROR_OUT_OF_MEMORY;
  }

  if (isCustomElement) {
    (*aResult)->SetCustomElementData(new CustomElementData(typeAtom));
    nsContentUtils::RegisterCallbackUpgradeElement(*aResult, typeAtom);
  }

  return NS_OK;
}

CustomElementRegistry* nsContentUtils::GetCustomElementRegistry(
    Document* aDoc) {
  MOZ_ASSERT(aDoc);

  if (!aDoc->GetDocShell()) {
    return nullptr;
  }

  nsPIDOMWindowInner* window = aDoc->GetInnerWindow();
  if (!window) {
    return nullptr;
  }

  return window->CustomElements();
}

/* static */
CustomElementDefinition* nsContentUtils::LookupCustomElementDefinition(
    Document* aDoc, nsAtom* aNameAtom, uint32_t aNameSpaceID,
    nsAtom* aTypeAtom) {
  if (aNameSpaceID != kNameSpaceID_XUL && aNameSpaceID != kNameSpaceID_XHTML) {
    return nullptr;
  }

  RefPtr<CustomElementRegistry> registry = GetCustomElementRegistry(aDoc);
  if (!registry) {
    return nullptr;
  }

  return registry->LookupCustomElementDefinition(aNameAtom, aNameSpaceID,
                                                 aTypeAtom);
}

/* static */
void nsContentUtils::RegisterCallbackUpgradeElement(Element* aElement,
                                                    nsAtom* aTypeName) {
  MOZ_ASSERT(aElement);

  Document* doc = aElement->OwnerDoc();
  CustomElementRegistry* registry = GetCustomElementRegistry(doc);
  if (registry) {
    registry->RegisterCallbackUpgradeElement(aElement, aTypeName);
  }
}

/* static */
void nsContentUtils::RegisterUnresolvedElement(Element* aElement,
                                               nsAtom* aTypeName) {
  MOZ_ASSERT(aElement);

  Document* doc = aElement->OwnerDoc();
  CustomElementRegistry* registry = GetCustomElementRegistry(doc);
  if (registry) {
    registry->RegisterUnresolvedElement(aElement, aTypeName);
  }
}

/* static */
void nsContentUtils::UnregisterUnresolvedElement(Element* aElement) {
  MOZ_ASSERT(aElement);

  nsAtom* typeAtom = aElement->GetCustomElementData()->GetCustomElementType();
  Document* doc = aElement->OwnerDoc();
  CustomElementRegistry* registry = GetCustomElementRegistry(doc);
  if (registry) {
    registry->UnregisterUnresolvedElement(aElement, typeAtom);
  }
}

/* static */
void nsContentUtils::EnqueueUpgradeReaction(
    Element* aElement, CustomElementDefinition* aDefinition) {
  MOZ_ASSERT(aElement);

  Document* doc = aElement->OwnerDoc();

  // No DocGroup means no custom element reactions stack.
  if (!doc->GetDocGroup()) {
    return;
  }

  CustomElementReactionsStack* stack =
      doc->GetDocGroup()->CustomElementReactionsStack();
  stack->EnqueueUpgradeReaction(aElement, aDefinition);
}

/* static */
void nsContentUtils::EnqueueLifecycleCallback(
    Document::ElementCallbackType aType, Element* aCustomElement,
    LifecycleCallbackArgs* aArgs,
    LifecycleAdoptedCallbackArgs* aAdoptedCallbackArgs,
    CustomElementDefinition* aDefinition) {
  // No DocGroup means no custom element reactions stack.
  if (!aCustomElement->OwnerDoc()->GetDocGroup()) {
    return;
  }

  CustomElementRegistry::EnqueueLifecycleCallback(
      aType, aCustomElement, aArgs, aAdoptedCallbackArgs, aDefinition);
}

/* static */
bool nsContentUtils::AttemptLargeAllocationLoad(nsIHttpChannel* aChannel) {
  MOZ_ASSERT(aChannel);

  nsCOMPtr<nsILoadGroup> loadGroup;
  nsresult rv = aChannel->GetLoadGroup(getter_AddRefs(loadGroup));
  if (NS_WARN_IF(NS_FAILED(rv) || !loadGroup)) {
    return false;
  }

  nsCOMPtr<nsIInterfaceRequestor> callbacks;
  rv = loadGroup->GetNotificationCallbacks(getter_AddRefs(callbacks));
  if (NS_WARN_IF(NS_FAILED(rv) || !callbacks)) {
    return false;
  }

  nsCOMPtr<nsILoadContext> loadContext = do_GetInterface(callbacks);
  if (NS_WARN_IF(!loadContext)) {
    return false;
  }

  nsCOMPtr<mozIDOMWindowProxy> window;
  rv = loadContext->GetAssociatedWindow(getter_AddRefs(window));
  if (NS_WARN_IF(NS_FAILED(rv) || !window)) {
    return false;
  }

  nsPIDOMWindowOuter* outer = nsPIDOMWindowOuter::From(window);
  if (NS_WARN_IF(!outer)) {
    return false;
  }

  if (!XRE_IsContentProcess()) {
    outer->SetLargeAllocStatus(LargeAllocStatus::NON_E10S);
    return false;
  }

  nsIDocShell* docShell = outer->GetDocShell();
  BrowsingContext* browsingContext = docShell->GetBrowsingContext();
  bool isOnlyToplevelBrowsingContext =
      browsingContext->IsTop() &&
      browsingContext->Group()->Toplevels().Length() == 1;
  if (!isOnlyToplevelBrowsingContext) {
    outer->SetLargeAllocStatus(LargeAllocStatus::NOT_ONLY_TOPLEVEL_IN_TABGROUP);
    return false;
  }

  // Get the request method, and check if it is a GET request. If it is not GET,
  // then we cannot perform a large allocation load.
  nsAutoCString requestMethod;
  rv = aChannel->GetRequestMethod(requestMethod);
  NS_ENSURE_SUCCESS(rv, false);

  if (NS_WARN_IF(!requestMethod.LowerCaseEqualsLiteral("get"))) {
    outer->SetLargeAllocStatus(LargeAllocStatus::NON_GET);
    return false;
  }

  BrowserChild* browserChild = BrowserChild::GetFrom(outer);
  NS_ENSURE_TRUE(browserChild, false);

  if (browserChild->IsAwaitingLargeAlloc()) {
    NS_WARNING(
        "In a Large-Allocation BrowserChild, ignoring Large-Allocation "
        "header!");
    browserChild->StopAwaitingLargeAlloc();
    outer->SetLargeAllocStatus(LargeAllocStatus::SUCCESS);
    return false;
  }

  // On Win32 systems, we want to behave differently, so set the isWin32 bool to
  // be true iff we are on win32.
#if defined(XP_WIN) && defined(_X86_)
  const bool isWin32 = true;
#else
  const bool isWin32 = false;
#endif

  // We want to enable the large allocation header on 32-bit windows machines,
  // and disable it on other machines, while still printing diagnostic messages.
  // dom.largeAllocation.forceEnable can allow you to enable the process
  // switching behavior of the Large-Allocation header on non 32-bit windows
  // machines.
  bool largeAllocEnabled =
      isWin32 || StaticPrefs::dom_largeAllocation_forceEnable();
  if (!largeAllocEnabled) {
    NS_WARNING(
        "dom.largeAllocation.forceEnable not set - "
        "ignoring otherwise successful Large-Allocation header.");
    // On platforms which aren't WIN32, we don't activate the largeAllocation
    // header, instead we simply emit diagnostics into the console.
    outer->SetLargeAllocStatus(LargeAllocStatus::NON_WIN32);
    return false;
  }

  // At this point the fress process load should succeed! We just need to get
  // ourselves a nsIWebBrowserChrome3 to ask to perform the reload. We should
  // have one, as we have already confirmed that we are running in a content
  // process.
  nsCOMPtr<nsIDocShellTreeOwner> treeOwner;
  docShell->GetTreeOwner(getter_AddRefs(treeOwner));
  NS_ENSURE_TRUE(treeOwner, false);

  nsCOMPtr<nsIWebBrowserChrome3> wbc3 = do_GetInterface(treeOwner);
  NS_ENSURE_TRUE(wbc3, false);

  nsCOMPtr<nsIURI> uri;
  rv = aChannel->GetURI(getter_AddRefs(uri));
  NS_ENSURE_SUCCESS(rv, false);
  NS_ENSURE_TRUE(uri, false);

  nsCOMPtr<nsIReferrerInfo> referrerInfo;
  rv = aChannel->GetReferrerInfo(getter_AddRefs(referrerInfo));
  NS_ENSURE_SUCCESS(rv, false);

  nsCOMPtr<nsILoadInfo> loadInfo = aChannel->LoadInfo();
  nsCOMPtr<nsIPrincipal> triggeringPrincipal = loadInfo->TriggeringPrincipal();
  nsCOMPtr<nsIContentSecurityPolicy> csp = loadInfo->GetCspToInherit();

  // Get the channel's load flags, and use them to generate nsIWebNavigation
  // load flags. We want to make sure to propagate the refresh and cache busting
  // flags.
  nsLoadFlags channelLoadFlags;
  aChannel->GetLoadFlags(&channelLoadFlags);

  uint32_t webnavLoadFlags = nsIWebNavigation::LOAD_FLAGS_NONE;
  if (channelLoadFlags & nsIRequest::LOAD_BYPASS_CACHE) {
    webnavLoadFlags |= nsIWebNavigation::LOAD_FLAGS_BYPASS_CACHE;
    webnavLoadFlags |= nsIWebNavigation::LOAD_FLAGS_BYPASS_PROXY;
  } else if (channelLoadFlags & nsIRequest::VALIDATE_ALWAYS) {
    webnavLoadFlags |= nsIWebNavigation::LOAD_FLAGS_IS_REFRESH;
  }

  // Actually perform the cross process load
  bool reloadSucceeded = false;
  rv = wbc3->ReloadInFreshProcess(docShell, uri, referrerInfo,
                                  triggeringPrincipal, webnavLoadFlags, csp,
                                  &reloadSucceeded);
  NS_ENSURE_SUCCESS(rv, false);

  return reloadSucceeded;
}

/* static */
void nsContentUtils::AppendDocumentLevelNativeAnonymousContentTo(
    Document* aDocument, nsTArray<nsIContent*>& aElements) {
  MOZ_ASSERT(aDocument);
#ifdef DEBUG
  size_t oldLength = aElements.Length();
#endif

  if (PresShell* presShell = aDocument->GetPresShell()) {
    if (nsIFrame* scrollFrame = presShell->GetRootScrollFrame()) {
      nsIAnonymousContentCreator* creator = do_QueryFrame(scrollFrame);
      MOZ_ASSERT(
          creator,
          "scroll frame should always implement nsIAnonymousContentCreator");
      creator->AppendAnonymousContentTo(aElements, 0);
    }
    if (nsCanvasFrame* canvasFrame = presShell->GetCanvasFrame()) {
      canvasFrame->AppendAnonymousContentTo(aElements, 0);
    }
  }

#ifdef DEBUG
  for (size_t i = oldLength; i < aElements.Length(); i++) {
    MOZ_ASSERT(
        aElements[i]->GetProperty(nsGkAtoms::docLevelNativeAnonymousContent),
        "Someone here has lied, or missed to flag the node");
  }
#endif
}

static void AppendNativeAnonymousChildrenFromFrame(nsIFrame* aFrame,
                                                   nsTArray<nsIContent*>& aKids,
                                                   uint32_t aFlags) {
  if (nsIAnonymousContentCreator* ac = do_QueryFrame(aFrame)) {
    ac->AppendAnonymousContentTo(aKids, aFlags);
  }
}

/* static */
void nsContentUtils::AppendNativeAnonymousChildren(const nsIContent* aContent,
                                                   nsTArray<nsIContent*>& aKids,
                                                   uint32_t aFlags) {
  if (aContent->MayHaveAnonymousChildren()) {
    if (nsIFrame* primaryFrame = aContent->GetPrimaryFrame()) {
      // NAC created by the element's primary frame.
      AppendNativeAnonymousChildrenFromFrame(primaryFrame, aKids, aFlags);

      // NAC created by any other non-primary frames for the element.
      AutoTArray<nsIFrame::OwnedAnonBox, 8> ownedAnonBoxes;
      primaryFrame->AppendOwnedAnonBoxes(ownedAnonBoxes);
      for (nsIFrame::OwnedAnonBox& box : ownedAnonBoxes) {
        MOZ_ASSERT(box.mAnonBoxFrame->GetContent() == aContent);
        AppendNativeAnonymousChildrenFromFrame(box.mAnonBoxFrame, aKids,
                                               aFlags);
      }
    }

    // Get manually created NAC (editor resize handles, etc.).
    if (auto nac = static_cast<ManualNACArray*>(
            aContent->GetProperty(nsGkAtoms::manualNACProperty))) {
      aKids.AppendElements(*nac);
    }
  }

  // The root scroll frame is not the primary frame of the root element.
  // Detect and handle this case.
  if (!(aFlags & nsIContent::eSkipDocumentLevelNativeAnonymousContent) &&
      aContent == aContent->OwnerDoc()->GetRootElement()) {
    AppendDocumentLevelNativeAnonymousContentTo(aContent->OwnerDoc(), aKids);
  }
}

/* static */
bool nsContentUtils::QueryTriggeringPrincipal(
    nsIContent* aLoadingNode, nsIPrincipal* aDefaultPrincipal,
    nsIPrincipal** aTriggeringPrincipal) {
  MOZ_ASSERT(aLoadingNode);
  MOZ_ASSERT(aTriggeringPrincipal);

  bool result = false;
  nsCOMPtr<nsIPrincipal> loadingPrincipal = aDefaultPrincipal;
  if (!loadingPrincipal) {
    loadingPrincipal = aLoadingNode->NodePrincipal();
  }

  // If aLoadingNode is content, bail out early.
  if (!aLoadingNode->NodePrincipal()->IsSystemPrincipal()) {
    loadingPrincipal.forget(aTriggeringPrincipal);
    return result;
  }

  nsAutoString loadingStr;
  if (aLoadingNode->IsElement()) {
    aLoadingNode->AsElement()->GetAttr(
        kNameSpaceID_None, nsGkAtoms::triggeringprincipal, loadingStr);
  }

  // Fall back if 'triggeringprincipal' isn't specified,
  if (loadingStr.IsEmpty()) {
    loadingPrincipal.forget(aTriggeringPrincipal);
    return result;
  }

  nsCString binary;
  nsresult rv = Base64Decode(NS_ConvertUTF16toUTF8(loadingStr), binary);
  if (NS_SUCCEEDED(rv)) {
    nsCOMPtr<nsIPrincipal> serializedPrin = BasePrincipal::FromJSON(binary);
    if (serializedPrin) {
      result = true;
      serializedPrin.forget(aTriggeringPrincipal);
    }
  } else {
    MOZ_ASSERT(false, "Unable to deserialize base64 principal");
  }

  if (!result) {
    // Fallback if the deserialization is failed.
    loadingPrincipal.forget(aTriggeringPrincipal);
  }

  return result;
}

/* static */
void nsContentUtils::GetContentPolicyTypeForUIImageLoading(
    nsIContent* aLoadingNode, nsIPrincipal** aTriggeringPrincipal,
    nsContentPolicyType& aContentPolicyType, uint64_t* aRequestContextID) {
  MOZ_ASSERT(aRequestContextID);

  bool result = QueryTriggeringPrincipal(aLoadingNode, aTriggeringPrincipal);
  if (result) {
    // Set the content policy type to TYPE_INTERNAL_IMAGE_FAVICON for
    // indicating it's a favicon loading.
    aContentPolicyType = nsIContentPolicy::TYPE_INTERNAL_IMAGE_FAVICON;

    nsAutoString requestContextID;
    if (aLoadingNode->IsElement()) {
      aLoadingNode->AsElement()->GetAttr(
          kNameSpaceID_None, nsGkAtoms::requestcontextid, requestContextID);
    }
    nsresult rv;
    int64_t val = requestContextID.ToInteger64(&rv);
    *aRequestContextID = NS_SUCCEEDED(rv) ? val : 0;
  } else {
    aContentPolicyType = nsIContentPolicy::TYPE_INTERNAL_IMAGE;
  }
}

/* static */
nsresult nsContentUtils::CreateJSValueFromSequenceOfObject(
    JSContext* aCx, const Sequence<JSObject*>& aTransfer,
    JS::MutableHandle<JS::Value> aValue) {
  if (aTransfer.IsEmpty()) {
    return NS_OK;
  }

  JS::Rooted<JSObject*> array(aCx, JS::NewArrayObject(aCx, aTransfer.Length()));
  if (!array) {
    return NS_ERROR_OUT_OF_MEMORY;
  }

  for (uint32_t i = 0; i < aTransfer.Length(); ++i) {
    JS::Rooted<JSObject*> object(aCx, aTransfer[i]);
    if (!object) {
      continue;
    }

    if (NS_WARN_IF(
            !JS_DefineElement(aCx, array, i, object, JSPROP_ENUMERATE))) {
      return NS_ERROR_OUT_OF_MEMORY;
    }
  }

  aValue.setObject(*array);
  return NS_OK;
}

/* static */
bool nsContentUtils::ShouldBlockReservedKeys(WidgetKeyboardEvent* aKeyEvent) {
  nsCOMPtr<nsIPrincipal> principal;
  nsCOMPtr<Element> targetElement =
      do_QueryInterface(aKeyEvent->mOriginalTarget);
  nsCOMPtr<nsIBrowser> targetBrowser;
  if (targetElement) {
    targetBrowser = targetElement->AsBrowser();
  }
  bool isRemoteBrowser = false;
  if (targetBrowser) {
    targetBrowser->GetIsRemoteBrowser(&isRemoteBrowser);
  }

  if (isRemoteBrowser) {
    targetBrowser->GetContentPrincipal(getter_AddRefs(principal));
  } else {
    // Get the top-level document.
    nsCOMPtr<nsIContent> content =
        do_QueryInterface(aKeyEvent->mOriginalTarget);
    if (content) {
      Document* doc = content->GetUncomposedDoc();
      if (doc) {
        nsCOMPtr<nsIDocShellTreeItem> docShell = doc->GetDocShell();
        if (docShell &&
            docShell->ItemType() == nsIDocShellTreeItem::typeContent) {
          nsCOMPtr<nsIDocShellTreeItem> rootItem;
          docShell->GetInProcessSameTypeRootTreeItem(getter_AddRefs(rootItem));
          if (rootItem && rootItem->GetDocument()) {
            principal = rootItem->GetDocument()->NodePrincipal();
          }
        }
      }
    }
  }

  if (principal) {
    return nsContentUtils::IsSitePermDeny(principal,
                                          NS_LITERAL_CSTRING("shortcuts"));
  }

  return false;
}

/**
 * Checks whether the given type is a supported document type for
 * loading within the nsObjectLoadingContent specified by aContent.
 *
 * NOTE Helper method for nsContentUtils::HtmlObjectContentTypeForMIMEType.
 * NOTE Does not take content policy or capabilities into account
 */
static bool HtmlObjectContentSupportsDocument(const nsCString& aMimeType,
                                              nsIContent* aContent) {
  nsCOMPtr<nsIWebNavigationInfo> info(
      do_GetService(NS_WEBNAVIGATION_INFO_CONTRACTID));
  if (!info) {
    return false;
  }

  nsCOMPtr<nsIWebNavigation> webNav;
  if (aContent) {
    Document* currentDoc = aContent->GetComposedDoc();
    if (currentDoc) {
      webNav = do_GetInterface(currentDoc->GetWindow());
    }
  }

  uint32_t supported;
  nsresult rv = info->IsTypeSupported(aMimeType, webNav, &supported);

  if (NS_FAILED(rv)) {
    return false;
  }

  if (supported != nsIWebNavigationInfo::UNSUPPORTED) {
    // Don't want to support plugins as documents
    return supported != nsIWebNavigationInfo::PLUGIN;
  }

  // Try a stream converter
  // NOTE: We treat any type we can convert from as a supported type. If a
  // type is not actually supported, the URI loader will detect that and
  // return an error, and we'll fallback.
  nsCOMPtr<nsIStreamConverterService> convServ =
      do_GetService("@mozilla.org/streamConverters;1");
  bool canConvert = false;
  if (convServ) {
    rv = convServ->CanConvert(aMimeType.get(), "*/*", &canConvert);
  }
  return NS_SUCCEEDED(rv) && canConvert;
}

/* static */
already_AddRefed<nsIPluginTag> nsContentUtils::PluginTagForType(
    const nsCString& aMIMEType, bool aNoFakePlugin) {
  RefPtr<nsPluginHost> pluginHost = nsPluginHost::GetInst();
  nsCOMPtr<nsIPluginTag> tag;
  NS_ENSURE_TRUE(pluginHost, nullptr);

  // ShouldPlay will handle the case where the plugin is disabled
  pluginHost->GetPluginTagForType(
      aMIMEType,
      aNoFakePlugin ? nsPluginHost::eExcludeFake : nsPluginHost::eExcludeNone,
      getter_AddRefs(tag));

  return tag.forget();
}

/* static */
uint32_t nsContentUtils::HtmlObjectContentTypeForMIMEType(
    const nsCString& aMIMEType, bool aNoFakePlugin, nsIContent* aContent) {
  if (aMIMEType.IsEmpty()) {
    return nsIObjectLoadingContent::TYPE_NULL;
  }

  if (imgLoader::SupportImageWithMimeType(aMIMEType.get())) {
    return nsIObjectLoadingContent::TYPE_IMAGE;
  }

  // Faking support of the PDF content as a document for EMBED tags
  // when internal PDF viewer is enabled.
  if (aMIMEType.LowerCaseEqualsLiteral("application/pdf") && IsPDFJSEnabled()) {
    return nsIObjectLoadingContent::TYPE_DOCUMENT;
  }

  if (HtmlObjectContentSupportsDocument(aMIMEType, aContent)) {
    return nsIObjectLoadingContent::TYPE_DOCUMENT;
  }

  RefPtr<nsPluginHost> pluginHost = nsPluginHost::GetInst();
  if (pluginHost) {
    nsCOMPtr<nsIPluginTag> tag = PluginTagForType(aMIMEType, aNoFakePlugin);
    if (tag) {
      if (!aNoFakePlugin &&
          nsCOMPtr<nsIFakePluginTag>(do_QueryInterface(tag))) {
        return nsIObjectLoadingContent::TYPE_FAKE_PLUGIN;
      }

      // ShouldPlay will handle checking for disabled plugins
      return nsIObjectLoadingContent::TYPE_PLUGIN;
    }
  }

  return nsIObjectLoadingContent::TYPE_NULL;
}

/* static */
already_AddRefed<nsISerialEventTarget> nsContentUtils::GetEventTargetByLoadInfo(
    nsILoadInfo* aLoadInfo, TaskCategory aCategory) {
  if (NS_WARN_IF(!aLoadInfo)) {
    return nullptr;
  }

  RefPtr<Document> doc;
  aLoadInfo->GetLoadingDocument(getter_AddRefs(doc));
  nsCOMPtr<nsISerialEventTarget> target;
  if (doc) {
    if (DocGroup* group = doc->GetDocGroup()) {
      target = group->EventTargetFor(aCategory);
    }
  } else {
    target = GetMainThreadSerialEventTarget();
  }

  return target.forget();
}

/* static */
bool nsContentUtils::IsLocalRefURL(const nsString& aString) {
  return !aString.IsEmpty() && aString[0] == '#';
}

// We use only 53 bits for the ID so that it can be converted to and from a JS
// value without loss of precision. The upper bits of the ID hold the process
// ID. The lower bits identify the object itself.
static constexpr uint64_t kIdTotalBits = 53;
static constexpr uint64_t kIdProcessBits = 22;
static constexpr uint64_t kIdBits = kIdTotalBits - kIdProcessBits;

/* static */
uint64_t nsContentUtils::GenerateProcessSpecificId(uint64_t aId) {
  uint64_t processId = 0;
  if (XRE_IsContentProcess()) {
    ContentChild* cc = ContentChild::GetSingleton();
    processId = cc->GetID();
  }

  MOZ_RELEASE_ASSERT(processId < (uint64_t(1) << kIdProcessBits));
  uint64_t processBits = processId & ((uint64_t(1) << kIdProcessBits) - 1);

  uint64_t id = aId;
  MOZ_RELEASE_ASSERT(id < (uint64_t(1) << kIdBits));
  uint64_t bits = id & ((uint64_t(1) << kIdBits) - 1);

  return (processBits << kIdBits) | bits;
}

// Next process-local Tab ID.
static uint64_t gNextTabId = 0;

/* static */
uint64_t nsContentUtils::GenerateTabId() {
  return GenerateProcessSpecificId(++gNextTabId);
}

// Next process-local Browsing Context ID.
static uint64_t gNextBrowsingContextId = 0;

/* static */
uint64_t nsContentUtils::GenerateBrowsingContextId() {
  return GenerateProcessSpecificId(++gNextBrowsingContextId);
}

// Next process-local Window ID.
static uint64_t gNextWindowId = 0;

/* static */
uint64_t nsContentUtils::GenerateWindowId() {
  return GenerateProcessSpecificId(++gNextWindowId);
}

/* static */
bool nsContentUtils::GetUserIsInteracting() {
  return UserInteractionObserver::sUserActive;
}

/* static */
bool nsContentUtils::GetSourceMapURL(nsIHttpChannel* aChannel,
                                     nsACString& aResult) {
  nsresult rv =
      aChannel->GetResponseHeader(NS_LITERAL_CSTRING("SourceMap"), aResult);
  if (NS_FAILED(rv)) {
    rv =
        aChannel->GetResponseHeader(NS_LITERAL_CSTRING("X-SourceMap"), aResult);
  }
  return NS_SUCCEEDED(rv);
}

/* static */
bool nsContentUtils::IsMessageInputEvent(const IPC::Message& aMsg) {
  if ((aMsg.type() & mozilla::dom::PBrowser::PBrowserStart) ==
      mozilla::dom::PBrowser::PBrowserStart) {
    switch (aMsg.type()) {
      case mozilla::dom::PBrowser::Msg_RealMouseMoveEvent__ID:
      case mozilla::dom::PBrowser::Msg_RealMouseButtonEvent__ID:
      case mozilla::dom::PBrowser::Msg_RealKeyEvent__ID:
      case mozilla::dom::PBrowser::Msg_MouseWheelEvent__ID:
      case mozilla::dom::PBrowser::Msg_RealTouchEvent__ID:
      case mozilla::dom::PBrowser::Msg_RealTouchMoveEvent__ID:
      case mozilla::dom::PBrowser::Msg_RealDragEvent__ID:
      case mozilla::dom::PBrowser::Msg_UpdateDimensions__ID:
      case mozilla::dom::PBrowser::Msg_MouseEvent__ID:
      case mozilla::dom::PBrowser::Msg_SetDocShellIsActive__ID:
        return true;
    }
  }
  return false;
}

static const char* kUserInteractionInactive = "user-interaction-inactive";
static const char* kUserInteractionActive = "user-interaction-active";

void nsContentUtils::UserInteractionObserver::Init() {
  // Listen for the observer messages from EventStateManager which are telling
  // us whether or not the user is interacting.
  nsCOMPtr<nsIObserverService> obs = mozilla::services::GetObserverService();
  obs->AddObserver(this, kUserInteractionInactive, false);
  obs->AddObserver(this, kUserInteractionActive, false);

  // We can't register ourselves as an annotator yet, as the
  // BackgroundHangMonitor hasn't started yet. It will have started by the
  // time we have the chance to spin the event loop.
  RefPtr<UserInteractionObserver> self = this;
  NS_DispatchToMainThread(NS_NewRunnableFunction(
      "nsContentUtils::UserInteractionObserver::Init",
      [=]() { BackgroundHangMonitor::RegisterAnnotator(*self); }));
}

void nsContentUtils::UserInteractionObserver::Shutdown() {
  nsCOMPtr<nsIObserverService> obs = mozilla::services::GetObserverService();
  if (obs) {
    obs->RemoveObserver(this, kUserInteractionInactive);
    obs->RemoveObserver(this, kUserInteractionActive);
  }

  BackgroundHangMonitor::UnregisterAnnotator(*this);
}

/**
 * NB: This function is always called by the BackgroundHangMonitor thread.
 *     Plan accordingly
 */
void nsContentUtils::UserInteractionObserver::AnnotateHang(
    BackgroundHangAnnotations& aAnnotations) {
  // NOTE: Only annotate the hang report if the user is known to be interacting.
  if (sUserActive) {
    aAnnotations.AddAnnotation(NS_LITERAL_STRING("UserInteracting"), true);
  }
}

NS_IMETHODIMP
nsContentUtils::UserInteractionObserver::Observe(nsISupports* aSubject,
                                                 const char* aTopic,
                                                 const char16_t* aData) {
  if (!strcmp(aTopic, kUserInteractionInactive)) {
    sUserActive = false;
  } else if (!strcmp(aTopic, kUserInteractionActive)) {
    sUserActive = true;
  } else {
    NS_WARNING("Unexpected observer notification");
  }
  return NS_OK;
}

Atomic<bool> nsContentUtils::UserInteractionObserver::sUserActive(false);
NS_IMPL_ISUPPORTS(nsContentUtils::UserInteractionObserver, nsIObserver)

/* static */
bool nsContentUtils::IsSpecialName(const nsAString& aName) {
  return aName.LowerCaseEqualsLiteral("_blank") ||
         aName.LowerCaseEqualsLiteral("_top") ||
         aName.LowerCaseEqualsLiteral("_parent") ||
         aName.LowerCaseEqualsLiteral("_self");
}

/* static */
bool nsContentUtils::IsOverridingWindowName(const nsAString& aName) {
  return !aName.IsEmpty() && !IsSpecialName(aName);
}

// Unfortunately, we can't unwrap an IDL object using only a concrete type.
// We need to calculate type data based on the IDL typename. Which means
// wrapping our templated function in a macro.
#define EXTRACT_EXN_VALUES(T, ...)                                \
  ExtractExceptionValues<mozilla::dom::prototypes::id::T,         \
                         T##_Binding::NativeType, T>(__VA_ARGS__) \
      .isOk()

template <prototypes::ID PrototypeID, class NativeType, typename T>
static Result<Ok, nsresult> ExtractExceptionValues(
    JSContext* aCx, JS::HandleObject aObj, nsAString& aSourceSpecOut,
    uint32_t* aLineOut, uint32_t* aColumnOut, nsString& aMessageOut) {
  AssertStaticUnwrapOK<PrototypeID>();
  RefPtr<T> exn;
  MOZ_TRY((UnwrapObject<PrototypeID, NativeType>(aObj, exn, nullptr)));

  exn->GetFilename(aCx, aSourceSpecOut);
  if (!aSourceSpecOut.IsEmpty()) {
    *aLineOut = exn->LineNumber(aCx);
    *aColumnOut = exn->ColumnNumber();
  }

  exn->GetName(aMessageOut);
  aMessageOut.AppendLiteral(": ");

  nsAutoString message;
  exn->GetMessageMoz(message);
  aMessageOut.Append(message);
  return Ok();
}

/* static */
void nsContentUtils::ExtractErrorValues(
    JSContext* aCx, JS::Handle<JS::Value> aValue, nsACString& aSourceSpecOut,
    uint32_t* aLineOut, uint32_t* aColumnOut, nsString& aMessageOut) {
  nsAutoString sourceSpec;
  ExtractErrorValues(aCx, aValue, sourceSpec, aLineOut, aColumnOut,
                     aMessageOut);
  CopyUTF16toUTF8(sourceSpec, aSourceSpecOut);
}

/* static */
void nsContentUtils::ExtractErrorValues(
    JSContext* aCx, JS::Handle<JS::Value> aValue, nsAString& aSourceSpecOut,
    uint32_t* aLineOut, uint32_t* aColumnOut, nsString& aMessageOut) {
  MOZ_ASSERT(aLineOut);
  MOZ_ASSERT(aColumnOut);

  if (aValue.isObject()) {
    JS::Rooted<JSObject*> obj(aCx, &aValue.toObject());

    // Try to process as an Error object.  Use the file/line/column values
    // from the Error as they will be more specific to the root cause of
    // the problem.
    JSErrorReport* err = obj ? JS_ErrorFromException(aCx, obj) : nullptr;
    if (err) {
      // Use xpc to extract the error message only.  We don't actually send
      // this report anywhere.
      RefPtr<xpc::ErrorReport> report = new xpc::ErrorReport();
      report->Init(err,
                   nullptr,  // toString result
                   false,    // chrome
                   0);       // window ID

      if (!report->mFileName.IsEmpty()) {
        aSourceSpecOut = report->mFileName;
        *aLineOut = report->mLineNumber;
        *aColumnOut = report->mColumn;
      }
      aMessageOut.Assign(report->mErrorMsg);
    }

    // Next, try to unwrap the rejection value as a DOMException.
    else if (EXTRACT_EXN_VALUES(DOMException, aCx, obj, aSourceSpecOut,
                                aLineOut, aColumnOut, aMessageOut)) {
      return;
    }

    // Next, try to unwrap the rejection value as an XPC Exception.
    else if (EXTRACT_EXN_VALUES(Exception, aCx, obj, aSourceSpecOut, aLineOut,
                                aColumnOut, aMessageOut)) {
      return;
    }
  }

  // If we could not unwrap a specific error type, then perform default safe
  // string conversions on primitives.  Objects will result in "[Object]"
  // unfortunately.
  if (aMessageOut.IsEmpty()) {
    nsAutoJSString jsString;
    if (jsString.init(aCx, aValue)) {
      aMessageOut = jsString;
    } else {
      JS_ClearPendingException(aCx);
    }
  }
}

#undef EXTRACT_EXN_VALUES

/* static */
bool nsContentUtils::ContentIsLink(nsIContent* aContent) {
  if (!aContent || !aContent->IsElement()) {
    return false;
  }

  if (aContent->IsHTMLElement(nsGkAtoms::a)) {
    return true;
  }

  return aContent->AsElement()->AttrValueIs(kNameSpaceID_XLink, nsGkAtoms::type,
                                            nsGkAtoms::simple, eCaseMatters);
}

/* static */
already_AddRefed<ContentFrameMessageManager>
nsContentUtils::TryGetBrowserChildGlobal(nsISupports* aFrom) {
  RefPtr<nsFrameLoaderOwner> frameLoaderOwner = do_QueryObject(aFrom);
  if (!frameLoaderOwner) {
    return nullptr;
  }

  RefPtr<nsFrameLoader> frameLoader = frameLoaderOwner->GetFrameLoader();
  if (!frameLoader) {
    return nullptr;
  }

  RefPtr<ContentFrameMessageManager> manager =
      frameLoader->GetBrowserChildMessageManager();
  return manager.forget();
}

/* static */
uint32_t nsContentUtils::InnerOrOuterWindowCreated() {
  MOZ_ASSERT(NS_IsMainThread());
  ++sInnerOrOuterWindowCount;
  return ++sInnerOrOuterWindowSerialCounter;
}

/* static */
void nsContentUtils::InnerOrOuterWindowDestroyed() {
  MOZ_ASSERT(NS_IsMainThread());
  MOZ_ASSERT(sInnerOrOuterWindowCount > 0);
  --sInnerOrOuterWindowCount;
}

static bool JSONCreator(const char16_t* aBuf, uint32_t aLen, void* aData) {
  nsAString* result = static_cast<nsAString*>(aData);
  result->Append(static_cast<const char16_t*>(aBuf),
                 static_cast<uint32_t>(aLen));
  return true;
}

/* static */
bool nsContentUtils::StringifyJSON(JSContext* aCx,
                                   JS::MutableHandle<JS::Value> aValue,
                                   nsAString& aOutStr) {
  MOZ_ASSERT(aCx);
  aOutStr.Truncate();
  JS::RootedValue value(aCx, aValue.get());
  nsAutoString serializedValue;
  NS_ENSURE_TRUE(JS_Stringify(aCx, &value, nullptr, JS::NullHandleValue,
                              JSONCreator, &serializedValue),
                 false);
  aOutStr = serializedValue;
  return true;
}

/* static */
bool nsContentUtils::
    HighPriorityEventPendingForTopLevelDocumentBeforeContentfulPaint(
        Document* aDocument) {
  if (!aDocument || aDocument->IsLoadedAsData()) {
    return false;
  }

  Document* topLevel = aDocument->GetTopLevelContentDocument();
  return topLevel && topLevel->GetPresShell() &&
         topLevel->GetPresShell()->GetPresContext() &&
         !topLevel->GetPresShell()->GetPresContext()->HadContentfulPaint() &&
         nsThreadManager::MainThreadHasPendingHighPriorityEvents();
}

/* static */
nsGlobalWindowInner* nsContentUtils::CallerInnerWindow() {
  nsIGlobalObject* global = GetIncumbentGlobal();
  NS_ENSURE_TRUE(global, nullptr);

  if (auto* window = global->AsInnerWindow()) {
    return nsGlobalWindowInner::Cast(window);
  }

  // When Extensions run content scripts inside a sandbox, it uses
  // sandboxPrototype to make them appear as though they're running in the
  // scope of the page. So when a content script invokes postMessage, it expects
  // the |source| of the received message to be the window set as the
  // sandboxPrototype. This used to work incidentally for unrelated reasons, but
  // now we need to do some special handling to support it.
  JS::Rooted<JSObject*> scope(RootingCx(), global->GetGlobalJSObject());
  NS_ENSURE_TRUE(scope, nullptr);

  if (xpc::IsSandbox(scope)) {
    AutoJSAPI jsapi;
    MOZ_ALWAYS_TRUE(jsapi.Init(scope));
    JSContext* cx = jsapi.cx();

    JS::Rooted<JSObject*> scopeProto(cx);
    bool ok = JS_GetPrototype(cx, scope, &scopeProto);
    NS_ENSURE_TRUE(ok, nullptr);
    if (scopeProto && xpc::IsSandboxPrototypeProxy(scopeProto) &&
        // Our current Realm on aCx is the sandbox.  Using that for the
        // CheckedUnwrapDynamic call makes sense: if the sandbox can unwrap the
        // window, we can use it.  And we do want CheckedUnwrapDynamic, because
        // the whole point is to unwrap windows.
        (scopeProto = js::CheckedUnwrapDynamic(
             scopeProto, cx, /* stopAtWindowProxy = */ false))) {
      global = xpc::NativeGlobal(scopeProto);
      NS_ENSURE_TRUE(global, nullptr);
    }
  }

  // The calling window must be holding a reference, so we can return a weak
  // pointer.
  return nsGlobalWindowInner::Cast(global->AsInnerWindow());
}

/* static */
bool nsContentUtils::IsURIInPrefList(nsIURI* aURI, const char* aPrefName) {
  MOZ_ASSERT(aPrefName);

  nsAutoCString blackList;
  Preferences::GetCString(aPrefName, blackList);
  ToLowerCase(blackList);
  return IsURIInList(aURI, blackList);
}

/* static */
bool nsContentUtils::IsURIInList(nsIURI* aURI, const nsCString& aBlackList) {
#ifdef DEBUG
  nsAutoCString blackListLowerCase(aBlackList);
  ToLowerCase(blackListLowerCase);
  MOZ_ASSERT(blackListLowerCase.Equals(aBlackList),
             "The aBlackList argument should be lower-case");
#endif

  if (!aURI) {
    return false;
  }

  nsAutoCString scheme;
  aURI->GetScheme(scheme);
  if (!scheme.EqualsLiteral("http") && !scheme.EqualsLiteral("https")) {
    return false;
  }

  if (aBlackList.IsEmpty()) {
    return false;
  }

  // The list is comma separated domain list.  Each item may start with "*.".
  // If starts with "*.", it matches any sub-domains.

  nsCCharSeparatedTokenizer tokenizer(aBlackList, ',');
  while (tokenizer.hasMoreTokens()) {
    const nsCString token(tokenizer.nextToken());

    nsAutoCString host;
    aURI->GetHost(host);
    if (host.IsEmpty()) {
      return false;
    }
    ToLowerCase(host);

    for (;;) {
      int32_t index = token.Find(host, false);
      if (index >= 0 &&
          static_cast<uint32_t>(index) + host.Length() <= token.Length()) {
        // If we found a full match, return true.
        size_t indexAfterHost = index + host.Length();
        if (index == 0 && indexAfterHost == token.Length()) {
          return true;
        }
        // If next character is '/', we need to check the path too.
        // We assume the path in blacklist means "/foo" + "*".
        if (token[indexAfterHost] == '/') {
          nsDependentCSubstring pathInBlackList(
              token, indexAfterHost,
              static_cast<nsDependentCSubstring::size_type>(-1));
          nsAutoCString filePath;
          aURI->GetFilePath(filePath);
          ToLowerCase(filePath);
          if (StringBeginsWith(filePath, pathInBlackList) &&
              (filePath.Length() == pathInBlackList.Length() ||
               pathInBlackList.EqualsLiteral("/") ||
               filePath[pathInBlackList.Length() - 1] == '/' ||
               filePath[pathInBlackList.Length() - 1] == '?' ||
               filePath[pathInBlackList.Length() - 1] == '#')) {
            return true;
          }
        }
      }
      int32_t startIndexOfCurrentLevel = host[0] == '*' ? 1 : 0;
      int32_t startIndexOfNextLevel =
          host.Find(".", false, startIndexOfCurrentLevel + 1);
      if (startIndexOfNextLevel <= 0) {
        break;
      }
      host = NS_LITERAL_CSTRING("*") +
             nsDependentCSubstring(host, startIndexOfNextLevel);
    }
  }

  return false;
}

/* static */
ScreenIntMargin nsContentUtils::GetWindowSafeAreaInsets(
    nsIScreen* aScreen, const ScreenIntMargin& aSafeAreaInsets,
    const LayoutDeviceIntRect& aWindowRect) {
  // This calculates safe area insets of window from screen rectangle, window
  // rectangle and safe area insets of screen.
  //
  // +----------------------------------------+ <-- screen
  // |  +-------------------------------+  <------- window
  // |  | window's safe area inset top) |     |
  // +--+-------------------------------+--+  |
  // |  |                               |  |<------ safe area rectangle of
  // |  |                               |  |  |     screen
  // +--+-------------------------------+--+  |
  // |  |window's safe area inset bottom|     |
  // |  +-------------------------------+     |
  // +----------------------------------------+
  //
  ScreenIntMargin windowSafeAreaInsets;

  if (windowSafeAreaInsets == aSafeAreaInsets) {
    // no safe area insets.
    return windowSafeAreaInsets;
  }

  int32_t screenLeft, screenTop, screenWidth, screenHeight;
  nsresult rv =
      aScreen->GetRect(&screenLeft, &screenTop, &screenWidth, &screenHeight);
  if (NS_WARN_IF(NS_FAILED(rv))) {
    return windowSafeAreaInsets;
  }

  // Screen's rect of safe area
  LayoutDeviceIntRect safeAreaRect(
      screenLeft + aSafeAreaInsets.left, screenTop + aSafeAreaInsets.top,
      screenWidth - aSafeAreaInsets.right - aSafeAreaInsets.left,
      screenHeight - aSafeAreaInsets.bottom - aSafeAreaInsets.top);
  // window's rect of safe area
  safeAreaRect = safeAreaRect.Intersect(aWindowRect);

  windowSafeAreaInsets.top =
      aSafeAreaInsets.top ? std::max(safeAreaRect.y - aWindowRect.y, 0) : 0;
  windowSafeAreaInsets.left =
      aSafeAreaInsets.left ? std::max(safeAreaRect.x - aWindowRect.x, 0) : 0;
  windowSafeAreaInsets.right =
      aSafeAreaInsets.right
          ? std::max((aWindowRect.x + aWindowRect.width) -
                         (safeAreaRect.x + safeAreaRect.width),
                     0)
          : 0;
  windowSafeAreaInsets.bottom =
      aSafeAreaInsets.bottom
          ? std::max(aWindowRect.y + aWindowRect.height -
                         (safeAreaRect.y + safeAreaRect.height),
                     0)
          : 0;

  return windowSafeAreaInsets;
}<|MERGE_RESOLUTION|>--- conflicted
+++ resolved
@@ -6145,31 +6145,6 @@
   return true;
 }
 
-<<<<<<< HEAD
-bool nsContentUtils::IsUserFocusIgnored(nsINode* aNode) {
-  // if (!StaticPrefs::dom_mozBrowserFramesEnabled()) {
-  //   return false;
-  // }
-
-  // Check if our mozbrowser iframe ancestors has ignoreuserfocus attribute.
-  while (aNode) {
-    // nsCOMPtr<nsIMozBrowserFrame> browserFrame = do_QueryInterface(aNode);
-    if (//browserFrame &&
-        aNode->IsElement() &&
-        aNode->AsElement()->HasAttr(kNameSpaceID_None,
-                                    nsGkAtoms::ignoreuserfocus)) { // &&
-        // browserFrame->GetReallyIsBrowser()) {
-      return true;
-    }
-    nsPIDOMWindowOuter* win = aNode->OwnerDoc()->GetWindow();
-    aNode = win ? win->GetFrameElementInternal() : nullptr;
-  }
-
-  return false;
-}
-
-=======
->>>>>>> 211cd026
 bool nsContentUtils::HasScrollgrab(nsIContent* aContent) {
   // If we ever standardize this feature we'll want to hook this up properly
   // again. For now we're removing all the DOM-side code related to it but
