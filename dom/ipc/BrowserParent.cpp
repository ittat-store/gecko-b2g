--- conflicted
+++ resolved
@@ -4198,7 +4198,6 @@
   return IPC_OK();
 }
 
-<<<<<<< HEAD
 mozilla::ipc::IPCResult BrowserParent::RecvUpdateCursorPos(
     const LayoutDeviceIntPoint& aPoint) {
   RefPtr<VirtualCursorService> service = VirtualCursorService::GetService();
@@ -4239,7 +4238,9 @@
 mozilla::ipc::IPCResult BrowserParent::RecvCursorShowContextMenu() {
   RefPtr<VirtualCursorService> service = VirtualCursorService::GetService();
   service->ShowContextMenu();
-=======
+  return IPC_OK();
+}
+
 bool BrowserParent::SetPointerLock() {
   if (sPointerLockedRemoteTarget) {
     return sPointerLockedRemoteTarget == this;
@@ -4262,7 +4263,6 @@
 mozilla::ipc::IPCResult BrowserParent::RecvReleasePointerLock() {
   MOZ_ASSERT_IF(sPointerLockedRemoteTarget, sPointerLockedRemoteTarget == this);
   UnsetPointerLockedRemoteTarget(this);
->>>>>>> e024087a
   return IPC_OK();
 }
 
