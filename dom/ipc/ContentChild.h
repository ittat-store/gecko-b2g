/* -*- Mode: C++; tab-width: 8; indent-tabs-mode: nil; c-basic-offset: 2 -*- */
/* vim: set ts=8 sts=2 et sw=2 tw=80: */
/* This Source Code Form is subject to the terms of the Mozilla Public
 * License, v. 2.0. If a copy of the MPL was not distributed with this
 * file, You can obtain one at http://mozilla.org/MPL/2.0/. */

#ifndef mozilla_dom_ContentChild_h
#define mozilla_dom_ContentChild_h

#include "mozilla/Atomics.h"
#include "mozilla/dom/BlobImpl.h"
#include "mozilla/dom/GetFilesHelper.h"
#include "mozilla/dom/PContentChild.h"
#include "mozilla/dom/ProcessActor.h"
#include "mozilla/dom/RemoteType.h"
#include "mozilla/ipc/InputStreamUtils.h"
#include "mozilla/ipc/ProtocolUtils.h"
#include "mozilla/StaticPtr.h"
#include "mozilla/UniquePtr.h"
#include "nsClassHashtable.h"
#include "nscore.h"
#include "nsHashKeys.h"
#include "nsIDOMProcessChild.h"
#include "nsRefPtrHashtable.h"
#include "nsString.h"
#include "nsTArrayForwardDeclare.h"
#include "nsTHashtable.h"

#if defined(XP_MACOSX) && defined(MOZ_SANDBOX)
#  include "nsIFile.h"
#endif

struct ChromePackage;
class nsIObserver;
struct SubstitutionMapping;
struct OverrideMapping;
class nsIDomainPolicy;
class nsIURIClassifierCallback;
class nsDocShellLoadState;
class nsFrameLoader;
class nsIOpenWindowInfo;

namespace mozilla {
class RemoteSpellcheckEngineChild;
class ChildProfilerController;
class BenchmarkStorageChild;

namespace ipc {
class PChildToParentStreamChild;
class PFileDescriptorSetChild;
}  // namespace ipc

namespace loader {
class PScriptCacheChild;
}

namespace widget {
enum class ThemeChangeKind : uint8_t;
}

using mozilla::loader::PScriptCacheChild;

#if !defined(XP_WIN)
// Returns whether or not the currently running build is an unpackaged
// developer build. This check is implemented by looking for omni.ja in the
// the obj/dist dir. We use this routine to detect when the build dir will
// use symlinks to the repo and object dir. On Windows, dev builds don't
// use symlinks.
bool IsDevelopmentBuild();
#endif /* !XP_WIN */

namespace dom {

namespace ipc {
class SharedMap;
}

class AlertObserver;
class ConsoleListener;
class ClonedMessageData;
class BrowserChild;
class TabContext;
enum class CallerType : uint32_t;

class ContentChild final : public PContentChild,
                           public nsIDOMProcessChild,
                           public mozilla::ipc::IShmemAllocator,
                           public mozilla::ipc::ChildToParentStreamActorManager,
                           public ProcessActor {
  typedef mozilla::dom::ClonedMessageData ClonedMessageData;
  typedef mozilla::ipc::FileDescriptor FileDescriptor;
  typedef mozilla::ipc::PFileDescriptorSetChild PFileDescriptorSetChild;

  friend class PContentChild;

 public:
  NS_DECL_NSIDOMPROCESSCHILD

  ContentChild();
  virtual ~ContentChild();
  NS_IMETHOD QueryInterface(REFNSIID aIID, void** aInstancePtr) override;
  NS_IMETHOD_(MozExternalRefCountType) AddRef(void) override { return 1; }
  NS_IMETHOD_(MozExternalRefCountType) Release(void) override { return 1; }

  struct AppInfo {
    nsCString version;
    nsCString buildID;
    nsCString name;
    nsCString UAName;
    nsCString ID;
    nsCString vendor;
    nsCString sourceURL;
    nsCString updateURL;
  };

  MOZ_CAN_RUN_SCRIPT_BOUNDARY nsresult ProvideWindowCommon(
      BrowserChild* aTabOpener, nsIOpenWindowInfo* aOpenWindowInfo,
      uint32_t aChromeFlags, bool aCalledFromJS, bool aWidthSpecified,
      nsIURI* aURI, const nsAString& aName, const nsACString& aFeatures,
      bool aForceNoOpener, bool aForceNoReferrer,
      nsDocShellLoadState* aLoadState, bool* aWindowIsNew,
      BrowsingContext** aReturn);

  bool Init(MessageLoop* aIOLoop, base::ProcessId aParentPid,
            const char* aParentBuildID, UniquePtr<IPC::Channel> aChannel,
            uint64_t aChildID, bool aIsForBrowser);

  void InitXPCOM(XPCOMInitData&& aXPCOMInit,
                 const mozilla::dom::ipc::StructuredCloneData& aInitialData);

  void InitSharedUASheets(const Maybe<base::SharedMemoryHandle>& aHandle,
                          uintptr_t aAddress);

  void InitGraphicsDeviceData(const ContentDeviceData& aData);

  static ContentChild* GetSingleton() { return sSingleton; }

  const AppInfo& GetAppInfo() { return mAppInfo; }

  void SetProcessName(const nsACString& aName,
                      const nsACString* aETLDplus1 = nullptr);

  void GetProcessName(nsACString& aName) const;

#if defined(XP_MACOSX) && defined(MOZ_SANDBOX)
  void GetProfileDir(nsIFile** aProfileDir) const {
    *aProfileDir = mProfileDir;
    NS_IF_ADDREF(*aProfileDir);
  }

  void SetProfileDir(nsIFile* aProfileDir) { mProfileDir = aProfileDir; }
#endif

  bool IsAlive() const;

  bool IsShuttingDown() const;

  ipc::SharedMap* SharedData() { return mSharedData; };

  static void AppendProcessId(nsACString& aName);

  static void UpdateCookieStatus(nsIChannel* aChannel);

  mozilla::ipc::IPCResult RecvInitGMPService(
      Endpoint<PGMPServiceChild>&& aGMPService);

  mozilla::ipc::IPCResult RecvInitProfiler(
      Endpoint<PProfilerChild>&& aEndpoint);

  mozilla::ipc::IPCResult RecvGMPsChanged(
      nsTArray<GMPCapabilityData>&& capabilities);

  mozilla::ipc::IPCResult RecvInitProcessHangMonitor(
      Endpoint<PProcessHangMonitorChild>&& aHangMonitor);

  mozilla::ipc::IPCResult RecvInitBufferManager(
      Endpoint<PSharedBufferManagerChild> aBufferManager);

  mozilla::ipc::IPCResult RecvReinitBufferManager(
      Endpoint<PSharedBufferManagerChild> aBufferManager);

  mozilla::ipc::IPCResult RecvInitRendering(
      Endpoint<PCompositorManagerChild>&& aCompositor,
      Endpoint<PImageBridgeChild>&& aImageBridge,
      Endpoint<PVRManagerChild>&& aVRBridge,
      Endpoint<PRemoteDecoderManagerChild>&& aVideoManager,
      nsTArray<uint32_t>&& namespaces);

  mozilla::ipc::IPCResult RecvRequestPerformanceMetrics(const nsID& aID);

  PDeviceStorageRequestChild* AllocPDeviceStorageRequestChild(
      const DeviceStorageParams&);

  bool DeallocPDeviceStorageRequestChild(PDeviceStorageRequestChild*);

  mozilla::ipc::IPCResult RecvReinitRendering(
      Endpoint<PCompositorManagerChild>&& aCompositor,
      Endpoint<PImageBridgeChild>&& aImageBridge,
      Endpoint<PVRManagerChild>&& aVRBridge,
      Endpoint<PRemoteDecoderManagerChild>&& aVideoManager,
      nsTArray<uint32_t>&& namespaces);

<<<<<<< HEAD
  mozilla::ipc::IPCResult RecvAudioDefaultDeviceChange();

  mozilla::ipc::IPCResult RecvSpeakerManagerNotify();

=======
>>>>>>> db7b3151
  mozilla::ipc::IPCResult RecvReinitRenderingForDeviceReset();

  mozilla::ipc::IPCResult RecvSetProcessSandbox(
      const Maybe<FileDescriptor>& aBroker);

  already_AddRefed<PRemoteLazyInputStreamChild>
  AllocPRemoteLazyInputStreamChild(const nsID& aID, const uint64_t& aSize);

  PHalChild* AllocPHalChild();
  bool DeallocPHalChild(PHalChild*);

  PHeapSnapshotTempFileHelperChild* AllocPHeapSnapshotTempFileHelperChild();

  bool DeallocPHeapSnapshotTempFileHelperChild(
      PHeapSnapshotTempFileHelperChild*);

  PCycleCollectWithLogsChild* AllocPCycleCollectWithLogsChild(
      const bool& aDumpAllTraces, const FileDescriptor& aGCLog,
      const FileDescriptor& aCCLog);

  bool DeallocPCycleCollectWithLogsChild(PCycleCollectWithLogsChild* aActor);

  virtual mozilla::ipc::IPCResult RecvPCycleCollectWithLogsConstructor(
      PCycleCollectWithLogsChild* aChild, const bool& aDumpAllTraces,
      const FileDescriptor& aGCLog, const FileDescriptor& aCCLog) override;

  PWebBrowserPersistDocumentChild* AllocPWebBrowserPersistDocumentChild(
      PBrowserChild* aBrowser, const MaybeDiscarded<BrowsingContext>& aContext);

  virtual mozilla::ipc::IPCResult RecvPWebBrowserPersistDocumentConstructor(
      PWebBrowserPersistDocumentChild* aActor, PBrowserChild* aBrowser,
      const MaybeDiscarded<BrowsingContext>& aContext) override;

  bool DeallocPWebBrowserPersistDocumentChild(
      PWebBrowserPersistDocumentChild* aActor);

  PTestShellChild* AllocPTestShellChild();

  bool DeallocPTestShellChild(PTestShellChild*);

  virtual mozilla::ipc::IPCResult RecvPTestShellConstructor(
      PTestShellChild*) override;

  PScriptCacheChild* AllocPScriptCacheChild(const FileDescOrError& cacheFile,
                                            const bool& wantCacheData);

  bool DeallocPScriptCacheChild(PScriptCacheChild*);

  virtual mozilla::ipc::IPCResult RecvPScriptCacheConstructor(
      PScriptCacheChild*, const FileDescOrError& cacheFile,
      const bool& wantCacheData) override;

  PNeckoChild* AllocPNeckoChild();

  bool DeallocPNeckoChild(PNeckoChild*);

  PPrintingChild* AllocPPrintingChild();

  bool DeallocPPrintingChild(PPrintingChild*);

  PChildToParentStreamChild* AllocPChildToParentStreamChild();
  bool DeallocPChildToParentStreamChild(PChildToParentStreamChild*);

  PParentToChildStreamChild* AllocPParentToChildStreamChild();
  bool DeallocPParentToChildStreamChild(PParentToChildStreamChild*);

  PMediaChild* AllocPMediaChild();

  bool DeallocPMediaChild(PMediaChild* aActor);

#ifdef MOZ_B2G_BT
  PBluetoothChild* AllocPBluetoothChild();

  bool DeallocPBluetoothChild(PBluetoothChild* aActor);
#endif

#ifdef MOZ_B2G_FM
  PFMRadioChild* AllocPFMRadioChild();

  bool DeallocPFMRadioChild(PFMRadioChild* aActor);
#endif

#ifdef ENABLE_RSU
  PRSUChild* AllocPRSUChild();

  bool DeallocPRSUChild(PRSUChild*);
#endif

  PBenchmarkStorageChild* AllocPBenchmarkStorageChild();

  bool DeallocPBenchmarkStorageChild(PBenchmarkStorageChild* aActor);

  PPresentationChild* AllocPPresentationChild();

  bool DeallocPPresentationChild(PPresentationChild* aActor);

  mozilla::ipc::IPCResult RecvNotifyPresentationReceiverLaunched(
      PBrowserChild* aIframe, const nsString& aSessionId);

  mozilla::ipc::IPCResult RecvNotifyPresentationReceiverCleanUp(
      const nsString& aSessionId);

  mozilla::ipc::IPCResult RecvNotifyEmptyHTTPCache();

#ifdef MOZ_WEBSPEECH
  PSpeechSynthesisChild* AllocPSpeechSynthesisChild();
  bool DeallocPSpeechSynthesisChild(PSpeechSynthesisChild* aActor);
#endif

  PSystemMessageServiceChild* AllocPSystemMessageServiceChild();

  bool DeallocPSystemMessageServiceChild(PSystemMessageServiceChild* aActor);

  mozilla::ipc::IPCResult RecvRegisterChrome(
      nsTArray<ChromePackage>&& packages,
      nsTArray<SubstitutionMapping>&& resources,
      nsTArray<OverrideMapping>&& overrides, const nsCString& locale,
      const bool& reset);
  mozilla::ipc::IPCResult RecvRegisterChromeItem(
      const ChromeRegistryItem& item);

  mozilla::ipc::IPCResult RecvClearStyleSheetCache(
      const Maybe<RefPtr<nsIPrincipal>>& aForPrincipal);
  mozilla::ipc::IPCResult RecvClearImageCache(const bool& privateLoader,
                                              const bool& chrome);

  PRemoteSpellcheckEngineChild* AllocPRemoteSpellcheckEngineChild();

  bool DeallocPRemoteSpellcheckEngineChild(PRemoteSpellcheckEngineChild*);

  mozilla::ipc::IPCResult RecvSetOffline(const bool& offline);

  mozilla::ipc::IPCResult RecvSetConnectivity(const bool& connectivity);
  mozilla::ipc::IPCResult RecvSetCaptivePortalState(const int32_t& state);

  mozilla::ipc::IPCResult RecvBidiKeyboardNotify(const bool& isLangRTL,
                                                 const bool& haveBidiKeyboards);

  mozilla::ipc::IPCResult RecvNotifyVisited(nsTArray<VisitedQueryResult>&&);

  mozilla::ipc::IPCResult RecvThemeChanged(LookAndFeelData&& aLookAndFeelData,
                                           widget::ThemeChangeKind);

  mozilla::ipc::IPCResult RecvUpdateSystemParameters(
      nsTArray<SystemParameterKVPair>&& aUpdates);

  // auto remove when alertfinished is received.
  nsresult AddRemoteAlertObserver(const nsString& aData,
                                  nsIObserver* aObserver);

  mozilla::ipc::IPCResult RecvPreferenceUpdate(const Pref& aPref);
  mozilla::ipc::IPCResult RecvVarUpdate(const GfxVarUpdate& pref);

  mozilla::ipc::IPCResult RecvUpdatePerfStatsCollectionMask(
      const uint64_t& aMask);

  mozilla::ipc::IPCResult RecvCollectPerfStatsJSON(
      CollectPerfStatsJSONResolver&& aResolver);

  mozilla::ipc::IPCResult RecvDataStoragePut(const nsString& aFilename,
                                             const DataStorageItem& aItem);

  mozilla::ipc::IPCResult RecvDataStorageRemove(const nsString& aFilename,
                                                const nsCString& aKey,
                                                const DataStorageType& aType);

  mozilla::ipc::IPCResult RecvDataStorageClear(const nsString& aFilename);

  mozilla::ipc::IPCResult RecvNotifyAlertsObserver(const nsCString& aType,
                                                   const nsString& aData);

  mozilla::ipc::IPCResult RecvLoadProcessScript(const nsString& aURL);

  mozilla::ipc::IPCResult RecvAsyncMessage(const nsString& aMsg,
                                           const ClonedMessageData& aData);

  mozilla::ipc::IPCResult RecvRegisterStringBundles(
      nsTArray<StringBundleDescriptor>&& stringBundles);

  mozilla::ipc::IPCResult RecvUpdateSharedData(
      const FileDescriptor& aMapFile, const uint32_t& aMapSize,
      nsTArray<IPCBlob>&& aBlobs, nsTArray<nsCString>&& aChangedKeys);

  mozilla::ipc::IPCResult RecvFontListChanged();

  mozilla::ipc::IPCResult RecvGeolocationUpdate(nsIDOMGeoPosition* aPosition);

  // MOZ_CAN_RUN_SCRIPT_BOUNDARY because we don't have MOZ_CAN_RUN_SCRIPT bits
  // in IPC code yet.
  MOZ_CAN_RUN_SCRIPT_BOUNDARY
  mozilla::ipc::IPCResult RecvGeolocationError(const uint16_t& errorCode);

  mozilla::ipc::IPCResult RecvUpdateDictionaryList(
      nsTArray<nsCString>&& aDictionaries);

  mozilla::ipc::IPCResult RecvUpdateFontList(
      nsTArray<SystemFontListEntry>&& aFontList);
  mozilla::ipc::IPCResult RecvRebuildFontList(const bool& aFullRebuild);

  mozilla::ipc::IPCResult RecvUpdateAppLocales(
      nsTArray<nsCString>&& aAppLocales);
  mozilla::ipc::IPCResult RecvUpdateRequestedLocales(
      nsTArray<nsCString>&& aRequestedLocales);

  mozilla::ipc::IPCResult RecvAddPermission(const IPC::Permission& permission);

  mozilla::ipc::IPCResult RecvRemoveAllPermissions();

  mozilla::ipc::IPCResult RecvFlushMemory(const nsString& reason);

  mozilla::ipc::IPCResult RecvActivateA11y(const uint32_t& aMainChromeTid,
                                           const uint32_t& aMsaaID);
  mozilla::ipc::IPCResult RecvShutdownA11y();

  mozilla::ipc::IPCResult RecvApplicationForeground();
  mozilla::ipc::IPCResult RecvApplicationBackground();
  mozilla::ipc::IPCResult RecvGarbageCollect();
  mozilla::ipc::IPCResult RecvCycleCollect();
  mozilla::ipc::IPCResult RecvUnlinkGhosts();

  mozilla::ipc::IPCResult RecvAppInfo(
      const nsCString& version, const nsCString& buildID, const nsCString& name,
      const nsCString& UAName, const nsCString& ID, const nsCString& vendor,
      const nsCString& sourceURL, const nsCString& updateURL);

  virtual mozilla::ipc::IPCResult RecvVolumeRemoved(const nsString& aFsName);
  mozilla::ipc::IPCResult RecvFilePathUpdate(const nsString& aStorageType,
                                             const nsString& aStorageName,
                                             const nsString& aPath,
                                             const nsCString& aReason);

  mozilla::ipc::IPCResult RecvRemoteType(const nsCString& aRemoteType);

  // Call RemoteTypePrefix() on the result to remove URIs if you want to use
  // this for telemetry.
  const nsACString& GetRemoteType() const override;

  mozilla::ipc::IPCResult RecvInitServiceWorkers(
      const ServiceWorkerConfiguration& aConfig);

  mozilla::ipc::IPCResult RecvInitBlobURLs(
      nsTArray<BlobURLRegistrationData>&& aRegistations);

  mozilla::ipc::IPCResult RecvInitJSActorInfos(
      nsTArray<JSProcessActorInfo>&& aContentInfos,
      nsTArray<JSWindowActorInfo>&& aWindowInfos);

  mozilla::ipc::IPCResult RecvUnregisterJSWindowActor(const nsCString& aName);

  mozilla::ipc::IPCResult RecvUnregisterJSProcessActor(const nsCString& aName);

  mozilla::ipc::IPCResult RecvLastPrivateDocShellDestroyed();

  mozilla::ipc::IPCResult RecvVolumes(nsTArray<VolumeInfo>&& aVolumes);

  virtual mozilla::ipc::IPCResult RecvFileSystemUpdate(
      const nsString& aFsName, const nsString& aVolumeName,
      const int32_t& aState, const int32_t& aMountGeneration,
      const bool& aIsMediaPresent, const bool& aIsSharing,
      const bool& aIsFormatting, const bool& aIsFake, const bool& aIsUnmounting,
      const bool& aIsRemovable, const bool& aIsHotSwappable);

  mozilla::ipc::IPCResult RecvNotifyProcessPriorityChanged(
      const hal::ProcessPriority& aPriority);

  mozilla::ipc::IPCResult RecvMinimizeMemoryUsage();

  mozilla::ipc::IPCResult RecvLoadAndRegisterSheet(nsIURI* aURI,
                                                   const uint32_t& aType);

  mozilla::ipc::IPCResult RecvUnregisterSheet(nsIURI* aURI,
                                              const uint32_t& aType);

  mozilla::ipc::IPCResult RecvNotifyPhoneStateChange(const nsString& aState);

  void AddIdleObserver(nsIObserver* aObserver, uint32_t aIdleTimeInS);

  void RemoveIdleObserver(nsIObserver* aObserver, uint32_t aIdleTimeInS);

  mozilla::ipc::IPCResult RecvNotifyIdleObserver(const uint64_t& aObserver,
                                                 const nsCString& aTopic,
                                                 const nsString& aData);

  mozilla::ipc::IPCResult RecvUpdateWindow(const uintptr_t& aChildId);

  mozilla::ipc::IPCResult RecvDomainSetChanged(const uint32_t& aSetType,
                                               const uint32_t& aChangeType,
                                               nsIURI* aDomain);

  mozilla::ipc::IPCResult RecvShutdown();

  mozilla::ipc::IPCResult RecvInvokeDragSession(
      nsTArray<IPCDataTransfer>&& aTransfers, const uint32_t& aAction);

  MOZ_CAN_RUN_SCRIPT_BOUNDARY
  mozilla::ipc::IPCResult RecvEndDragSession(
      const bool& aDoneDrag, const bool& aUserCancelled,
      const mozilla::LayoutDeviceIntPoint& aEndDragPoint,
      const uint32_t& aKeyModifiers);

  mozilla::ipc::IPCResult RecvPush(const nsCString& aScope,
                                   const IPC::Principal& aPrincipal,
                                   const nsString& aMessageId);

  mozilla::ipc::IPCResult RecvPushWithData(const nsCString& aScope,
                                           const IPC::Principal& aPrincipal,
                                           const nsString& aMessageId,
                                           nsTArray<uint8_t>&& aData);

  mozilla::ipc::IPCResult RecvPushSubscriptionChange(
      const nsCString& aScope, const IPC::Principal& aPrincipal);

  mozilla::ipc::IPCResult RecvPushError(const nsCString& aScope,
                                        const IPC::Principal& aPrincipal,
                                        const nsString& aMessage,
                                        const uint32_t& aFlags);

  mozilla::ipc::IPCResult RecvNotifyPushSubscriptionModifiedObservers(
      const nsCString& aScope, const IPC::Principal& aPrincipal);

  mozilla::ipc::IPCResult RecvRefreshScreens(
      nsTArray<ScreenDetails>&& aScreens);

  mozilla::ipc::IPCResult RecvNetworkLinkTypeChange(const uint32_t& aType);
  uint32_t NetworkLinkType() const { return mNetworkLinkType; }

  // Get the directory for IndexedDB files. We query the parent for this and
  // cache the value
  nsString& GetIndexedDBPath();

  ContentParentId GetID() const { return mID; }

#if defined(XP_WIN) && defined(ACCESSIBILITY)
  uint32_t GetChromeMainThreadId() const { return mMainChromeTid; }

  uint32_t GetMsaaID() const { return mMsaaID; }
#endif

  bool IsForBrowser() const { return mIsForBrowser; }

  PFileDescriptorSetChild* AllocPFileDescriptorSetChild(const FileDescriptor&);

  bool DeallocPFileDescriptorSetChild(PFileDescriptorSetChild*);

  MOZ_CAN_RUN_SCRIPT_BOUNDARY mozilla::ipc::IPCResult RecvConstructBrowser(
      ManagedEndpoint<PBrowserChild>&& aBrowserEp,
      ManagedEndpoint<PWindowGlobalChild>&& aWindowEp, const TabId& aTabId,
      const IPCTabContext& aContext, const WindowGlobalInit& aWindowInit,
      const uint32_t& aChromeFlags, const ContentParentId& aCpID,
      const bool& aIsForBrowser, const bool& aIsTopLevel);

  FORWARD_SHMEM_ALLOCATOR_TO(PContentChild)

  void GetAvailableDictionaries(nsTArray<nsCString>& aDictionaries);

  PWebrtcGlobalChild* AllocPWebrtcGlobalChild();

  bool DeallocPWebrtcGlobalChild(PWebrtcGlobalChild* aActor);

  PContentPermissionRequestChild* AllocPContentPermissionRequestChild(
      const nsTArray<PermissionRequest>& aRequests,
      const IPC::Principal& aPrincipal,
      const IPC::Principal& aTopLevelPrincipal,
      const bool& aIsHandlingUserInput,
      const bool& aMaybeUnsafePermissionDelegate, const TabId& aTabId);
  bool DeallocPContentPermissionRequestChild(
      PContentPermissionRequestChild* actor);

  // GetFiles for WebKit/Blink FileSystem API and Directory API must run on the
  // parent process.
  void CreateGetFilesRequest(const nsAString& aDirectoryPath,
                             bool aRecursiveFlag, nsID& aUUID,
                             GetFilesHelperChild* aChild);

  void DeleteGetFilesRequest(nsID& aUUID, GetFilesHelperChild* aChild);

  mozilla::ipc::IPCResult RecvGetFilesResponse(
      const nsID& aUUID, const GetFilesResponseResult& aResult);

  mozilla::ipc::IPCResult RecvBlobURLRegistration(
      const nsCString& aURI, const IPCBlob& aBlob,
      const IPC::Principal& aPrincipal, const Maybe<nsID>& aAgentClusterId);

  mozilla::ipc::IPCResult RecvBlobURLUnregistration(const nsCString& aURI);

  mozilla::ipc::IPCResult RecvRequestMemoryReport(
      const uint32_t& generation, const bool& anonymize,
      const bool& minimizeMemoryUsage, const Maybe<FileDescriptor>& DMDFile,
      const RequestMemoryReportResolver& aResolver);

  mozilla::ipc::IPCResult RecvGetUntrustedModulesData(
      GetUntrustedModulesDataResolver&& aResolver);

  mozilla::ipc::IPCResult RecvSetXPCOMProcessAttributes(
      XPCOMInitData&& aXPCOMInit, const StructuredCloneData& aInitialData,
      LookAndFeelData&& aLookAndFeelData,
      nsTArray<SystemFontListEntry>&& aFontList,
      const Maybe<base::SharedMemoryHandle>& aSharedUASheetHandle,
      const uintptr_t& aSharedUASheetAddress,
      nsTArray<base::SharedMemoryHandle>&& aSharedFontListBlocks);

  mozilla::ipc::IPCResult RecvProvideAnonymousTemporaryFile(
      const uint64_t& aID, const FileDescOrError& aFD);

  mozilla::ipc::IPCResult RecvSetPermissionsWithKey(
      const nsCString& aPermissionKey, nsTArray<IPC::Permission>&& aPerms);

  mozilla::ipc::IPCResult RecvShareCodeCoverageMutex(
      const CrossProcessMutexHandle& aHandle);

  mozilla::ipc::IPCResult RecvFlushCodeCoverageCounters(
      FlushCodeCoverageCountersResolver&& aResolver);

  mozilla::ipc::IPCResult RecvSetInputEventQueueEnabled();

  mozilla::ipc::IPCResult RecvFlushInputEventQueue();

  mozilla::ipc::IPCResult RecvSuspendInputEventQueue();

  mozilla::ipc::IPCResult RecvResumeInputEventQueue();

  mozilla::ipc::IPCResult RecvAddDynamicScalars(
      nsTArray<DynamicScalarDefinition>&& aDefs);

#if defined(XP_WIN) && defined(ACCESSIBILITY)
  bool SendGetA11yContentId();
#endif  // defined(XP_WIN) && defined(ACCESSIBILITY)

  // Get a reference to the font list passed from the chrome process,
  // for use during gfx initialization.
  nsTArray<mozilla::dom::SystemFontListEntry>& SystemFontList() {
    return mFontList;
  }

  nsTArray<base::SharedMemoryHandle>& SharedFontListBlocks() {
    return mSharedFontListBlocks;
  }

  // PURLClassifierChild
  PURLClassifierChild* AllocPURLClassifierChild(const Principal& aPrincipal,
                                                bool* aSuccess);
  bool DeallocPURLClassifierChild(PURLClassifierChild* aActor);

  // PURLClassifierLocalChild
  PURLClassifierLocalChild* AllocPURLClassifierLocalChild(
      nsIURI* aUri, const nsTArray<IPCURLClassifierFeature>& aFeatures);
  bool DeallocPURLClassifierLocalChild(PURLClassifierLocalChild* aActor);

  PLoginReputationChild* AllocPLoginReputationChild(nsIURI* aUri);

  bool DeallocPLoginReputationChild(PLoginReputationChild* aActor);

  PSessionStorageObserverChild* AllocPSessionStorageObserverChild();

  bool DeallocPSessionStorageObserverChild(
      PSessionStorageObserverChild* aActor);

  LookAndFeelData& BorrowLookAndFeelData() { return mLookAndFeelData; }

  /**
   * Helper function for protocols that use the GPU process when available.
   * Overrides FatalError to just be a warning when communicating with the
   * GPU process since we don't want to crash the content process when the
   * GPU process crashes.
   */
  static void FatalErrorIfNotUsingGPUProcess(const char* const aErrorMsg,
                                             base::ProcessId aOtherPid);

  typedef std::function<void(PRFileDesc*)> AnonymousTemporaryFileCallback;
  nsresult AsyncOpenAnonymousTemporaryFile(
      const AnonymousTemporaryFileCallback& aCallback);

  mozilla::ipc::IPCResult RecvSetPluginList(
      const uint32_t& aPluginEpoch, nsTArray<PluginTag>&& aPluginTags,
      nsTArray<FakePluginTag>&& aFakePluginTags);

  mozilla::ipc::IPCResult RecvSaveRecording(const FileDescriptor& aFile);

  mozilla::ipc::IPCResult RecvCrossProcessRedirect(
      RedirectToRealChannelArgs&& aArgs,
      nsTArray<Endpoint<extensions::PStreamFilterParent>>&& aEndpoints,
      CrossProcessRedirectResolver&& aResolve);

  mozilla::ipc::IPCResult RecvStartDelayedAutoplayMediaComponents(
      const MaybeDiscarded<BrowsingContext>& aContext);

  mozilla::ipc::IPCResult RecvUpdateMediaControlAction(
      const MaybeDiscarded<BrowsingContext>& aContext,
      const MediaControlAction& aAction);

  void HoldBrowsingContextGroup(BrowsingContextGroup* aBCG);
  void ReleaseBrowsingContextGroup(BrowsingContextGroup* aBCG);

  // See `BrowsingContext::mEpochs` for an explanation of this field.
  uint64_t GetBrowsingContextFieldEpoch() const {
    return mBrowsingContextFieldEpoch;
  }
  uint64_t NextBrowsingContextFieldEpoch() {
    mBrowsingContextFieldEpoch++;
    return mBrowsingContextFieldEpoch;
  }

  mozilla::ipc::IPCResult RecvOnAllowAccessFor(
      const MaybeDiscarded<BrowsingContext>& aContext,
      const nsCString& aTrackingOrigin, uint32_t aCookieBehavior,
      const ContentBlockingNotifier::StorageAccessPermissionGrantedReason&
          aReason);

  mozilla::ipc::IPCResult RecvOnContentBlockingDecision(
      const MaybeDiscarded<BrowsingContext>& aContext,
      const ContentBlockingNotifier::BlockingDecision& aDecision,
      uint32_t aRejectedReason);

#ifdef NIGHTLY_BUILD
  // Fetch the current number of pending input events.
  //
  // NOTE: This method performs an atomic read, and is safe to call from all
  // threads.
  uint32_t GetPendingInputEvents() { return mPendingInputEvents; }
#endif

#if defined(MOZ_SANDBOX) && defined(MOZ_DEBUG) && defined(ENABLE_TESTS)
  mozilla::ipc::IPCResult RecvInitSandboxTesting(
      Endpoint<PSandboxTestingChild>&& aEndpoint);
#endif

  PChildToParentStreamChild* SendPChildToParentStreamConstructor(
      PChildToParentStreamChild* aActor) override;
  PFileDescriptorSetChild* SendPFileDescriptorSetConstructor(
      const FileDescriptor& aFD) override;

#ifdef MOZ_B2G_RIL
  PVoicemailChild* AllocPVoicemailChild();

  PVoicemailChild* SendPVoicemailConstructor(PVoicemailChild* aActor);

  bool DeallocPVoicemailChild(PVoicemailChild*);

  PMobileConnectionChild* SendPMobileConnectionConstructor(
      PMobileConnectionChild* aActor, const uint32_t& aClientId);

  PMobileConnectionChild* AllocPMobileConnectionChild(
      const uint32_t& aClientId);

  bool DeallocPMobileConnectionChild(PMobileConnectionChild* aActor);
  PImsRegServiceFinderChild* AllocPImsRegServiceFinderChild();
  bool DeallocPImsRegServiceFinderChild(PImsRegServiceFinderChild*);

  PImsRegistrationChild* SendPImsRegistrationConstructor(
      PImsRegistrationChild* aActor, const uint32_t& aServiceId);
  PImsRegistrationChild* AllocPImsRegistrationChild(const uint32_t& aServiceId);
  bool DeallocPImsRegistrationChild(PImsRegistrationChild* aActor);

  PCellBroadcastChild* AllocPCellBroadcastChild();

  PCellBroadcastChild* SendPCellBroadcastConstructor(
      PCellBroadcastChild* aActor);

  bool DeallocPCellBroadcastChild(PCellBroadcastChild* aActor);

  PSmsChild* AllocPSmsChild();

  bool DeallocPSmsChild(PSmsChild* aActor);

  PTelephonyChild* AllocPTelephonyChild();

  bool DeallocPTelephonyChild(PTelephonyChild*);

  PSubsidyLockChild* SendPSubsidyLockConstructor(PSubsidyLockChild* aActor,
                                                 const uint32_t& aClientId);

  virtual PSubsidyLockChild* AllocPSubsidyLockChild(const uint32_t& aClientId);

  virtual bool DeallocPSubsidyLockChild(PSubsidyLockChild* aActor);

  PIccChild* SendPIccConstructor(PIccChild* aActor, const uint32_t& aServiceId);

  PIccChild* AllocPIccChild(const uint32_t& aClientId);

  bool DeallocPIccChild(PIccChild* aActor);
#endif  // MOZ_B2G_RIL

  PInputMethodServiceChild* AllocPInputMethodServiceChild();

  bool DeallocPInputMethodServiceChild(PInputMethodServiceChild* aActor);

 private:
  static void ForceKillTimerCallback(nsITimer* aTimer, void* aClosure);
  void StartForceKillTimer();

  void ShutdownInternal();

  mozilla::ipc::IPCResult GetResultForRenderingInitFailure(
      base::ProcessId aOtherPid);

  virtual void ActorDestroy(ActorDestroyReason why) override;

  virtual void ProcessingError(Result aCode, const char* aReason) override;

  virtual void OnChannelReceivedMessage(const Message& aMsg) override;

  mozilla::ipc::IPCResult RecvCreateBrowsingContext(
      uint64_t aGroupId, BrowsingContext::IPCInitializer&& aInit);

  mozilla::ipc::IPCResult RecvDiscardBrowsingContext(
      const MaybeDiscarded<BrowsingContext>& aContext,
      DiscardBrowsingContextResolver&& aResolve);

  mozilla::ipc::IPCResult RecvRegisterBrowsingContextGroup(
      uint64_t aGroupId, nsTArray<SyncedContextInitializer>&& aInits);

  mozilla::ipc::IPCResult RecvWindowClose(
      const MaybeDiscarded<BrowsingContext>& aContext, bool aTrustedCaller);
  mozilla::ipc::IPCResult RecvWindowFocus(
      const MaybeDiscarded<BrowsingContext>& aContext, CallerType aCallerType,
      uint64_t aActionId);
  mozilla::ipc::IPCResult RecvWindowBlur(
      const MaybeDiscarded<BrowsingContext>& aContext);
  mozilla::ipc::IPCResult RecvRaiseWindow(
      const MaybeDiscarded<BrowsingContext>& aContext, CallerType aCallerType,
      uint64_t aActionId);
  mozilla::ipc::IPCResult RecvAdjustWindowFocus(
      const MaybeDiscarded<BrowsingContext>& aContext, bool aCheckPermission,
      bool aIsVisible);
  mozilla::ipc::IPCResult RecvClearFocus(
      const MaybeDiscarded<BrowsingContext>& aContext);
  mozilla::ipc::IPCResult RecvSetFocusedBrowsingContext(
      const MaybeDiscarded<BrowsingContext>& aContext);
  mozilla::ipc::IPCResult RecvSetActiveBrowsingContext(
      const MaybeDiscarded<BrowsingContext>& aContext, uint64_t aActionId);
  mozilla::ipc::IPCResult RecvAbortOrientationPendingPromises(
      const MaybeDiscarded<BrowsingContext>& aContext);
  mozilla::ipc::IPCResult RecvUnsetActiveBrowsingContext(
      const MaybeDiscarded<BrowsingContext>& aContext, uint64_t aActionId);
  mozilla::ipc::IPCResult RecvSetFocusedElement(
      const MaybeDiscarded<BrowsingContext>& aContext, bool aNeedsFocus);
  mozilla::ipc::IPCResult RecvFinalizeFocusOuter(
      const MaybeDiscarded<BrowsingContext>& aContext, bool aCanFocus,
      CallerType aCallerType);
  mozilla::ipc::IPCResult RecvBlurToChild(
      const MaybeDiscarded<BrowsingContext>& aFocusedBrowsingContext,
      const MaybeDiscarded<BrowsingContext>& aBrowsingContextToClear,
      const MaybeDiscarded<BrowsingContext>& aAncestorBrowsingContextToFocus,
      bool aIsLeavingDocument, bool aAdjustWidget, uint64_t aActionId);
  mozilla::ipc::IPCResult RecvSetupFocusedAndActive(
      const MaybeDiscarded<BrowsingContext>& aFocusedBrowsingContext,
      const MaybeDiscarded<BrowsingContext>& aActiveBrowsingContext);
  mozilla::ipc::IPCResult RecvReviseActiveBrowsingContext(
      const MaybeDiscarded<BrowsingContext>& aActiveBrowsingContext,
      uint64_t aActionId);
  mozilla::ipc::IPCResult RecvMaybeExitFullscreen(
      const MaybeDiscarded<BrowsingContext>& aContext);

  mozilla::ipc::IPCResult RecvWindowPostMessage(
      const MaybeDiscarded<BrowsingContext>& aContext,
      const ClonedOrErrorMessageData& aMessage, const PostMessageData& aData);

  mozilla::ipc::IPCResult RecvCommitBrowsingContextTransaction(
      const MaybeDiscarded<BrowsingContext>& aContext,
      BrowsingContext::BaseTransaction&& aTransaction, uint64_t aEpoch);

  mozilla::ipc::IPCResult RecvCommitWindowContextTransaction(
      const MaybeDiscarded<WindowContext>& aContext,
      WindowContext::BaseTransaction&& aTransaction, uint64_t aEpoch);

  mozilla::ipc::IPCResult RecvCreateWindowContext(
      WindowContext::IPCInitializer&& aInit);
  mozilla::ipc::IPCResult RecvDiscardWindowContext(
      uint64_t aContextId, DiscardWindowContextResolver&& aResolve);

  mozilla::ipc::IPCResult RecvScriptError(
      const nsString& aMessage, const nsString& aSourceName,
      const nsString& aSourceLine, const uint32_t& aLineNumber,
      const uint32_t& aColNumber, const uint32_t& aFlags,
      const nsCString& aCategory, const bool& aFromPrivateWindow,
      const uint64_t& aInnerWindowId, const bool& aFromChromeContext);

  mozilla::ipc::IPCResult RecvReportFrameTimingData(
      uint64_t innerWindowId, const nsString& entryName,
      const nsString& initiatorType, UniquePtr<PerformanceTimingData>&& aData);

  mozilla::ipc::IPCResult RecvLoadURI(
      const MaybeDiscarded<BrowsingContext>& aContext,
      nsDocShellLoadState* aLoadState, bool aSetNavigating,
      LoadURIResolver&& aResolve);

  mozilla::ipc::IPCResult RecvInternalLoad(nsDocShellLoadState* aLoadState);

  mozilla::ipc::IPCResult RecvDisplayLoadError(
      const MaybeDiscarded<BrowsingContext>& aContext, const nsAString& aURI);

  mozilla::ipc::IPCResult RecvGoBack(
      const MaybeDiscarded<BrowsingContext>& aContext,
      const Maybe<int32_t>& aCancelContentJSEpoch,
      bool aRequireUserInteraction);
  mozilla::ipc::IPCResult RecvGoForward(
      const MaybeDiscarded<BrowsingContext>& aContext,
      const Maybe<int32_t>& aCancelContentJSEpoch,
      bool aRequireUserInteraction);
  mozilla::ipc::IPCResult RecvGoToIndex(
      const MaybeDiscarded<BrowsingContext>& aContext, const int32_t& aIndex,
      const Maybe<int32_t>& aCancelContentJSEpoch);
  mozilla::ipc::IPCResult RecvReload(
      const MaybeDiscarded<BrowsingContext>& aContext,
      const uint32_t aReloadFlags);
  mozilla::ipc::IPCResult RecvStopLoad(
      const MaybeDiscarded<BrowsingContext>& aContext,
      const uint32_t aStopFlags);

  mozilla::ipc::IPCResult RecvRawMessage(
      const JSActorMessageMeta& aMeta, const Maybe<ClonedMessageData>& aData,
      const Maybe<ClonedMessageData>& aStack);

  already_AddRefed<JSActor> InitJSActor(JS::HandleObject aMaybeActor,
                                        const nsACString& aName,
                                        ErrorResult& aRv) override;
  mozilla::ipc::IProtocol* AsNativeActor() override { return this; }

  mozilla::ipc::IPCResult RecvHistoryCommitIndexAndLength(
      const MaybeDiscarded<BrowsingContext>& aContext, const uint32_t& aIndex,
      const uint32_t& aLength, const nsID& aChangeID);

  mozilla::ipc::IPCResult RecvDispatchLocationChangeEvent(
      const MaybeDiscarded<BrowsingContext>& aContext);

  mozilla::ipc::IPCResult RecvDispatchBeforeUnloadToSubtree(
      const MaybeDiscarded<BrowsingContext>& aStartingAt,
      DispatchBeforeUnloadToSubtreeResolver&& aResolver);

 public:
  static void DispatchBeforeUnloadToSubtree(
      BrowsingContext* aStartingAt,
      const DispatchBeforeUnloadToSubtreeResolver& aResolver);

 private:
  mozilla::ipc::IPCResult RecvFlushFOGData(FlushFOGDataResolver&& aResolver);

  mozilla::ipc::IPCResult RecvUpdateMediaCodecsSupported(
      RemoteDecodeIn aLocation,
      const PDMFactory::MediaCodecsSupported& aSupported);

#ifdef NIGHTLY_BUILD
  virtual PContentChild::Result OnMessageReceived(const Message& aMsg) override;
#else
  using PContentChild::OnMessageReceived;
#endif

  virtual PContentChild::Result OnMessageReceived(const Message& aMsg,
                                                  Message*& aReply) override;

  nsTArray<mozilla::UniquePtr<AlertObserver>> mAlertObservers;
  RefPtr<ConsoleListener> mConsoleListener;

  nsTHashtable<nsPtrHashKey<nsIObserver>> mIdleObservers;

  nsTArray<nsCString> mAvailableDictionaries;

  // Temporary storage for a list of available fonts, passed from the
  // parent process and used to initialize gfx in the child. Currently used
  // only on MacOSX and Linux.
  nsTArray<mozilla::dom::SystemFontListEntry> mFontList;
  // Temporary storage for look and feel data.
  LookAndFeelData mLookAndFeelData;
  // Temporary storage for list of shared-fontlist memory blocks.
  nsTArray<base::SharedMemoryHandle> mSharedFontListBlocks;

  /**
   * An ID unique to the process containing our corresponding
   * content parent.
   *
   * We expect our content parent to set this ID immediately after opening a
   * channel to us.
   */
  ContentParentId mID;

#if defined(XP_WIN) && defined(ACCESSIBILITY)
  /**
   * The thread ID of the main thread in the chrome process.
   */
  uint32_t mMainChromeTid;

  /**
   * This is an a11y-specific unique id for the content process that is
   * generated by the chrome process.
   */
  uint32_t mMsaaID;
#endif  // defined(XP_WIN) && defined(ACCESSIBILITY)

  AppInfo mAppInfo;

  bool mIsForBrowser;
  nsCString mRemoteType = NOT_REMOTE_TYPE;
  bool mIsAlive;
  nsCString mProcessName;

  static ContentChild* sSingleton;

  class ShutdownCanary;
  static StaticAutoPtr<ShutdownCanary> sShutdownCanary;

  nsCOMPtr<nsIDomainPolicy> mPolicy;
  nsCOMPtr<nsITimer> mForceKillTimer;

  RefPtr<ipc::SharedMap> mSharedData;

#ifdef MOZ_GECKO_PROFILER
  RefPtr<ChildProfilerController> mProfilerController;
#endif

#if defined(XP_MACOSX) && defined(MOZ_SANDBOX)
  nsCOMPtr<nsIFile> mProfileDir;
#endif

  // Hashtable to keep track of the pending GetFilesHelper objects.
  // This GetFilesHelperChild objects are removed when RecvGetFilesResponse is
  // received.
  nsRefPtrHashtable<nsIDHashKey, GetFilesHelperChild> mGetFilesPendingRequests;

  nsClassHashtable<nsUint64HashKey, AnonymousTemporaryFileCallback>
      mPendingAnonymousTemporaryFiles;

  mozilla::Atomic<bool> mShuttingDown;

#ifdef NIGHTLY_BUILD
  // NOTE: This member is atomic because it can be accessed from
  // off-main-thread.
  mozilla::Atomic<uint32_t> mPendingInputEvents;
#endif

  uint32_t mNetworkLinkType = 0;

  // See `BrowsingContext::mEpochs` for an explanation of this field.
  uint64_t mBrowsingContextFieldEpoch = 0;
};

inline nsISupports* ToSupports(mozilla::dom::ContentChild* aContentChild) {
  return static_cast<nsIDOMProcessChild*>(aContentChild);
}

}  // namespace dom
}  // namespace mozilla

#endif  // mozilla_dom_ContentChild_h<|MERGE_RESOLUTION|>--- conflicted
+++ resolved
@@ -200,13 +200,8 @@
       Endpoint<PRemoteDecoderManagerChild>&& aVideoManager,
       nsTArray<uint32_t>&& namespaces);
 
-<<<<<<< HEAD
-  mozilla::ipc::IPCResult RecvAudioDefaultDeviceChange();
-
   mozilla::ipc::IPCResult RecvSpeakerManagerNotify();
 
-=======
->>>>>>> db7b3151
   mozilla::ipc::IPCResult RecvReinitRenderingForDeviceReset();
 
   mozilla::ipc::IPCResult RecvSetProcessSandbox(
