/* -*- Mode: C++; tab-width: 8; indent-tabs-mode: nil; c-basic-offset: 2 -*- */
/* vim: set ts=8 sts=2 et sw=2 tw=80: */
/* This Source Code Form is subject to the terms of the Mozilla Public
 * License, v. 2.0. If a copy of the MPL was not distributed with this
 * file, You can obtain one at http://mozilla.org/MPL/2.0/. */

#ifndef mozilla_dom_ContentChild_h
#define mozilla_dom_ContentChild_h

#include "base/shared_memory.h"
#include "mozilla/Atomics.h"
#include "mozilla/Attributes.h"
#include "mozilla/UniquePtr.h"
#include "mozilla/dom/BrowserBridgeChild.h"
#include "mozilla/dom/PBrowserOrId.h"
#include "mozilla/dom/PContentChild.h"
#include "mozilla/dom/RemoteBrowser.h"
#include "mozilla/StaticPtr.h"
#include "mozilla/ipc/InputStreamUtils.h"
#include "mozilla/ipc/Shmem.h"
#include "nsHashKeys.h"
#include "nsIContentChild.h"
#include "nsIObserver.h"
#include "nsTHashtable.h"
#include "nsStringFwd.h"
#include "nsTArrayForwardDeclare.h"
#include "nsRefPtrHashtable.h"

#include "nsIWindowProvider.h"

#if defined(XP_MACOSX) && defined(MOZ_SANDBOX)
#  include "nsIFile.h"
#endif

struct ChromePackage;
class nsIObserver;
struct SubstitutionMapping;
struct OverrideMapping;
class nsIDomainPolicy;
class nsIURIClassifierCallback;
struct LookAndFeelInt;
class nsDocShellLoadState;
class nsFrameLoader;
class nsIOpenWindowInfo;

namespace mozilla {
class RemoteSpellcheckEngineChild;
class ChildProfilerController;
class BenchmarkStorageChild;

using mozilla::loader::PScriptCacheChild;

#if !defined(XP_WIN)
// Returns whether or not the currently running build is an unpackaged
// developer build. This check is implemented by looking for omni.ja in the
// the obj/dist dir. We use this routine to detect when the build dir will
// use symlinks to the repo and object dir. On Windows, dev builds don't
// use symlinks.
bool IsDevelopmentBuild();
#endif /* !XP_WIN */

namespace dom {

namespace ipc {
class SharedMap;
}

class AlertObserver;
class ConsoleListener;
class ClonedMessageData;
class BrowserChild;
class GetFilesHelperChild;
class TabContext;
enum class MediaControlKeysEvent : uint32_t;

class ContentChild final
    : public PContentChild,
      public nsIContentChild,
      public nsIWindowProvider,
      public mozilla::ipc::IShmemAllocator,
      public mozilla::ipc::ChildToParentStreamActorManager {
  typedef mozilla::dom::ClonedMessageData ClonedMessageData;
  typedef mozilla::ipc::FileDescriptor FileDescriptor;
  typedef mozilla::ipc::PFileDescriptorSetChild PFileDescriptorSetChild;

  friend class PContentChild;

 public:
  NS_DECL_NSICONTENTCHILD
  NS_DECL_NSIWINDOWPROVIDER

  ContentChild();
  virtual ~ContentChild();
  NS_IMETHOD QueryInterface(REFNSIID aIID, void** aInstancePtr) override;
  NS_IMETHOD_(MozExternalRefCountType) AddRef(void) override { return 1; }
  NS_IMETHOD_(MozExternalRefCountType) Release(void) override { return 1; }

  struct AppInfo {
    nsCString version;
    nsCString buildID;
    nsCString name;
    nsCString UAName;
    nsCString ID;
    nsCString vendor;
    nsCString sourceURL;
    nsCString updateURL;
  };

  nsresult ProvideWindowCommon(BrowserChild* aTabOpener,
                               nsIOpenWindowInfo* aOpenWindowInfo,
                               uint32_t aChromeFlags, bool aCalledFromJS,
                               bool aWidthSpecified, nsIURI* aURI,
                               const nsAString& aName,
                               const nsACString& aFeatures, bool aForceNoOpener,
                               bool aForceNoReferrer,
                               nsDocShellLoadState* aLoadState,
                               bool* aWindowIsNew, BrowsingContext** aReturn);

  bool Init(MessageLoop* aIOLoop, base::ProcessId aParentPid,
            const char* aParentBuildID, UniquePtr<IPC::Channel> aChannel,
            uint64_t aChildID, bool aIsForBrowser);

  void InitXPCOM(const XPCOMInitData& aXPCOMInit,
                 const mozilla::dom::ipc::StructuredCloneData& aInitialData);

  void InitSharedUASheets(const Maybe<base::SharedMemoryHandle>& aHandle,
                          uintptr_t aAddress);

  void InitGraphicsDeviceData(const ContentDeviceData& aData);

  static ContentChild* GetSingleton() { return sSingleton; }

  const AppInfo& GetAppInfo() { return mAppInfo; }

  void SetProcessName(const nsAString& aName);

  void GetProcessName(nsAString& aName) const;

  void GetProcessName(nsACString& aName) const;

  void LaunchRDDProcess();

#if defined(XP_MACOSX) && defined(MOZ_SANDBOX)
  void GetProfileDir(nsIFile** aProfileDir) const {
    *aProfileDir = mProfileDir;
    NS_IF_ADDREF(*aProfileDir);
  }

  void SetProfileDir(nsIFile* aProfileDir) { mProfileDir = aProfileDir; }
#endif

  bool IsAlive() const;

  bool IsShuttingDown() const;

  ipc::SharedMap* SharedData() { return mSharedData; };

  static void AppendProcessId(nsACString& aName);

  static void UpdateCookieStatus(nsIChannel* aChannel);

  mozilla::ipc::IPCResult RecvInitGMPService(
      Endpoint<PGMPServiceChild>&& aGMPService);

  mozilla::ipc::IPCResult RecvInitProfiler(
      Endpoint<PProfilerChild>&& aEndpoint);

  mozilla::ipc::IPCResult RecvGMPsChanged(
      nsTArray<GMPCapabilityData>&& capabilities);

  mozilla::ipc::IPCResult RecvInitProcessHangMonitor(
      Endpoint<PProcessHangMonitorChild>&& aHangMonitor);

  mozilla::ipc::IPCResult RecvInitBufferManager(
      Endpoint<PSharedBufferManagerChild> aBufferManager);

  mozilla::ipc::IPCResult RecvReinitBufferManager(
      Endpoint<PSharedBufferManagerChild> aBufferManager);

  mozilla::ipc::IPCResult RecvInitRendering(
      Endpoint<PCompositorManagerChild>&& aCompositor,
      Endpoint<PImageBridgeChild>&& aImageBridge,
      Endpoint<PVRManagerChild>&& aVRBridge,
      Endpoint<PRemoteDecoderManagerChild>&& aVideoManager,
      nsTArray<uint32_t>&& namespaces);

  mozilla::ipc::IPCResult RecvRequestPerformanceMetrics(const nsID& aID);

  PDeviceStorageRequestChild* AllocPDeviceStorageRequestChild(
      const DeviceStorageParams&);

  bool DeallocPDeviceStorageRequestChild(PDeviceStorageRequestChild*);

  mozilla::ipc::IPCResult RecvReinitRendering(
      Endpoint<PCompositorManagerChild>&& aCompositor,
      Endpoint<PImageBridgeChild>&& aImageBridge,
      Endpoint<PVRManagerChild>&& aVRBridge,
      Endpoint<PRemoteDecoderManagerChild>&& aVideoManager,
      nsTArray<uint32_t>&& namespaces);

  mozilla::ipc::IPCResult RecvAudioDefaultDeviceChange();

  mozilla::ipc::IPCResult RecvSpeakerManagerNotify();

  mozilla::ipc::IPCResult RecvReinitRenderingForDeviceReset();

  mozilla::ipc::IPCResult RecvSetProcessSandbox(
      const Maybe<FileDescriptor>& aBroker);

  already_AddRefed<PIPCBlobInputStreamChild> AllocPIPCBlobInputStreamChild(
      const nsID& aID, const uint64_t& aSize);

  PHalChild* AllocPHalChild();
  bool DeallocPHalChild(PHalChild*);

  PHeapSnapshotTempFileHelperChild* AllocPHeapSnapshotTempFileHelperChild();

  bool DeallocPHeapSnapshotTempFileHelperChild(
      PHeapSnapshotTempFileHelperChild*);

  PCycleCollectWithLogsChild* AllocPCycleCollectWithLogsChild(
      const bool& aDumpAllTraces, const FileDescriptor& aGCLog,
      const FileDescriptor& aCCLog);

  bool DeallocPCycleCollectWithLogsChild(PCycleCollectWithLogsChild* aActor);

  virtual mozilla::ipc::IPCResult RecvPCycleCollectWithLogsConstructor(
      PCycleCollectWithLogsChild* aChild, const bool& aDumpAllTraces,
      const FileDescriptor& aGCLog, const FileDescriptor& aCCLog) override;

  PWebBrowserPersistDocumentChild* AllocPWebBrowserPersistDocumentChild(
      PBrowserChild* aBrowser, const uint64_t& aOuterWindowID);

  virtual mozilla::ipc::IPCResult RecvPWebBrowserPersistDocumentConstructor(
      PWebBrowserPersistDocumentChild* aActor, PBrowserChild* aBrowser,
      const uint64_t& aOuterWindowID) override;

  bool DeallocPWebBrowserPersistDocumentChild(
      PWebBrowserPersistDocumentChild* aActor);

  PTestShellChild* AllocPTestShellChild();

  bool DeallocPTestShellChild(PTestShellChild*);

  virtual mozilla::ipc::IPCResult RecvPTestShellConstructor(
      PTestShellChild*) override;

  PScriptCacheChild* AllocPScriptCacheChild(const FileDescOrError& cacheFile,
                                            const bool& wantCacheData);

  bool DeallocPScriptCacheChild(PScriptCacheChild*);

  virtual mozilla::ipc::IPCResult RecvPScriptCacheConstructor(
      PScriptCacheChild*, const FileDescOrError& cacheFile,
      const bool& wantCacheData) override;

  PMobileConnectionChild* SendPMobileConnectionConstructor(
      PMobileConnectionChild* aActor, const uint32_t& aClientId);

  PMobileConnectionChild* AllocPMobileConnectionChild(
      const uint32_t& aClientId);

  bool DeallocPMobileConnectionChild(PMobileConnectionChild* aActor);
  PImsRegServiceFinderChild* AllocPImsRegServiceFinderChild();
  bool DeallocPImsRegServiceFinderChild(PImsRegServiceFinderChild*);

  PImsRegistrationChild* SendPImsRegistrationConstructor(
      PImsRegistrationChild* aActor, const uint32_t& aServiceId);
  PImsRegistrationChild* AllocPImsRegistrationChild(const uint32_t& aServiceId);
  bool DeallocPImsRegistrationChild(PImsRegistrationChild* aActor);

  PNeckoChild* AllocPNeckoChild();

  bool DeallocPNeckoChild(PNeckoChild*);

  PPrintingChild* AllocPPrintingChild();

  bool DeallocPPrintingChild(PPrintingChild*);

  PVoicemailChild* AllocPVoicemailChild();

  PVoicemailChild* SendPVoicemailConstructor(PVoicemailChild* aActor);

  bool DeallocPVoicemailChild(PVoicemailChild*);

  PChildToParentStreamChild* AllocPChildToParentStreamChild();
  bool DeallocPChildToParentStreamChild(PChildToParentStreamChild*);

  PParentToChildStreamChild* AllocPParentToChildStreamChild();
  bool DeallocPParentToChildStreamChild(PParentToChildStreamChild*);

  PMediaChild* AllocPMediaChild();

  bool DeallocPMediaChild(PMediaChild* aActor);

  PBluetoothChild* AllocPBluetoothChild();

  bool DeallocPBluetoothChild(PBluetoothChild* aActor);

  PBenchmarkStorageChild* AllocPBenchmarkStorageChild();

  bool DeallocPBenchmarkStorageChild(PBenchmarkStorageChild* aActor);

  PPresentationChild* AllocPPresentationChild();

  bool DeallocPPresentationChild(PPresentationChild* aActor);

  mozilla::ipc::IPCResult RecvNotifyPresentationReceiverLaunched(
      PBrowserChild* aIframe, const nsString& aSessionId);

  mozilla::ipc::IPCResult RecvNotifyPresentationReceiverCleanUp(
      const nsString& aSessionId);

  mozilla::ipc::IPCResult RecvNotifyEmptyHTTPCache();

#ifdef MOZ_WEBSPEECH
  PSpeechSynthesisChild* AllocPSpeechSynthesisChild();
  bool DeallocPSpeechSynthesisChild(PSpeechSynthesisChild* aActor);
#endif

  PSystemMessageServiceChild* AllocPSystemMessageServiceChild();

  bool DeallocPSystemMessageServiceChild(PSystemMessageServiceChild* aActor);

  mozilla::ipc::IPCResult RecvRegisterChrome(
      nsTArray<ChromePackage>&& packages,
      nsTArray<SubstitutionMapping>&& resources,
      nsTArray<OverrideMapping>&& overrides, const nsCString& locale,
      const bool& reset);
  mozilla::ipc::IPCResult RecvRegisterChromeItem(
      const ChromeRegistryItem& item);

  mozilla::ipc::IPCResult RecvClearImageCache(const bool& privateLoader,
                                              const bool& chrome);

  mozilla::jsipc::PJavaScriptChild* AllocPJavaScriptChild();

  bool DeallocPJavaScriptChild(mozilla::jsipc::PJavaScriptChild*);

  PRemoteSpellcheckEngineChild* AllocPRemoteSpellcheckEngineChild();

  bool DeallocPRemoteSpellcheckEngineChild(PRemoteSpellcheckEngineChild*);

  mozilla::ipc::IPCResult RecvSetOffline(const bool& offline);

  mozilla::ipc::IPCResult RecvSetConnectivity(const bool& connectivity);
  mozilla::ipc::IPCResult RecvSetCaptivePortalState(const int32_t& state);

  mozilla::ipc::IPCResult RecvBidiKeyboardNotify(const bool& isLangRTL,
                                                 const bool& haveBidiKeyboards);

  mozilla::ipc::IPCResult RecvNotifyVisited(nsTArray<VisitedQueryResult>&&);

  // auto remove when alertfinished is received.
  nsresult AddRemoteAlertObserver(const nsString& aData,
                                  nsIObserver* aObserver);

  mozilla::ipc::IPCResult RecvPreferenceUpdate(const Pref& aPref);
  mozilla::ipc::IPCResult RecvVarUpdate(const GfxVarUpdate& pref);

  mozilla::ipc::IPCResult RecvUpdatePerfStatsCollectionMask(
      const uint64_t& aMask);

  mozilla::ipc::IPCResult RecvCollectPerfStatsJSON(
      CollectPerfStatsJSONResolver&& aResolver);

  mozilla::ipc::IPCResult RecvDataStoragePut(const nsString& aFilename,
                                             const DataStorageItem& aItem);

  mozilla::ipc::IPCResult RecvDataStorageRemove(const nsString& aFilename,
                                                const nsCString& aKey,
                                                const DataStorageType& aType);

  mozilla::ipc::IPCResult RecvDataStorageClear(const nsString& aFilename);

  mozilla::ipc::IPCResult RecvNotifyAlertsObserver(const nsCString& aType,
                                                   const nsString& aData);

  mozilla::ipc::IPCResult RecvLoadProcessScript(const nsString& aURL);

  mozilla::ipc::IPCResult RecvAsyncMessage(const nsString& aMsg,
                                           const ClonedMessageData& aData);

  mozilla::ipc::IPCResult RecvRegisterStringBundles(
      nsTArray<StringBundleDescriptor>&& stringBundles);

  mozilla::ipc::IPCResult RecvUpdateSharedData(
      const FileDescriptor& aMapFile, const uint32_t& aMapSize,
      nsTArray<IPCBlob>&& aBlobs, nsTArray<nsCString>&& aChangedKeys);

  mozilla::ipc::IPCResult RecvFontListChanged();

  mozilla::ipc::IPCResult RecvGeolocationUpdate(nsIDOMGeoPosition* aPosition);

  // MOZ_CAN_RUN_SCRIPT_BOUNDARY because we don't have MOZ_CAN_RUN_SCRIPT bits
  // in IPC code yet.
  MOZ_CAN_RUN_SCRIPT_BOUNDARY
  mozilla::ipc::IPCResult RecvGeolocationError(const uint16_t& errorCode);

  mozilla::ipc::IPCResult RecvUpdateDictionaryList(
      nsTArray<nsString>&& aDictionaries);

  mozilla::ipc::IPCResult RecvUpdateFontList(
      nsTArray<SystemFontListEntry>&& aFontList);
  mozilla::ipc::IPCResult RecvRebuildFontList();

  mozilla::ipc::IPCResult RecvUpdateAppLocales(
      nsTArray<nsCString>&& aAppLocales);
  mozilla::ipc::IPCResult RecvUpdateRequestedLocales(
      nsTArray<nsCString>&& aRequestedLocales);

  mozilla::ipc::IPCResult RecvAddPermission(const IPC::Permission& permission);

  mozilla::ipc::IPCResult RecvRemoveAllPermissions();

  mozilla::ipc::IPCResult RecvFlushMemory(const nsString& reason);

  mozilla::ipc::IPCResult RecvActivateA11y(const uint32_t& aMainChromeTid,
                                           const uint32_t& aMsaaID);
  mozilla::ipc::IPCResult RecvShutdownA11y();

  mozilla::ipc::IPCResult RecvGarbageCollect();
  mozilla::ipc::IPCResult RecvCycleCollect();
  mozilla::ipc::IPCResult RecvUnlinkGhosts();

  mozilla::ipc::IPCResult RecvAppInfo(
      const nsCString& version, const nsCString& buildID, const nsCString& name,
      const nsCString& UAName, const nsCString& ID, const nsCString& vendor,
      const nsCString& sourceURL, const nsCString& updateURL);

  virtual mozilla::ipc::IPCResult RecvVolumeRemoved(const nsString& aFsName);
  mozilla::ipc::IPCResult RecvFilePathUpdate(const nsString& aStorageType,
                                             const nsString& aStorageName,
                                             const nsString& aPath,
                                             const nsCString& aReason);

  mozilla::ipc::IPCResult RecvRemoteType(const nsString& aRemoteType);

  // Call RemoteTypePrefix() on the result to remove URIs if you want to use
  // this for telemetry.
  const nsAString& GetRemoteType() const;

  mozilla::ipc::IPCResult RecvInitServiceWorkers(
      const ServiceWorkerConfiguration& aConfig);

  mozilla::ipc::IPCResult RecvInitBlobURLs(
      nsTArray<BlobURLRegistrationData>&& aRegistations);

  mozilla::ipc::IPCResult RecvInitJSWindowActorInfos(
      nsTArray<JSWindowActorInfo>&& aInfos);

  mozilla::ipc::IPCResult RecvUnregisterJSWindowActor(const nsCString& aName);

  mozilla::ipc::IPCResult RecvLastPrivateDocShellDestroyed();

  mozilla::ipc::IPCResult RecvVolumes(nsTArray<VolumeInfo>&& aVolumes);

  virtual mozilla::ipc::IPCResult RecvFileSystemUpdate(
      const nsString& aFsName, const nsString& aVolumeName,
      const int32_t& aState, const int32_t& aMountGeneration,
      const bool& aIsMediaPresent, const bool& aIsSharing,
      const bool& aIsFormatting, const bool& aIsFake, const bool& aIsUnmounting,
      const bool& aIsRemovable, const bool& aIsHotSwappable);

  mozilla::ipc::IPCResult RecvNotifyProcessPriorityChanged(
      const hal::ProcessPriority& aPriority);

  mozilla::ipc::IPCResult RecvMinimizeMemoryUsage();

  mozilla::ipc::IPCResult RecvLoadAndRegisterSheet(nsIURI* aURI,
                                                   const uint32_t& aType);

  mozilla::ipc::IPCResult RecvUnregisterSheet(nsIURI* aURI,
                                              const uint32_t& aType);

  mozilla::ipc::IPCResult RecvNotifyPhoneStateChange(const nsString& aState);

  void AddIdleObserver(nsIObserver* aObserver, uint32_t aIdleTimeInS);

  void RemoveIdleObserver(nsIObserver* aObserver, uint32_t aIdleTimeInS);

  mozilla::ipc::IPCResult RecvNotifyIdleObserver(const uint64_t& aObserver,
                                                 const nsCString& aTopic,
                                                 const nsString& aData);

  mozilla::ipc::IPCResult RecvUpdateWindow(const uintptr_t& aChildId);

  mozilla::ipc::IPCResult RecvDomainSetChanged(const uint32_t& aSetType,
                                               const uint32_t& aChangeType,
                                               nsIURI* aDomain);

  mozilla::ipc::IPCResult RecvShutdown();

  mozilla::ipc::IPCResult RecvInvokeDragSession(
      nsTArray<IPCDataTransfer>&& aTransfers, const uint32_t& aAction);

  MOZ_CAN_RUN_SCRIPT_BOUNDARY
  mozilla::ipc::IPCResult RecvEndDragSession(
      const bool& aDoneDrag, const bool& aUserCancelled,
      const mozilla::LayoutDeviceIntPoint& aEndDragPoint,
      const uint32_t& aKeyModifiers);

  mozilla::ipc::IPCResult RecvPush(const nsCString& aScope,
                                   const IPC::Principal& aPrincipal,
                                   const nsString& aMessageId);

  mozilla::ipc::IPCResult RecvPushWithData(const nsCString& aScope,
                                           const IPC::Principal& aPrincipal,
                                           const nsString& aMessageId,
                                           nsTArray<uint8_t>&& aData);

  mozilla::ipc::IPCResult RecvPushSubscriptionChange(
      const nsCString& aScope, const IPC::Principal& aPrincipal);

  mozilla::ipc::IPCResult RecvPushError(const nsCString& aScope,
                                        const IPC::Principal& aPrincipal,
                                        const nsString& aMessage,
                                        const uint32_t& aFlags);

  mozilla::ipc::IPCResult RecvNotifyPushSubscriptionModifiedObservers(
      const nsCString& aScope, const IPC::Principal& aPrincipal);

  mozilla::ipc::IPCResult RecvSystemMessage(const nsCString& aScope,
                                            const nsCString& aOriginSuffix,
                                            const nsString& aMessageName,
                                            const nsString& aMessageData);

  mozilla::ipc::IPCResult RecvActivate(PBrowserChild* aTab);

  mozilla::ipc::IPCResult RecvDeactivate(PBrowserChild* aTab);

  mozilla::ipc::IPCResult RecvRefreshScreens(
      nsTArray<ScreenDetails>&& aScreens);

  mozilla::ipc::IPCResult RecvNetworkLinkTypeChange(const uint32_t& aType);
  uint32_t NetworkLinkType() const { return mNetworkLinkType; }

  // Get the directory for IndexedDB files. We query the parent for this and
  // cache the value
  nsString& GetIndexedDBPath();

  ContentParentId GetID() const { return mID; }

#if defined(XP_WIN) && defined(ACCESSIBILITY)
  uint32_t GetChromeMainThreadId() const { return mMainChromeTid; }

  uint32_t GetMsaaID() const { return mMsaaID; }
#endif

  bool IsForBrowser() const { return mIsForBrowser; }

  PFileDescriptorSetChild* AllocPFileDescriptorSetChild(const FileDescriptor&);

  bool DeallocPFileDescriptorSetChild(PFileDescriptorSetChild*);

  mozilla::ipc::IPCResult RecvConstructBrowser(
      ManagedEndpoint<PBrowserChild>&& aBrowserEp,
      ManagedEndpoint<PWindowGlobalChild>&& aWindowEp, const TabId& aTabId,
      const IPCTabContext& aContext, const WindowGlobalInit& aWindowInit,
      const uint32_t& aChromeFlags, const ContentParentId& aCpID,
      const bool& aIsForBrowser, const bool& aIsTopLevel);

  FORWARD_SHMEM_ALLOCATOR_TO(PContentChild)

  void GetAvailableDictionaries(nsTArray<nsString>& aDictionaries);

  PBrowserOrId GetBrowserOrId(BrowserChild* aBrowserChild);

  PWebrtcGlobalChild* AllocPWebrtcGlobalChild();

  bool DeallocPWebrtcGlobalChild(PWebrtcGlobalChild* aActor);

  PContentPermissionRequestChild* AllocPContentPermissionRequestChild(
      const nsTArray<PermissionRequest>& aRequests,
      const IPC::Principal& aPrincipal,
      const IPC::Principal& aTopLevelPrincipal,
      const bool& aIsHandlingUserInput,
      const bool& aMaybeUnsafePermissionDelegate, const TabId& aTabId);
  bool DeallocPContentPermissionRequestChild(
      PContentPermissionRequestChild* actor);

  // GetFiles for WebKit/Blink FileSystem API and Directory API must run on the
  // parent process.
  void CreateGetFilesRequest(const nsAString& aDirectoryPath,
                             bool aRecursiveFlag, nsID& aUUID,
                             GetFilesHelperChild* aChild);

  void DeleteGetFilesRequest(nsID& aUUID, GetFilesHelperChild* aChild);

  mozilla::ipc::IPCResult RecvGetFilesResponse(
      const nsID& aUUID, const GetFilesResponseResult& aResult);

  mozilla::ipc::IPCResult RecvBlobURLRegistration(
      const nsCString& aURI, const IPCBlob& aBlob,
      const IPC::Principal& aPrincipal);

  mozilla::ipc::IPCResult RecvBlobURLUnregistration(const nsCString& aURI);

  mozilla::ipc::IPCResult RecvRequestMemoryReport(
      const uint32_t& generation, const bool& anonymize,
      const bool& minimizeMemoryUsage, const Maybe<FileDescriptor>& DMDFile);

  mozilla::ipc::IPCResult RecvGetUntrustedModulesData(
      GetUntrustedModulesDataResolver&& aResolver);

  mozilla::ipc::IPCResult RecvSetXPCOMProcessAttributes(
      const XPCOMInitData& aXPCOMInit, const StructuredCloneData& aInitialData,
      nsTArray<LookAndFeelInt>&& aLookAndFeelIntCache,
      nsTArray<SystemFontListEntry>&& aFontList,
      const Maybe<base::SharedMemoryHandle>& aSharedUASheetHandle,
      const uintptr_t& aSharedUASheetAddress);

  mozilla::ipc::IPCResult RecvProvideAnonymousTemporaryFile(
      const uint64_t& aID, const FileDescOrError& aFD);

  mozilla::ipc::IPCResult RecvSetPermissionsWithKey(
      const nsCString& aPermissionKey, nsTArray<IPC::Permission>&& aPerms);

  mozilla::ipc::IPCResult RecvShareCodeCoverageMutex(
      const CrossProcessMutexHandle& aHandle);

  mozilla::ipc::IPCResult RecvFlushCodeCoverageCounters(
      FlushCodeCoverageCountersResolver&& aResolver);

  mozilla::ipc::IPCResult RecvGetMemoryUniqueSetSize(
      GetMemoryUniqueSetSizeResolver&& aResolver);

  mozilla::ipc::IPCResult RecvSetInputEventQueueEnabled();

  mozilla::ipc::IPCResult RecvFlushInputEventQueue();

  mozilla::ipc::IPCResult RecvSuspendInputEventQueue();

  mozilla::ipc::IPCResult RecvResumeInputEventQueue();

  mozilla::ipc::IPCResult RecvAddDynamicScalars(
      nsTArray<DynamicScalarDefinition>&& aDefs);

#if defined(XP_WIN) && defined(ACCESSIBILITY)
  bool SendGetA11yContentId();
#endif  // defined(XP_WIN) && defined(ACCESSIBILITY)

  // Get a reference to the font list passed from the chrome process,
  // for use during gfx initialization.
  nsTArray<mozilla::dom::SystemFontListEntry>& SystemFontList() {
    return mFontList;
  }

  // PURLClassifierChild
  PURLClassifierChild* AllocPURLClassifierChild(const Principal& aPrincipal,
                                                bool* aSuccess);
  bool DeallocPURLClassifierChild(PURLClassifierChild* aActor);

  // PURLClassifierLocalChild
  PURLClassifierLocalChild* AllocPURLClassifierLocalChild(
      nsIURI* aUri, const nsTArray<IPCURLClassifierFeature>& aFeatures);
  bool DeallocPURLClassifierLocalChild(PURLClassifierLocalChild* aActor);

  PLoginReputationChild* AllocPLoginReputationChild(nsIURI* aUri);

  bool DeallocPLoginReputationChild(PLoginReputationChild* aActor);

  PSessionStorageObserverChild* AllocPSessionStorageObserverChild();

  bool DeallocPSessionStorageObserverChild(
      PSessionStorageObserverChild* aActor);

  PSHEntryChild* AllocPSHEntryChild(PSHistoryChild* aSHistory,
                                    uint64_t aSharedID);

  void DeallocPSHEntryChild(PSHEntryChild*);

  PSHistoryChild* AllocPSHistoryChild(
      const MaybeDiscarded<BrowsingContext>& aContext);

  void DeallocPSHistoryChild(PSHistoryChild* aActor);

  nsTArray<LookAndFeelInt>& LookAndFeelCache() { return mLookAndFeelCache; }

  /**
   * Helper function for protocols that use the GPU process when available.
   * Overrides FatalError to just be a warning when communicating with the
   * GPU process since we don't want to crash the content process when the
   * GPU process crashes.
   */
  static void FatalErrorIfNotUsingGPUProcess(const char* const aErrorMsg,
                                             base::ProcessId aOtherPid);

  typedef std::function<void(PRFileDesc*)> AnonymousTemporaryFileCallback;
  nsresult AsyncOpenAnonymousTemporaryFile(
      const AnonymousTemporaryFileCallback& aCallback);

  already_AddRefed<nsIEventTarget> GetEventTargetFor(
      BrowserChild* aBrowserChild);

  mozilla::ipc::IPCResult RecvSetPluginList(
      const uint32_t& aPluginEpoch, nsTArray<PluginTag>&& aPluginTags,
      nsTArray<FakePluginTag>&& aFakePluginTags);

  mozilla::ipc::IPCResult RecvSaveRecording(const FileDescriptor& aFile);

  mozilla::ipc::IPCResult RecvCrossProcessRedirect(
      RedirectToRealChannelArgs&& aArgs,
      nsTArray<Endpoint<extensions::PStreamFilterParent>>&& aEndpoints,
      CrossProcessRedirectResolver&& aResolve);

  mozilla::ipc::IPCResult RecvStartDelayedAutoplayMediaComponents(
      const MaybeDiscarded<BrowsingContext>& aContext);

  mozilla::ipc::IPCResult RecvUpdateMediaControlKeysEvent(
      const MaybeDiscarded<BrowsingContext>& aContext,
      MediaControlKeysEvent aEvent);

  void HoldBrowsingContextGroup(BrowsingContextGroup* aBCG);
  void ReleaseBrowsingContextGroup(BrowsingContextGroup* aBCG);

  // See `BrowsingContext::mEpochs` for an explanation of this field.
  uint64_t GetBrowsingContextFieldEpoch() const {
    return mBrowsingContextFieldEpoch;
  }
  uint64_t NextBrowsingContextFieldEpoch() {
    mBrowsingContextFieldEpoch++;
    return mBrowsingContextFieldEpoch;
  }

  mozilla::ipc::IPCResult RecvDestroySHEntrySharedState(const uint64_t& aID);

  mozilla::ipc::IPCResult RecvEvictContentViewers(
      nsTArray<uint64_t>&& aToEvictSharedStateIDs);

  mozilla::ipc::IPCResult RecvSessionStorageData(
      uint64_t aTopContextId, const nsACString& aOriginAttrs,
      const nsACString& aOriginKey, const nsTArray<KeyValuePair>& aDefaultData,
      const nsTArray<KeyValuePair>& aSessionData);

  mozilla::ipc::IPCResult RecvUpdateSHEntriesInDocShell(
      CrossProcessSHEntry* aOldEntry, CrossProcessSHEntry* aNewEntry,
      const MaybeDiscarded<BrowsingContext>& aContext);

  mozilla::ipc::IPCResult RecvOnAllowAccessFor(
      const MaybeDiscarded<BrowsingContext>& aContext,
      const nsCString& aTrackingOrigin, uint32_t aCookieBehavior,
      const ContentBlockingNotifier::StorageAccessGrantedReason& aReason);

  mozilla::ipc::IPCResult RecvOnContentBlockingDecision(
      const MaybeDiscarded<BrowsingContext>& aContext,
      const ContentBlockingNotifier::BlockingDecision& aDecision,
      uint32_t aRejectedReason);

#ifdef NIGHTLY_BUILD
  // Fetch the current number of pending input events.
  //
  // NOTE: This method performs an atomic read, and is safe to call from all
  // threads.
  uint32_t GetPendingInputEvents() { return mPendingInputEvents; }
#endif

#if defined(MOZ_SANDBOX) && defined(MOZ_DEBUG) && defined(ENABLE_TESTS)
  mozilla::ipc::IPCResult RecvInitSandboxTesting(
      Endpoint<PSandboxTestingChild>&& aEndpoint);
#endif

  PChildToParentStreamChild* SendPChildToParentStreamConstructor(
      PChildToParentStreamChild* aActor) override;
  PFileDescriptorSetChild* SendPFileDescriptorSetConstructor(
      const FileDescriptor& aFD) override;

<<<<<<< HEAD
  // MOZ_B2G_RIL
  PCellBroadcastChild* AllocPCellBroadcastChild();

  PCellBroadcastChild* SendPCellBroadcastConstructor(
      PCellBroadcastChild* aActor);

  bool DeallocPCellBroadcastChild(PCellBroadcastChild* aActor);

  //    virtual PSmsChild* AllocPSmsChild();

  //    virtual bool DeallocPSmsChild(PSmsChild*);

  PTelephonyChild* AllocPTelephonyChild();

  bool DeallocPTelephonyChild(PTelephonyChild*);

  PSubsidyLockChild* SendPSubsidyLockConstructor(PSubsidyLockChild* aActor,
                                                 const uint32_t& aClientId);

  virtual PSubsidyLockChild* AllocPSubsidyLockChild(const uint32_t& aClientId);

  virtual bool DeallocPSubsidyLockChild(PSubsidyLockChild* aActor);

  PIccChild* SendPIccConstructor(PIccChild* aActor, const uint32_t& aServiceId);

  PIccChild* AllocPIccChild(const uint32_t& aClientId);

  bool DeallocPIccChild(PIccChild* aActor);
  // MOZ_B2G_RIL_END
  const nsTArray<RefPtr<BrowsingContextGroup>>& BrowsingContextGroups() const {
    return mBrowsingContextGroupHolder;
  }

=======
>>>>>>> 158bac3d
 private:
  static void ForceKillTimerCallback(nsITimer* aTimer, void* aClosure);
  void StartForceKillTimer();

  void ShutdownInternal();

  mozilla::ipc::IPCResult GetResultForRenderingInitFailure(
      base::ProcessId aOtherPid);

  virtual void ActorDestroy(ActorDestroyReason why) override;

  virtual void ProcessingError(Result aCode, const char* aReason) override;

  virtual void OnChannelReceivedMessage(const Message& aMsg) override;

  mozilla::ipc::IPCResult RecvCreateBrowsingContext(
      uint64_t aGroupId, BrowsingContext::IPCInitializer&& aInit);

  mozilla::ipc::IPCResult RecvDiscardBrowsingContext(
      const MaybeDiscarded<BrowsingContext>& aContext,
      DiscardBrowsingContextResolver&& aResolve);

  mozilla::ipc::IPCResult RecvRegisterBrowsingContextGroup(
      uint64_t aGroupId, nsTArray<SyncedContextInitializer>&& aInits);

  mozilla::ipc::IPCResult RecvWindowClose(
      const MaybeDiscarded<BrowsingContext>& aContext, bool aTrustedCaller);
  mozilla::ipc::IPCResult RecvWindowFocus(
      const MaybeDiscarded<BrowsingContext>& aContext, CallerType aCallerType);
  mozilla::ipc::IPCResult RecvWindowBlur(
      const MaybeDiscarded<BrowsingContext>& aContext);
  mozilla::ipc::IPCResult RecvRaiseWindow(
      const MaybeDiscarded<BrowsingContext>& aContext, CallerType aCallerType);
  mozilla::ipc::IPCResult RecvClearFocus(
      const MaybeDiscarded<BrowsingContext>& aContext);
  mozilla::ipc::IPCResult RecvSetFocusedBrowsingContext(
      const MaybeDiscarded<BrowsingContext>& aContext);
  mozilla::ipc::IPCResult RecvSetActiveBrowsingContext(
      const MaybeDiscarded<BrowsingContext>& aContext);
  mozilla::ipc::IPCResult RecvUnsetActiveBrowsingContext(
      const MaybeDiscarded<BrowsingContext>& aContext);
  mozilla::ipc::IPCResult RecvSetFocusedElement(
      const MaybeDiscarded<BrowsingContext>& aContext, bool aNeedsFocus);
  mozilla::ipc::IPCResult RecvBlurToChild(
      const MaybeDiscarded<BrowsingContext>& aFocusedBrowsingContext,
      const MaybeDiscarded<BrowsingContext>& aBrowsingContextToClear,
      const MaybeDiscarded<BrowsingContext>& aAncestorBrowsingContextToFocus,
      bool aIsLeavingDocument, bool aAdjustWidget);
  mozilla::ipc::IPCResult RecvSetupFocusedAndActive(
      const MaybeDiscarded<BrowsingContext>& aFocusedBrowsingContext,
      const MaybeDiscarded<BrowsingContext>& aActiveBrowsingContext);
  mozilla::ipc::IPCResult RecvMaybeExitFullscreen(
      const MaybeDiscarded<BrowsingContext>& aContext);

  mozilla::ipc::IPCResult RecvWindowPostMessage(
      const MaybeDiscarded<BrowsingContext>& aContext,
      const ClonedMessageData& aMessage, const PostMessageData& aData);

  mozilla::ipc::IPCResult RecvCommitBrowsingContextTransaction(
      const MaybeDiscarded<BrowsingContext>& aContext,
      BrowsingContext::BaseTransaction&& aTransaction, uint64_t aEpoch);

  mozilla::ipc::IPCResult RecvCommitWindowContextTransaction(
      const MaybeDiscarded<WindowContext>& aContext,
      WindowContext::BaseTransaction&& aTransaction, uint64_t aEpoch);

  mozilla::ipc::IPCResult RecvCreateWindowContext(
      WindowContext::IPCInitializer&& aInit);
  mozilla::ipc::IPCResult RecvDiscardWindowContext(
      uint64_t aContextId, DiscardWindowContextResolver&& aResolve);

  mozilla::ipc::IPCResult RecvScriptError(
      const nsString& aMessage, const nsString& aSourceName,
      const nsString& aSourceLine, const uint32_t& aLineNumber,
      const uint32_t& aColNumber, const uint32_t& aFlags,
      const nsCString& aCategory, const bool& aFromPrivateWindow,
      const uint64_t& aInnerWindowId, const bool& aFromChromeContext);

  mozilla::ipc::IPCResult RecvLoadURI(
      const MaybeDiscarded<BrowsingContext>& aContext,
      nsDocShellLoadState* aLoadState, bool aSetNavigating,
      LoadURIResolver&& aResolve);

  mozilla::ipc::IPCResult RecvInternalLoad(
      const MaybeDiscarded<BrowsingContext>& aContext,
      nsDocShellLoadState* aLoadState, bool aTakeFocus);

  mozilla::ipc::IPCResult RecvDisplayLoadError(
      const MaybeDiscarded<BrowsingContext>& aContext, const nsAString& aURI);

#ifdef NIGHTLY_BUILD
  virtual PContentChild::Result OnMessageReceived(const Message& aMsg) override;
#else
  using PContentChild::OnMessageReceived;
#endif

  virtual PContentChild::Result OnMessageReceived(const Message& aMsg,
                                                  Message*& aReply) override;

  nsTArray<mozilla::UniquePtr<AlertObserver>> mAlertObservers;
  RefPtr<ConsoleListener> mConsoleListener;

  nsTHashtable<nsPtrHashKey<nsIObserver>> mIdleObservers;

  nsTArray<nsString> mAvailableDictionaries;

  // Temporary storage for a list of available fonts, passed from the
  // parent process and used to initialize gfx in the child. Currently used
  // only on MacOSX and Linux.
  nsTArray<mozilla::dom::SystemFontListEntry> mFontList;
  // Temporary storage for nsXPLookAndFeel flags.
  nsTArray<LookAndFeelInt> mLookAndFeelCache;

  /**
   * An ID unique to the process containing our corresponding
   * content parent.
   *
   * We expect our content parent to set this ID immediately after opening a
   * channel to us.
   */
  ContentParentId mID;

#if defined(XP_WIN) && defined(ACCESSIBILITY)
  /**
   * The thread ID of the main thread in the chrome process.
   */
  uint32_t mMainChromeTid;

  /**
   * This is an a11y-specific unique id for the content process that is
   * generated by the chrome process.
   */
  uint32_t mMsaaID;
#endif  // defined(XP_WIN) && defined(ACCESSIBILITY)

  AppInfo mAppInfo;

  bool mIsForBrowser;
  nsString mRemoteType = VoidString();
  bool mIsAlive;
  nsString mProcessName;

  static ContentChild* sSingleton;

  class ShutdownCanary;
  static StaticAutoPtr<ShutdownCanary> sShutdownCanary;

  nsCOMPtr<nsIDomainPolicy> mPolicy;
  nsCOMPtr<nsITimer> mForceKillTimer;

  RefPtr<ipc::SharedMap> mSharedData;

#ifdef MOZ_GECKO_PROFILER
  RefPtr<ChildProfilerController> mProfilerController;
#endif

#if defined(XP_MACOSX) && defined(MOZ_SANDBOX)
  nsCOMPtr<nsIFile> mProfileDir;
#endif

  // Hashtable to keep track of the pending GetFilesHelper objects.
  // This GetFilesHelperChild objects are removed when RecvGetFilesResponse is
  // received.
  nsRefPtrHashtable<nsIDHashKey, GetFilesHelperChild> mGetFilesPendingRequests;

  nsClassHashtable<nsUint64HashKey, AnonymousTemporaryFileCallback>
      mPendingAnonymousTemporaryFiles;

  mozilla::Atomic<bool> mShuttingDown;

#ifdef NIGHTLY_BUILD
  // NOTE: This member is atomic because it can be accessed from
  // off-main-thread.
  mozilla::Atomic<uint32_t> mPendingInputEvents;
#endif

  uint32_t mNetworkLinkType = 0;

  // See `BrowsingContext::mEpochs` for an explanation of this field.
  uint64_t mBrowsingContextFieldEpoch = 0;

  DISALLOW_EVIL_CONSTRUCTORS(ContentChild);
};

inline nsISupports* ToSupports(mozilla::dom::ContentChild* aContentChild) {
  return static_cast<nsIContentChild*>(aContentChild);
}

}  // namespace dom
}  // namespace mozilla

#endif  // mozilla_dom_ContentChild_h<|MERGE_RESOLUTION|>--- conflicted
+++ resolved
@@ -765,7 +765,6 @@
   PFileDescriptorSetChild* SendPFileDescriptorSetConstructor(
       const FileDescriptor& aFD) override;
 
-<<<<<<< HEAD
   // MOZ_B2G_RIL
   PCellBroadcastChild* AllocPCellBroadcastChild();
 
@@ -795,12 +794,7 @@
 
   bool DeallocPIccChild(PIccChild* aActor);
   // MOZ_B2G_RIL_END
-  const nsTArray<RefPtr<BrowsingContextGroup>>& BrowsingContextGroups() const {
-    return mBrowsingContextGroupHolder;
-  }
-
-=======
->>>>>>> 158bac3d
+
  private:
   static void ForceKillTimerCallback(nsITimer* aTimer, void* aClosure);
   void StartForceKillTimer();
