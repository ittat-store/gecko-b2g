--- conflicted
+++ resolved
@@ -729,7 +729,6 @@
   PFileDescriptorSetChild* SendPFileDescriptorSetConstructor(
       const FileDescriptor& aFD) override;
 
-<<<<<<< HEAD
 #ifdef MOZ_B2G_RIL
   PVoicemailChild* AllocPVoicemailChild();
 
@@ -781,12 +780,6 @@
   bool DeallocPIccChild(PIccChild* aActor);
 #endif  // MOZ_B2G_RIL
 
-  // Get a JS actor object by name.
-  already_AddRefed<mozilla::dom::JSProcessActorChild> GetActor(
-      const nsACString& aName, ErrorResult& aRv);
-
-=======
->>>>>>> 8118a1f3
  private:
   static void ForceKillTimerCallback(nsITimer* aTimer, void* aClosure);
   void StartForceKillTimer();
