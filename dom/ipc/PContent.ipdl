--- conflicted
+++ resolved
@@ -881,20 +881,9 @@
      */
     async PushSubscriptionChange(nsCString scope, Principal principal);
 
-<<<<<<< HEAD
     async SystemMessage(nsCString scope, nsCString originSuffix,
                         nsString messageName, nsString messageData);
 
-    /**
-     * Windows specific: associate this content process with the browsers
-     * audio session.
-     */
-    async SetAudioSessionData(nsID aID,
-                              nsString aDisplayName,
-                              nsString aIconPath);
-
-=======
->>>>>>> 0c36015e
     async GetFilesResponse(nsID aID, GetFilesResponseResult aResult);
 
     async BlobURLRegistration(nsCString aURI, IPCBlob aBlob,
