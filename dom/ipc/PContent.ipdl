/* -*- Mode: C++; c-basic-offset: 4; indent-tabs-mode: nil; tab-width: 8 -*- */
/* vim: set sw=4 ts=8 et tw=80 ft=cpp : */
/* This Source Code Form is subject to the terms of the Mozilla Public
 * License, v. 2.0. If a copy of the MPL was not distributed with this
 * file, You can obtain one at http://mozilla.org/MPL/2.0/. */

include protocol PBackground;
#ifdef MOZ_B2G_BT
include protocol PBluetooth;
#endif
include protocol PBrowser;
include protocol PCompositorManager;
include protocol PContentPermissionRequest;
include protocol PCycleCollectWithLogs;
include protocol PExternalHelperApp;
include protocol PHandlerService;
include protocol PDeviceStorageRequest;
include protocol PFileDescriptorSet;
#ifdef MOZ_B2G_FM
include protocol PFMRadio;
#endif
include protocol PHal;
include protocol PHeapSnapshotTempFileHelper;
include protocol PProcessHangMonitor;
include protocol PSharedBufferManager;
include protocol PImageBridge;
include protocol PRemoteLazyInputStream;
include protocol PLoginReputation;
include protocol PMedia;
include protocol PNecko;
include protocol PStreamFilter;
include protocol PGMPContent;
include protocol PGMPService;
include protocol PPluginModule;
include protocol PGMP;
include protocol PPrinting;
include protocol PChildToParentStream;
include protocol PParentToChildStream;
include protocol POfflineCacheUpdate;
#ifdef MOZ_WEBSPEECH
include protocol PSpeechSynthesis;
#endif
#ifdef MOZ_B2G_RIL
include protocol PMobileConnection;
include protocol PImsRegServiceFinder;
include protocol PImsRegistration;
include protocol PCellBroadcast;
include protocol PIcc;
include protocol PSms;
include protocol PSubsidyLock;
include protocol PTelephony;
include protocol PVoicemail;
#endif
include protocol PTestShell;
include protocol PRemoteSpellcheckEngine;
include protocol PWebBrowserPersistDocument;
include protocol PWebrtcGlobal;
include protocol PWindowGlobal;
include protocol PPresentation;
include protocol PURLClassifier;
include protocol PURLClassifierLocal;
include protocol PVRManager;
include protocol PRemoteDecoderManager;
include protocol PProfiler;
include protocol PScriptCache;
include protocol PSessionStorageObserver;
include protocol PSystemMessageService;
include protocol PBenchmarkStorage;
include protocol PInputMethodService;
include DOMTypes;
include WindowGlobalTypes;
include IPCBlob;
include IPCStream;
include PTabContext;
include PluginTypes;
include ProtocolTypes;
include PBackgroundSharedTypes;
include PContentPermission;
include ServiceWorkerConfiguration;
include GraphicsMessages;
include MemoryReportTypes;
include ClientIPCTypes;
include HangTypes;
include PrefsTypes;
include NeckoChannelParams;
include PSMIPCTypes;
include LookAndFeelTypes;

#if defined(MOZ_SANDBOX) && defined(MOZ_DEBUG) && defined(ENABLE_TESTS)
include protocol PSandboxTesting;
#endif

//#ifdef ENABLE_EMBMS
//include protocol PLteBroadcast;
//#endif
include "ipc/DataStorageIPCUtils.h";
include "ipc/MediaControlIPC.h";
include "mozilla/AntiTrackingIPCUtils.h";
include "mozilla/GfxMessageUtils.h";
include "mozilla/dom/BindingIPCUtils.h";
include "mozilla/dom/CSPMessageUtils.h";
include "mozilla/dom/DocShellMessageUtils.h";
include "mozilla/dom/MediaSessionIPCUtils.h";
include "mozilla/dom/ReferrerInfoUtils.h";
include "mozilla/ipc/ByteBufUtils.h";
include "mozilla/ipc/URIUtils.h";
include "mozilla/PermissionDelegateIPCUtils.h";

using refcounted class nsIDOMGeoPosition from "nsGeoPositionIPCSerialiser.h";
using refcounted class nsIAlertNotification from "mozilla/AlertNotificationIPCSerializer.h";

using struct ChromePackage from "mozilla/chrome/RegistryMessageUtils.h";
using struct SubstitutionMapping from "mozilla/chrome/RegistryMessageUtils.h";
using struct OverrideMapping from "mozilla/chrome/RegistryMessageUtils.h";
using base::ProcessId from "base/process.h";
using struct IPC::Permission from "mozilla/net/NeckoMessageUtils.h";
using class IPC::Principal from "mozilla/dom/PermissionMessageUtils.h";
using mozilla::a11y::IHandlerControlHolder from "mozilla/a11y/IPCTypes.h";
using mozilla::dom::NativeThreadId from "mozilla/dom/NativeThreadId.h";
using mozilla::hal::ProcessPriority from "mozilla/HalTypes.h";
using mozilla::gfx::IntSize from "mozilla/gfx/2D.h";
using mozilla::dom::TabId from "mozilla/dom/ipc/IdType.h";
using mozilla::dom::ContentParentId from "mozilla/dom/ipc/IdType.h";
using mozilla::LayoutDeviceIntPoint from "Units.h";
using mozilla::widget::ThemeChangeKind from "mozilla/widget/WidgetMessageUtils.h";
using class mozilla::dom::MessagePort from "mozilla/dom/MessagePort.h";
using class mozilla::dom::ipc::StructuredCloneData from "mozilla/dom/ipc/StructuredCloneData.h";
using mozilla::OriginAttributes from "mozilla/ipc/BackgroundUtils.h";
using struct mozilla::layers::TextureFactoryIdentifier from "mozilla/layers/CompositorTypes.h";
using mozilla::layers::CompositorOptions from "mozilla/layers/CompositorOptions.h";
using mozilla::layers::LayersId from "mozilla/layers/LayersTypes.h";
using mozilla::Telemetry::HistogramAccumulation from "mozilla/TelemetryComms.h";
using mozilla::Telemetry::KeyedHistogramAccumulation from "mozilla/TelemetryComms.h";
using mozilla::Telemetry::ScalarAction from "mozilla/TelemetryComms.h";
using mozilla::Telemetry::KeyedScalarAction from "mozilla/TelemetryComms.h";
using mozilla::Telemetry::DynamicScalarDefinition from "mozilla/TelemetryComms.h";
using mozilla::Telemetry::ChildEventData from "mozilla/TelemetryComms.h";
using moveonly mozilla::UntrustedModulesData from "mozilla/UntrustedModulesData.h";
using moveonly mozilla::ModulePaths from "mozilla/UntrustedModulesData.h";
using moveonly mozilla::ModulesMapResult from "mozilla/UntrustedModulesData.h";
using mozilla::Telemetry::DiscardedData from "mozilla/TelemetryComms.h";
using mozilla::CrossProcessMutexHandle from "mozilla/ipc/CrossProcessMutex.h";
using mozilla::dom::MaybeDiscardedBrowsingContext from "mozilla/dom/BrowsingContext.h";
using mozilla::dom::BrowsingContextTransaction from "mozilla/dom/BrowsingContext.h";
using mozilla::dom::BrowsingContextInitializer from "mozilla/dom/BrowsingContext.h";
using mozilla::dom::PermitUnloadResult from "nsIContentViewer.h";
using mozilla::dom::MaybeDiscardedWindowContext from "mozilla/dom/WindowContext.h";
using mozilla::dom::WindowContextTransaction from "mozilla/dom/WindowContext.h";
using base::SharedMemoryHandle from "base/shared_memory.h";
using mozilla::fontlist::Pointer from "SharedFontList.h";
using gfxSparseBitSet from "gfxFontUtils.h";
using FontVisibility from "gfxFontEntry.h";
using mozilla::dom::MediaControlAction from "mozilla/dom/MediaControlKeySource.h";
using mozilla::dom::MediaPlaybackState from "mozilla/dom/MediaPlaybackStatus.h";
using mozilla::dom::MediaAudibleState from "mozilla/dom/MediaPlaybackStatus.h";
using mozilla::dom::MediaMetadataBase from "mozilla/dom/MediaMetadata.h";
using mozilla::dom::MediaSessionAction from "mozilla/dom/MediaSessionBinding.h";
using mozilla::dom::MediaSessionPlaybackState from "mozilla/dom/MediaSessionBinding.h";
using mozilla::dom::PositionState from "mozilla/dom/MediaSession.h";
using refcounted class nsDocShellLoadState from "nsDocShellLoadState.h";
using mozilla::dom::ServiceWorkerShutdownState::Progress from "mozilla/dom/ServiceWorkerShutdownState.h";
using mozilla::ContentBlockingNotifier::StorageAccessPermissionGrantedReason from "mozilla/ContentBlockingNotifier.h";
using mozilla::ContentBlockingNotifier::BlockingDecision from "mozilla/ContentBlockingNotifier.h";
using mozilla::ContentBlocking::StorageAccessPromptChoices from "mozilla/ContentBlocking.h";
using JSActorMessageKind from "mozilla/dom/JSActor.h";
using JSActorMessageMeta from "mozilla/dom/PWindowGlobal.h";
using mozilla::PermissionDelegateHandler::DelegatedPermissionList from "mozilla/PermissionDelegateHandler.h";
using refcounted class nsILayoutHistoryState from "nsILayoutHistoryState.h";
using class mozilla::dom::SessionHistoryInfo from "mozilla/dom/SessionHistoryEntry.h";
using struct nsPoint from "nsPoint.h";
using struct mozilla::dom::LoadingSessionHistoryInfo from "mozilla/dom/SessionHistoryEntry.h";
using mozilla::PDMFactory::MediaCodecsSupported from "PDMFactory.h";
using mozilla::dom::PerformanceTimingData from "mozilla/dom/PerformanceTiming.h";

union ChromeRegistryItem
{
    ChromePackage;
    OverrideMapping;
    SubstitutionMapping;
};

namespace mozilla {
namespace dom {

// SetXPCOMProcessAttributes passes an array of font data to the child,
// but each platform needs different details so we have platform-specific
// versions of the SystemFontListEntry type:
#if defined(ANDROID)
// Used on Android to pass the list of fonts on the device
// to the child process
struct SystemFontListEntry {
    nsCString familyName;
    nsCString faceName;
    nsCString filepath;
    uint32_t  weightRange;
    uint32_t  stretchRange;
    uint32_t  styleRange;
    uint8_t   index;
    FontVisibility visibility;
};
#elif defined(XP_MACOSX)
// Used on Mac OS X to pass the list of font families (not faces)
// from chrome to content processes.
// The entryType field distinguishes several types of font family
// record; see gfxMacPlatformFontList.h for values and meaning.
struct SystemFontListEntry {
    nsCString familyName;
    FontVisibility visibility;
    uint8_t   entryType;
};
#else
// Used on Linux to pass list of font patterns from chrome to content.
// (Unused on Windows, but there needs to be a definition of the type.)
struct SystemFontListEntry {
    nsCString pattern;
    bool      appFontFamily;
};
#endif

struct DeviceStorageFreeSpaceParams
{
  nsString type;
  nsString storageName;
};

struct DeviceStorageUsedSpaceParams
{
  nsString type;
  nsString storageName;
};

struct DeviceStorageAvailableParams
{
  nsString type;
  nsString storageName;
};

struct DeviceStorageStatusParams
{
  nsString type;
  nsString storageName;
};

struct DeviceStorageFormatParams
{
  nsString type;
  nsString storageName;
};

struct DeviceStorageMountParams
{
  nsString type;
  nsString storageName;
};

struct DeviceStorageUnmountParams
{
  nsString type;
  nsString storageName;
};

struct DeviceStorageAddParams
{
  nsString type;
  nsString storageName;
  nsString relpath;
  IPCBlob blob;
};

struct DeviceStorageAppendParams
{
  nsString type;
  nsString storageName;
  nsString relpath;
  IPCBlob blob;
};

struct DeviceStorageCreateFdParams
{
  nsString type;
  nsString storageName;
  nsString relpath;
};

struct DeviceStorageGetParams
{
  nsString type;
  nsString storageName;
  nsString rootDir;
  nsString relpath;
};

struct DeviceStorageDeleteParams
{
  nsString type;
  nsString storageName;
  nsString relpath;
};

struct DeviceStorageEnumerationParams
{
  nsString type;
  nsString storageName;
  nsString rootdir;
  uint64_t since;
};

union DeviceStorageParams
{
  DeviceStorageAddParams;
  DeviceStorageAppendParams;
  DeviceStorageCreateFdParams;
  DeviceStorageGetParams;
  DeviceStorageDeleteParams;
  DeviceStorageEnumerationParams;
  DeviceStorageFreeSpaceParams;
  DeviceStorageUsedSpaceParams;
  DeviceStorageAvailableParams;
  DeviceStorageStatusParams;
  DeviceStorageFormatParams;
  DeviceStorageMountParams;
  DeviceStorageUnmountParams;
};

struct DeviceStorageLocationInfo {
  nsString music;
  nsString pictures;
  nsString videos;
  nsString sdcard;
  nsString apps;
  nsString crashes;
  nsString appsstorage;
};

#ifdef MOZ_B2G_FM
struct FMRadioRequestEnableParams
{
  double frequency;
};

struct FMRadioRequestDisableParams
{

};

struct FMRadioRequestSetFrequencyParams
{
  double frequency;
};

struct FMRadioRequestSeekParams
{
  bool upward;
};

struct FMRadioRequestCancelSeekParams
{

};

union FMRadioRequestParams
{
  FMRadioRequestEnableParams;
  FMRadioRequestDisableParams;
  FMRadioRequestSetFrequencyParams;
  FMRadioRequestSeekParams;
  FMRadioRequestCancelSeekParams;
};
#endif

// Note: Any changes to this structure should also be changed in
// FileSystemUpdate below.
struct VolumeInfo {
  nsString name;
  nsString mountPoint;
  int32_t volState;
  int32_t mountGeneration;
  bool isMediaPresent;
  bool isSharing;
  bool isFormatting;
  bool isFake;
  bool isUnmounting;
  bool isRemovable;
  bool isHotSwappable;
};

union SystemParameterValue {
  bool;
  float;
};

struct SystemParameterKVPair {
  uint8_t id;
  SystemParameterValue value;
};

struct ClipboardCapabilities {
  bool supportsSelectionClipboard;
  bool supportsFindClipboard;
};

union FileDescOrError {
    FileDescriptor;
    nsresult;
};

struct DomainPolicyClone
{
    bool        active;
    nsIURI[] blocklist;
    nsIURI[] allowlist;
    nsIURI[] superBlocklist;
    nsIURI[] superAllowlist;
};

struct AndroidSystemInfo
{
    nsString device;
    nsString manufacturer;
    nsString release_version;
    nsString hardware;
    uint32_t sdk_version;
    bool     isTablet;
};

struct GetFilesResponseSuccess
{
  IPCBlob[] blobs;
};

struct GetFilesResponseFailure
{
  nsresult errorCode;
};

union GetFilesResponseResult
{
  GetFilesResponseSuccess;
  GetFilesResponseFailure;
};

struct BlobURLRegistrationData
{
  nsCString url;
  IPCBlob blob;
  nsIPrincipal principal;
  nsID? agentClusterId;
  bool revoked;
};

struct JSWindowActorEventDecl
{
  nsString name;
  bool capture;
  bool systemGroup;
  bool allowUntrusted;
  bool? passive;
};

struct JSWindowActorInfo
{
  nsCString name;
  bool allFrames;

  // The module of the url.
  nsCString? url;

  JSWindowActorEventDecl[] events;

  // Observer notifications this actor listens to.
  nsCString[] observers;
  nsString[] matches;
  nsCString[] remoteTypes;
  nsString[] messageManagerGroups;
};

struct JSProcessActorInfo
{
    // The name of the actor.
    nsCString name;
    // The module of the url.
    nsCString? url;

    // Observer notifications this actor listens to.
    nsCString[] observers;
    nsCString[] remoteTypes;
};

struct GMPAPITags
{
    nsCString api;
    nsCString[] tags;
};

struct GMPCapabilityData
{
    nsCString name;
    nsCString version;
    GMPAPITags[] capabilities;
};

struct XPCOMInitData
{
    bool isOffline;
    bool isConnected;
    int32_t captivePortalState;
    bool isLangRTL;
    bool haveBidiKeyboards;
    nsString[] dictionaries;
    ClipboardCapabilities clipboardCaps;
    DomainPolicyClone domainPolicy;
    nsIURI userContentSheetURL;
    GfxVarUpdate[] gfxNonDefaultVarUpdates;
    ContentDeviceData contentDeviceData;
    GfxInfoFeatureStatus[] gfxFeatureStatus;
    DataStorageEntry[] dataStorage;
    nsCString[] appLocales;
    nsCString[] requestedLocales;
    DynamicScalarDefinition[] dynamicScalarDefs;
    SystemParameterKVPair[] systemParameters;
    MediaCodecsSupported codecsSupported;
};

struct VisitedQueryResult
{
    nsIURI uri;
    bool visited;
};

struct StringBundleDescriptor
{
    nsCString bundleURL;
    FileDescriptor mapFile;
    uint32_t mapSize;
};

struct IPCURLClassifierFeature
{
    nsCString featureName;
    nsCString[] tables;
    nsCString exceptionHostList;
};

// Transport structure for Notifications API notifications
// (https://developer.mozilla.org/en-US/docs/Web/API/notification) instances
// used exclusively by the NotificationEvent PContent method.
struct NotificationEventData
{
    nsCString originSuffix;
    nsCString scope;
    nsString ID;
    nsString title;
    nsString dir;
    nsString lang;
    nsString body;
    nsString tag;
    nsString icon;
    nsString image;
    nsString data;
    bool requireInteraction;
    nsString actions;
    nsString userAction;
    bool silent;
    nsString behavior;
};

struct PostMessageData
{
    MaybeDiscardedBrowsingContext source;
    nsString origin;
    nsString targetOrigin;
    nsIURI targetOriginURI;
    nsIPrincipal callerPrincipal;
    nsIPrincipal subjectPrincipal;
    nsIURI callerURI;
    bool isFromPrivateWindow;
    nsCString scriptLocation;
    uint64_t innerWindowId;
};

union SyncedContextInitializer
{
    BrowsingContextInitializer;
    WindowContextInitializer;
};

union BlobURLDataRequestResult
{
  IPCBlob;
  nsresult;
};

/**
 * The PContent protocol is a top-level protocol between the UI process
 * and a content process. There is exactly one PContentParent/PContentChild pair
 * for each content process.
 */
nested(upto inside_cpow) sync protocol PContent
{
#ifdef MOZ_B2G_BT
    manages PBluetooth;
#endif
    manages PBrowser;
    manages PContentPermissionRequest;
    manages PCycleCollectWithLogs;
    manages PDeviceStorageRequest;
    manages PExternalHelperApp;
    manages PFileDescriptorSet;
#ifdef MOZ_B2G_FM
    manages PFMRadio;
#endif
    manages PHal;
    manages PHandlerService;
    manages PHeapSnapshotTempFileHelper;
    manages PRemoteLazyInputStream;
    manages PMedia;
    manages PNecko;
    manages POfflineCacheUpdate;
    manages PPrinting;
    manages PChildToParentStream;
    manages PParentToChildStream;
#ifdef MOZ_WEBSPEECH
    manages PSpeechSynthesis;
#endif
#ifdef MOZ_B2G_RIL
    manages PMobileConnection;
    manages PImsRegServiceFinder;
    manages PImsRegistration;
    manages PCellBroadcast;
    manages PIcc;
    manages PSms;
    manages PSubsidyLock;
    manages PTelephony;
    manages PVoicemail;
#endif
    manages PTestShell;
    manages PRemoteSpellcheckEngine;
    manages PWebBrowserPersistDocument;
    manages PWebrtcGlobal;
    manages PPresentation;
    manages PURLClassifier;
    manages PURLClassifierLocal;
    manages PScriptCache;
    manages PLoginReputation;
    manages PSessionStorageObserver;
    manages PSystemMessageService;
    manages PBenchmarkStorage;
    manages PInputMethodService;

    // Depending on exactly how the new browser is being created, it might be
    // created from either the child or parent process!
    //
    // The child creates the PBrowser as part of
    // BrowserChild::BrowserFrameProvideWindow (which happens when the child's
    // content calls window.open()), and the parent creates the PBrowser as part
    // of ContentParent::CreateBrowser.
    //
    // When the parent constructs a PBrowser, the child trusts the attributes it
    // receives from the parent.  In that case, the context should be
    // FrameIPCTabContext.
    //
    // When the child constructs a PBrowser, the parent doesn't trust the
    // attributes it receives from the child.  In this case, context must have
    // type PopupIPCTabContext.  The parent checks that if the opener is a
    // browser element, the context is also for a browser element.
    //
    // If |sameTabGroupAs| is non-zero, the new tab should go in the same
    // TabGroup as |sameTabGroupAs|. This parameter should always be zero
    // for PBrowser messages sent from the child to the parent.
    //
    // Separate messages are used for the parent and child side constructors due
    // to the differences in data and actor setup required.
    //
    // Keep the last 3 attributes in sync with GetProcessAttributes!
parent:
    async ConstructPopupBrowser(ManagedEndpoint<PBrowserParent> browserEp,
                                ManagedEndpoint<PWindowGlobalParent> windowEp,
                                TabId tabId, IPCTabContext context,
                                WindowGlobalInit windowInit,
                                uint32_t chromeFlags);

    // TODO: Do I need to make this return something to watch for completion?
    // Guess we'll see how we end up triggering the actual print, for preview
    // this should be enough...
    async CloneDocumentTreeInto(MaybeDiscardedBrowsingContext aSourceBc,
                                MaybeDiscardedBrowsingContext aTargetBc);

child:
    async ConstructBrowser(ManagedEndpoint<PBrowserChild> browserEp,
                           ManagedEndpoint<PWindowGlobalChild> windowEp,
                           TabId tabId,
                           IPCTabContext context,
                           WindowGlobalInit windowInit,
                           uint32_t chromeFlags, ContentParentId cpId,
                           bool isForBrowser, bool isTopLevel);

both:
    async PFileDescriptorSet(FileDescriptor fd);

    // For parent->child, aBrowser must be non-null; aContext can
    // be null to indicate the browser's current root document, or non-null
    // to persist a subdocument.  For child->parent, arguments are
    // ignored and should be null.
    async PWebBrowserPersistDocument(nullable PBrowser aBrowser,
                                     MaybeDiscardedBrowsingContext aContext);

    async RawMessage(JSActorMessageMeta aMetadata, ClonedMessageData? aData,
                     ClonedMessageData? aStack);

child:
    async InitGMPService(Endpoint<PGMPServiceChild> service);
    async InitProcessHangMonitor(Endpoint<PProcessHangMonitorChild> hangMonitor);
    async InitProfiler(Endpoint<PProfilerChild> aEndpoint);

    async InitBufferManager(
      Endpoint<PSharedBufferManagerChild> bufferManager);

    async ReinitBufferManager(
      Endpoint<PSharedBufferManagerChild> bufferManager);

    // Give the content process its endpoints to the compositor.
    async InitRendering(
      Endpoint<PCompositorManagerChild> compositor,
      Endpoint<PImageBridgeChild> imageBridge,
      Endpoint<PVRManagerChild> vr,
      Endpoint<PRemoteDecoderManagerChild> video,
      uint32_t[] namespaces);

    // Re-create the rendering stack using the given endpoints. This is sent
    // after the compositor process has crashed. The new endpoints may be to a
    // newly launched GPU process, or the compositor thread of the UI process.
    async ReinitRendering(
      Endpoint<PCompositorManagerChild> compositor,
      Endpoint<PImageBridgeChild> bridge,
      Endpoint<PVRManagerChild> vr,
      Endpoint<PRemoteDecoderManagerChild> video,
      uint32_t[] namespaces);

    async AudioDefaultDeviceChange();

    async SpeakerManagerNotify();

    async NetworkLinkTypeChange(uint32_t type);

    // Re-create the rendering stack for a device reset.
    async ReinitRenderingForDeviceReset();

    /**
     * Enable system-level sandboxing features, if available.  Can
     * usually only be performed zero or one times.  The child may
     * abnormally exit if this fails; the details are OS-specific.
     */
    async SetProcessSandbox(FileDescriptor? aBroker);

    async RequestMemoryReport(uint32_t generation,
                              bool anonymize,
                              bool minimizeMemoryUsage,
                              FileDescriptor? DMDFile)
        returns (uint32_t aGeneration);

    async RequestPerformanceMetrics(nsID aID);

    /**
     * Used by third-party modules telemetry (aka "untrusted modules" telemetry)
     * to pull data from content processes.
     */
    async GetUntrustedModulesData() returns (UntrustedModulesData? data);

    /**
     * Communication between the PuppetBidiKeyboard and the actual
     * BidiKeyboard hosted by the parent
     */
    async BidiKeyboardNotify(bool isLangRTL, bool haveBidiKeyboards);

    /**
     * Dump this process's GC and CC logs to the provided files.
     *
     * For documentation on the other args, see dumpGCAndCCLogsToFile in
     * nsIMemoryInfoDumper.idl
     */
    async PCycleCollectWithLogs(bool dumpAllTraces,
                                FileDescriptor gcLog,
                                FileDescriptor ccLog);

    async PTestShell();

    async PScriptCache(FileDescOrError cacheFile, bool wantCacheData);

    async RegisterChrome(ChromePackage[] packages, SubstitutionMapping[] substitutions,
                         OverrideMapping[] overrides, nsCString locale, bool reset);
    async RegisterChromeItem(ChromeRegistryItem item);

    async ClearImageCache(bool privateLoader, bool chrome);

    async ClearStyleSheetCache(nsIPrincipal? aForPrincipal);

    async SetOffline(bool offline);
    async SetConnectivity(bool connectivity);
    async SetCaptivePortalState(int32_t aState);

    async NotifyVisited(VisitedQueryResult[] uri);

    /**
     * Tell the child that the system theme has changed, and that a repaint is
     * necessary.
     */
    async ThemeChanged(LookAndFeelCache aCache, ThemeChangeKind aKind);

    async UpdateSystemParameters(SystemParameterKVPair[] aUpdates);

    async PreferenceUpdate(Pref pref);
    async VarUpdate(GfxVarUpdate var);

    async UpdatePerfStatsCollectionMask(uint64_t aMask);
    async CollectPerfStatsJSON() returns (nsCString aStats);

    async DataStoragePut(nsString aFilename, DataStorageItem aItem);
    async DataStorageRemove(nsString aFilename, nsCString aKey, DataStorageType aType);
    async DataStorageClear(nsString aFilename);

    async NotifyAlertsObserver(nsCString topic, nsString data);

    async GeolocationUpdate(nsIDOMGeoPosition aPosition);

    async GeolocationError(uint16_t errorCode);

    async UpdateDictionaryList(nsString[] dictionaries);

    async UpdateFontList(SystemFontListEntry[] fontList);

    /**
     * The shared font list has been reinitialized by the parent;
     * child processes must discard and recreate their mappings to it.
     */
    async RebuildFontList();

    /**
     * The shared font list has been modified, potentially adding matches
     * for src:local() names that were previously not known, so content
     * may need to be reflowed.
     */
    async FontListChanged();

    async UpdateAppLocales(nsCString[] appLocales);
    async UpdateRequestedLocales(nsCString[] requestedLocales);

    async RegisterStringBundles(StringBundleDescriptor[] stringBundles);

    async UpdateSharedData(FileDescriptor mapFile, uint32_t aSize,
                           IPCBlob[] blobs,
                           nsCString[] changedKeys);

    // nsIPermissionManager messages
    async AddPermission(Permission permission);
    async RemoveAllPermissions();

    async Volumes(VolumeInfo[] volumes);

    async FlushMemory(nsString reason);

    async ApplicationBackground();
    async ApplicationForeground();
    async GarbageCollect();
    async CycleCollect();
    async UnlinkGhosts();

    /**
     * Start accessibility engine in content process.
     * @param aTid is the thread ID of the chrome process main thread. Only used
     *             on Windows; pass 0 on other platforms.
     * @param aMsaaID is an a11y-specific unique id for the content process
     *                that is generated by the chrome process. Only used on
     *                Windows; pass 0 on other platforms.
     */
    async ActivateA11y(uint32_t aMainChromeTid, uint32_t aMsaaID);

    /**
     * Shutdown accessibility engine in content process (if not in use).
     */
    async ShutdownA11y();

    async AppInfo(nsCString version, nsCString buildID, nsCString name, nsCString UAName,
                  nsCString ID, nsCString vendor, nsCString sourceURL, nsCString updateURL);

    /**
     * Send the remote type associated with the content process.
     */
    async RemoteType(nsCString aRemoteType);

    /**
     * Send ServiceWorkerRegistrationData to child process.
     */
    async InitServiceWorkers(ServiceWorkerConfiguration aConfig);

    /**
     * Send BlobURLRegistrationData to child process.
     */
    async InitBlobURLs(BlobURLRegistrationData[] registrations);

    /**
     * Send JS{Content, Window}ActorInfos to child process.
     */
    async InitJSActorInfos(JSProcessActorInfo[] aContentInfos, JSWindowActorInfo[] aWindowInfos);

    /**
     * Unregister a previously registered JSWindowActor in the child process.
     */
    async UnregisterJSWindowActor(nsCString name);

    /**
     * Unregister a previously registered JSProcessActor in the child process.
     */
    async UnregisterJSProcessActor(nsCString name);

    async SetXPCOMProcessAttributes(XPCOMInitData xpcomInit,
                                    StructuredCloneData initialData,
                                    LookAndFeelCache lookAndFeelCache,
                                    /* used on MacOSX/Linux/Android only: */
                                    SystemFontListEntry[] systemFontList,
                                    SharedMemoryHandle? sharedUASheetHandle,
                                    uintptr_t sharedUASheetAddress,
                                    SharedMemoryHandle[] sharedFontListBlocks);

    // Notify child that last-pb-context-exited notification was observed
    async LastPrivateDocShellDestroyed();

    // Note: Any changes to this structure should also be changed in
    // VolumeInfo above.
    async FileSystemUpdate(nsString fsName, nsString mountPoint, int32_t fsState,
                           int32_t mountGeneration, bool isMediaPresent,
                           bool isSharing, bool isFormatting, bool isFake,
                           bool isUnmounting, bool isRemovable, bool isHotSwappable);

    // Notify volume is removed.
    async VolumeRemoved(nsString fsName);
    async FilePathUpdate(nsString storageType, nsString storageName, nsString filepath,
                         nsCString reasons);

    async NotifyProcessPriorityChanged(ProcessPriority priority);
    async MinimizeMemoryUsage();

    /**
     * Used to manage nsIStyleSheetService across processes.
     */
    async LoadAndRegisterSheet(nsIURI uri, uint32_t type);
    async UnregisterSheet(nsIURI uri, uint32_t type);

    async NotifyPhoneStateChange(nsString newState);

    /**
     * Notify idle observers in the child
     */
    async NotifyIdleObserver(uint64_t observerId, nsCString topic, nsString str);

    async InvokeDragSession(IPCDataTransfer[] transfers, uint32_t action);

    async EndDragSession(bool aDoneDrag, bool aUserCancelled,
                         LayoutDeviceIntPoint aDragEndPoint,
                         uint32_t aKeyModifiers);

    async DomainSetChanged(uint32_t aSetType, uint32_t aChangeType, nsIURI aDomain);

    /**
     * Notify the child to shutdown. The child will in turn call FinishShutdown
     * and let the parent close the channel.
     */
    async Shutdown();

    async LoadProcessScript(nsString url);

    /**
     * Requests a full native update of a native plugin child window. This is
     * a Windows specific call.
     */
    async UpdateWindow(uintptr_t aChildId);

    /**
     * Notify the child that presentation receiver has been launched with the
     * correspondent iframe.
     */
    async NotifyPresentationReceiverLaunched(PBrowser aIframe, nsString aSessionId);

    /**
     * Notify the child that the info about a presentation receiver needs to be
     * cleaned up.
     */
    async NotifyPresentationReceiverCleanUp(nsString aSessionId);

    /**
     * Notify the child that cache is emptied.
     */
    async NotifyEmptyHTTPCache();

    /**
     * Send a `push` event without data to a service worker in the child.
     */
    async Push(nsCString scope, Principal principal, nsString messageId);

    /**
     * Send a `push` event with data to a service worker in the child.
     */
    async PushWithData(nsCString scope, Principal principal,
                       nsString messageId, uint8_t[] data);

    /**
     * Send a `pushsubscriptionchange` event to a service worker in the child.
     */
    async PushSubscriptionChange(nsCString scope, Principal principal);

    async GetFilesResponse(nsID aID, GetFilesResponseResult aResult);

    async BlobURLRegistration(nsCString aURI, IPCBlob aBlob,
                              Principal aPrincipal,
                              nsID? aAgentClusterId);

    async BlobURLUnregistration(nsCString aURI);

    async GMPsChanged(GMPCapabilityData[] capabilities);


    async PParentToChildStream();

    async ProvideAnonymousTemporaryFile(uint64_t aID, FileDescOrError aFD);

    async SetPermissionsWithKey(nsCString aPermissionKey, Permission[] aPermissions);

    async RefreshScreens(ScreenDetails[] aScreens);

    async PRemoteLazyInputStream(nsID aID, uint64_t aSize);

    /**
     * This call takes the set of plugins loaded in the chrome process, and
     * sends them to the content process. However, in many cases this set will
     * not have changed since the last SetPluginList message. To keep track of
     * this, the chrome process increments an epoch number every time the set of
     * plugins changes. The chrome process sends up the last epoch it observed.
     * If the epoch last seen by the content process is the same, the content
     * process ignores the update. Otherwise the content process updates its
     * list and reloads its plugins.
     **/
    async SetPluginList(uint32_t pluginEpoch, PluginTag[] plugins, FakePluginTag[] fakePlugins);

    async ShareCodeCoverageMutex(CrossProcessMutexHandle handle);
    async FlushCodeCoverageCounters() returns (bool unused);

    async GetMemoryUniqueSetSize() returns (int64_t uss);

    /*
     * IPC message to enable the input event queue on the main thread of the
     * content process.
     */
    async SetInputEventQueueEnabled();

    /*
     * IPC message to flush the input event queue on the main thread of the
     * content process.
     *
     * When the ContentParent stops sending the input event with input priority,
     * there may be some pending events in the input event queue and normal
     * event queue. Here is a possible scenario.
     * R: Runnables.
     * D: Enable the input priority event.
     * E: Disable the input priority evnet.
     *
     *                     D       E
     * Normal Queue: R1      R2      R3
     * Input Queue:     II      I2      I3
     *
     * To avoid the newly added normal events (e.g. R2, which may be an input
     * event) preempt the pending input events (e.g. I1), or the newly added
     * input events (e.g. I3) preempt the pending normal events (e.g. R2), we
     * have to flush all pending events before enabling and disabling the input
     * priority event.
     *
     * To flush the normal event queue and the input event queue, we use three
     * IPC messages as the followings.
     * FI: Flush the input queue.
     * SI: Suspend the input queue.
     * RI: Resume the input queue.
     *
     * Normal Queue: R1    FI    RI R2   FI    RI R3
     * Input Queue:     II    SI      I2    SI       I3
     *
     * When the flush input request is processed before the other two requests,
     * we consume all input events until the suspend request. After handling the
     * suspend request, we stop consuming the input events until the resume
     * request to make sure we consume all pending normal events.
     *
     * If we process the suspend request before the other two requests, we
     * ignore the flush request and consume all pending normal events until the
     * resume request.
     */
    async FlushInputEventQueue();

    /*
     * IPC message to resume consuming the pending events in the input event
     * queue.
     */
    async ResumeInputEventQueue();

    /*
     * IPC message to suspend consuming the pending events in the input event
     * queue.
     */
    prio(input) async SuspendInputEventQueue();

    /*
     * IPC message to propagate dynamic scalar definitions, added after the
     * content process is spawned, from the parent to the child.
     * Dynamic scalar definitions added at the process startup are handled
     * using the |TelemetryIPC::AddDynamicScalarDefinitions| functions.
     */
    async AddDynamicScalars(DynamicScalarDefinition[] definitions);

    // This message is sent to content processes, and triggers the creation of a
    // new HttpChannelChild that will be connected to the parent channel
    // represented by registrarId.
    // This is on PContent not PNecko, as PNecko may not be initialized yet.
    // The returned loadInfo needs to be set on the channel - since the channel
    // moved to a new process it now has different properties.

    async CrossProcessRedirect(RedirectToRealChannelArgs args,
                               Endpoint<PStreamFilterParent>[] aEndpoint)
        returns (nsresult rv);

    /**
    * This method is used to notifty content process to start delayed autoplay
    * media via browsing context.
    */
    async StartDelayedAutoplayMediaComponents(MaybeDiscardedBrowsingContext aContext);

    /**
     * This method is used to dispatch MediaControlAction to content process in
     * order to control media within a specific browsing context tree.
     */
    async UpdateMediaControlAction(MaybeDiscardedBrowsingContext aContext,
                                   MediaControlAction aAction);

    // Begin subscribing to a new BrowsingContextGroup, sending down the current
    // value for every individual BrowsingContext.
    async RegisterBrowsingContextGroup(uint64_t aGroupId, SyncedContextInitializer[] aInits);

#if defined(MOZ_SANDBOX) && defined(MOZ_DEBUG) && defined(ENABLE_TESTS)
    // Initialize top-level actor for testing content process sandbox.
    async InitSandboxTesting(Endpoint<PSandboxTestingChild> aEndpoint);
#endif

    async LoadURI(MaybeDiscardedBrowsingContext aContext, nsDocShellLoadState aLoadState, bool aSetNavigating)
        returns (bool aSuccess);

    async InternalLoad(nsDocShellLoadState aLoadState, bool aTakeFocus);

    async DisplayLoadError(MaybeDiscardedBrowsingContext aContext, nsString aURI);

    async GoBack(MaybeDiscardedBrowsingContext aContext, int32_t? aCancelContentJSEpoch, bool aRequireUserInteraction);
    async GoForward(MaybeDiscardedBrowsingContext aContext, int32_t? aCancelContentJSEpoch, bool aRequireUserInteraction);
    async GoToIndex(MaybeDiscardedBrowsingContext aContext, int32_t aIndex, int32_t? aCancelContentJSEpoch);
    async Reload(MaybeDiscardedBrowsingContext aContext, uint32_t aReloadFlags);
    async StopLoad(MaybeDiscardedBrowsingContext aContext, uint32_t aStopFlags);

    async OnAllowAccessFor(MaybeDiscardedBrowsingContext aParentContext,
                           nsCString aTrackingOrigin,
                           uint32_t aCookieBehavior,
                           StorageAccessPermissionGrantedReason aReason);

    async OnContentBlockingDecision(MaybeDiscardedBrowsingContext aContext,
                                    BlockingDecision aReason,
                                    uint32_t aRejectedReason);

    /**
     * Abort orientationPendingPromises for documents in the child which
     * are part of a BrowsingContextGroup.
     */
    async AbortOrientationPendingPromises(MaybeDiscardedBrowsingContext aContext);

    async HistoryCommitIndexAndLength(MaybeDiscardedBrowsingContext aContext,
                                      uint32_t aIndex, uint32_t aLength,
                                      nsID aChangeID);

   async DispatchLocationChangeEvent(MaybeDiscardedBrowsingContext aContext);

  // Dispatches a "beforeunload" event to each in-process content window in the
  // subtree beginning at `aStartingAt`, and returns the result as documented in
  // the `PermitUnloadResult` enum.
  async DispatchBeforeUnloadToSubtree(MaybeDiscardedBrowsingContext aStartingAt)
      returns (PermitUnloadResult result);

parent:
    /**
     * This is a temporary way to pass index and length through parent process.
     * Used for testing.
     */
    async SessionHistoryUpdate(MaybeDiscardedBrowsingContext aTopContext,
                               int32_t aIndex, int32_t aLength, nsID aChangeID);

    async SynchronizeLayoutHistoryState(MaybeDiscardedBrowsingContext aContext,
                                        nsILayoutHistoryState aState);

    async SessionHistoryEntryTitle(MaybeDiscardedBrowsingContext aContext,
                                   nsString aTitle);

    async SessionHistoryEntryScrollRestorationIsManual(MaybeDiscardedBrowsingContext aContext,
                                                       bool aIsManual);

    async SessionHistoryEntryCacheKey(MaybeDiscardedBrowsingContext aContext,
                                      uint32_t aCacheKey);

    async SessionHistoryEntryStoreWindowNameInContiguousEntries(MaybeDiscardedBrowsingContext aContext,
                                                                nsString aName);

    async GetLoadingSessionHistoryInfoFromParent(MaybeDiscardedBrowsingContext aContext)
        returns (LoadingSessionHistoryInfo? aLoadingInfo, int32_t aRequestedIndex, int32_t aLength);

    async InitBackground(Endpoint<PBackgroundParent> aEndpoint);

    async CreateGMPService();

    async InitStreamFilter(uint64_t channelId, nsString addonId)
        returns (Endpoint<PStreamFilterChild> aEndpoint);

    /**
     * This call connects the content process to a plugin process. This call
     * returns an endpoint for a new PluginModuleParent. The corresponding
     * PluginModuleChild will be started up in the plugin process.
     */
    sync LoadPlugin(uint32_t aPluginId)
        returns (nsresult aResult, uint32_t aRunID, Endpoint<PPluginModuleParent> aEndpoint);

    /**
     * This call is used by asynchronous plugin instantiation to notify the
     * content parent that it is now safe to initiate the plugin bridge for
     * the specified plugin id. The endpoint for the content process part of the
     * bridge is returned.
     */
    sync ConnectPluginBridge(uint32_t aPluginId)
        returns (nsresult rv, Endpoint<PPluginModuleParent> aEndpoint);

    async PRemoteSpellcheckEngine();
    async PDeviceStorageRequest(DeviceStorageParams params);

    async InitCrashReporter(NativeThreadId tid);

    sync IsSecureURI(uint32_t aType, nsIURI aURI, uint32_t aFlags,
                     OriginAttributes aOriginAttributes)
        returns (bool isSecureURI);

    async AccumulateMixedContentHSTS(nsIURI aURI, bool aActive,
                                     OriginAttributes aOriginAttributes);

    nested(inside_cpow) async PHal();

    async PHeapSnapshotTempFileHelper();

    async PNecko();

    async PPrinting();

    async PChildToParentStream();

#ifdef MOZ_WEBSPEECH
    async PSpeechSynthesis();
#endif

#ifdef MOZ_B2G_RIL
    async PImsRegServiceFinder();

    async PImsRegistration(uint32_t aServiceId);

    async PMobileConnection(uint32_t clientId);

    async PIcc(uint32_t serviceId);

    async PCellBroadcast();

    async PSms();

    async PSubsidyLock(uint32_t clientId);

    async PTelephony();

    async PVoicemail();
#endif

    async PMedia();

#ifdef MOZ_B2G_BT
    async PBluetooth();
#endif

#ifdef MOZ_B2G_FM
    async PFMRadio();
#endif

    async PWebrtcGlobal();

    async PPresentation();

    async CreateAudioIPCConnection() returns (FileDescOrError fd);

    sync PURLClassifier(Principal principal)
        returns (bool success);

    async PURLClassifierLocal(nsIURI uri, IPCURLClassifierFeature[] features);

    async PLoginReputation(nsIURI formURI);

    async PSessionStorageObserver();

    async PBenchmarkStorage();

    async PSystemMessageService();

    async PInputMethodService();

    // Services remoting

    async StartVisitedQueries(nsIURI[] uri);
    async SetURITitle(nsIURI uri, nsString title);

    async LoadURIExternal(nsIURI uri, nsIPrincipal triggeringPrincipal, MaybeDiscardedBrowsingContext browsingContext);
    async ExtProtocolChannelConnectParent(uint64_t registrarId);

    // PrefService message
    sync GetGfxVars() returns (GfxVarUpdate[] vars);

    sync SyncMessage(nsString aMessage, ClonedMessageData aData)
      returns (StructuredCloneData[] retval);

    async ShowAlert(nsIAlertNotification alert);

    async CloseAlert(nsString name);

    async DisableNotifications(Principal principal);

    async OpenNotificationSettings(Principal principal);

    async AddSecurityState(MaybeDiscardedWindowContext aContext, uint32_t aStateFlags);

    // Request that the ServiceWorkerManager in the parent process create a
    // notification "click" or "close" event and dispatch it on the relevant
    // ServiceWorker. This needs to happen because when a notification is
    // created it is tied to a specific content process and when the user clicks
    // on the notification, it will be that content process that is notified.
    // However, even if the ServiceWorker lives in that process (it may no
    // longer be in that process, or may have never lived there), the right/only
    // way to talk through the ServiceWorker is through the parent.
    //
    // This happens on PContent because the ServiceWorkerManager lives on the
    // main thread and bouncing this off of PBackground would be silly and
    // complex. In the long run, the notification implementation will be
    // overhauled to directly process the notification click/close and directly
    // translate that to a ServiceWorker event.
    async NotificationEvent(nsString type, NotificationEventData data);

    // Creates a helper for forwarding data from an nsExternalAppHandler
    // running in the content process, to one running in the parent
    // process.
    // Bug 1574372 aims to run nsExternalAppHandler entirely in the
    // parent so that we can remove this.
    //
    // Serializes the uri, loadInfo, contentType, referrer, contentDisposition
    // headers and contentLength of the channel so that we can make them
    // available to the parent instance via a nsIChannel helper. Also
    // passes whether the original channel was an instance of nsIFileChannel.
    //
    // aContext is the BrowsingContext that initiated the load, and created the
    // channel.
    //
    // Pass true for aForceSave to always save this content to disk, regardless of
    // nsIMIMEInfo and other such influences.
    // Pass true for aShouldCloseWindow to specify that aContext was opened specifically
    // for this load, and should be closed once we've handled it.
    async PExternalHelperApp(nsIURI uri,
                             LoadInfoArgs? loadInfoArgs,
                             nsCString aMimeContentType,
                             nsCString aContentDisposition,
                             uint32_t aContentDispositionHint,
                             nsString aContentDispositionFilename,
                             bool aForceSave,
                             int64_t aContentLength,
                             bool aWasFileChannel,
                             nsIURI aReferrer,
                             MaybeDiscardedBrowsingContext aContext,
                             bool aShouldCloseWindow);

    async PHandlerService();

    async AddGeolocationListener(bool highAccuracy);
    async RemoveGeolocationListener();
    async SetGeolocationHigherAccuracy(bool enable);

    async ConsoleMessage(nsString message);
    async ScriptErrorWithStack(nsString message, nsString sourceName, nsString sourceLine,
                               uint32_t lineNumber, uint32_t colNumber, uint32_t flags,
                               nsCString category, bool privateWindow,
                               bool fromChromeContext, ClonedMessageData stack);

    // Places the items within dataTransfer on the clipboard.
    async SetClipboard(IPCDataTransfer aDataTransfer,
                       bool aIsPrivateData,
                       Principal aRequestingPrincipal,
                       uint32_t aContentPolicyType,
                       int32_t aWhichClipboard);

    // Given a list of supported types, returns the clipboard data for the
    // first type that matches.
    sync GetClipboard(nsCString[] aTypes, int32_t aWhichClipboard)
        returns (IPCDataTransfer dataTransfer);

    // Returns a list of formats supported by the clipboard
    sync GetExternalClipboardFormats(int32_t aWhichClipboard, bool aPlainTextOnly) returns (nsCString[] aTypes);

    // Clears the clipboard.
    async EmptyClipboard(int32_t aWhichClipboard);

    // Returns true if data of one of the specified types is on the clipboard.
    sync ClipboardHasType(nsCString[] aTypes, int32_t aWhichClipboard)
        returns (bool hasType);

    // 'Play', 'Beep' and 'PlayEventSound' are the only nsISound methods used in
    // the content process.
    async PlaySound(nsIURI aURL) compress;
    async Beep() compress;
    async PlayEventSound(uint32_t aEventId) compress;

    sync GetIconForExtension(nsCString aFileExt, uint32_t aIconSize)
        returns (uint8_t[] bits);

    // Notify the parent of the presence or absence of private docshells
    async PrivateDocShellsExist(bool aExist);

    // Tell the parent that the child has gone idle for the first time.
    async FirstIdle();

    async DeviceReset();

<<<<<<< HEAD
    // called by the child (test code only) to propagate volume changes to the parent
    async CreateFakeVolume(nsString fsName, nsString mountPoint);
    async SetFakeVolumeState(nsString fsName, int32_t fsState);
    async RemoveFakeVolume(nsString fsName);
    async FilePathUpdateNotify(nsString aType,
                               nsString aStorageName,
                               nsString aFilepath,
                               nsCString aReason);

    async AudioChannelServiceStatus(bool aActiveTelephonyChannel,
                                    bool aContentOrNormalChannel,
                                    bool aAnyActiveChannel);

    async AudioChannelChangeDefVolChannel(int32_t aChannel, bool aHidden);

    sync SpeakerManagerForceSpeaker(bool aEnable,
                                    bool aVisible,
                                    bool aAudioChannelActive,
                                    uint64_t aWindowID);

    sync SpeakerManagerGetSpeakerStatus() returns (bool value);

    async CopyFavicon(nsIURI oldURI, nsIURI newURI, Principal aLoadingPrincipal, bool isPrivate);
=======
    async CopyFavicon(nsIURI oldURI, nsIURI newURI, bool isPrivate);
>>>>>>> 81c02c9a

    /**
     * Notifies the parent about a recording device is starting or shutdown.
     * @param recordingStatus starting or shutdown
     * @param pageURL URL that request that changing the recording status
     * @param isAudio recording start with microphone
     * @param isVideo recording start with camera
     */
    async RecordingDeviceEvents(nsString recordingStatus,
                                nsString pageURL,
                                bool isAudio,
                                bool isVideo);

    // Graphics errors
    async GraphicsError(nsCString aError);

    // Driver crash guards. aGuardType must be a member of CrashGuardType.
    sync BeginDriverCrashGuard(uint32_t aGuardType) returns (bool crashDetected);
    sync EndDriverCrashGuard(uint32_t aGuardType);

    async AddIdleObserver(uint64_t observerId, uint32_t idleTimeInS);
    async RemoveIdleObserver(uint64_t observerId, uint32_t idleTimeInS);

    /**
     * This message is only used on X11 platforms.
     *
     * Send a dup of the plugin process's X socket to the parent
     * process.  In theory, this scheme keeps the plugin's X resources
     * around until after both the plugin process shuts down *and* the
     * parent process closes the dup fd.  This is used to prevent the
     * parent process from crashing on X errors if, e.g., the plugin
     * crashes *just before* a repaint and the parent process tries to
     * use the newly-invalid surface.
     */
    async BackUpXResources(FileDescriptor aXSocketFd);

    async RequestAnonymousTemporaryFile(uint64_t aID);

    /**
     * Starts an offline application cache update.
     * @param manifestURI
     *   URI of the manifest to fetch, the application cache group ID
     * @param documentURI
     *   URI of the document that referred the manifest
     * @param loadingPrincipal
     *   Principal of the document that referred the manifest
     * @param stickDocument
     *   True if the update was initiated by a document load that referred
     *   a manifest.
     *   False if the update was initiated by applicationCache.update() call.
     *
     *   Tells the update to carry the documentURI to a potential separate
     *   update of implicit (master) items.
     *
     *   Why this argument? If the document was not found in an offline cache
     *   before load and refers a manifest and this manifest itself has not
     *   been changed since the last fetch, we will not do the application
     *   cache group update. But we must cache the document (identified by the
     *   documentURI). This argument will ensure that a previously uncached
     *   document will get cached and that we don't re-cache a document that
     *   has already been cached (stickDocument=false).
     * @param tabId
     *   To identify which tab owns the app.
     */
    async POfflineCacheUpdate(nsIURI manifestURI, nsIURI documentURI,
                              PrincipalInfo loadingPrincipal, bool stickDocument,
                              CookieJarSettingsArgs cookieJarSettings);

    /**
     * Sets "offline-app" permission for the principal.  Called when we hit
     * a web app with the manifest attribute in <html>
     */
    async SetOfflinePermission(Principal principal);

    /**
     * Notifies the parent to continue shutting down after the child performs
     * its shutdown tasks.
     */
    async FinishShutdown();

    async UpdateDropEffect(uint32_t aDragAction, uint32_t aDropEffect);

    /**
     * Initiates an asynchronous request for permission for the
     * provided principal.
     *
     * @param aRequests
     *   The array of permissions to request.
     * @param aPrincipal
     *   The principal of the request.
     * @param aTopLevelPrincipal
     *   The principal of the top level page the request comes from.
     * @param tabId
     *   To identify which tab issues this request.
     *
     * NOTE: The principal is untrusted in the parent process. Only
     *       principals that can live in the content process should
     *       provided.
     */
    async PContentPermissionRequest(PermissionRequest[] aRequests,
                                    Principal aPrincipal,
                                    Principal aTopLevelPrincipal,
                                    bool aIsHandlingUserInput,
                                    bool aMaybeUnsafePermissionDelegate,
                                    TabId tabId);

    async ShutdownProfile(nsCString aProfile);

    /**
     * Request graphics initialization information from the parent.
     */
    sync GetGraphicsDeviceInitData()
        returns (ContentDeviceData aData);

    /**
     * Request a buffer containing the contents of the output color profile.
     * If set, this is the file pointed to by
     * gfx.color_management.display_profile, otherwise it contains a
     * platform-specific default
     */
    sync GetOutputColorProfileData()
        returns (uint8_t[] aOutputColorProfileData);

    /**
     * A shared font list (see gfx/thebes/SharedFontList.*) contains a list
     * of shared-memory blocks that are used to store all the font list data.
     * The font list created in the parent process is the only one that can
     * create or store objects into the shared memory; content processes font
     * lists have read-only access to it.
     *
     * To minimize the cost of record allocations, the shared font list
     * bump-allocates new objects that it adds to the shared memory blocks
     * (i.e. the records stored in the shared memory blocks are only ever
     * appended, and never freed except when the entire font list is
     * reconstructed).
     *
     * When initially created by the parent process, the font list may contain
     * nothing except a header, and the list of the system's installed font
     * family names. Additional data about the families (styled faces available
     * and character coverage) is appended to the font list during the session
     * as a given font is considered for use, because loading all data for all
     * installed fonts during startup is too expensive/slow.
     *
     * During content process launch, a content process's first step in
     * gaining access to the font list is to call GetFontListShmBlock,
     * passing index zero in order to get access to the first block, which
     * contains the font list header and the list of font-family records
     * (which may be virtually all uninitialized at this time, containing
     * nothing but the family names). Once a content process determines a
     * font-family name it wants to use (e.g. from a CSS font-family list, or
     * from preferences), if that Family record has not yet been initialized,
     * it will call InitializeFamily (below) to have the parent process
     * populate Face records in the shared memory with the family's styles.
     * The content process can then pick the face with best style match from
     * the available faces according to the CSS font matching algorithm, load
     * its character map, then send the map to the parent process using
     * SetCharacterMap (so that the parent process can share the map with all
     * processes to avoid duplication of work).
     *
     * At some point, as the parent process adds data to the font list, a new
     * shared-memory block will probably be needed. At that point the parent
     * will create a new block and append it to its share memory block list.
     * The new Block index will start to appear in Pointer records in the
     * shared memory, and the content process's can then fetch those other
     * blocks using this function as needed.
     *
     * @param aGeneration
     *   The font list has a Generation ID stored in its Header, and any time
     *   the parent process needs to reinitialize the list (because of a change
     *   in the available font repertoire) a new Generation ID is assigned.
     *   Content processes pass the Generation of the list they're using in
     *   all messages, so that the parent can recognize if they're out of date
     *   and safely ignore such messages. (When the parent rebuilds the list,
     *   it will notify all content processes, but they may still send a few
     *   messages that relate to the obsolete list before they have processed
     *   this notification.)
     * @param aIndex
     *   (Zero-based) index of the shared-memory block to be mapped.
     *   In a typical case, there will be a handful of blocks altogether, so
     *   each content process only needs to make this request a few times.
     * @returns aHandle
     *   Handle that can be used to construct a SharedMemory that maps the
     *   requested block of memory.
     *   If aGeneration does not match the parent's font list generation ID, or
     *   if requesting a block that does not exist (i.e. with aIndex greater
     *   than or equal to the number of blocks actually in existence), returns
     *   a null handle.
     *
     * This is a sync message because the content process needs font data in
     * order to perform font-matching (e.g. during reflow), and cannot continue
     * until it has mapped the font-list memory.
     */
    sync GetFontListShmBlock(uint32_t aGeneration, uint32_t aIndex)
        returns (SharedMemoryHandle aHandle);

    /**
     * Ask the parent to initialize a given font family, so that face metadata
     * will be available. Content processes will only call this for families
     * where the Face data has not yet been populated, so it will generally be
     * called no more than once per family. (It may not be needed at all, if
     * the parent process has already initialized the families that content
     * wants to use.)
     *
     * @param aGeneration
     *   Font-list generation, so requests relating to an obsolete list can be
     *   ignored (see comments for GetFontListShmBlock).
     * @param aFamilyIndex
     *   The 0-based index of the Family within the font-list that a content
     *   process needs to use.
     * @param aLoadCmaps
     *   If true, the parent should eagerly load character maps for the faces
     *   in the family.
     *
     * This is a sync message because the content process cannot complete its
     * font-matching until the family is fully populated with Face records.
     * If we make it async, content processes will reflow using fallbacks,
     * and then have to reflow again once all the font information needed
     * becomes available.
     */
    sync InitializeFamily(uint32_t aGeneration, uint32_t aFamilyIndex,
                          bool aLoadCmaps);

    /**
     * Record the character map of a given Face in the font list.
     *
     * @param aGeneration
     *   Font-list generation, so requests relating to an obsolete list can be
     *   ignored (see comments for GetFontListShmBlock).
     * @param aFacePtr
     *   Font-list shared-memory "pointer" to the Face record to be updated.
     *   A Pointer is a record of a shared-memory block index and an offset
     *   within that block, which each process that maps the block can convert
     *   into a real pointer in its address space.
     * @param aMap
     *   The character coverage map of the face. (This will be stored as a
     *   SharedBitSet record within the shared font list, and the Face record
     *   will be updated to reference it.)
     */
    async SetCharacterMap(uint32_t aGeneration, Pointer aFacePtr, gfxSparseBitSet aMap);

    /**
     * Ask the parent to set up the merged charmap for a family, to accelerate
     * future fallback searches.
     * aFamilyPtr may refer to an element of either the Families() or AliasFamilies().
     */
    async SetupFamilyCharMap(uint32_t aGeneration, Pointer aFamilyPtr);

    /**
     * Ask the parent to try and complete the InitOtherFamilyNames task, because
     * we're trying to look up a localized font name. This is a sync method so that
     * the update will be available before the child continues reflow; however, it
     * is possible the task will have timed-out in the parent and not actually
     * completed during this call.
     *
     * @param aGeneration
     *   Font-list generation, so requests relating to an obsolete list can be
     *   ignored (see comments for GetFontListShmBlock).
     * @param aDefer
     *   Parameter aDeferOtherFamilyNamesLoading to be passed to
     *   gfxPlatformFontList::InitOtherFamilyNames, to determine whether name
     *   loading should be deferred to a background task or run immediately.
     * @param aLoaded
     *   Returns whether the font name loading process has completed.
     *
     * TODO: This is currently a sync message but can probably be made async,
     * at the cost of an increased chance of some testcases failing because
     * they depend on lazily-loaded font names.
     */
    sync InitOtherFamilyNames(uint32_t aGeneration, bool aDefer) returns (bool aLoaded);

    /**
     * Ask the parent for a specific hyphenation resource (identified by URI)
     * as a shared memory block.
     *
     * This is a sync method because at the point where a content process finds
     * that it requires a particular hyphenation dictionary, this is blocking
     * reflow; making it async would require scheduling another reflow after
     * the resource is available, and a possible layout "jump" as line-breaks
     * change. Note that the content process retains a reference to each such
     * resource it requests, so it will only make this call once per locale for
     * which hyphenation data exists.
     *
     * @param aURI
     *   The URI (which currently must always point to an omnijar resource)
     *   for the required hyphenation dictionary.
     * @param aHandle
     *   Returns the shmem handle to the resource (or an invalid shmem handle
     *   in case of failure).
     * @param aLoaded
     *   Returns the size in bytes of the resource.
     */
    sync GetHyphDict(nsIURI aURI) returns (SharedMemoryHandle aHandle, uint32_t aSize);

    async CreateWindow(PBrowser aThisTab,
                       MaybeDiscardedBrowsingContext aParent,
                       PBrowser aNewTab,
                       uint32_t aChromeFlags,
                       bool aCalledFromJS,
                       bool aWidthSpecified,
                       bool aForPrinting,
                       bool aForWindowDotPrint,
                       nsIURI aURIToLoad,
                       nsCString aFeatures,
                       float aFullZoom,
                       Principal aTriggeringPrincipal,
                       nsIContentSecurityPolicy aCsp,
                       nsIReferrerInfo aReferrerInfo,
                       OriginAttributes aOriginAttributes)
        returns (CreatedWindowInfo window);

    async CreateWindowInDifferentProcess(
      PBrowser aThisTab,
      MaybeDiscardedBrowsingContext aParent,
      uint32_t aChromeFlags,
      bool aCalledFromJS,
      bool aWidthSpecified,
      nsIURI aURIToLoad,
      nsCString aFeatures,
      float aFullZoom,
      nsString aName,
      nsIPrincipal aTriggeringPrincipal,
      nsIContentSecurityPolicy aCsp,
      nsIReferrerInfo aReferrerInfo,
      OriginAttributes aOriginAttributes);

    sync GetDeviceStorageLocation(nsString type)
        returns (nsString path);

    sync GetDeviceStorageLocations()
	returns (DeviceStorageLocationInfo info);

    /**
     * Tells the parent to ungrab the pointer on the default display.
     *
     * This is for GTK platforms where we have to ensure the pointer ungrab happens in the
     * chrome process as that's the process that receives the pointer event.
     */
    sync UngrabPointer(uint32_t time);

    sync RemovePermission(Principal principal, nsCString permissionType) returns (nsresult rv);

    /**
     * Tell the parent that a decoder's' benchmark has been completed.
     * The result can then be stored in permanent storage.
     */
    async NotifyBenchmarkResult(nsString aCodecName, uint32_t aDecodeFPS);

    /**
     * Notify `push-message` observers without data in the parent.
     */
    async NotifyPushObservers(nsCString scope, Principal principal,
                              nsString messageId);

    /**
     * Notify `push-message` observers with data in the parent.
     */
    async NotifyPushObserversWithData(nsCString scope, Principal principal,
                                      nsString messageId, uint8_t[] data);

    /**
     * Notify `push-subscription-change` observers in the parent.
     */
    async NotifyPushSubscriptionChangeObservers(nsCString scope,
                                                Principal principal);

     async GetFilesRequest(nsID aID, nsString aDirectory, bool aRecursiveFlag);
     async DeleteGetFilesRequest(nsID aID);

     async StoreAndBroadcastBlobURLRegistration(nsCString url, IPCBlob blob,
                                                Principal principal,
                                                nsID? aAgentClusterId);

     async UnstoreAndBroadcastBlobURLUnregistration(nsCString url, Principal principal);

    /**
     * Messages for communicating child Telemetry to the parent process
     */
    async AccumulateChildHistograms(HistogramAccumulation[] accumulations);
    async AccumulateChildKeyedHistograms(KeyedHistogramAccumulation[] accumulations);
    async UpdateChildScalars(ScalarAction[] updates);
    async UpdateChildKeyedScalars(KeyedScalarAction[] updates);
    async RecordChildEvents(ChildEventData[] events);
    async RecordDiscardedData(DiscardedData data);

    sync GetA11yContentId() returns (uint32_t aContentId);
    async A11yHandlerControl(uint32_t aPid,
                             IHandlerControlHolder aHandlerControl);

    async AddMemoryReport(MemoryReport aReport);

    async MaybeReloadPlugins();

    async BHRThreadHang(HangDetails aHangDetails);

    async AddPerformanceMetrics(nsID aID, PerformanceInfo[] aMetrics);

    /*
     * Adds a certificate exception for the given hostname and port.
     */
    async AddCertException(nsCString aSerializedCert, uint32_t aFlags,
                           nsCString aHostName, int32_t aPort,
                           bool aIsTemporary)
          returns (nsresult success);

    /*
     * Determines whether storage access can be granted automatically by the
     * storage access API without showing a user prompt.
     */
    async AutomaticStorageAccessPermissionCanBeGranted(Principal aPrincipal)
          returns (bool success);

    /*
     * A 3rd party tracking origin (aTrackingOrigin) has received the permission
     * granted to have access to aGrantedOrigin when loaded by aParentWindowId.
     */
    async StorageAccessPermissionGrantedForOrigin(uint64_t aTopLevelWindowId,
                                                  MaybeDiscardedBrowsingContext aParentContext,
                                                  Principal aTrackingPrincipal,
                                                  nsCString aTrackingOrigin,
                                                  int aAllowMode,
                                                  StorageAccessPermissionGrantedReason? aReason)
          returns (bool unused);

    async CompleteAllowAccessFor(MaybeDiscardedBrowsingContext aParentContext,
                                 uint64_t aTopLevelWindowId,
                                 Principal aTrackingPrincipal,
                                 nsCString aTrackingOrigin,
                                 uint32_t aCookieBehavior,
                                 StorageAccessPermissionGrantedReason aReason)
          returns (StorageAccessPromptChoices? choice);

    async StoreUserInteractionAsPermission(Principal aPrincipal);

   /**
    * When media element's controlled state changed in the content process, we
    * have to notify the chrome process in order to update the status of the
    * corresponding media controller, which is used to control all media in the
    * certain tab. We would use the browsing context to find the corresponding
    * controller.
    */
    async NotifyMediaPlaybackChanged(MaybeDiscardedBrowsingContext aContext,
                                     MediaPlaybackState aState);

   /**
    * When media became audible or inaudible in content process, we have to
    * notify chrome process in order to which tab is audible.
    */
    async NotifyMediaAudibleChanged(MaybeDiscardedBrowsingContext aContext,
                                    MediaAudibleState aState);

   /**
    * When media enabled or disabled the Picture-in-Picture mode, we have to
    * update that to the media controller in the chrome process.
    */
    async NotifyPictureInPictureModeChanged(
        MaybeDiscardedBrowsingContext aContext, bool aEnabled);

   /**
    * This method is used to update media session's status when it's being
    * created or destroyed.
    */
    async NotifyMediaSessionUpdated(MaybeDiscardedBrowsingContext aContext, bool aIsCreated);

    /**
     * This method is used to update media session's media metadata whenever its
     * metadata is being updated.
     */
    async NotifyUpdateMediaMetadata(MaybeDiscardedBrowsingContext aContext,
                                    MediaMetadataBase? aMetadata);

    /**
     * This method is used to update media session's playback state whenever its
     * playback state is changed.
     */
    async NotifyMediaSessionPlaybackStateChanged(
        MaybeDiscardedBrowsingContext aContext,
        MediaSessionPlaybackState aMetadata);

    /**
     * This method is used to update media session's supported media session
     * action when the action becomes supported or unsupported.
     */
    async NotifyMediaSessionSupportedActionChanged(
        MaybeDiscardedBrowsingContext aContext,
        MediaSessionAction aAction,
        bool aEnabled);

    /**
     * This method is used to notify the media controller in chrome process that
     * the media element in the browsing context entered fullscreen.
     */
    async NotifyMediaFullScreenState(
        MaybeDiscardedBrowsingContext aContext,
        bool aIsInFullScreen);

    /**
     * This method is used to update media session's position state whenever its
     * position state is being updated.
     */
    async NotifyPositionStateChanged(
        MaybeDiscardedBrowsingContext aContext,
        PositionState aState);

    /**
     * Due to sandboxing, a child process's UntrustedModulesProcessor cannot
     * obtain enough information about a DLL file to determine its
     * trustworthiness. This API asks the chrome process to perform that
     * evaluation.
     */
    async GetModulesTrust(ModulePaths aModPaths, bool aRunAtNormalPriority)
        returns (ModulesMapResult? modMapResult);

    /**
     * Used to route shutdown diagnostic info from the content process
     * ServiceWorkers to the parent process' ServiceWorkerManager's
     * ServiceWorkerShutdownBlocker. (The only other actor chain available
     * for this would be very convoluted and create ordering problems).
     */
    async ReportServiceWorkerShutdownProgress(uint32_t aShutdownStateId,
                                              Progress aProgress);

    /**
     * Whenever a document is updating the OrientationLock, we need to
     * reject the orientationPendingPromises in other processes.
     */
    async AbortOtherOrientationPendingPromises(MaybeDiscardedBrowsingContext aContext);

    async HistoryReload(MaybeDiscardedBrowsingContext aContext, uint32_t aReloadFlags);

    async NotifyOnHistoryReload(MaybeDiscardedBrowsingContext aContext,
                                bool aForceReload)
            returns (bool canReload, nsDocShellLoadState? loadState,
                     bool? reloadActiveEntry);

    async HistoryCommit(MaybeDiscardedBrowsingContext aContext,
                        uint64_t aLoadID, nsID aChangeID, uint32_t aLoadType);

    async HistoryGo(MaybeDiscardedBrowsingContext aContext,
                    int32_t aOffset, uint64_t aHistoryEpoch, bool aRequireUserInteraction) returns(int32_t requestedIndex);

    async BlobURLDataRequest(nsCString aBlobURL,
                             nsIPrincipal aTriggeringPrincipal,
                             nsIPrincipal aLoadingPrincipal,
                             OriginAttributes aOriginAttributes,
                             nsID? aAgentClusterId)
      returns (BlobURLDataRequestResult aResult);

    async SetActiveSessionHistoryEntry(MaybeDiscardedBrowsingContext context,
                                       nsPoint? previousScrollPosition,
                                       SessionHistoryInfo info, uint32_t loadType,
                                       uint32_t updatedCacheKey, nsID changeID);
    async ReplaceActiveSessionHistoryEntry(
        MaybeDiscardedBrowsingContext context, SessionHistoryInfo info);

    async RemoveDynEntriesFromActiveSessionHistoryEntry(
        MaybeDiscardedBrowsingContext aContext);

    async RemoveFromSessionHistory(
        MaybeDiscardedBrowsingContext aContext);

both:
    async ScriptError(nsString message, nsString sourceName, nsString sourceLine,
                      uint32_t lineNumber, uint32_t colNumber, uint32_t flags,
                      nsCString category, bool privateWindow, uint64_t innerWindowId,
                      bool fromChromeContext);

    /**
     * Used in fission to report timing data when the parent window is in
     * another process. Child frame will send data to its ContentParent which
     * will then identify the ContentParent for the innerWindowId and pass
     * the data to the correct process.
     */
    async ReportFrameTimingData(uint64_t innerWindowId, nsString entryName,
                                nsString initiatorType,
                                UniquePtr<PerformanceTimingData> aData);

    async CommitBrowsingContextTransaction(MaybeDiscardedBrowsingContext aContext,
                                           BrowsingContextTransaction aTransaction,
                                           uint64_t aEpoch);

    async AsyncMessage(nsString aMessage, ClonedMessageData aData);

    /**
     * Notify `push-subscription-modified` observers in the parent and child.
     */
    async NotifyPushSubscriptionModifiedObservers(nsCString scope,
                                                  Principal principal);

    /**
     * Send a Push error message to all service worker clients in the parent or
     * child.
     */
    async PushError(nsCString scope, Principal principal, nsString message,
                    uint32_t flags);

    /**
     * Creates a new BrowsingContext, initialized with the values provided in
     * `BrowsingContextInitializer`.
     *
     * This message may only be sent to the parent in limited situations. If the
     * new BrowsingContext has a parent window, it must be owned by the
     * embedding process, otherwise it must be owned by the opener, if set.
     */
    async CreateBrowsingContext(uint64_t aGroupId, BrowsingContextInitializer aInit);

    /**
     * Discards the passed-in BrowsingContext. If the BrowsingContext has
     * already been discarded, this message does nothing.
     * The response promise is fulfilled when the process has flagged the
     * BrowsingContext as discarded.
     */
    async DiscardBrowsingContext(MaybeDiscardedBrowsingContext aContext)
            returns (bool unused);

    async AdjustWindowFocus(MaybeDiscardedBrowsingContext aContext,
                            bool aCheckPermission,
                            bool aIsVisible);
    async WindowClose(MaybeDiscardedBrowsingContext aContext,
                      bool aTrustedCaller);
    async WindowFocus(MaybeDiscardedBrowsingContext aContext,
                      CallerType aCallerType);
    async WindowBlur(MaybeDiscardedBrowsingContext aContext);
    async RaiseWindow(MaybeDiscardedBrowsingContext aContext, CallerType aCallerType, uint64_t aActionId);
    async ClearFocus(MaybeDiscardedBrowsingContext aContext);
    async SetFocusedBrowsingContext(MaybeDiscardedBrowsingContext aContext);
    async SetActiveBrowsingContext(MaybeDiscardedBrowsingContext aContext, uint64_t aActionId);
    async UnsetActiveBrowsingContext(MaybeDiscardedBrowsingContext aContext, uint64_t aActionId);
    async SetFocusedElement(MaybeDiscardedBrowsingContext aContext, bool aNeedsFocus);
    async FinalizeFocusOuter(MaybeDiscardedBrowsingContext aContext, bool aCanFocus,
                             CallerType aCallerType);
parent:
    async InsertNewFocusActionId(uint64_t aActionId);
    async BlurToParent(MaybeDiscardedBrowsingContext aFocusedBrowsingContext,
                      MaybeDiscardedBrowsingContext aBrowsingContextToClear,
                      MaybeDiscardedBrowsingContext aAncestorBrowsingContextToFocus,
                      bool aIsLeavingDocument, bool aAdjustWidget,
                      bool aBrowsingContextToClearHandled,
                      bool aAncestorBrowsingContextToFocusHandled, uint64_t aActionId);
child:
    async BlurToChild(MaybeDiscardedBrowsingContext aFocusedBrowsingContext,
                      MaybeDiscardedBrowsingContext aBrowsingContextToClear,
                      MaybeDiscardedBrowsingContext aAncestorBrowsingContextToFocus,
                      bool aIsLeavingDocument, bool aAdjustWidget, uint64_t aActionId);
    async SetupFocusedAndActive(MaybeDiscardedBrowsingContext aFocusedBrowsingContext,
                                MaybeDiscardedBrowsingContext aActiveBrowsingContext);
    async ReviseActiveBrowsingContext(MaybeDiscardedBrowsingContext aActiveBrowsingContext,
                                      uint64_t aActionId);
both:
    async MaybeExitFullscreen(MaybeDiscardedBrowsingContext aContext);
    async WindowPostMessage(MaybeDiscardedBrowsingContext aContext,
                            ClonedOrErrorMessageData aMessage,
                            PostMessageData aData);

    async CommitWindowContextTransaction(MaybeDiscardedWindowContext aContext,
                                         WindowContextTransaction aTransaction,
                                         uint64_t aEpoch);

child:
    // NOTE: These methods are only needed on the child, as the parent
    // WindowContext is managed using the PWindowGlobal actor's lifecycle.
    async CreateWindowContext(WindowContextInitializer aInit);
    async DiscardWindowContext(uint64_t aContextId) returns (bool unused);

parent:
    // Temporary (bug 1641989) conduit for Glean data in content processes.
    // Sent from time-to-time to limit the amount of data vulnerable to loss.
    // Buffer contains bincoded Rust structs.
    async FOGData(ByteBuf buf);

child:
    // Temporary (bug 1641989) conduit for Glean data in content processes.
    // Tells the child to flush any pending data. Used in tests and ping
    // assembly. Buffer contains bincoded Rust structs.
    async FlushFOGData() returns (ByteBuf buf);
};

}
}<|MERGE_RESOLUTION|>--- conflicted
+++ resolved
@@ -1434,7 +1434,6 @@
 
     async DeviceReset();
 
-<<<<<<< HEAD
     // called by the child (test code only) to propagate volume changes to the parent
     async CreateFakeVolume(nsString fsName, nsString mountPoint);
     async SetFakeVolumeState(nsString fsName, int32_t fsState);
@@ -1457,10 +1456,7 @@
 
     sync SpeakerManagerGetSpeakerStatus() returns (bool value);
 
-    async CopyFavicon(nsIURI oldURI, nsIURI newURI, Principal aLoadingPrincipal, bool isPrivate);
-=======
     async CopyFavicon(nsIURI oldURI, nsIURI newURI, bool isPrivate);
->>>>>>> 81c02c9a
 
     /**
      * Notifies the parent about a recording device is starting or shutdown.
