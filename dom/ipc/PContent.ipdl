/* -*- Mode: C++; c-basic-offset: 4; indent-tabs-mode: nil; tab-width: 8 -*- */
/* vim: set sw=4 ts=8 et tw=80 ft=cpp : */
/* This Source Code Form is subject to the terms of the Mozilla Public
 * License, v. 2.0. If a copy of the MPL was not distributed with this
 * file, You can obtain one at http://mozilla.org/MPL/2.0/. */

include protocol PBackground;
include protocol PBluetooth;
include protocol PBrowser;
include protocol PCompositorManager;
include protocol PContentPermissionRequest;
include protocol PCycleCollectWithLogs;
include protocol PExternalHelperApp;
include protocol PHandlerService;
include protocol PDeviceStorageRequest;
include protocol PFileDescriptorSet;
include protocol PHal;
include protocol PHeapSnapshotTempFileHelper;
include protocol PProcessHangMonitor;
include protocol PSharedBufferManager;
include protocol PImageBridge;
include protocol PIPCBlobInputStream;
include protocol PLoginReputation;
include protocol PImsRegServiceFinder;
include protocol PImsRegistration;
include protocol PMedia;
include protocol PMobileConnection;
include protocol PNecko;
include protocol PStreamFilter;
include protocol PGMPContent;
include protocol PGMPService;
include protocol PPluginModule;
include protocol PGMP;
include protocol PPrinting;
include protocol PChildToParentStream;
include protocol PParentToChildStream;
include protocol POfflineCacheUpdate;
#ifdef MOZ_WEBSPEECH
include protocol PSpeechSynthesis;
#endif
//include protocol PCellBroadcast;
include protocol PIcc;
//include protocol PSms;
//include protocol PSubsidyLock;
include protocol PTelephony;
include protocol PTestShell;
include protocol PVoicemail;
include protocol PJavaScript;
include protocol PRemoteSpellcheckEngine;
include protocol PWebBrowserPersistDocument;
include protocol PWebrtcGlobal;
include protocol PWindowGlobal;
include protocol PPresentation;
include protocol PURLClassifier;
include protocol PURLClassifierLocal;
include protocol PVRManager;
include protocol PRemoteDecoderManager;
include protocol PProfiler;
include protocol PScriptCache;
include protocol PSessionStorageObserver;
include protocol PSystemMessageService;
include protocol PSHEntry;
include protocol PSHistory;
include protocol PBenchmarkStorage;
include DOMTypes;
include JavaScriptTypes;
include IPCBlob;
include IPCStream;
include PTabContext;
include URIParams;
include PluginTypes;
include ProtocolTypes;
include PBackgroundSharedTypes;
include PContentPermission;
include ServiceWorkerConfiguration;
include GraphicsMessages;
include MemoryReportTypes;
include ClientIPCTypes;
include HangTypes;
include PrefsTypes;
include NeckoChannelParams;

#if defined(MOZ_SANDBOX) && defined(MOZ_DEBUG) && defined(ENABLE_TESTS)
include protocol PSandboxTesting;
#endif

//#ifdef ENABLE_EMBMS
//include protocol PLteBroadcast;
//#endif

using refcounted class nsIDOMGeoPosition from "nsGeoPositionIPCSerialiser.h";
using refcounted class nsIAlertNotification from "mozilla/AlertNotificationIPCSerializer.h";

using struct ChromePackage from "mozilla/chrome/RegistryMessageUtils.h";
using struct SubstitutionMapping from "mozilla/chrome/RegistryMessageUtils.h";
using struct OverrideMapping from "mozilla/chrome/RegistryMessageUtils.h";
using base::ProcessId from "base/process.h";
using struct IPC::Permission from "mozilla/net/NeckoMessageUtils.h";
using class IPC::Principal from "mozilla/dom/PermissionMessageUtils.h";
using mozilla::a11y::IHandlerControlHolder from "mozilla/a11y/IPCTypes.h";
using mozilla::dom::NativeThreadId from "mozilla/dom/TabMessageUtils.h";
using mozilla::hal::ProcessPriority from "mozilla/HalTypes.h";
using mozilla::gfx::IntSize from "mozilla/gfx/2D.h";
using mozilla::dom::TabId from "mozilla/dom/ipc/IdType.h";
using mozilla::dom::ContentParentId from "mozilla/dom/ipc/IdType.h";
using mozilla::LayoutDeviceIntPoint from "Units.h";
using struct LookAndFeelInt from "mozilla/widget/WidgetMessageUtils.h";
using class mozilla::dom::MessagePort from "mozilla/dom/MessagePort.h";
using class mozilla::dom::ipc::StructuredCloneData from "mozilla/dom/ipc/StructuredCloneData.h";
using mozilla::DataStorageType from "ipc/DataStorageIPCUtils.h";
using mozilla::OriginAttributes from "mozilla/ipc/BackgroundUtils.h";
using struct mozilla::layers::TextureFactoryIdentifier from "mozilla/layers/CompositorTypes.h";
using mozilla::layers::CompositorOptions from "mozilla/layers/CompositorOptions.h";
using mozilla::layers::LayersId from "mozilla/layers/LayersTypes.h";
using mozilla::Telemetry::HistogramAccumulation from "mozilla/TelemetryComms.h";
using mozilla::Telemetry::KeyedHistogramAccumulation from "mozilla/TelemetryComms.h";
using mozilla::Telemetry::ScalarAction from "mozilla/TelemetryComms.h";
using mozilla::Telemetry::KeyedScalarAction from "mozilla/TelemetryComms.h";
using mozilla::Telemetry::DynamicScalarDefinition from "mozilla/TelemetryComms.h";
using mozilla::Telemetry::ChildEventData from "mozilla/TelemetryComms.h";
using moveonly mozilla::UntrustedModulesData from "mozilla/UntrustedModulesData.h";
using moveonly mozilla::ModulePaths from "mozilla/UntrustedModulesData.h";
using moveonly mozilla::ModulesMapResult from "mozilla/UntrustedModulesData.h";
using mozilla::Telemetry::DiscardedData from "mozilla/TelemetryComms.h";
using mozilla::CrossProcessMutexHandle from "mozilla/ipc/CrossProcessMutex.h";
using mozilla::dom::MaybeDiscardedBrowsingContext from "mozilla/dom/BrowsingContext.h";
using mozilla::dom::BrowsingContextTransaction from "mozilla/dom/BrowsingContext.h";
using mozilla::dom::BrowsingContextInitializer from "mozilla/dom/BrowsingContext.h";
using mozilla::dom::MaybeDiscardedWindowContext from "mozilla/dom/WindowContext.h";
using mozilla::dom::WindowContextTransaction from "mozilla/dom/WindowContext.h";
using mozilla::dom::WindowContextInitializer from "mozilla/dom/WindowContext.h";
using base::SharedMemoryHandle from "base/shared_memory.h";
using mozilla::ipc::SharedMemoryBasic::Handle from "mozilla/ipc/SharedMemoryBasic.h";
using mozilla::fontlist::Pointer from "SharedFontList.h";
using gfxSparseBitSet from "gfxFontUtils.h";
using mozilla::dom::MediaControlKeysEvent from "ipc/MediaControlIPC.h";
using mozilla::dom::ControlledMediaState from "ipc/MediaControlIPC.h";
using mozilla::dom::MaybeMediaMetadataBase from "mozilla/dom/MediaSessionIPCUtils.h";
using mozilla::dom::MediaSessionPlaybackState from "mozilla/dom/MediaSessionBinding.h";
using refcounted class nsDocShellLoadState from "nsDocShellLoadState.h";
using mozilla::dom::ServiceWorkerShutdownState::Progress from "mozilla/dom/ServiceWorkerShutdownState.h";
using refcounted class mozilla::dom::CrossProcessSHEntry from "mozilla/dom/MaybeNewPSHEntry.h";

union ChromeRegistryItem
{
    ChromePackage;
    OverrideMapping;
    SubstitutionMapping;
};

namespace mozilla {
namespace dom {

// SetXPCOMProcessAttributes passes an array of font data to the child,
// but each platform needs different details so we have platform-specific
// versions of the SystemFontListEntry type:
#if defined(ANDROID)
// Used on Android/B2G to pass the list of fonts on the device
// to the child process
struct SystemFontListEntry {
    nsCString familyName;
    nsCString faceName;
    nsCString filepath;
    uint32_t  weightRange;
    uint32_t  stretchRange;
    uint32_t  styleRange;
    uint8_t   index;
};
#elif defined(XP_MACOSX)
// Used on Mac OS X to pass the list of font families (not faces)
// from chrome to content processes.
// The entryType field distinguishes several types of font family
// record; see gfxMacPlatformFontList.h for values and meaning.
struct SystemFontListEntry {
    nsCString familyName;
    uint8_t   entryType;
};
#else
// Used on Linux to pass list of font patterns from chrome to content.
// (Unused on Windows, but there needs to be a definition of the type.)
struct SystemFontListEntry {
    nsCString pattern;
    bool      appFontFamily;
};
#endif

struct DeviceStorageFreeSpaceParams
{
  nsString type;
  nsString storageName;
};

struct DeviceStorageUsedSpaceParams
{
  nsString type;
  nsString storageName;
};

struct DeviceStorageAvailableParams
{
  nsString type;
  nsString storageName;
};

struct DeviceStorageStatusParams
{
  nsString type;
  nsString storageName;
};

struct DeviceStorageFormatParams
{
  nsString type;
  nsString storageName;
};

struct DeviceStorageMountParams
{
  nsString type;
  nsString storageName;
};

struct DeviceStorageUnmountParams
{
  nsString type;
  nsString storageName;
};

struct DeviceStorageAddParams
{
  nsString type;
  nsString storageName;
  nsString relpath;
  IPCBlob blob;
};

struct DeviceStorageAppendParams
{
  nsString type;
  nsString storageName;
  nsString relpath;
  IPCBlob blob;
};

struct DeviceStorageCreateFdParams
{
  nsString type;
  nsString storageName;
  nsString relpath;
};

struct DeviceStorageGetParams
{
  nsString type;
  nsString storageName;
  nsString rootDir;
  nsString relpath;
};

struct DeviceStorageDeleteParams
{
  nsString type;
  nsString storageName;
  nsString relpath;
};

struct DeviceStorageEnumerationParams
{
  nsString type;
  nsString storageName;
  nsString rootdir;
  uint64_t since;
};

union DeviceStorageParams
{
  DeviceStorageAddParams;
  DeviceStorageAppendParams;
  DeviceStorageCreateFdParams;
  DeviceStorageGetParams;
  DeviceStorageDeleteParams;
  DeviceStorageEnumerationParams;
  DeviceStorageFreeSpaceParams;
  DeviceStorageUsedSpaceParams;
  DeviceStorageAvailableParams;
  DeviceStorageStatusParams;
  DeviceStorageFormatParams;
  DeviceStorageMountParams;
  DeviceStorageUnmountParams;
};

struct DeviceStorageLocationInfo {
  nsString music;
  nsString pictures;
  nsString videos;
  nsString sdcard;
  nsString apps;
  nsString crashes;
  nsString appsstorage;
};

struct DataStorageItem {
  nsCString key;
  nsCString value;
  DataStorageType type;
};

struct DataStorageEntry {
  DataStorageItem[] items;
  nsString filename;
};

// Note: Any changes to this structure should also be changed in
// FileSystemUpdate below.
struct VolumeInfo {
  nsString name;
  nsString mountPoint;
  int32_t volState;
  int32_t mountGeneration;
  bool isMediaPresent;
  bool isSharing;
  bool isFormatting;
  bool isFake;
  bool isUnmounting;
  bool isRemovable;
  bool isHotSwappable;
};

struct ClipboardCapabilities {
  bool supportsSelectionClipboard;
  bool supportsFindClipboard;
};

union FileDescOrError {
    FileDescriptor;
    nsresult;
};

struct DomainPolicyClone
{
    bool        active;
    URIParams[] blocklist;
    URIParams[] allowlist;
    URIParams[] superBlocklist;
    URIParams[] superAllowlist;
};

struct AndroidSystemInfo
{
    nsString device;
    nsString manufacturer;
    nsString release_version;
    nsString hardware;
    uint32_t sdk_version;
    bool     isTablet;
};

struct GetFilesResponseSuccess
{
  IPCBlob[] blobs;
};

struct GetFilesResponseFailure
{
  nsresult errorCode;
};

union GetFilesResponseResult
{
  GetFilesResponseSuccess;
  GetFilesResponseFailure;
};

struct BlobURLRegistrationData
{
  nsCString url;
  IPCBlob blob;
  nsIPrincipal principal;
  bool revoked;
};

struct JSWindowActorEventDecl
{
  nsString name;
  bool capture;
  bool systemGroup;
  bool allowUntrusted;
  bool? passive;
};

struct JSWindowActorInfo
{
  nsString name;
  bool allFrames;
  nsCString? url;

  JSWindowActorEventDecl[] events;
  nsCString[] observers;
  nsString[] matches;
  nsString[] remoteTypes;
};

struct GMPAPITags
{
    nsCString api;
    nsCString[] tags;
};

struct GMPCapabilityData
{
    nsCString name;
    nsCString version;
    GMPAPITags[] capabilities;
};

struct GfxInfoFeatureStatus
{
    int32_t feature;
    int32_t status;
    nsCString failureId;
};

struct XPCOMInitData
{
    bool isOffline;
    bool isConnected;
    int32_t captivePortalState;
    bool isLangRTL;
    bool haveBidiKeyboards;
    nsString[] dictionaries;
    ClipboardCapabilities clipboardCaps;
    DomainPolicyClone domainPolicy;
    URIParams? userContentSheetURL;
    GfxVarUpdate[] gfxNonDefaultVarUpdates;
    ContentDeviceData contentDeviceData;
    GfxInfoFeatureStatus[] gfxFeatureStatus;
    DataStorageEntry[] dataStorage;
    nsCString[] appLocales;
    nsCString[] requestedLocales;
    DynamicScalarDefinition[] dynamicScalarDefs;
};

struct VisitedQueryResult
{
    URIParams uri;
    bool visited;
};

struct StringBundleDescriptor
{
    nsCString bundleURL;
    FileDescriptor mapFile;
    uint32_t mapSize;
};

struct IPCURLClassifierFeature
{
    nsCString featureName;
    nsCString[] tables;
    nsCString skipHostList;
};

// Transport structure for Notifications API notifications
// (https://developer.mozilla.org/en-US/docs/Web/API/notification) instances
// used exclusively by the NotificationEvent PContent method.
struct NotificationEventData
{
    nsCString originSuffix;
    nsCString scope;
    nsString ID;
    nsString title;
    nsString dir;
    nsString lang;
    nsString body;
    nsString tag;
    nsString icon;
    nsString data;
    nsString behavior;
};

struct PostMessageData
{
    MaybeDiscardedBrowsingContext source;
    nsString origin;
    nsString targetOrigin;
    nsIURI targetOriginURI;
    nsIPrincipal callerPrincipal;
    nsIPrincipal subjectPrincipal;
    nsIURI callerURI;
    bool isFromPrivateWindow;
    nsCString scriptLocation;
    uint64_t innerWindowId;
};

struct KeyValuePair
{
    nsString key;
    nsString value;
};

/**
 * The PContent protocol is a top-level protocol between the UI process
 * and a content process. There is exactly one PContentParent/PContentChild pair
 * for each content process.
 */
nested(upto inside_cpow) sync protocol PContent
{
    manages PBluetooth;
    manages PBrowser;
    manages PContentPermissionRequest;
    manages PCycleCollectWithLogs;
<<<<<<< HEAD
    manages PDeviceStorageRequest;
    manages PPSMContentDownloader;
=======
>>>>>>> 8ccf549d
    manages PExternalHelperApp;
    manages PFileDescriptorSet;
    manages PHal;
    manages PHandlerService;
    manages PHeapSnapshotTempFileHelper;
    manages PIPCBlobInputStream;
    manages PImsRegServiceFinder;
    manages PImsRegistration;
    manages PMedia;
    manages PMobileConnection;
    manages PNecko;
    manages POfflineCacheUpdate;
    manages PPrinting;
    manages PChildToParentStream;
    manages PParentToChildStream;
#ifdef MOZ_WEBSPEECH
    manages PSpeechSynthesis;
#endif
    //manages PCellBroadcast;
    manages PIcc;
    //manages PSms;
    //manages PSubsidyLock;
    manages PTelephony;
    //manages PVoicemail;
    manages PTestShell;
    manages PVoicemail;
    manages PJavaScript;
    manages PRemoteSpellcheckEngine;
    manages PWebBrowserPersistDocument;
    manages PWebrtcGlobal;
    manages PPresentation;
    manages PURLClassifier;
    manages PURLClassifierLocal;
    manages PScriptCache;
    manages PLoginReputation;
    manages PSessionStorageObserver;
    manages PSystemMessageService;
    manages PSHEntry;
    manages PSHistory;
    manages PBenchmarkStorage;

    // Depending on exactly how the new browser is being created, it might be
    // created from either the child or parent process!
    //
    // The child creates the PBrowser as part of
    // BrowserChild::BrowserFrameProvideWindow (which happens when the child's
    // content calls window.open()), and the parent creates the PBrowser as part
    // of ContentParent::CreateBrowser.
    //
    // When the parent constructs a PBrowser, the child trusts the attributes it
    // receives from the parent.  In that case, the context should be
    // FrameIPCTabContext.
    //
    // When the child constructs a PBrowser, the parent doesn't trust the
    // attributes it receives from the child.  In this case, context must have
    // type PopupIPCTabContext.  The parent checks that if the opener is a
    // browser element, the context is also for a browser element.
    //
    // If |sameTabGroupAs| is non-zero, the new tab should go in the same
    // TabGroup as |sameTabGroupAs|. This parameter should always be zero
    // for PBrowser messages sent from the child to the parent.
    //
    // Separate messages are used for the parent and child side constructors due
    // to the differences in data and actor setup required.
    //
    // Keep the last 3 attributes in sync with GetProcessAttributes!
parent:
    async ConstructPopupBrowser(ManagedEndpoint<PBrowserParent> browserEp,
                                ManagedEndpoint<PWindowGlobalParent> windowEp,
                                TabId tabId, IPCTabContext context,
                                WindowGlobalInit windowInit,
                                uint32_t chromeFlags);

child:
    async ConstructBrowser(ManagedEndpoint<PBrowserChild> browserEp,
                           ManagedEndpoint<PWindowGlobalChild> windowEp,
                           TabId tabId, TabId sameTabGroupAs,
                           IPCTabContext context,
                           WindowGlobalInit windowInit,
                           uint32_t chromeFlags, ContentParentId cpId,
                           bool isForBrowser, bool isTopLevel);

both:
    async PFileDescriptorSet(FileDescriptor fd);

    // For parent->child, aBrowser must be non-null; aOuterWindowID can
    // be 0 to indicate the browser's current root document, or nonzero
    // to persist a subdocument.  For child->parent, arguments are
    // ignored and should be null/zero.
    async PWebBrowserPersistDocument(nullable PBrowser aBrowser,
                                     uint64_t aOuterWindowID);

child:
    async InitGMPService(Endpoint<PGMPServiceChild> service);
    async InitProcessHangMonitor(Endpoint<PProcessHangMonitorChild> hangMonitor);
    async InitProfiler(Endpoint<PProfilerChild> aEndpoint);

    async InitBufferManager(
      Endpoint<PSharedBufferManagerChild> bufferManager);

    async ReinitBufferManager(
      Endpoint<PSharedBufferManagerChild> bufferManager);

    // Give the content process its endpoints to the compositor.
    async InitRendering(
      Endpoint<PCompositorManagerChild> compositor,
      Endpoint<PImageBridgeChild> imageBridge,
      Endpoint<PVRManagerChild> vr,
      Endpoint<PRemoteDecoderManagerChild> video,
      uint32_t[] namespaces);

    // Re-create the rendering stack using the given endpoints. This is sent
    // after the compositor process has crashed. The new endpoints may be to a
    // newly launched GPU process, or the compositor thread of the UI process.
    async ReinitRendering(
      Endpoint<PCompositorManagerChild> compositor,
      Endpoint<PImageBridgeChild> bridge,
      Endpoint<PVRManagerChild> vr,
      Endpoint<PRemoteDecoderManagerChild> video,
      uint32_t[] namespaces);

    async AudioDefaultDeviceChange();

    async NetworkLinkTypeChange(uint32_t type);

    // Re-create the rendering stack for a device reset.
    async ReinitRenderingForDeviceReset();

    /**
     * Enable system-level sandboxing features, if available.  Can
     * usually only be performed zero or one times.  The child may
     * abnormally exit if this fails; the details are OS-specific.
     */
    async SetProcessSandbox(FileDescriptor? aBroker);

    async RequestMemoryReport(uint32_t generation,
                              bool anonymize,
                              bool minimizeMemoryUsage,
                              FileDescriptor? DMDFile);
    async RequestPerformanceMetrics(nsID aID);

    /**
     * Used by third-party modules telemetry (aka "untrusted modules" telemetry)
     * to pull data from content processes.
     */
    async GetUntrustedModulesData() returns (UntrustedModulesData? data);

    /**
     * Communication between the PuppetBidiKeyboard and the actual
     * BidiKeyboard hosted by the parent
     */
    async BidiKeyboardNotify(bool isLangRTL, bool haveBidiKeyboards);

    /**
     * Dump this process's GC and CC logs to the provided files.
     *
     * For documentation on the other args, see dumpGCAndCCLogsToFile in
     * nsIMemoryInfoDumper.idl
     */
    async PCycleCollectWithLogs(bool dumpAllTraces,
                                FileDescriptor gcLog,
                                FileDescriptor ccLog);

    async PTestShell();

    async PScriptCache(FileDescOrError cacheFile, bool wantCacheData);

    async RegisterChrome(ChromePackage[] packages, SubstitutionMapping[] substitutions,
                         OverrideMapping[] overrides, nsCString locale, bool reset);
    async RegisterChromeItem(ChromeRegistryItem item);

    async ClearImageCache(bool privateLoader, bool chrome);

    async SetOffline(bool offline);
    async SetConnectivity(bool connectivity);
    async SetCaptivePortalState(int32_t aState);

    async NotifyVisited(VisitedQueryResult[] uri);

    async PreferenceUpdate(Pref pref);
    async VarUpdate(GfxVarUpdate var);

    async UpdatePerfStatsCollectionMask(uint64_t aMask);
    async CollectPerfStatsJSON() returns (nsCString aStats);

    async DataStoragePut(nsString aFilename, DataStorageItem aItem);
    async DataStorageRemove(nsString aFilename, nsCString aKey, DataStorageType aType);
    async DataStorageClear(nsString aFilename);

    async NotifyAlertsObserver(nsCString topic, nsString data);

    async GeolocationUpdate(nsIDOMGeoPosition aPosition);

    async GeolocationError(uint16_t errorCode);

    async UpdateDictionaryList(nsString[] dictionaries);

    async UpdateFontList(SystemFontListEntry[] fontList);

    /**
     * The shared font list has been reinitialized by the parent;
     * child processes must discard and recreate their mappings to it.
     */
    async RebuildFontList();

    /**
     * The shared font list has been modified, potentially adding matches
     * for src:local() names that were previously not known, so content
     * may need to be reflowed.
     */
    async FontListChanged();

    async UpdateAppLocales(nsCString[] appLocales);
    async UpdateRequestedLocales(nsCString[] requestedLocales);

    async RegisterStringBundles(StringBundleDescriptor[] stringBundles);

    async UpdateSharedData(FileDescriptor mapFile, uint32_t aSize,
                           IPCBlob[] blobs,
                           nsCString[] changedKeys);

    // nsIPermissionManager messages
    async AddPermission(Permission permission);
    async RemoveAllPermissions();

    async Volumes(VolumeInfo[] volumes);

    async FlushMemory(nsString reason);

    async GarbageCollect();
    async CycleCollect();
    async UnlinkGhosts();

    /**
     * Start accessibility engine in content process.
     * @param aTid is the thread ID of the chrome process main thread. Only used
     *             on Windows; pass 0 on other platforms.
     * @param aMsaaID is an a11y-specific unique id for the content process
     *                that is generated by the chrome process. Only used on
     *                Windows; pass 0 on other platforms.
     */
    async ActivateA11y(uint32_t aMainChromeTid, uint32_t aMsaaID);

    /**
     * Shutdown accessibility engine in content process (if not in use).
     */
    async ShutdownA11y();

    async AppInfo(nsCString version, nsCString buildID, nsCString name, nsCString UAName,
                  nsCString ID, nsCString vendor, nsCString sourceURL);

    /**
     * Send the remote type associated with the content process.
     */
    async RemoteType(nsString aRemoteType);

    /**
     * Send ServiceWorkerRegistrationData to child process.
     */
    async InitServiceWorkers(ServiceWorkerConfiguration aConfig);

    /**
     * Send BlobURLRegistrationData to child process.
     */
    async InitBlobURLs(BlobURLRegistrationData[] registrations);

    /**
     * Send JSWindowActorInfos to child process.
     */
    async InitJSWindowActorInfos(JSWindowActorInfo[] aInfos);

    /**
     * Unregister a previously registered JSWindowActor in the child process.
     */
    async UnregisterJSWindowActor(nsString name);

    async SetXPCOMProcessAttributes(XPCOMInitData xpcomInit,
                                    StructuredCloneData initialData,
                                    LookAndFeelInt[] lookAndFeelIntCache,
                                    /* used on MacOSX/Linux/Android only: */
                                    SystemFontListEntry[] systemFontList,
                                    SharedMemoryHandle? sharedUASheetHandle,
                                    uintptr_t sharedUASheetAddress);

    // Notify child that last-pb-context-exited notification was observed
    async LastPrivateDocShellDestroyed();

    // Note: Any changes to this structure should also be changed in
    // VolumeInfo above.
    async FileSystemUpdate(nsString fsName, nsString mountPoint, int32_t fsState,
                           int32_t mountGeneration, bool isMediaPresent,
                           bool isSharing, bool isFormatting, bool isFake,
                           bool isUnmounting, bool isRemovable, bool isHotSwappable);

    // Notify volume is removed.
    async VolumeRemoved(nsString fsName);
    async FilePathUpdate(nsString storageType, nsString storageName, nsString filepath,
                         nsCString reasons);

    async NotifyProcessPriorityChanged(ProcessPriority priority);
    async MinimizeMemoryUsage();

    /**
     * Used to manage nsIStyleSheetService across processes.
     */
    async LoadAndRegisterSheet(URIParams uri, uint32_t type);
    async UnregisterSheet(URIParams uri, uint32_t type);

    async NotifyPhoneStateChange(nsString newState);

    /**
     * Notify idle observers in the child
     */
    async NotifyIdleObserver(uint64_t observerId, nsCString topic, nsString str);

    async InvokeDragSession(IPCDataTransfer[] transfers, uint32_t action);

    async EndDragSession(bool aDoneDrag, bool aUserCancelled,
                         LayoutDeviceIntPoint aDragEndPoint,
                         uint32_t aKeyModifiers);

    async DomainSetChanged(uint32_t aSetType, uint32_t aChangeType, URIParams? aDomain);

    /**
     * Notify the child to shutdown. The child will in turn call FinishShutdown
     * and let the parent close the channel.
     */
    async Shutdown();

    async LoadProcessScript(nsString url);

    /**
     * Requests a full native update of a native plugin child window. This is
     * a Windows specific call.
     */
    async UpdateWindow(uintptr_t aChildId);

    /**
     * Notify the child that presentation receiver has been launched with the
     * correspondent iframe.
     */
    async NotifyPresentationReceiverLaunched(PBrowser aIframe, nsString aSessionId);

    /**
     * Notify the child that the info about a presentation receiver needs to be
     * cleaned up.
     */
    async NotifyPresentationReceiverCleanUp(nsString aSessionId);

    /**
     * Notify the child that cache is emptied.
     */
    async NotifyEmptyHTTPCache();

    /**
     * Send a `push` event without data to a service worker in the child.
     */
    async Push(nsCString scope, Principal principal, nsString messageId);

    /**
     * Send a `push` event with data to a service worker in the child.
     */
    async PushWithData(nsCString scope, Principal principal,
                       nsString messageId, uint8_t[] data);

    /**
     * Send a `pushsubscriptionchange` event to a service worker in the child.
     */
    async PushSubscriptionChange(nsCString scope, Principal principal);

    async SystemMessage(nsCString scope, nsCString originSuffix,
                        nsString messageName, nsString messageData);

    async GetFilesResponse(nsID aID, GetFilesResponseResult aResult);

    async BlobURLRegistration(nsCString aURI, IPCBlob aBlob,
                              Principal aPrincipal);

    async BlobURLUnregistration(nsCString aURI);

    async GMPsChanged(GMPCapabilityData[] capabilities);


    /**
     * Sending an activate message moves focus to the child.
     */
    async Activate(PBrowser aTab);

    async Deactivate(PBrowser aTab);

    async PParentToChildStream();

    async ProvideAnonymousTemporaryFile(uint64_t aID, FileDescOrError aFD);

    async SetPermissionsWithKey(nsCString aPermissionKey, Permission[] aPermissions);

    async RefreshScreens(ScreenDetails[] aScreens);

    async PIPCBlobInputStream(nsID aID, uint64_t aSize);

    /**
     * This call takes the set of plugins loaded in the chrome process, and
     * sends them to the content process. However, in many cases this set will
     * not have changed since the last SetPluginList message. To keep track of
     * this, the chrome process increments an epoch number every time the set of
     * plugins changes. The chrome process sends up the last epoch it observed.
     * If the epoch last seen by the content process is the same, the content
     * process ignores the update. Otherwise the content process updates its
     * list and reloads its plugins.
     **/
    async SetPluginList(uint32_t pluginEpoch, PluginTag[] plugins, FakePluginTag[] fakePlugins);

    async ShareCodeCoverageMutex(CrossProcessMutexHandle handle);
    async FlushCodeCoverageCounters() returns (bool unused);

    async GetMemoryUniqueSetSize() returns (int64_t uss);

    /*
     * IPC message to enable the input event queue on the main thread of the
     * content process.
     */
    async SetInputEventQueueEnabled();

    /*
     * IPC message to flush the input event queue on the main thread of the
     * content process.
     *
     * When the ContentParent stops sending the input event with input priority,
     * there may be some pending events in the input event queue and normal
     * event queue. Here is a possible scenario.
     * R: Runnables.
     * D: Enable the input priority event.
     * E: Disable the input priority evnet.
     *
     *                     D       E
     * Normal Queue: R1      R2      R3
     * Input Queue:     II      I2      I3
     *
     * To avoid the newly added normal events (e.g. R2, which may be an input
     * event) preempt the pending input events (e.g. I1), or the newly added
     * input events (e.g. I3) preempt the pending normal events (e.g. R2), we
     * have to flush all pending events before enabling and disabling the input
     * priority event.
     *
     * To flush the normal event queue and the input event queue, we use three
     * IPC messages as the followings.
     * FI: Flush the input queue.
     * SI: Suspend the input queue.
     * RI: Resume the input queue.
     *
     * Normal Queue: R1    FI    RI R2   FI    RI R3
     * Input Queue:     II    SI      I2    SI       I3
     *
     * When the flush input request is processed before the other two requests,
     * we consume all input events until the suspend request. After handling the
     * suspend request, we stop consuming the input events until the resume
     * request to make sure we consume all pending normal events.
     *
     * If we process the suspend request before the other two requests, we
     * ignore the flush request and consume all pending normal events until the
     * resume request.
     */
    async FlushInputEventQueue();

    /*
     * IPC message to resume consuming the pending events in the input event
     * queue.
     */
    async ResumeInputEventQueue();

    /*
     * IPC message to suspend consuming the pending events in the input event
     * queue.
     */
    prio(input) async SuspendInputEventQueue();

    /*
     * IPC message to propagate dynamic scalar definitions, added after the
     * content process is spawned, from the parent to the child.
     * Dynamic scalar definitions added at the process startup are handled
     * using the |TelemetryIPC::AddDynamicScalarDefinitions| functions.
     */
    async AddDynamicScalars(DynamicScalarDefinition[] definitions);

    // This message is sent to content processes, and triggers the creation of a
    // new HttpChannelChild that will be connected to the parent channel
    // represented by registrarId.
    // This is on PContent not PNecko, as PNecko may not be initialized yet.
    // The returned loadInfo needs to be set on the channel - since the channel
    // moved to a new process it now has different properties.

    async CrossProcessRedirect(RedirectToRealChannelArgs args)
        returns (nsresult rv);

    /**
    * This method is used to notifty content process to start delayed autoplay
    * media via browsing context.
    */
    async StartDelayedAutoplayMediaComponents(MaybeDiscardedBrowsingContext aContext);

    /**
     * This method is used to dispatch MediaControlKeysEvent to content process
     * in order to control media within a specific browsing context tree.
     */
    async UpdateMediaControlKeysEvent(MaybeDiscardedBrowsingContext aContext,
                                      MediaControlKeysEvent aEvent);

    // Begin subscribing to a new BrowsingContextGroup, sending down the current
    // value for every individual BrowsingContext.
    async RegisterBrowsingContextGroup(BrowsingContextInitializer[] aInits,
                                       WindowContextInitializer[] aWindowInits);

#if defined(MOZ_SANDBOX) && defined(MOZ_DEBUG) && defined(ENABLE_TESTS)
    // Initialize top-level actor for testing content process sandbox.
    async InitSandboxTesting(Endpoint<PSandboxTestingChild> aEndpoint);
#endif

    async DestroySHEntrySharedState(uint64_t aID);

    async EvictContentViewers(uint64_t[] aToEvictSharedStateIDs);

    async LoadURI(MaybeDiscardedBrowsingContext aContext, nsDocShellLoadState aLoadState, bool aSetNavigating);

    async InternalLoad(MaybeDiscardedBrowsingContext aContext, nsDocShellLoadState aLoadState, bool aTakeFocus);

    async DisplayLoadError(MaybeDiscardedBrowsingContext aContext, nsString aURI);

    // Tell aContext's docshell to update its mOSHE and mLSHE entries
    async UpdateSHEntriesInDocShell(CrossProcessSHEntry aOldEntry,
                                    CrossProcessSHEntry aNewEntry,
                                    MaybeDiscardedBrowsingContext aContext);

parent:
    async InitBackground(Endpoint<PBackgroundParent> aEndpoint);

    async CreateGMPService();

    async InitStreamFilter(uint64_t channelId, nsString addonId)
        returns (Endpoint<PStreamFilterChild> aEndpoint);

    /**
     * This call connects the content process to a plugin process. This call
     * returns an endpoint for a new PluginModuleParent. The corresponding
     * PluginModuleChild will be started up in the plugin process.
     */
    sync LoadPlugin(uint32_t aPluginId)
        returns (nsresult aResult, uint32_t aRunID, Endpoint<PPluginModuleParent> aEndpoint);

    /**
     * This call is used by asynchronous plugin instantiation to notify the
     * content parent that it is now safe to initiate the plugin bridge for
     * the specified plugin id. The endpoint for the content process part of the
     * bridge is returned.
     */
    sync ConnectPluginBridge(uint32_t aPluginId)
        returns (nsresult rv, Endpoint<PPluginModuleParent> aEndpoint);

    // See Bug 1518344 - Investigate using async for PContent::LaunchRDDProcess
    sync LaunchRDDProcess()
        returns (nsresult rv, Endpoint<PRemoteDecoderManagerChild> aEndpoint);

    async PJavaScript();

    async PRemoteSpellcheckEngine();
    async PDeviceStorageRequest(DeviceStorageParams params);

    async InitCrashReporter(Shmem shmem, NativeThreadId tid);

    sync IsSecureURI(uint32_t aType, URIParams aURI, uint32_t aFlags,
                     OriginAttributes aOriginAttributes)
        returns (bool isSecureURI);

    async AccumulateMixedContentHSTS(URIParams aURI, bool aActive,
                                     OriginAttributes aOriginAttributes);

    nested(inside_cpow) async PHal();

    async PHeapSnapshotTempFileHelper();

    async PImsRegServiceFinder();

    async PImsRegistration(uint32_t aServiceId);

    async PMobileConnection(uint32_t clientId);

    async PNecko();

    async PPrinting();

    async PChildToParentStream();

#ifdef MOZ_WEBSPEECH
    async PSpeechSynthesis();
#endif

    async PIcc(uint32_t serviceId);

    //async PCellBroadcast();

    //async PSms();

    //async PSubsidyLock(uint32_t clientId);

    async PTelephony();

    async PVoicemail();

    async PMedia();

    async PBluetooth();

    async PWebrtcGlobal();

    async PPresentation();

    async CreateAudioIPCConnection() returns (FileDescOrError fd);

    sync PURLClassifier(Principal principal)
        returns (bool success);

    async PURLClassifierLocal(URIParams uri, IPCURLClassifierFeature[] features);

    async PLoginReputation(URIParams formURI);

    async PSessionStorageObserver();

    async PSHistory(MaybeDiscardedBrowsingContext aContext);

    // Clone using shared id.
    sync PSHEntry(nullable PSHistory shistory, uint64_t sharedID);

    async PBenchmarkStorage();

    async PSystemMessageService();

    // Services remoting

    async StartVisitedQueries(URIParams[] uri);
    async SetURITitle(URIParams uri, nsString title);

    async LoadURIExternal(URIParams uri, PBrowser windowContext);
    async ExtProtocolChannelConnectParent(uint32_t registrarId);

    // PrefService message
    sync GetGfxVars() returns (GfxVarUpdate[] vars);

    sync SyncMessage(nsString aMessage, ClonedMessageData aData,
                     CpowEntry[] aCpows, Principal aPrincipal)
      returns (StructuredCloneData[] retval);

    nested(inside_sync) sync RpcMessage(nsString aMessage, ClonedMessageData aData,
                                        CpowEntry[] aCpows, Principal aPrincipal)
      returns (StructuredCloneData[] retval);

    async ShowAlert(nsIAlertNotification alert);

    async CloseAlert(nsString name, Principal principal);

    async DisableNotifications(Principal principal);

    async OpenNotificationSettings(Principal principal);

    // Request that the ServiceWorkerManager in the parent process create a
    // notification "click" or "close" event and dispatch it on the relevant
    // ServiceWorker. This needs to happen because when a notification is
    // created it is tied to a specific content process and when the user clicks
    // on the notification, it will be that content process that is notified.
    // However, even if the ServiceWorker lives in that process (it may no
    // longer be in that process, or may have never lived there), the right/only
    // way to talk through the ServiceWorker is through the parent.
    //
    // This happens on PContent because the ServiceWorkerManager lives on the
    // main thread and bouncing this off of PBackground would be silly and
    // complex. In the long run, the notification implementation will be
    // overhauled to directly process the notification click/close and directly
    // translate that to a ServiceWorker event.
    async NotificationEvent(nsString type, NotificationEventData data);

    // Creates a helper for forwarding data from an nsExternalAppHandler
    // running in the content process, to one running in the parent
    // process.
    // Bug 1574372 aims to run nsExternalAppHandler entirely in the
    // parent so that we can remove this.
    //
    // Serializes the uri, loadInfo, contentType, referrer, contentDisposition
    // headers and contentLength of the channel so that we can make them
    // available to the parent instance via a nsIChannel helper. Also
    // passes whether the original channel was an instance of nsIFileChannel.
    //
    // aContext is the BrowsingContext that initiated the load, and created the
    // channel.
    //
    // Pass true for aForceSave to always save this content to disk, regardless of
    // nsIMIMEInfo and other such influences.
    // Pass true for aShouldCloseWindow to specify that aContext was opened specifically
    // for this load, and should be closed once we've handled it.
    async PExternalHelperApp(URIParams? uri,
                             LoadInfoArgs? loadInfoArgs,
                             nsCString aMimeContentType,
                             nsCString aContentDisposition,
                             uint32_t aContentDispositionHint,
                             nsString aContentDispositionFilename,
                             bool aForceSave,
                             int64_t aContentLength,
                             bool aWasFileChannel,
                             URIParams? aReferrer,
                             MaybeDiscardedBrowsingContext aContext,
                             bool aShouldCloseWindow);

    async PHandlerService();

    async AddGeolocationListener(Principal principal, bool highAccuracy);
    async RemoveGeolocationListener();
    async SetGeolocationHigherAccuracy(bool enable);

    async ConsoleMessage(nsString message);
    async ScriptErrorWithStack(nsString message, nsString sourceName, nsString sourceLine,
                               uint32_t lineNumber, uint32_t colNumber, uint32_t flags,
                               nsCString category, bool privateWindow,
                               bool fromChromeContext, ClonedMessageData stack);

    // Places the items within dataTransfer on the clipboard.
    async SetClipboard(IPCDataTransfer aDataTransfer,
                       bool aIsPrivateData,
                       Principal aRequestingPrincipal,
                       uint32_t aContentPolicyType,
                       int32_t aWhichClipboard);

    // Given a list of supported types, returns the clipboard data for the
    // first type that matches.
    sync GetClipboard(nsCString[] aTypes, int32_t aWhichClipboard)
        returns (IPCDataTransfer dataTransfer);

    // Returns a list of formats supported by the clipboard
    sync GetExternalClipboardFormats(int32_t aWhichClipboard, bool aPlainTextOnly) returns (nsCString[] aTypes);

    // Clears the clipboard.
    async EmptyClipboard(int32_t aWhichClipboard);

    // Returns true if data of one of the specified types is on the clipboard.
    sync ClipboardHasType(nsCString[] aTypes, int32_t aWhichClipboard)
        returns (bool hasType);

    // 'Play', 'Beep' and 'PlayEventSound' are the only nsISound methods used in
    // the content process.
    async PlaySound(URIParams aURL) compress;
    async Beep() compress;
    async PlayEventSound(uint32_t aEventId) compress;

    sync GetIconForExtension(nsCString aFileExt, uint32_t aIconSize)
        returns (uint8_t[] bits);

    sync GetShowPasswordSetting()
        returns (bool showPassword);

    // Notify the parent of the presence or absence of private docshells
    async PrivateDocShellsExist(bool aExist);

    // Tell the parent that the child has gone idle for the first time.
    async FirstIdle();

    async DeviceReset();

    // called by the child (test code only) to propagate volume changes to the parent
    async CreateFakeVolume(nsString fsName, nsString mountPoint);
    async SetFakeVolumeState(nsString fsName, int32_t fsState);
    async RemoveFakeVolume(nsString fsName);
    async FilePathUpdateNotify(nsString aType,
                               nsString aStorageName,
                               nsString aFilepath,
                               nsCString aReason);

    async AudioChannelServiceStatus(bool aActiveTelephonyChannel,
                                    bool aContentOrNormalChannel,
                                    bool aAnyActiveChannel);

    async AudioChannelChangeDefVolChannel(int32_t aChannel, bool aHidden);

    sync KeywordToURI(nsCString keyword, bool isPrivateContext)
        returns (nsString providerName, nsIInputStream postData, URIParams? uri);

    sync NotifyKeywordSearchLoading(nsString providerName, nsString keyword);

    async CopyFavicon(URIParams oldURI, URIParams newURI, Principal aLoadingPrincipal, bool isPrivate);

    /**
     * Notifies the parent about a recording device is starting or shutdown.
     * @param recordingStatus starting or shutdown
     * @param pageURL URL that request that changing the recording status
     * @param isAudio recording start with microphone
     * @param isVideo recording start with camera
     */
    async RecordingDeviceEvents(nsString recordingStatus,
                                nsString pageURL,
                                bool isAudio,
                                bool isVideo);

    // Graphics errors
    async GraphicsError(nsCString aError);

    // Driver crash guards. aGuardType must be a member of CrashGuardType.
    sync BeginDriverCrashGuard(uint32_t aGuardType) returns (bool crashDetected);
    sync EndDriverCrashGuard(uint32_t aGuardType);

    async AddIdleObserver(uint64_t observerId, uint32_t idleTimeInS);
    async RemoveIdleObserver(uint64_t observerId, uint32_t idleTimeInS);

    /**
     * This message is only used on X11 platforms.
     *
     * Send a dup of the plugin process's X socket to the parent
     * process.  In theory, this scheme keeps the plugin's X resources
     * around until after both the plugin process shuts down *and* the
     * parent process closes the dup fd.  This is used to prevent the
     * parent process from crashing on X errors if, e.g., the plugin
     * crashes *just before* a repaint and the parent process tries to
     * use the newly-invalid surface.
     */
    async BackUpXResources(FileDescriptor aXSocketFd);

    async RequestAnonymousTemporaryFile(uint64_t aID);

    /**
     * Starts an offline application cache update.
     * @param manifestURI
     *   URI of the manifest to fetch, the application cache group ID
     * @param documentURI
     *   URI of the document that referred the manifest
     * @param loadingPrincipal
     *   Principal of the document that referred the manifest
     * @param stickDocument
     *   True if the update was initiated by a document load that referred
     *   a manifest.
     *   False if the update was initiated by applicationCache.update() call.
     *
     *   Tells the update to carry the documentURI to a potential separate
     *   update of implicit (master) items.
     *
     *   Why this argument? If the document was not found in an offline cache
     *   before load and refers a manifest and this manifest itself has not
     *   been changed since the last fetch, we will not do the application
     *   cache group update. But we must cache the document (identified by the
     *   documentURI). This argument will ensure that a previously uncached
     *   document will get cached and that we don't re-cache a document that
     *   has already been cached (stickDocument=false).
     * @param tabId
     *   To identify which tab owns the app.
     */
    async POfflineCacheUpdate(URIParams manifestURI, URIParams documentURI,
                              PrincipalInfo loadingPrincipal, bool stickDocument,
                              CookieJarSettingsArgs cookieJarSettings);

    /**
     * Sets "offline-app" permission for the principal.  Called when we hit
     * a web app with the manifest attribute in <html>
     */
    async SetOfflinePermission(Principal principal);

    /**
     * Notifies the parent to continue shutting down after the child performs
     * its shutdown tasks.
     */
    async FinishShutdown();

    async UpdateDropEffect(uint32_t aDragAction, uint32_t aDropEffect);

    /**
     * Initiates an asynchronous request for permission for the
     * provided principal.
     *
     * @param aRequests
     *   The array of permissions to request.
     * @param aPrincipal
     *   The principal of the request.
     * @param aTopLevelPrincipal
     *   The principal of the top level page the request comes from.
     * @param tabId
     *   To identify which tab issues this request.
     *
     * NOTE: The principal is untrusted in the parent process. Only
     *       principals that can live in the content process should
     *       provided.
     */
    async PContentPermissionRequest(PermissionRequest[] aRequests,
                                    Principal aPrincipal,
                                    Principal aTopLevelPrincipal,
                                    bool aIsHandlingUserInput,
                                    bool aMaybeUnsafePermissionDelegate,
                                    TabId tabId);

    async ShutdownProfile(nsCString aProfile);

    /**
     * Request graphics initialization information from the parent.
     */
    sync GetGraphicsDeviceInitData()
        returns (ContentDeviceData aData);

    /**
     * A shared font list (see gfx/thebes/SharedFontList.*) contains a list
     * of shared-memory blocks that are used to store all the font list data.
     * The font list created in the parent process is the only one that can
     * create or store objects into the shared memory; content processes font
     * lists have read-only access to it.
     *
     * To minimize the cost of record allocations, the shared font list
     * bump-allocates new objects that it adds to the shared memory blocks
     * (i.e. the records stored in the shared memory blocks are only ever
     * appended, and never freed except when the entire font list is
     * reconstructed).
     *
     * When initially created by the parent process, the font list may contain
     * nothing except a header, and the list of the system's installed font
     * family names. Additional data about the families (styled faces available
     * and character coverage) is appended to the font list during the session
     * as a given font is considered for use, because loading all data for all
     * installed fonts during startup is too expensive/slow.
     *
     * During content process launch, a content process's first step in
     * gaining access to the font list is to call GetFontListShmBlock,
     * passing index zero in order to get access to the first block, which
     * contains the font list header and the list of font-family records
     * (which may be virtually all uninitialized at this time, containing
     * nothing but the family names). Once a content process determines a
     * font-family name it wants to use (e.g. from a CSS font-family list, or
     * from preferences), if that Family record has not yet been initialized,
     * it will call InitializeFamily (below) to have the parent process
     * populate Face records in the shared memory with the family's styles.
     * The content process can then pick the face with best style match from
     * the available faces according to the CSS font matching algorithm, load
     * its character map, then send the map to the parent process using
     * SetCharacterMap (so that the parent process can share the map with all
     * processes to avoid duplication of work).
     *
     * At some point, as the parent process adds data to the font list, a new
     * shared-memory block will probably be needed. At that point the parent
     * will create a new block and append it to its share memory block list.
     * The new Block index will start to appear in Pointer records in the
     * shared memory, and the content process's can then fetch those other
     * blocks using this function as needed.
     *
     * @param aGeneration
     *   The font list has a Generation ID stored in its Header, and any time
     *   the parent process needs to reinitialize the list (because of a change
     *   in the available font repertoire) a new Generation ID is assigned.
     *   Content processes pass the Generation of the list they're using in
     *   all messages, so that the parent can recognize if they're out of date
     *   and safely ignore such messages. (When the parent rebuilds the list,
     *   it will notify all content processes, but they may still send a few
     *   messages that relate to the obsolete list before they have processed
     *   this notification.)
     * @param aIndex
     *   (Zero-based) index of the shared-memory block to be mapped.
     *   In a typical case, there will be a handful of blocks altogether, so
     *   each content process only needs to make this request a few times.
     * @returns aHandle
     *   Handle that can be used to construct a SharedMemoryBasic that maps the
     *   requested block of memory.
     *   If aGeneration does not match the parent's font list generation ID, or
     *   if requesting a block that does not exist (i.e. with aIndex greater
     *   than or equal to the number of blocks actually in existence), returns
     *   a null handle.
     *
     * This is a sync message because the content process needs font data in
     * order to perform font-matching (e.g. during reflow), and cannot continue
     * until it has mapped the font-list memory.
     */
    sync GetFontListShmBlock(uint32_t aGeneration, uint32_t aIndex)
        returns (Handle aHandle);

    /**
     * Ask the parent to initialize a given font family, so that face metadata
     * will be available. Content processes will only call this for families
     * where the Face data has not yet been populated, so it will generally be
     * called no more than once per family. (It may not be needed at all, if
     * the parent process has already initialized the families that content
     * wants to use.)
     *
     * @param aGeneration
     *   Font-list generation, so requests relating to an obsolete list can be
     *   ignored (see comments for GetFontListShmBlock).
     * @param aFamilyIndex
     *   The 0-based index of the Family within the font-list that a content
     *   process needs to use.
     *
     * This is a sync message because the content process cannot complete its
     * font-matching until the family is fully populated with Face records.
     * If we make it async, content processes will reflow using fallbacks,
     * and then have to reflow again once all the font information needed
     * becomes available.
     */
    sync InitializeFamily(uint32_t aGeneration, uint32_t aFamilyIndex);

    /**
     * Record the character map of a given Face in the font list.
     *
     * @param aGeneration
     *   Font-list generation, so requests relating to an obsolete list can be
     *   ignored (see comments for GetFontListShmBlock).
     * @param aFacePtr
     *   Font-list shared-memory "pointer" to the Face record to be updated.
     *   A Pointer is a record of a shared-memory block index and an offset
     *   within that block, which each process that maps the block can convert
     *   into a real pointer in its address space.
     * @param aMap
     *   The character coverage map of the face. (This will be stored as a
     *   SharedBitSet record within the shared font list, and the Face record
     *   will be updated to reference it.)
     */
    async SetCharacterMap(uint32_t aGeneration, Pointer aFacePtr, gfxSparseBitSet aMap);

    /**
     * Ask the parent to set up the merged charmap for a family, to accelerate
     * future fallback searches.
     * aFamilyPtr may refer to an element of either the Families() or AliasFamilies().
     */
    async SetupFamilyCharMap(uint32_t aGeneration, Pointer aFamilyPtr);

    /**
     * Ask the parent to try and complete the InitOtherFamilyNames task, because
     * we're trying to look up a localized font name. This is a sync method so that
     * the update will be available before the child continues reflow; however, it
     * is possible the task will have timed-out in the parent and not actually
     * completed during this call.
     *
     * @param aGeneration
     *   Font-list generation, so requests relating to an obsolete list can be
     *   ignored (see comments for GetFontListShmBlock).
     * @param aDefer
     *   Parameter aDeferOtherFamilyNamesLoading to be passed to
     *   gfxPlatformFontList::InitOtherFamilyNames, to determine whether name
     *   loading should be deferred to a background task or run immediately.
     * @param aLoaded
     *   Returns whether the font name loading process has completed.
     *
     * TODO: This is currently a sync message but can probably be made async,
     * at the cost of an increased chance of some testcases failing because
     * they depend on lazily-loaded font names.
     */
    sync InitOtherFamilyNames(uint32_t aGeneration, bool aDefer) returns (bool aLoaded);

    /**
     * Ask the parent for a specific hyphenation resource (identified by URI)
     * as a shared memory block.
     *
     * This is a sync method because at the point where a content process finds
     * that it requires a particular hyphenation dictionary, this is blocking
     * reflow; making it async would require scheduling another reflow after
     * the resource is available, and a possible layout "jump" as line-breaks
     * change. Note that the content process retains a reference to each such
     * resource it requests, so it will only make this call once per locale for
     * which hyphenation data exists.
     *
     * @param aURI
     *   The URI (which currently must always point to an omnijar resource)
     *   for the required hyphenation dictionary.
     * @param aHandle
     *   Returns the shmem handle to the resource (or an invalid shmem handle
     *   in case of failure).
     * @param aLoaded
     *   Returns the size in bytes of the resource.
     */
    sync GetHyphDict(URIParams aURI) returns (Handle aHandle, uint32_t aSize);

    async CreateWindow(nullable PBrowser aThisTab,
                       PBrowser aNewTab,
                       uint32_t aChromeFlags,
                       bool aCalledFromJS,
                       bool aWidthSpecified,
                       URIParams? aURIToLoad,
                       nsCString aFeatures,
                       float aFullZoom,
                       Principal aTriggeringPrincipal,
                       nsIContentSecurityPolicy aCsp,
                       nsIReferrerInfo aReferrerInfo)
        returns (CreatedWindowInfo window);

    async CreateWindowInDifferentProcess(
      PBrowser aThisTab,
      uint32_t aChromeFlags,
      bool aCalledFromJS,
      bool aWidthSpecified,
      URIParams? aURIToLoad,
      nsCString aFeatures,
      float aFullZoom,
      nsString aName,
      nsIPrincipal aTriggeringPrincipal,
      nsIContentSecurityPolicy aCsp,
      nsIReferrerInfo aReferrerInfo);

    sync GetDeviceStorageLocation(nsString type)
        returns (nsString path);

    sync GetDeviceStorageLocations()
	returns (DeviceStorageLocationInfo info);

    /**
     * Tells the parent to ungrab the pointer on the default display.
     *
     * This is for GTK platforms where we have to ensure the pointer ungrab happens in the
     * chrome process as that's the process that receives the pointer event.
     */
    sync UngrabPointer(uint32_t time);

    sync RemovePermission(Principal principal, nsCString permissionType) returns (nsresult rv);

    /**
     * Tell the parent that a decoder's' benchmark has been completed.
     * The result can then be stored in permanent storage.
     */
    async NotifyBenchmarkResult(nsString aCodecName, uint32_t aDecodeFPS);

    /**
     * Notify `push-message` observers without data in the parent.
     */
    async NotifyPushObservers(nsCString scope, Principal principal,
                              nsString messageId);

    /**
     * Notify `push-message` observers with data in the parent.
     */
    async NotifyPushObserversWithData(nsCString scope, Principal principal,
                                      nsString messageId, uint8_t[] data);

    /**
     * Notify `push-subscription-change` observers in the parent.
     */
    async NotifyPushSubscriptionChangeObservers(nsCString scope,
                                                Principal principal);

     async GetFilesRequest(nsID aID, nsString aDirectory, bool aRecursiveFlag);
     async DeleteGetFilesRequest(nsID aID);

     async StoreAndBroadcastBlobURLRegistration(nsCString url, IPCBlob blob,
                                                Principal principal);

     async UnstoreAndBroadcastBlobURLUnregistration(nsCString url, Principal principal);

    /**
     * Messages for communicating child Telemetry to the parent process
     */
    async AccumulateChildHistograms(HistogramAccumulation[] accumulations);
    async AccumulateChildKeyedHistograms(KeyedHistogramAccumulation[] accumulations);
    async UpdateChildScalars(ScalarAction[] updates);
    async UpdateChildKeyedScalars(KeyedScalarAction[] updates);
    async RecordChildEvents(ChildEventData[] events);
    async RecordDiscardedData(DiscardedData data);

    sync GetA11yContentId() returns (uint32_t aContentId);
    async A11yHandlerControl(uint32_t aPid,
                             IHandlerControlHolder aHandlerControl);

    async AddMemoryReport(MemoryReport aReport);
    async FinishMemoryReport(uint32_t aGeneration);

    async MaybeReloadPlugins();

    async BHRThreadHang(HangDetails aHangDetails);

    async AddPerformanceMetrics(nsID aID, PerformanceInfo[] aMetrics);

    /*
     * Adds a certificate exception for the given hostname and port.
     */
    async AddCertException(nsCString aSerializedCert, uint32_t aFlags,
                           nsCString aHostName, int32_t aPort,
                           bool aIsTemporary)
          returns (nsresult success);

    /*
     * Determines whether storage access can be granted automatically by the
     * storage access API without showing a user prompt.
     */
    async AutomaticStorageAccessCanBeGranted(Principal aPrincipal)
          returns (bool success);

    /*
     * A 3rd party tracking origin (aTrackingOrigin) has received the permission
     * granted to have access to aGrantedOrigin when loaded by aParentPrincipal.
     */
    async FirstPartyStorageAccessGrantedForOrigin(Principal aParentPrincipal,
                                                  Principal aTrackingPrincipal,
                                                  nsCString aTrackingOrigin,
                                                  int aAllowMode)
          returns (bool unused);

    async StoreUserInteractionAsPermission(Principal aPrincipal);

   /**
    * When media element's controlled state changed in the content process, we
    * have to notify the chrome process in order to update the status of the
    * corresponding media controller, which is used to control all media in the
    * certain tab. We would use the browsing context to find the corresponding
    * controller.
    */
    async NotifyMediaStateChanged(MaybeDiscardedBrowsingContext aContext,
                                  ControlledMediaState aState);

   /**
    * When media became audible or inaudible in content process, we have to
    * notify chrome process in order to which tab is audible.
    */
    async NotifyMediaAudibleChanged(MaybeDiscardedBrowsingContext aContext,
                                    bool aAudible);

   /**
    * This method is used to update media session's status when it's being
    * created or destroyed.
    */
    async NotifyMediaSessionUpdated(MaybeDiscardedBrowsingContext aContext, bool aIsCreated);

    /**
     * This method is used to update media session's media metadata whenever its
     * metadata is being updated.
     */
    async NotifyUpdateMediaMetadata(MaybeDiscardedBrowsingContext aContext,
                                    MaybeMediaMetadataBase aMetadata);

    /**
     * This method is used to update media session's playback state whenever its
     * playback state is changed.
     */
    async NotifyMediaSessionPlaybackStateChanged(
        MaybeDiscardedBrowsingContext aContext,
        MediaSessionPlaybackState aMetadata);

    /**
     * Due to sandboxing, a child process's UntrustedModulesProcessor cannot
     * obtain enough information about a DLL file to determine its
     * trustworthiness. This API asks the chrome process to perform that
     * evaluation.
     */
    async GetModulesTrust(ModulePaths aModPaths, bool aRunAtNormalPriority)
        returns (ModulesMapResult? modMapResult);

    /**
     * Used to route shutdown diagnostic info from the content process
     * ServiceWorkers to the parent process' ServiceWorkerManager's
     * ServiceWorkerShutdownBlocker. (The only other actor chain available
     * for this would be very convoluted and create ordering problems).
     */
    async ReportServiceWorkerShutdownProgress(uint32_t aShutdownStateId,
                                              Progress aProgress);

    /**
     * Whenever docshell updates its SH entries, we need to update them in
     * the corresponding BrowsingContext
     */
    async UpdateSHEntriesInBC(nullable PSHEntry aNewLSHE, nullable
                              PSHEntry aNewOSHE, MaybeDiscardedBrowsingContext aContext);

both:
    async ScriptError(nsString message, nsString sourceName, nsString sourceLine,
                      uint32_t lineNumber, uint32_t colNumber, uint32_t flags,
                      nsCString category, bool privateWindow, uint64_t innerWindowId,
                      bool fromChromeContext);

    async CommitBrowsingContextTransaction(MaybeDiscardedBrowsingContext aContext,
                                           BrowsingContextTransaction aTransaction,
                                           uint64_t aEpoch);

    async AsyncMessage(nsString aMessage, CpowEntry[] aCpows,
                       Principal aPrincipal, ClonedMessageData aData);

    /**
     * Notify `push-subscription-modified` observers in the parent and child.
     */
    async NotifyPushSubscriptionModifiedObservers(nsCString scope,
                                                  Principal principal);

    /**
     * Send a Push error message to all service worker clients in the parent or
     * child.
     */
    async PushError(nsCString scope, Principal principal, nsString message,
                    uint32_t flags);

    /**
     * Sync the BrowsingContext with id 'aContextId' and name 'aName' to the
     * parent, and attach it to the BrowsingContext 'aParentContext'. If
     * 'aParentContext' is 'nullptr' the BrowsingContext is a root in the
     * BrowsingContext tree. AttachBrowsingContext must only be called at most
     * once for any child BrowsingContext, and only for BrowsingContexts where
     * the parent and the child context contains their nsDocShell.
     */
    async AttachBrowsingContext(BrowsingContextInitializer aInit);

    /**
     * Remove the synced BrowsingContext with id 'aContextId' from the parent.
     * DetachBrowsingContext is only needed to be called once for any
     * BrowsingContext, since detaching a node in the BrowsingContext detaches
     * the entire sub-tree rooted at that node. Calling DetachBrowsingContext
     * with an already detached BrowsingContext effectively does nothing. Note
     * that it is not an error to call DetachBrowsingContext on a
     * BrowsingContext belonging to an already detached subtree.
     *
     * As the passed-in context is allowed to already be detached, it is passed
     * by id, rather than using BrowsingContext's serializer.
     *
     * Callers should keep the BrowsingContext alive until this async request is
     * resolved or rejected, in order to ensure that in-flight messages still
     * have valid targets.
     */
    async DetachBrowsingContext(uint64_t aContextId) returns (bool unused);

    /**
     * Removes all of 'aContext'\'s children, and caches them in the
     * BrowsingContextGroup.
     */
    async CacheBrowsingContextChildren(MaybeDiscardedBrowsingContext aContext);

    /**
     * Re-attach all BrowsingContexts in a 'aContext'.
     */
    async RestoreBrowsingContextChildren(MaybeDiscardedBrowsingContext aContext,
                                         MaybeDiscardedBrowsingContext[] aChildren);

    async WindowClose(MaybeDiscardedBrowsingContext aContext,
                      bool aTrustedCaller);
    async WindowFocus(MaybeDiscardedBrowsingContext aContext,
                      CallerType aCallerType);
    async WindowBlur(MaybeDiscardedBrowsingContext aContext);
    async RaiseWindow(MaybeDiscardedBrowsingContext aContext, CallerType aCallerType);
    async ClearFocus(MaybeDiscardedBrowsingContext aContext);
    async SetFocusedBrowsingContext(MaybeDiscardedBrowsingContext aContext);
    async SetActiveBrowsingContext(MaybeDiscardedBrowsingContext aContext);
    async UnsetActiveBrowsingContext(MaybeDiscardedBrowsingContext aContext);
    async SetFocusedElement(MaybeDiscardedBrowsingContext aContext, bool aNeedsFocus);
parent:
    async BlurToParent(MaybeDiscardedBrowsingContext aFocusedBrowsingContext,
                      MaybeDiscardedBrowsingContext aBrowsingContextToClear,
                      MaybeDiscardedBrowsingContext aAncestorBrowsingContextToFocus,
                      bool aIsLeavingDocument, bool aAdjustWidget,
                      bool aBrowsingContextToClearHandled,
                      bool aAncestorBrowsingContextToFocusHandled);
child:
    async BlurToChild(MaybeDiscardedBrowsingContext aFocusedBrowsingContext,
                      MaybeDiscardedBrowsingContext aBrowsingContextToClear,
                      MaybeDiscardedBrowsingContext aAncestorBrowsingContextToFocus,
                      bool aIsLeavingDocument, bool aAdjustWidget);
    async SetupFocusedAndActive(MaybeDiscardedBrowsingContext aFocusedBrowsingContext,
                                MaybeDiscardedBrowsingContext aActiveBrowsingContext);
both:
    async MaybeExitFullscreen(MaybeDiscardedBrowsingContext aContext);
    async WindowPostMessage(MaybeDiscardedBrowsingContext aContext,
                            ClonedMessageData aMessage,
                            PostMessageData aData);

    /**
     * Move sessionStorage data between parent and content processes. See
     * SessionStorageManager documentation for more details.
     */
    async SessionStorageData(uint64_t aTopContextId, nsCString aOriginAttrs,
                             nsCString aOriginKey, KeyValuePair[] aDefaultData,
                             KeyValuePair[] aSessionData);
    async CommitWindowContextTransaction(MaybeDiscardedWindowContext aContext,
                                         WindowContextTransaction aTransaction,
                                         uint64_t aEpoch);

child:
    // NOTE: These methods are only needed on the child, as the parent
    // WindowContext is managed using the PWindowGlobal actor's lifecycle.
    async CreateWindowContext(WindowContextInitializer aInit);
    async DiscardWindowContext(uint64_t aContextId) returns (bool unused);
};

}
}<|MERGE_RESOLUTION|>--- conflicted
+++ resolved
@@ -509,11 +509,7 @@
     manages PBrowser;
     manages PContentPermissionRequest;
     manages PCycleCollectWithLogs;
-<<<<<<< HEAD
     manages PDeviceStorageRequest;
-    manages PPSMContentDownloader;
-=======
->>>>>>> 8ccf549d
     manages PExternalHelperApp;
     manages PFileDescriptorSet;
     manages PHal;
