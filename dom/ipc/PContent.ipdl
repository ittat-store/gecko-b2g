--- conflicted
+++ resolved
@@ -752,13 +752,8 @@
       Endpoint<PRemoteDecoderManagerChild> video,
       uint32_t[] namespaces);
 
-<<<<<<< HEAD
-    async AudioDefaultDeviceChange();
-
     async SpeakerManagerNotify();
 
-=======
->>>>>>> db7b3151
     async NetworkLinkTypeChange(uint32_t type);
 
     // Re-create the rendering stack for a device reset.
