--- conflicted
+++ resolved
@@ -194,7 +194,6 @@
 };
 #endif
 
-<<<<<<< HEAD
 struct DeviceStorageFreeSpaceParams
 {
   nsString type;
@@ -360,7 +359,8 @@
   bool isUnmounting;
   bool isRemovable;
   bool isHotSwappable;
-=======
+};
+
 union SystemParameterValue {
   bool;
   float;
@@ -369,7 +369,6 @@
 struct SystemParameterKVPair {
   uint8_t id;
   SystemParameterValue value;
->>>>>>> 02789349
 };
 
 struct ClipboardCapabilities {
