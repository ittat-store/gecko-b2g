/* -*- Mode: C++; c-basic-offset: 4; indent-tabs-mode: nil; tab-width: 8 -*- */
/* vim: set sw=4 ts=8 et tw=80 ft=cpp : */
/* This Source Code Form is subject to the terms of the Mozilla Public
 * License, v. 2.0. If a copy of the MPL was not distributed with this
 * file, You can obtain one at http://mozilla.org/MPL/2.0/. */

include protocol PBackground;
include protocol PBluetooth;
include protocol PBrowser;
include protocol PClientOpenWindowOp;
include protocol PCompositorManager;
include protocol PContentPermissionRequest;
include protocol PCycleCollectWithLogs;
include protocol PPSMContentDownloader;
include protocol PExternalHelperApp;
include protocol PHandlerService;
include protocol PDeviceStorageRequest;
include protocol PFileDescriptorSet;
include protocol PHal;
include protocol PHeapSnapshotTempFileHelper;
include protocol PProcessHangMonitor;
include protocol PSharedBufferManager;
include protocol PImageBridge;
include protocol PIPCBlobInputStream;
include protocol PLoginReputation;
include protocol PImsRegServiceFinder;
include protocol PImsRegistration;
include protocol PMedia;
include protocol PMobileConnection;
include protocol PNecko;
include protocol PStreamFilter;
include protocol PGMPContent;
include protocol PGMPService;
include protocol PPluginModule;
include protocol PGMP;
include protocol PPrinting;
include protocol PChildToParentStream;
include protocol PParentToChildStream;
include protocol POfflineCacheUpdate;
#ifdef MOZ_WEBSPEECH
include protocol PSpeechSynthesis;
#endif
//include protocol PCellBroadcast;
include protocol PIcc;
//include protocol PSms;
//include protocol PSubsidyLock;
include protocol PTelephony;
include protocol PTestShell;
include protocol PVoicemail;
include protocol PJavaScript;
include protocol PRemoteSpellcheckEngine;
include protocol PWebBrowserPersistDocument;
include protocol PWebrtcGlobal;
include protocol PWindowGlobal;
include protocol PPresentation;
include protocol PURLClassifier;
include protocol PURLClassifierLocal;
include protocol PVRManager;
include protocol PRemoteDecoderManager;
include protocol PProfiler;
include protocol PScriptCache;
include protocol PSessionStorageObserver;
include protocol PSystemMessageService;
include protocol PSHEntry;
include protocol PSHistory;
include protocol PBenchmarkStorage;
include DOMTypes;
include JavaScriptTypes;
include IPCBlob;
include IPCStream;
include PTabContext;
include URIParams;
include PluginTypes;
include ProtocolTypes;
include PBackgroundSharedTypes;
include PContentPermission;
include ServiceWorkerConfiguration;
include GraphicsMessages;
include MemoryReportTypes;
include ClientIPCTypes;
include HangTypes;
include PrefsTypes;
include NeckoChannelParams;

#if defined(MOZ_SANDBOX) && defined(MOZ_DEBUG) && defined(ENABLE_TESTS)
include protocol PSandboxTesting;
#endif

//#ifdef ENABLE_EMBMS
//include protocol PLteBroadcast;
//#endif

using refcounted class nsIDOMGeoPosition from "nsGeoPositionIPCSerialiser.h";
using refcounted class nsIAlertNotification from "mozilla/AlertNotificationIPCSerializer.h";

using struct ChromePackage from "mozilla/chrome/RegistryMessageUtils.h";
using struct SubstitutionMapping from "mozilla/chrome/RegistryMessageUtils.h";
using struct OverrideMapping from "mozilla/chrome/RegistryMessageUtils.h";
using base::ProcessId from "base/process.h";
using struct IPC::Permission from "mozilla/net/NeckoMessageUtils.h";
using class IPC::Principal from "mozilla/dom/PermissionMessageUtils.h";
using mozilla::a11y::IHandlerControlHolder from "mozilla/a11y/IPCTypes.h";
using mozilla::dom::NativeThreadId from "mozilla/dom/TabMessageUtils.h";
using mozilla::hal::ProcessPriority from "mozilla/HalTypes.h";
using mozilla::gfx::IntSize from "mozilla/gfx/2D.h";
using mozilla::dom::TabId from "mozilla/dom/ipc/IdType.h";
using mozilla::dom::ContentParentId from "mozilla/dom/ipc/IdType.h";
using mozilla::LayoutDeviceIntPoint from "Units.h";
using struct LookAndFeelInt from "mozilla/widget/WidgetMessageUtils.h";
using class mozilla::dom::MessagePort from "mozilla/dom/MessagePort.h";
using class mozilla::dom::ipc::StructuredCloneData from "mozilla/dom/ipc/StructuredCloneData.h";
using mozilla::DataStorageType from "ipc/DataStorageIPCUtils.h";
using mozilla::OriginAttributes from "mozilla/ipc/BackgroundUtils.h";
using struct mozilla::layers::TextureFactoryIdentifier from "mozilla/layers/CompositorTypes.h";
using mozilla::layers::CompositorOptions from "mozilla/layers/CompositorOptions.h";
using mozilla::layers::LayersId from "mozilla/layers/LayersTypes.h";
using mozilla::Telemetry::HistogramAccumulation from "mozilla/TelemetryComms.h";
using mozilla::Telemetry::KeyedHistogramAccumulation from "mozilla/TelemetryComms.h";
using mozilla::Telemetry::ScalarAction from "mozilla/TelemetryComms.h";
using mozilla::Telemetry::KeyedScalarAction from "mozilla/TelemetryComms.h";
using mozilla::Telemetry::DynamicScalarDefinition from "mozilla/TelemetryComms.h";
using mozilla::Telemetry::ChildEventData from "mozilla/TelemetryComms.h";
using moveonly mozilla::UntrustedModulesData from "mozilla/UntrustedModulesData.h";
using moveonly mozilla::ModulePaths from "mozilla/UntrustedModulesData.h";
using moveonly mozilla::ModulesMapResult from "mozilla/UntrustedModulesData.h";
using mozilla::Telemetry::DiscardedData from "mozilla/TelemetryComms.h";
using mozilla::CrossProcessMutexHandle from "mozilla/ipc/CrossProcessMutex.h";
using mozilla::dom::MaybeDiscardedBrowsingContext from "mozilla/dom/BrowsingContext.h";
using mozilla::dom::BrowsingContextTransaction from "mozilla/dom/BrowsingContext.h";
using mozilla::dom::BrowsingContextInitializer from "mozilla/dom/BrowsingContext.h";
using mozilla::dom::MaybeDiscardedWindowContext from "mozilla/dom/WindowContext.h";
using mozilla::dom::WindowContextTransaction from "mozilla/dom/WindowContext.h";
using mozilla::dom::WindowContextInitializer from "mozilla/dom/WindowContext.h";
using base::SharedMemoryHandle from "base/shared_memory.h";
using mozilla::ipc::SharedMemoryBasic::Handle from "mozilla/ipc/SharedMemoryBasic.h";
using mozilla::fontlist::Pointer from "SharedFontList.h";
using gfxSparseBitSet from "gfxFontUtils.h";
using mozilla::dom::MediaControlKeysEvent from "ipc/MediaControlIPC.h";
using mozilla::dom::ControlledMediaState from "ipc/MediaControlIPC.h";
using mozilla::dom::MaybeMediaMetadataBase from "mozilla/dom/MediaSessionIPCUtils.h";
using refcounted class nsDocShellLoadState from "nsDocShellLoadState.h";
using mozilla::dom::ServiceWorkerShutdownState::Progress from "mozilla/dom/ServiceWorkerShutdownState.h";

union ChromeRegistryItem
{
    ChromePackage;
    OverrideMapping;
    SubstitutionMapping;
};

namespace mozilla {
namespace dom {

// SetXPCOMProcessAttributes passes an array of font data to the child,
// but each platform needs different details so we have platform-specific
// versions of the SystemFontListEntry type:
#if defined(ANDROID)
// Used on Android/B2G to pass the list of fonts on the device
// to the child process
struct SystemFontListEntry {
    nsCString familyName;
    nsCString faceName;
    nsCString filepath;
    uint32_t  weightRange;
    uint32_t  stretchRange;
    uint32_t  styleRange;
    uint8_t   index;
};
#elif defined(XP_MACOSX)
// Used on Mac OS X to pass the list of font families (not faces)
// from chrome to content processes.
// The entryType field distinguishes several types of font family
// record; see gfxMacPlatformFontList.h for values and meaning.
struct SystemFontListEntry {
    nsCString familyName;
    uint8_t   entryType;
};
<<<<<<< HEAD

struct DeviceStorageFreeSpaceParams
{
  nsString type;
  nsString storageName;
};

struct DeviceStorageUsedSpaceParams
{
  nsString type;
  nsString storageName;
};

struct DeviceStorageAvailableParams
{
  nsString type;
  nsString storageName;
};

struct DeviceStorageStatusParams
{
  nsString type;
  nsString storageName;
};

struct DeviceStorageFormatParams
{
  nsString type;
  nsString storageName;
};

struct DeviceStorageMountParams
{
  nsString type;
  nsString storageName;
};

struct DeviceStorageUnmountParams
{
  nsString type;
  nsString storageName;
};

struct DeviceStorageAddParams
{
  nsString type;
  nsString storageName;
  nsString relpath;
  IPCBlob blob;
};

struct DeviceStorageAppendParams
{
  nsString type;
  nsString storageName;
  nsString relpath;
  IPCBlob blob;
};

struct DeviceStorageCreateFdParams
{
  nsString type;
  nsString storageName;
  nsString relpath;
};

struct DeviceStorageGetParams
{
  nsString type;
  nsString storageName;
  nsString rootDir;
  nsString relpath;
};

struct DeviceStorageDeleteParams
{
  nsString type;
  nsString storageName;
  nsString relpath;
};

struct DeviceStorageEnumerationParams
{
  nsString type;
  nsString storageName;
  nsString rootdir;
  uint64_t since;
};

union DeviceStorageParams
{
  DeviceStorageAddParams;
  DeviceStorageAppendParams;
  DeviceStorageCreateFdParams;
  DeviceStorageGetParams;
  DeviceStorageDeleteParams;
  DeviceStorageEnumerationParams;
  DeviceStorageFreeSpaceParams;
  DeviceStorageUsedSpaceParams;
  DeviceStorageAvailableParams;
  DeviceStorageStatusParams;
  DeviceStorageFormatParams;
  DeviceStorageMountParams;
  DeviceStorageUnmountParams;
};

struct DeviceStorageLocationInfo {
  nsString music;
  nsString pictures;
  nsString videos;
  nsString sdcard;
  nsString apps;
  nsString crashes;
  nsString appsstorage;
};

=======
#else
>>>>>>> 9bbf887e
// Used on Linux to pass list of font patterns from chrome to content.
// (Unused on Windows, but there needs to be a definition of the type.)
struct SystemFontListEntry {
    nsCString pattern;
    bool      appFontFamily;
};
#endif

struct DataStorageItem {
  nsCString key;
  nsCString value;
  DataStorageType type;
};

struct DataStorageEntry {
  DataStorageItem[] items;
  nsString filename;
};

// Note: Any changes to this structure should also be changed in
// FileSystemUpdate below.
struct VolumeInfo {
  nsString name;
  nsString mountPoint;
  int32_t volState;
  int32_t mountGeneration;
  bool isMediaPresent;
  bool isSharing;
  bool isFormatting;
  bool isFake;
  bool isUnmounting;
  bool isRemovable;
  bool isHotSwappable;
};

struct ClipboardCapabilities {
  bool supportsSelectionClipboard;
  bool supportsFindClipboard;
};

union FileDescOrError {
    FileDescriptor;
    nsresult;
};

struct DomainPolicyClone
{
    bool        active;
    URIParams[] blocklist;
    URIParams[] allowlist;
    URIParams[] superBlocklist;
    URIParams[] superAllowlist;
};

struct AndroidSystemInfo
{
    nsString device;
    nsString manufacturer;
    nsString release_version;
    nsString hardware;
    uint32_t sdk_version;
    bool     isTablet;
};

struct GetFilesResponseSuccess
{
  IPCBlob[] blobs;
};

struct GetFilesResponseFailure
{
  nsresult errorCode;
};

union GetFilesResponseResult
{
  GetFilesResponseSuccess;
  GetFilesResponseFailure;
};

struct BlobURLRegistrationData
{
  nsCString url;
  IPCBlob blob;
  nsIPrincipal principal;
  bool revoked;
};

struct JSWindowActorEventDecl
{
  nsString name;
  bool capture;
  bool systemGroup;
  bool allowUntrusted;
  bool? passive;
};

struct JSWindowActorInfo
{
  nsString name;
  bool allFrames;
  nsCString? url;

  JSWindowActorEventDecl[] events;
  nsCString[] observers;
  nsString[] matches;
  nsString[] remoteTypes;
};

struct GMPAPITags
{
    nsCString api;
    nsCString[] tags;
};

struct GMPCapabilityData
{
    nsCString name;
    nsCString version;
    GMPAPITags[] capabilities;
};

struct GfxInfoFeatureStatus
{
    int32_t feature;
    int32_t status;
    nsCString failureId;
};

struct XPCOMInitData
{
    bool isOffline;
    bool isConnected;
    int32_t captivePortalState;
    bool isLangRTL;
    bool haveBidiKeyboards;
    nsString[] dictionaries;
    ClipboardCapabilities clipboardCaps;
    DomainPolicyClone domainPolicy;
    URIParams? userContentSheetURL;
    GfxVarUpdate[] gfxNonDefaultVarUpdates;
    ContentDeviceData contentDeviceData;
    GfxInfoFeatureStatus[] gfxFeatureStatus;
    DataStorageEntry[] dataStorage;
    nsCString[] appLocales;
    nsCString[] requestedLocales;
    DynamicScalarDefinition[] dynamicScalarDefs;
};

struct VisitedQueryResult
{
    URIParams uri;
    bool visited;
};

struct StringBundleDescriptor
{
    nsCString bundleURL;
    FileDescriptor mapFile;
    uint32_t mapSize;
};

struct IPCURLClassifierFeature
{
    nsCString featureName;
    nsCString[] tables;
    nsCString skipHostList;
};

// Transport structure for Notifications API notifications
// (https://developer.mozilla.org/en-US/docs/Web/API/notification) instances
// used exclusively by the NotificationEvent PContent method.
struct NotificationEventData
{
    nsCString originSuffix;
    nsCString scope;
    nsString ID;
    nsString title;
    nsString dir;
    nsString lang;
    nsString body;
    nsString tag;
    nsString icon;
    nsString data;
    nsString behavior;
};

struct PostMessageData
{
    MaybeDiscardedBrowsingContext source;
    nsString origin;
    nsString targetOrigin;
    nsIURI targetOriginURI;
    nsIPrincipal callerPrincipal;
    nsIPrincipal subjectPrincipal;
    nsIURI callerURI;
    bool isFromPrivateWindow;
    nsCString scriptLocation;
    uint64_t innerWindowId;
};

union PSHEntryOrSharedID
{
  PSHEntry;
  uint64_t;
};

struct KeyValuePair
{
    nsString key;
    nsString value;
};

/**
 * The PContent protocol is a top-level protocol between the UI process
 * and a content process. There is exactly one PContentParent/PContentChild pair
 * for each content process.
 */
nested(upto inside_cpow) sync protocol PContent
{
    manages PBluetooth;
    manages PBrowser;
    manages PClientOpenWindowOp;
    manages PContentPermissionRequest;
    manages PCycleCollectWithLogs;
    manages PDeviceStorageRequest;
    manages PPSMContentDownloader;
    manages PExternalHelperApp;
    manages PFileDescriptorSet;
    manages PHal;
    manages PHandlerService;
    manages PHeapSnapshotTempFileHelper;
    manages PIPCBlobInputStream;
    manages PImsRegServiceFinder;
    manages PImsRegistration;
    manages PMedia;
    manages PMobileConnection;
    manages PNecko;
    manages POfflineCacheUpdate;
    manages PPrinting;
    manages PChildToParentStream;
    manages PParentToChildStream;
#ifdef MOZ_WEBSPEECH
    manages PSpeechSynthesis;
#endif
    //manages PCellBroadcast;
    manages PIcc;
    //manages PSms;
    //manages PSubsidyLock;
    manages PTelephony;
    //manages PVoicemail;
    manages PTestShell;
    manages PVoicemail;
    manages PJavaScript;
    manages PRemoteSpellcheckEngine;
    manages PWebBrowserPersistDocument;
    manages PWebrtcGlobal;
    manages PPresentation;
    manages PURLClassifier;
    manages PURLClassifierLocal;
    manages PScriptCache;
    manages PLoginReputation;
    manages PSessionStorageObserver;
    manages PSystemMessageService;
    manages PSHEntry;
    manages PSHistory;
    manages PBenchmarkStorage;

    // Depending on exactly how the new browser is being created, it might be
    // created from either the child or parent process!
    //
    // The child creates the PBrowser as part of
    // BrowserChild::BrowserFrameProvideWindow (which happens when the child's
    // content calls window.open()), and the parent creates the PBrowser as part
    // of ContentParent::CreateBrowser.
    //
    // When the parent constructs a PBrowser, the child trusts the attributes it
    // receives from the parent.  In that case, the context should be
    // FrameIPCTabContext.
    //
    // When the child constructs a PBrowser, the parent doesn't trust the
    // attributes it receives from the child.  In this case, context must have
    // type PopupIPCTabContext.  The parent checks that if the opener is a
    // browser element, the context is also for a browser element.
    //
    // If |sameTabGroupAs| is non-zero, the new tab should go in the same
    // TabGroup as |sameTabGroupAs|. This parameter should always be zero
    // for PBrowser messages sent from the child to the parent.
    //
    // Separate messages are used for the parent and child side constructors due
    // to the differences in data and actor setup required.
    //
    // Keep the last 3 attributes in sync with GetProcessAttributes!
parent:
    async ConstructPopupBrowser(ManagedEndpoint<PBrowserParent> browserEp,
                                ManagedEndpoint<PWindowGlobalParent> windowEp,
                                TabId tabId, IPCTabContext context,
                                WindowGlobalInit windowInit,
                                uint32_t chromeFlags);

child:
    async ConstructBrowser(ManagedEndpoint<PBrowserChild> browserEp,
                           ManagedEndpoint<PWindowGlobalChild> windowEp,
                           TabId tabId, TabId sameTabGroupAs,
                           IPCTabContext context,
                           WindowGlobalInit windowInit,
                           uint32_t chromeFlags, ContentParentId cpId,
                           bool isForBrowser, bool isTopLevel);

both:
    async PFileDescriptorSet(FileDescriptor fd);

    // For parent->child, aBrowser must be non-null; aOuterWindowID can
    // be 0 to indicate the browser's current root document, or nonzero
    // to persist a subdocument.  For child->parent, arguments are
    // ignored and should be null/zero.
    async PWebBrowserPersistDocument(nullable PBrowser aBrowser,
                                     uint64_t aOuterWindowID);

child:
    async InitGMPService(Endpoint<PGMPServiceChild> service);
    async InitProcessHangMonitor(Endpoint<PProcessHangMonitorChild> hangMonitor);
    async InitProfiler(Endpoint<PProfilerChild> aEndpoint);

    async InitBufferManager(
      Endpoint<PSharedBufferManagerChild> bufferManager);

    async ReinitBufferManager(
      Endpoint<PSharedBufferManagerChild> bufferManager);

    // Give the content process its endpoints to the compositor.
    async InitRendering(
      Endpoint<PCompositorManagerChild> compositor,
      Endpoint<PImageBridgeChild> imageBridge,
      Endpoint<PVRManagerChild> vr,
      Endpoint<PRemoteDecoderManagerChild> video,
      uint32_t[] namespaces);

    // Re-create the rendering stack using the given endpoints. This is sent
    // after the compositor process has crashed. The new endpoints may be to a
    // newly launched GPU process, or the compositor thread of the UI process.
    async ReinitRendering(
      Endpoint<PCompositorManagerChild> compositor,
      Endpoint<PImageBridgeChild> bridge,
      Endpoint<PVRManagerChild> vr,
      Endpoint<PRemoteDecoderManagerChild> video,
      uint32_t[] namespaces);

    async AudioDefaultDeviceChange();

    async NetworkLinkTypeChange(uint32_t type);

    // Re-create the rendering stack for a device reset.
    async ReinitRenderingForDeviceReset();

    /**
     * Enable system-level sandboxing features, if available.  Can
     * usually only be performed zero or one times.  The child may
     * abnormally exit if this fails; the details are OS-specific.
     */
    async SetProcessSandbox(FileDescriptor? aBroker);

    async RequestMemoryReport(uint32_t generation,
                              bool anonymize,
                              bool minimizeMemoryUsage,
                              FileDescriptor? DMDFile);
    async RequestPerformanceMetrics(nsID aID);

    /**
     * Used by third-party modules telemetry (aka "untrusted modules" telemetry)
     * to pull data from content processes.
     */
    async GetUntrustedModulesData() returns (UntrustedModulesData? data);

    /**
     * Communication between the PuppetBidiKeyboard and the actual
     * BidiKeyboard hosted by the parent
     */
    async BidiKeyboardNotify(bool isLangRTL, bool haveBidiKeyboards);

    /**
     * Dump this process's GC and CC logs to the provided files.
     *
     * For documentation on the other args, see dumpGCAndCCLogsToFile in
     * nsIMemoryInfoDumper.idl
     */
    async PCycleCollectWithLogs(bool dumpAllTraces,
                                FileDescriptor gcLog,
                                FileDescriptor ccLog);

    async PTestShell();

    async PScriptCache(FileDescOrError cacheFile, bool wantCacheData);

    async RegisterChrome(ChromePackage[] packages, SubstitutionMapping[] substitutions,
                         OverrideMapping[] overrides, nsCString locale, bool reset);
    async RegisterChromeItem(ChromeRegistryItem item);

    async ClearImageCache(bool privateLoader, bool chrome);

    async SetOffline(bool offline);
    async SetConnectivity(bool connectivity);
    async SetCaptivePortalState(int32_t aState);

    async NotifyVisited(VisitedQueryResult[] uri);

    async PreferenceUpdate(Pref pref);
    async VarUpdate(GfxVarUpdate var);

    async UpdatePerfStatsCollectionMask(uint64_t aMask);
    async CollectPerfStatsJSON() returns (nsCString aStats);

    async DataStoragePut(nsString aFilename, DataStorageItem aItem);
    async DataStorageRemove(nsString aFilename, nsCString aKey, DataStorageType aType);
    async DataStorageClear(nsString aFilename);

    async NotifyAlertsObserver(nsCString topic, nsString data);

    async GeolocationUpdate(nsIDOMGeoPosition aPosition);

    async GeolocationError(uint16_t errorCode);

    async UpdateDictionaryList(nsString[] dictionaries);

    async UpdateFontList(SystemFontListEntry[] fontList);

    /**
     * The shared font list has been reinitialized by the parent;
     * child processes must discard and recreate their mappings to it.
     */
    async RebuildFontList();

    /**
     * The shared font list has been modified, potentially adding matches
     * for src:local() names that were previously not known, so content
     * may need to be reflowed.
     */
    async FontListChanged();

    async UpdateAppLocales(nsCString[] appLocales);
    async UpdateRequestedLocales(nsCString[] requestedLocales);

    async RegisterStringBundles(StringBundleDescriptor[] stringBundles);

    async UpdateSharedData(FileDescriptor mapFile, uint32_t aSize,
                           IPCBlob[] blobs,
                           nsCString[] changedKeys);

    // nsIPermissionManager messages
    async AddPermission(Permission permission);
    async RemoveAllPermissions();

    async Volumes(VolumeInfo[] volumes);

    async FlushMemory(nsString reason);

    async GarbageCollect();
    async CycleCollect();
    async UnlinkGhosts();

    /**
     * Start accessibility engine in content process.
     * @param aTid is the thread ID of the chrome process main thread. Only used
     *             on Windows; pass 0 on other platforms.
     * @param aMsaaID is an a11y-specific unique id for the content process
     *                that is generated by the chrome process. Only used on
     *                Windows; pass 0 on other platforms.
     */
    async ActivateA11y(uint32_t aMainChromeTid, uint32_t aMsaaID);

    /**
     * Shutdown accessibility engine in content process (if not in use).
     */
    async ShutdownA11y();

    async AppInfo(nsCString version, nsCString buildID, nsCString name, nsCString UAName,
                  nsCString ID, nsCString vendor, nsCString sourceURL);

    /**
     * Send the remote type associated with the content process.
     */
    async RemoteType(nsString aRemoteType);

    /**
     * Send ServiceWorkerRegistrationData to child process.
     */
    async InitServiceWorkers(ServiceWorkerConfiguration aConfig);

    /**
     * Send BlobURLRegistrationData to child process.
     */
    async InitBlobURLs(BlobURLRegistrationData[] registrations);

    /**
     * Send JSWindowActorInfos to child process.
     */
    async InitJSWindowActorInfos(JSWindowActorInfo[] aInfos);

    /**
     * Unregister a previously registered JSWindowActor in the child process.
     */
    async UnregisterJSWindowActor(nsString name);

    async SetXPCOMProcessAttributes(XPCOMInitData xpcomInit,
                                    StructuredCloneData initialData,
                                    LookAndFeelInt[] lookAndFeelIntCache,
                                    /* used on MacOSX/Linux/Android only: */
                                    SystemFontListEntry[] systemFontList,
                                    SharedMemoryHandle? sharedUASheetHandle,
                                    uintptr_t sharedUASheetAddress);

    // Notify child that last-pb-context-exited notification was observed
    async LastPrivateDocShellDestroyed();

    // Note: Any changes to this structure should also be changed in
    // VolumeInfo above.
    async FileSystemUpdate(nsString fsName, nsString mountPoint, int32_t fsState,
                           int32_t mountGeneration, bool isMediaPresent,
                           bool isSharing, bool isFormatting, bool isFake,
                           bool isUnmounting, bool isRemovable, bool isHotSwappable);

    // Notify volume is removed.
    async VolumeRemoved(nsString fsName);
    async FilePathUpdate(nsString storageType, nsString storageName, nsString filepath,
                         nsCString reasons);

    async NotifyProcessPriorityChanged(ProcessPriority priority);
    async MinimizeMemoryUsage();

    /**
     * Used to manage nsIStyleSheetService across processes.
     */
    async LoadAndRegisterSheet(URIParams uri, uint32_t type);
    async UnregisterSheet(URIParams uri, uint32_t type);

    async NotifyPhoneStateChange(nsString newState);

    /**
     * Notify idle observers in the child
     */
    async NotifyIdleObserver(uint64_t observerId, nsCString topic, nsString str);

    async InvokeDragSession(IPCDataTransfer[] transfers, uint32_t action);

    async EndDragSession(bool aDoneDrag, bool aUserCancelled,
                         LayoutDeviceIntPoint aDragEndPoint,
                         uint32_t aKeyModifiers);

    async DomainSetChanged(uint32_t aSetType, uint32_t aChangeType, URIParams? aDomain);

    /**
     * Notify the child to shutdown. The child will in turn call FinishShutdown
     * and let the parent close the channel.
     */
    async Shutdown();

    async LoadProcessScript(nsString url);

    /**
     * Requests a full native update of a native plugin child window. This is
     * a Windows specific call.
     */
    async UpdateWindow(uintptr_t aChildId);

    /**
     * Notify the child that presentation receiver has been launched with the
     * correspondent iframe.
     */
    async NotifyPresentationReceiverLaunched(PBrowser aIframe, nsString aSessionId);

    /**
     * Notify the child that the info about a presentation receiver needs to be
     * cleaned up.
     */
    async NotifyPresentationReceiverCleanUp(nsString aSessionId);

    /**
     * Notify the child that cache is emptied.
     */
    async NotifyEmptyHTTPCache();

    /**
     * Send a `push` event without data to a service worker in the child.
     */
    async Push(nsCString scope, Principal principal, nsString messageId);

    /**
     * Send a `push` event with data to a service worker in the child.
     */
    async PushWithData(nsCString scope, Principal principal,
                       nsString messageId, uint8_t[] data);

    /**
     * Send a `pushsubscriptionchange` event to a service worker in the child.
     */
    async PushSubscriptionChange(nsCString scope, Principal principal);

    async SystemMessage(nsCString scope, nsCString originSuffix,
                        nsString messageName, nsString messageData);

    /**
     * Windows specific: associate this content process with the browsers
     * audio session.
     */
    async SetAudioSessionData(nsID aID,
                              nsString aDisplayName,
                              nsString aIconPath);

    async GetFilesResponse(nsID aID, GetFilesResponseResult aResult);

    async BlobURLRegistration(nsCString aURI, IPCBlob aBlob,
                              Principal aPrincipal);

    async BlobURLUnregistration(nsCString aURI);

    async GMPsChanged(GMPCapabilityData[] capabilities);


    /**
     * Sending an activate message moves focus to the child.
     */
    async Activate(PBrowser aTab);

    async Deactivate(PBrowser aTab);

    async PParentToChildStream();

    async ProvideAnonymousTemporaryFile(uint64_t aID, FileDescOrError aFD);

    async SetPermissionsWithKey(nsCString aPermissionKey, Permission[] aPermissions);

    async RefreshScreens(ScreenDetails[] aScreens);

    async PIPCBlobInputStream(nsID aID, uint64_t aSize);

    /**
     * This call takes the set of plugins loaded in the chrome process, and
     * sends them to the content process. However, in many cases this set will
     * not have changed since the last SetPluginList message. To keep track of
     * this, the chrome process increments an epoch number every time the set of
     * plugins changes. The chrome process sends up the last epoch it observed.
     * If the epoch last seen by the content process is the same, the content
     * process ignores the update. Otherwise the content process updates its
     * list and reloads its plugins.
     **/
    async SetPluginList(uint32_t pluginEpoch, PluginTag[] plugins, FakePluginTag[] fakePlugins);

    async ShareCodeCoverageMutex(CrossProcessMutexHandle handle);
    async FlushCodeCoverageCounters() returns (bool unused);

    async GetMemoryUniqueSetSize() returns (int64_t uss);

    /*
     * IPC message to enable the input event queue on the main thread of the
     * content process.
     */
    async SetInputEventQueueEnabled();

    /*
     * IPC message to flush the input event queue on the main thread of the
     * content process.
     *
     * When the ContentParent stops sending the input event with input priority,
     * there may be some pending events in the input event queue and normal
     * event queue. Here is a possible scenario.
     * R: Runnables.
     * D: Enable the input priority event.
     * E: Disable the input priority evnet.
     *
     *                     D       E
     * Normal Queue: R1      R2      R3
     * Input Queue:     II      I2      I3
     *
     * To avoid the newly added normal events (e.g. R2, which may be an input
     * event) preempt the pending input events (e.g. I1), or the newly added
     * input events (e.g. I3) preempt the pending normal events (e.g. R2), we
     * have to flush all pending events before enabling and disabling the input
     * priority event.
     *
     * To flush the normal event queue and the input event queue, we use three
     * IPC messages as the followings.
     * FI: Flush the input queue.
     * SI: Suspend the input queue.
     * RI: Resume the input queue.
     *
     * Normal Queue: R1    FI    RI R2   FI    RI R3
     * Input Queue:     II    SI      I2    SI       I3
     *
     * When the flush input request is processed before the other two requests,
     * we consume all input events until the suspend request. After handling the
     * suspend request, we stop consuming the input events until the resume
     * request to make sure we consume all pending normal events.
     *
     * If we process the suspend request before the other two requests, we
     * ignore the flush request and consume all pending normal events until the
     * resume request.
     */
    async FlushInputEventQueue();

    /*
     * IPC message to resume consuming the pending events in the input event
     * queue.
     */
    async ResumeInputEventQueue();

    /*
     * IPC message to suspend consuming the pending events in the input event
     * queue.
     */
    prio(input) async SuspendInputEventQueue();

    /*
     * IPC message to propagate dynamic scalar definitions, added after the
     * content process is spawned, from the parent to the child.
     * Dynamic scalar definitions added at the process startup are handled
     * using the |TelemetryIPC::AddDynamicScalarDefinitions| functions.
     */
    async AddDynamicScalars(DynamicScalarDefinition[] definitions);

    /*
     * Message to construct a PClientOpenWindowOp actor.  This is used to
     * open windows cross-process and receive notification when the operation
     * has completed.
     */
    async PClientOpenWindowOp(ClientOpenWindowArgs aArgs);

    // This message is sent to content processes, and triggers the creation of a
    // new HttpChannelChild that will be connected to the parent channel
    // represented by registrarId.
    // This is on PContent not PNecko, as PNecko may not be initialized yet.
    // The returned loadInfo needs to be set on the channel - since the channel
    // moved to a new process it now has different properties.

    async CrossProcessRedirect(RedirectToRealChannelArgs args)
        returns (nsresult rv);

    /**
    * This method is used to notifty content process to start delayed autoplay
    * media via browsing context.
    */
    async StartDelayedAutoplayMediaComponents(MaybeDiscardedBrowsingContext aContext);

    /**
     * This method is used to dispatch MediaControlKeysEvent to content process
     * in order to control media within a specific browsing context tree.
     */
    async UpdateMediaControlKeysEvent(MaybeDiscardedBrowsingContext aContext,
                                      MediaControlKeysEvent aEvent);

    // Begin subscribing to a new BrowsingContextGroup, sending down the current
    // value for every individual BrowsingContext.
    async RegisterBrowsingContextGroup(BrowsingContextInitializer[] aInits,
                                       WindowContextInitializer[] aWindowInits);

#if defined(MOZ_SANDBOX) && defined(MOZ_DEBUG) && defined(ENABLE_TESTS)
    // Initialize top-level actor for testing content process sandbox.
    async InitSandboxTesting(Endpoint<PSandboxTestingChild> aEndpoint);
#endif

    async DestroySHEntrySharedState(uint64_t aID);

    async EvictContentViewers(uint64_t[] aToEvictSharedStateIDs);

    async LoadURI(MaybeDiscardedBrowsingContext aContext, nsDocShellLoadState aLoadState, bool aSetNavigating);

    async InternalLoad(MaybeDiscardedBrowsingContext aContext, nsDocShellLoadState aLoadState, bool aTakeFocus);

    async DisplayLoadError(MaybeDiscardedBrowsingContext aContext, nsString aURI);

parent:
    async InitBackground(Endpoint<PBackgroundParent> aEndpoint);

    async CreateGMPService();

    async InitStreamFilter(uint64_t channelId, nsString addonId)
        returns (Endpoint<PStreamFilterChild> aEndpoint);

    /**
     * This call connects the content process to a plugin process. This call
     * returns an endpoint for a new PluginModuleParent. The corresponding
     * PluginModuleChild will be started up in the plugin process.
     */
    sync LoadPlugin(uint32_t aPluginId)
        returns (nsresult aResult, uint32_t aRunID, Endpoint<PPluginModuleParent> aEndpoint);

    /**
     * This call is used by asynchronous plugin instantiation to notify the
     * content parent that it is now safe to initiate the plugin bridge for
     * the specified plugin id. The endpoint for the content process part of the
     * bridge is returned.
     */
    sync ConnectPluginBridge(uint32_t aPluginId)
        returns (nsresult rv, Endpoint<PPluginModuleParent> aEndpoint);

    // See Bug 1518344 - Investigate using async for PContent::LaunchRDDProcess
    sync LaunchRDDProcess()
        returns (nsresult rv, Endpoint<PRemoteDecoderManagerChild> aEndpoint);

    async PJavaScript();

    async PRemoteSpellcheckEngine();
    async PDeviceStorageRequest(DeviceStorageParams params);

    async InitCrashReporter(Shmem shmem, NativeThreadId tid);

    sync IsSecureURI(uint32_t aType, URIParams aURI, uint32_t aFlags,
                     OriginAttributes aOriginAttributes)
        returns (bool isSecureURI);

    async AccumulateMixedContentHSTS(URIParams aURI, bool aActive,
                                     OriginAttributes aOriginAttributes);

    nested(inside_cpow) async PHal();

    async PHeapSnapshotTempFileHelper();

    async PImsRegServiceFinder();

    async PImsRegistration(uint32_t aServiceId);

    async PMobileConnection(uint32_t clientId);

    async PNecko();

    async PPrinting();

    async PChildToParentStream();

#ifdef MOZ_WEBSPEECH
    async PSpeechSynthesis();
#endif

    async PIcc(uint32_t serviceId);

    //async PCellBroadcast();

    //async PSms();

    //async PSubsidyLock(uint32_t clientId);

    async PTelephony();

    async PVoicemail();

    async PMedia();

    async PBluetooth();

    async PWebrtcGlobal();

    async PPresentation();

    async CreateAudioIPCConnection() returns (FileDescOrError fd);

    sync PURLClassifier(Principal principal)
        returns (bool success);

    async PURLClassifierLocal(URIParams uri, IPCURLClassifierFeature[] features);

    async PLoginReputation(URIParams formURI);

    async PSessionStorageObserver();

    async PSHistory(MaybeDiscardedBrowsingContext aContext);


    // Clone from entry or use shared id.
    sync PSHEntry(nullable PSHistory shistory, PSHEntryOrSharedID entryOrSharedID);

    async PBenchmarkStorage();

    async PSystemMessageService();

    // Services remoting

    async StartVisitedQueries(URIParams[] uri);
    async SetURITitle(URIParams uri, nsString title);

    async LoadURIExternal(URIParams uri, PBrowser windowContext);
    async ExtProtocolChannelConnectParent(uint32_t registrarId);

    // PrefService message
    sync GetGfxVars() returns (GfxVarUpdate[] vars);

    sync SyncMessage(nsString aMessage, ClonedMessageData aData,
                     CpowEntry[] aCpows, Principal aPrincipal)
      returns (StructuredCloneData[] retval);

    nested(inside_sync) sync RpcMessage(nsString aMessage, ClonedMessageData aData,
                                        CpowEntry[] aCpows, Principal aPrincipal)
      returns (StructuredCloneData[] retval);

    async ShowAlert(nsIAlertNotification alert);

    async CloseAlert(nsString name, Principal principal);

    async DisableNotifications(Principal principal);

    async OpenNotificationSettings(Principal principal);

    // Request that the ServiceWorkerManager in the parent process create a
    // notification "click" or "close" event and dispatch it on the relevant
    // ServiceWorker. This needs to happen because when a notification is
    // created it is tied to a specific content process and when the user clicks
    // on the notification, it will be that content process that is notified.
    // However, even if the ServiceWorker lives in that process (it may no
    // longer be in that process, or may have never lived there), the right/only
    // way to talk through the ServiceWorker is through the parent.
    //
    // This happens on PContent because the ServiceWorkerManager lives on the
    // main thread and bouncing this off of PBackground would be silly and
    // complex. In the long run, the notification implementation will be
    // overhauled to directly process the notification click/close and directly
    // translate that to a ServiceWorker event.
    async NotificationEvent(nsString type, NotificationEventData data);

    async PPSMContentDownloader(uint32_t aCertType);

    // Creates a helper for forwarding data from an nsExternalAppHandler
    // running in the content process, to one running in the parent
    // process.
    // Bug 1574372 aims to run nsExternalAppHandler entirely in the
    // parent so that we can remove this.
    //
    // Serializes the uri, loadInfo, contentType, referrer, contentDisposition
    // headers and contentLength of the channel so that we can make them
    // available to the parent instance via a nsIChannel helper. Also
    // passes whether the original channel was an instance of nsIFileChannel.
    //
    // aContext is the BrowsingContext that initiated the load, and created the
    // channel.
    //
    // Pass true for aForceSave to always save this content to disk, regardless of
    // nsIMIMEInfo and other such influences.
    // Pass true for aShouldCloseWindow to specify that aContext was opened specifically
    // for this load, and should be closed once we've handled it.
    async PExternalHelperApp(URIParams? uri,
                             LoadInfoArgs? loadInfoArgs,
                             nsCString aMimeContentType,
                             nsCString aContentDisposition,
                             uint32_t aContentDispositionHint,
                             nsString aContentDispositionFilename,
                             bool aForceSave,
                             int64_t aContentLength,
                             bool aWasFileChannel,
                             URIParams? aReferrer,
                             MaybeDiscardedBrowsingContext aContext,
                             bool aShouldCloseWindow);

    async PHandlerService();

    async AddGeolocationListener(Principal principal, bool highAccuracy);
    async RemoveGeolocationListener();
    async SetGeolocationHigherAccuracy(bool enable);

    async ConsoleMessage(nsString message);
    async ScriptErrorWithStack(nsString message, nsString sourceName, nsString sourceLine,
                               uint32_t lineNumber, uint32_t colNumber, uint32_t flags,
                               nsCString category, bool privateWindow,
                               bool fromChromeContext, ClonedMessageData stack);

    // Places the items within dataTransfer on the clipboard.
    async SetClipboard(IPCDataTransfer aDataTransfer,
                       bool aIsPrivateData,
                       Principal aRequestingPrincipal,
                       uint32_t aContentPolicyType,
                       int32_t aWhichClipboard);

    // Given a list of supported types, returns the clipboard data for the
    // first type that matches.
    sync GetClipboard(nsCString[] aTypes, int32_t aWhichClipboard)
        returns (IPCDataTransfer dataTransfer);

    // Returns a list of formats supported by the clipboard
    sync GetExternalClipboardFormats(int32_t aWhichClipboard, bool aPlainTextOnly) returns (nsCString[] aTypes);

    // Clears the clipboard.
    async EmptyClipboard(int32_t aWhichClipboard);

    // Returns true if data of one of the specified types is on the clipboard.
    sync ClipboardHasType(nsCString[] aTypes, int32_t aWhichClipboard)
        returns (bool hasType);

    // 'Play', 'Beep' and 'PlayEventSound' are the only nsISound methods used in
    // the content process.
    async PlaySound(URIParams aURL) compress;
    async Beep() compress;
    async PlayEventSound(uint32_t aEventId) compress;

    sync GetIconForExtension(nsCString aFileExt, uint32_t aIconSize)
        returns (uint8_t[] bits);

    sync GetShowPasswordSetting()
        returns (bool showPassword);

    // Notify the parent of the presence or absence of private docshells
    async PrivateDocShellsExist(bool aExist);

    // Tell the parent that the child has gone idle for the first time.
    async FirstIdle();

    async DeviceReset();

    // called by the child (test code only) to propagate volume changes to the parent
    async CreateFakeVolume(nsString fsName, nsString mountPoint);
    async SetFakeVolumeState(nsString fsName, int32_t fsState);
    async RemoveFakeVolume(nsString fsName);
    async FilePathUpdateNotify(nsString aType,
                               nsString aStorageName,
                               nsString aFilepath,
                               nsCString aReason);

    async AudioChannelServiceStatus(bool aActiveTelephonyChannel,
                                    bool aContentOrNormalChannel,
                                    bool aAnyActiveChannel);

    async AudioChannelChangeDefVolChannel(int32_t aChannel, bool aHidden);

    sync KeywordToURI(nsCString keyword, bool isPrivateContext)
        returns (nsString providerName, nsIInputStream postData, URIParams? uri);

    sync NotifyKeywordSearchLoading(nsString providerName, nsString keyword);

    async CopyFavicon(URIParams oldURI, URIParams newURI, Principal aLoadingPrincipal, bool isPrivate);

    /**
     * Notifies the parent about a recording device is starting or shutdown.
     * @param recordingStatus starting or shutdown
     * @param pageURL URL that request that changing the recording status
     * @param isAudio recording start with microphone
     * @param isVideo recording start with camera
     */
    async RecordingDeviceEvents(nsString recordingStatus,
                                nsString pageURL,
                                bool isAudio,
                                bool isVideo);

    // Graphics errors
    async GraphicsError(nsCString aError);

    // Driver crash guards. aGuardType must be a member of CrashGuardType.
    sync BeginDriverCrashGuard(uint32_t aGuardType) returns (bool crashDetected);
    sync EndDriverCrashGuard(uint32_t aGuardType);

    async AddIdleObserver(uint64_t observerId, uint32_t idleTimeInS);
    async RemoveIdleObserver(uint64_t observerId, uint32_t idleTimeInS);

    /**
     * This message is only used on X11 platforms.
     *
     * Send a dup of the plugin process's X socket to the parent
     * process.  In theory, this scheme keeps the plugin's X resources
     * around until after both the plugin process shuts down *and* the
     * parent process closes the dup fd.  This is used to prevent the
     * parent process from crashing on X errors if, e.g., the plugin
     * crashes *just before* a repaint and the parent process tries to
     * use the newly-invalid surface.
     */
    async BackUpXResources(FileDescriptor aXSocketFd);

    async RequestAnonymousTemporaryFile(uint64_t aID);

    /**
     * Starts an offline application cache update.
     * @param manifestURI
     *   URI of the manifest to fetch, the application cache group ID
     * @param documentURI
     *   URI of the document that referred the manifest
     * @param loadingPrincipal
     *   Principal of the document that referred the manifest
     * @param stickDocument
     *   True if the update was initiated by a document load that referred
     *   a manifest.
     *   False if the update was initiated by applicationCache.update() call.
     *
     *   Tells the update to carry the documentURI to a potential separate
     *   update of implicit (master) items.
     *
     *   Why this argument? If the document was not found in an offline cache
     *   before load and refers a manifest and this manifest itself has not
     *   been changed since the last fetch, we will not do the application
     *   cache group update. But we must cache the document (identified by the
     *   documentURI). This argument will ensure that a previously uncached
     *   document will get cached and that we don't re-cache a document that
     *   has already been cached (stickDocument=false).
     * @param tabId
     *   To identify which tab owns the app.
     */
    async POfflineCacheUpdate(URIParams manifestURI, URIParams documentURI,
                              PrincipalInfo loadingPrincipal, bool stickDocument,
                              CookieJarSettingsArgs cookieJarSettings);

    /**
     * Sets "offline-app" permission for the principal.  Called when we hit
     * a web app with the manifest attribute in <html>
     */
    async SetOfflinePermission(Principal principal);

    /**
     * Notifies the parent to continue shutting down after the child performs
     * its shutdown tasks.
     */
    async FinishShutdown();

    async UpdateDropEffect(uint32_t aDragAction, uint32_t aDropEffect);

    /**
     * Initiates an asynchronous request for permission for the
     * provided principal.
     *
     * @param aRequests
     *   The array of permissions to request.
     * @param aPrincipal
     *   The principal of the request.
     * @param aTopLevelPrincipal
     *   The principal of the top level page the request comes from.
     * @param tabId
     *   To identify which tab issues this request.
     *
     * NOTE: The principal is untrusted in the parent process. Only
     *       principals that can live in the content process should
     *       provided.
     */
    async PContentPermissionRequest(PermissionRequest[] aRequests,
                                    Principal aPrincipal,
                                    Principal aTopLevelPrincipal,
                                    bool aIsHandlingUserInput,
                                    bool aMaybeUnsafePermissionDelegate,
                                    TabId tabId);

    async ShutdownProfile(nsCString aProfile);

    /**
     * Request graphics initialization information from the parent.
     */
    sync GetGraphicsDeviceInitData()
        returns (ContentDeviceData aData);

    /**
     * A shared font list (see gfx/thebes/SharedFontList.*) contains a list
     * of shared-memory blocks that are used to store all the font list data.
     * The font list created in the parent process is the only one that can
     * create or store objects into the shared memory; content processes font
     * lists have read-only access to it.
     *
     * To minimize the cost of record allocations, the shared font list
     * bump-allocates new objects that it adds to the shared memory blocks
     * (i.e. the records stored in the shared memory blocks are only ever
     * appended, and never freed except when the entire font list is
     * reconstructed).
     *
     * When initially created by the parent process, the font list may contain
     * nothing except a header, and the list of the system's installed font
     * family names. Additional data about the families (styled faces available
     * and character coverage) is appended to the font list during the session
     * as a given font is considered for use, because loading all data for all
     * installed fonts during startup is too expensive/slow.
     *
     * During content process launch, a content process's first step in
     * gaining access to the font list is to call GetFontListShmBlock,
     * passing index zero in order to get access to the first block, which
     * contains the font list header and the list of font-family records
     * (which may be virtually all uninitialized at this time, containing
     * nothing but the family names). Once a content process determines a
     * font-family name it wants to use (e.g. from a CSS font-family list, or
     * from preferences), if that Family record has not yet been initialized,
     * it will call InitializeFamily (below) to have the parent process
     * populate Face records in the shared memory with the family's styles.
     * The content process can then pick the face with best style match from
     * the available faces according to the CSS font matching algorithm, load
     * its character map, then send the map to the parent process using
     * SetCharacterMap (so that the parent process can share the map with all
     * processes to avoid duplication of work).
     *
     * At some point, as the parent process adds data to the font list, a new
     * shared-memory block will probably be needed. At that point the parent
     * will create a new block and append it to its share memory block list.
     * The new Block index will start to appear in Pointer records in the
     * shared memory, and the content process's can then fetch those other
     * blocks using this function as needed.
     *
     * @param aGeneration
     *   The font list has a Generation ID stored in its Header, and any time
     *   the parent process needs to reinitialize the list (because of a change
     *   in the available font repertoire) a new Generation ID is assigned.
     *   Content processes pass the Generation of the list they're using in
     *   all messages, so that the parent can recognize if they're out of date
     *   and safely ignore such messages. (When the parent rebuilds the list,
     *   it will notify all content processes, but they may still send a few
     *   messages that relate to the obsolete list before they have processed
     *   this notification.)
     * @param aIndex
     *   (Zero-based) index of the shared-memory block to be mapped.
     *   In a typical case, there will be a handful of blocks altogether, so
     *   each content process only needs to make this request a few times.
     * @returns aHandle
     *   Handle that can be used to construct a SharedMemoryBasic that maps the
     *   requested block of memory.
     *   If aGeneration does not match the parent's font list generation ID, or
     *   if requesting a block that does not exist (i.e. with aIndex greater
     *   than or equal to the number of blocks actually in existence), returns
     *   a null handle.
     *
     * This is a sync message because the content process needs font data in
     * order to perform font-matching (e.g. during reflow), and cannot continue
     * until it has mapped the font-list memory.
     */
    sync GetFontListShmBlock(uint32_t aGeneration, uint32_t aIndex)
        returns (Handle aHandle);

    /**
     * Ask the parent to initialize a given font family, so that face metadata
     * will be available. Content processes will only call this for families
     * where the Face data has not yet been populated, so it will generally be
     * called no more than once per family. (It may not be needed at all, if
     * the parent process has already initialized the families that content
     * wants to use.)
     *
     * @param aGeneration
     *   Font-list generation, so requests relating to an obsolete list can be
     *   ignored (see comments for GetFontListShmBlock).
     * @param aFamilyIndex
     *   The 0-based index of the Family within the font-list that a content
     *   process needs to use.
     *
     * This is a sync message because the content process cannot complete its
     * font-matching until the family is fully populated with Face records.
     * If we make it async, content processes will reflow using fallbacks,
     * and then have to reflow again once all the font information needed
     * becomes available.
     */
    sync InitializeFamily(uint32_t aGeneration, uint32_t aFamilyIndex);

    /**
     * Record the character map of a given Face in the font list.
     *
     * @param aGeneration
     *   Font-list generation, so requests relating to an obsolete list can be
     *   ignored (see comments for GetFontListShmBlock).
     * @param aFacePtr
     *   Font-list shared-memory "pointer" to the Face record to be updated.
     *   A Pointer is a record of a shared-memory block index and an offset
     *   within that block, which each process that maps the block can convert
     *   into a real pointer in its address space.
     * @param aMap
     *   The character coverage map of the face. (This will be stored as a
     *   SharedBitSet record within the shared font list, and the Face record
     *   will be updated to reference it.)
     */
    async SetCharacterMap(uint32_t aGeneration, Pointer aFacePtr, gfxSparseBitSet aMap);

    /**
     * Ask the parent to set up the merged charmap for a family, to accelerate
     * future fallback searches.
     * aFamilyPtr may refer to an element of either the Families() or AliasFamilies().
     */
    async SetupFamilyCharMap(uint32_t aGeneration, Pointer aFamilyPtr);

    /**
     * Ask the parent to try and complete the InitOtherFamilyNames task, because
     * we're trying to look up a localized font name. This is a sync method so that
     * the update will be available before the child continues reflow; however, it
     * is possible the task will have timed-out in the parent and not actually
     * completed during this call.
     *
     * @param aGeneration
     *   Font-list generation, so requests relating to an obsolete list can be
     *   ignored (see comments for GetFontListShmBlock).
     * @param aDefer
     *   Parameter aDeferOtherFamilyNamesLoading to be passed to
     *   gfxPlatformFontList::InitOtherFamilyNames, to determine whether name
     *   loading should be deferred to a background task or run immediately.
     * @param aLoaded
     *   Returns whether the font name loading process has completed.
     *
     * TODO: This is currently a sync message but can probably be made async,
     * at the cost of an increased chance of some testcases failing because
     * they depend on lazily-loaded font names.
     */
    sync InitOtherFamilyNames(uint32_t aGeneration, bool aDefer) returns (bool aLoaded);

    /**
     * Ask the parent for a specific hyphenation resource (identified by URI)
     * as a shared memory block.
     *
     * This is a sync method because at the point where a content process finds
     * that it requires a particular hyphenation dictionary, this is blocking
     * reflow; making it async would require scheduling another reflow after
     * the resource is available, and a possible layout "jump" as line-breaks
     * change. Note that the content process retains a reference to each such
     * resource it requests, so it will only make this call once per locale for
     * which hyphenation data exists.
     *
     * @param aURI
     *   The URI (which currently must always point to an omnijar resource)
     *   for the required hyphenation dictionary.
     * @param aHandle
     *   Returns the shmem handle to the resource (or an invalid shmem handle
     *   in case of failure).
     * @param aLoaded
     *   Returns the size in bytes of the resource.
     */
    sync GetHyphDict(URIParams aURI) returns (Handle aHandle, uint32_t aSize);

    async CreateWindow(nullable PBrowser aThisTab,
                       PBrowser aNewTab,
                       uint32_t aChromeFlags,
                       bool aCalledFromJS,
                       bool aPositionSpecified,
                       bool aSizeSpecified,
                       URIParams? aURIToLoad,
                       nsCString aFeatures,
                       float aFullZoom,
                       Principal aTriggeringPrincipal,
                       nsIContentSecurityPolicy aCsp,
                       nsIReferrerInfo aReferrerInfo)
        returns (CreatedWindowInfo window);

    async CreateWindowInDifferentProcess(
      PBrowser aThisTab,
      uint32_t aChromeFlags,
      bool aCalledFromJS,
      bool aPositionSpecified,
      bool aSizeSpecified,
      URIParams? aURIToLoad,
      nsCString aFeatures,
      float aFullZoom,
      nsString aName,
      nsIPrincipal aTriggeringPrincipal,
      nsIContentSecurityPolicy aCsp,
      nsIReferrerInfo aReferrerInfo);

    sync GetDeviceStorageLocation(nsString type)
        returns (nsString path);

    sync GetDeviceStorageLocations()
	returns (DeviceStorageLocationInfo info);

    /**
     * Tells the parent to ungrab the pointer on the default display.
     *
     * This is for GTK platforms where we have to ensure the pointer ungrab happens in the
     * chrome process as that's the process that receives the pointer event.
     */
    sync UngrabPointer(uint32_t time);

    sync RemovePermission(Principal principal, nsCString permissionType) returns (nsresult rv);

    /**
     * Tell the parent that a decoder's' benchmark has been completed.
     * The result can then be stored in permanent storage.
     */
    async NotifyBenchmarkResult(nsString aCodecName, uint32_t aDecodeFPS);

    /**
     * Notify `push-message` observers without data in the parent.
     */
    async NotifyPushObservers(nsCString scope, Principal principal,
                              nsString messageId);

    /**
     * Notify `push-message` observers with data in the parent.
     */
    async NotifyPushObserversWithData(nsCString scope, Principal principal,
                                      nsString messageId, uint8_t[] data);

    /**
     * Notify `push-subscription-change` observers in the parent.
     */
    async NotifyPushSubscriptionChangeObservers(nsCString scope,
                                                Principal principal);

     async GetFilesRequest(nsID aID, nsString aDirectory, bool aRecursiveFlag);
     async DeleteGetFilesRequest(nsID aID);

     async StoreAndBroadcastBlobURLRegistration(nsCString url, IPCBlob blob,
                                                Principal principal);

     async UnstoreAndBroadcastBlobURLUnregistration(nsCString url, Principal principal);

    /**
     * Messages for communicating child Telemetry to the parent process
     */
    async AccumulateChildHistograms(HistogramAccumulation[] accumulations);
    async AccumulateChildKeyedHistograms(KeyedHistogramAccumulation[] accumulations);
    async UpdateChildScalars(ScalarAction[] updates);
    async UpdateChildKeyedScalars(KeyedScalarAction[] updates);
    async RecordChildEvents(ChildEventData[] events);
    async RecordDiscardedData(DiscardedData data);

    sync GetA11yContentId() returns (uint32_t aContentId);
    async A11yHandlerControl(uint32_t aPid,
                             IHandlerControlHolder aHandlerControl);

    async AddMemoryReport(MemoryReport aReport);
    async FinishMemoryReport(uint32_t aGeneration);

    async MaybeReloadPlugins();

    async BHRThreadHang(HangDetails aHangDetails);

    async AddPerformanceMetrics(nsID aID, PerformanceInfo[] aMetrics);

    /*
     * Adds a certificate exception for the given hostname and port.
     */
    async AddCertException(nsCString aSerializedCert, uint32_t aFlags,
                           nsCString aHostName, int32_t aPort,
                           bool aIsTemporary)
          returns (nsresult success);

    /*
     * Determines whether storage access can be granted automatically by the
     * storage access API without showing a user prompt.
     */
    async AutomaticStorageAccessCanBeGranted(Principal aPrincipal)
          returns (bool success);

    /*
     * A 3rd party tracking origin (aTrackingOrigin) has received the permission
     * granted to have access to aGrantedOrigin when loaded by aParentPrincipal.
     */
    async FirstPartyStorageAccessGrantedForOrigin(Principal aParentPrincipal,
                                                  Principal aTrackingPrincipal,
                                                  nsCString aTrackingOrigin,
                                                  int aAllowMode)
          returns (bool unused);

    async StoreUserInteractionAsPermission(Principal aPrincipal);

   /**
    * When media element's controlled state changed in the content process, we
    * have to notify the chrome process in order to update the status of the
    * corresponding media controller, which is used to control all media in the
    * certain tab. We would use the browsing context to find the corresponding
    * controller.
    */
    async NotifyMediaStateChanged(MaybeDiscardedBrowsingContext aContext,
                                  ControlledMediaState aState);

   /**
    * When media became audible or inaudible in content process, we have to
    * notify chrome process in order to which tab is audible.
    */
    async NotifyMediaAudibleChanged(MaybeDiscardedBrowsingContext aContext,
                                    bool aAudible);

   /**
    * This method is used to update media session's status when it's being
    * created or destroyed.
    */
    async NotifyMediaSessionUpdated(MaybeDiscardedBrowsingContext aContext, bool aIsCreated);

    /**
     * This method is used to update media session's media metadata whenever its
     * metadata is being updated.
     */
    async NotifyUpdateMediaMetadata(MaybeDiscardedBrowsingContext aContext,
                                    MaybeMediaMetadataBase aMetadata);

    /**
     * Due to sandboxing, a child process's UntrustedModulesProcessor cannot
     * obtain enough information about a DLL file to determine its
     * trustworthiness. This API asks the chrome process to perform that
     * evaluation.
     */
    async GetModulesTrust(ModulePaths aModPaths, bool aRunAtNormalPriority)
        returns (ModulesMapResult? modMapResult);

    /**
     * Used to route shutdown diagnostic info from the content process
     * ServiceWorkers to the parent process' ServiceWorkerManager's
     * ServiceWorkerShutdownBlocker. (The only other actor chain available
     * for this would be very convoluted and create ordering problems).
     */
    async ReportServiceWorkerShutdownProgress(uint32_t aShutdownStateId,
                                              Progress aProgress);

both:
    async ScriptError(nsString message, nsString sourceName, nsString sourceLine,
                      uint32_t lineNumber, uint32_t colNumber, uint32_t flags,
                      nsCString category, bool privateWindow, uint64_t innerWindowId,
                      bool fromChromeContext);

    async CommitBrowsingContextTransaction(MaybeDiscardedBrowsingContext aContext,
                                           BrowsingContextTransaction aTransaction,
                                           uint64_t aEpoch);

    async AsyncMessage(nsString aMessage, CpowEntry[] aCpows,
                       Principal aPrincipal, ClonedMessageData aData);

    /**
     * Notify `push-subscription-modified` observers in the parent and child.
     */
    async NotifyPushSubscriptionModifiedObservers(nsCString scope,
                                                  Principal principal);

    /**
     * Send a Push error message to all service worker clients in the parent or
     * child.
     */
    async PushError(nsCString scope, Principal principal, nsString message,
                    uint32_t flags);

    /**
     * Sync the BrowsingContext with id 'aContextId' and name 'aName' to the
     * parent, and attach it to the BrowsingContext 'aParentContext'. If
     * 'aParentContext' is 'nullptr' the BrowsingContext is a root in the
     * BrowsingContext tree. AttachBrowsingContext must only be called at most
     * once for any child BrowsingContext, and only for BrowsingContexts where
     * the parent and the child context contains their nsDocShell.
     */
    async AttachBrowsingContext(BrowsingContextInitializer aInit);

    /**
     * Remove the synced BrowsingContext with id 'aContextId' from the parent.
     * DetachBrowsingContext is only needed to be called once for any
     * BrowsingContext, since detaching a node in the BrowsingContext detaches
     * the entire sub-tree rooted at that node. Calling DetachBrowsingContext
     * with an already detached BrowsingContext effectively does nothing. Note
     * that it is not an error to call DetachBrowsingContext on a
     * BrowsingContext belonging to an already detached subtree.
     *
     * As the passed-in context is allowed to already be detached, it is passed
     * by id, rather than using BrowsingContext's serializer.
     *
     * Callers should keep the BrowsingContext alive until this async request is
     * resolved or rejected, in order to ensure that in-flight messages still
     * have valid targets.
     */
    async DetachBrowsingContext(uint64_t aContextId) returns (bool unused);

    /**
     * Removes all of 'aContext'\'s children, and caches them in the
     * BrowsingContextGroup.
     */
    async CacheBrowsingContextChildren(MaybeDiscardedBrowsingContext aContext);

    /**
     * Re-attach all BrowsingContexts in a 'aContext'.
     */
    async RestoreBrowsingContextChildren(MaybeDiscardedBrowsingContext aContext,
                                         MaybeDiscardedBrowsingContext[] aChildren);

    async WindowClose(MaybeDiscardedBrowsingContext aContext,
                      bool aTrustedCaller);
    async WindowFocus(MaybeDiscardedBrowsingContext aContext,
                      CallerType aCallerType);
    async WindowBlur(MaybeDiscardedBrowsingContext aContext);
    async RaiseWindow(MaybeDiscardedBrowsingContext aContext, CallerType aCallerType);
    async ClearFocus(MaybeDiscardedBrowsingContext aContext);
    async SetFocusedBrowsingContext(MaybeDiscardedBrowsingContext aContext);
    async SetActiveBrowsingContext(MaybeDiscardedBrowsingContext aContext);
    async UnsetActiveBrowsingContext(MaybeDiscardedBrowsingContext aContext);
    async SetFocusedElement(MaybeDiscardedBrowsingContext aContext, bool aNeedsFocus);
parent:
    async BlurToParent(MaybeDiscardedBrowsingContext aFocusedBrowsingContext,
                      MaybeDiscardedBrowsingContext aBrowsingContextToClear,
                      MaybeDiscardedBrowsingContext aAncestorBrowsingContextToFocus,
                      bool aIsLeavingDocument, bool aAdjustWidget,
                      bool aBrowsingContextToClearHandled,
                      bool aAncestorBrowsingContextToFocusHandled);
child:
    async BlurToChild(MaybeDiscardedBrowsingContext aFocusedBrowsingContext,
                      MaybeDiscardedBrowsingContext aBrowsingContextToClear,
                      MaybeDiscardedBrowsingContext aAncestorBrowsingContextToFocus,
                      bool aIsLeavingDocument, bool aAdjustWidget);
    async SetupFocusedAndActive(MaybeDiscardedBrowsingContext aFocusedBrowsingContext,
                                MaybeDiscardedBrowsingContext aActiveBrowsingContext);
both:
    async WindowPostMessage(MaybeDiscardedBrowsingContext aContext,
                            ClonedMessageData aMessage,
                            PostMessageData aData);

    /**
     * Move sessionStorage data between parent and content processes. See
     * SessionStorageManager documentation for more details.
     */
    async SessionStorageData(uint64_t aTopContextId, nsCString aOriginAttrs,
                             nsCString aOriginKey, KeyValuePair[] aDefaultData,
                             KeyValuePair[] aSessionData);
    async CommitWindowContextTransaction(MaybeDiscardedWindowContext aContext,
                                         WindowContextTransaction aTransaction,
                                         uint64_t aEpoch);

child:
    // NOTE: These methods are only needed on the child, as the parent
    // WindowContext is managed using the PWindowGlobal actor's lifecycle.
    async CreateWindowContext(WindowContextInitializer aInit);
    async DiscardWindowContext(uint64_t aContextId) returns (bool unused);
};

}
}<|MERGE_RESOLUTION|>--- conflicted
+++ resolved
@@ -175,7 +175,14 @@
     nsCString familyName;
     uint8_t   entryType;
 };
-<<<<<<< HEAD
+#else
+// Used on Linux to pass list of font patterns from chrome to content.
+// (Unused on Windows, but there needs to be a definition of the type.)
+struct SystemFontListEntry {
+    nsCString pattern;
+    bool      appFontFamily;
+};
+#endif
 
 struct DeviceStorageFreeSpaceParams
 {
@@ -291,17 +298,6 @@
   nsString crashes;
   nsString appsstorage;
 };
-
-=======
-#else
->>>>>>> 9bbf887e
-// Used on Linux to pass list of font patterns from chrome to content.
-// (Unused on Windows, but there needs to be a definition of the type.)
-struct SystemFontListEntry {
-    nsCString pattern;
-    bool      appFontFamily;
-};
-#endif
 
 struct DataStorageItem {
   nsCString key;
