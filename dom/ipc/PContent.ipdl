--- conflicted
+++ resolved
@@ -63,12 +63,7 @@
 include protocol PProfiler;
 include protocol PScriptCache;
 include protocol PSessionStorageObserver;
-<<<<<<< HEAD
 include protocol PSystemMessageService;
-include protocol PSHEntry;
-include protocol PSHistory;
-=======
->>>>>>> 90e57c8e
 include protocol PBenchmarkStorage;
 include DOMTypes;
 include JavaScriptTypes;
@@ -612,12 +607,7 @@
     manages PScriptCache;
     manages PLoginReputation;
     manages PSessionStorageObserver;
-<<<<<<< HEAD
     manages PSystemMessageService;
-    manages PSHEntry;
-    manages PSHistory;
-=======
->>>>>>> 90e57c8e
     manages PBenchmarkStorage;
 
     // Depending on exactly how the new browser is being created, it might be
