--- conflicted
+++ resolved
@@ -932,7 +932,6 @@
 
   bool DeallocPScriptCacheParent(PScriptCacheParent* shell);
 
-<<<<<<< HEAD
 #ifdef MOZ_B2G_RIL
   PMobileConnectionParent* AllocPMobileConnectionParent(
       const uint32_t& aClientId);
@@ -949,10 +948,7 @@
   bool DeallocPImsRegistrationParent(PImsRegistrationParent* aActor);
 #endif
 
-  PStartupCacheParent* AllocPStartupCacheParent(const bool& wantCacheData);
-=======
   PStartupCacheParent* AllocPStartupCacheParent();
->>>>>>> c6676771
 
   bool DeallocPStartupCacheParent(PStartupCacheParent* shell);
 
