/* -*- Mode: C++; tab-width: 8; indent-tabs-mode: nil; c-basic-offset: 2 -*- */
/* vim: set ts=8 sts=2 et sw=2 tw=80: */
/* This Source Code Form is subject to the terms of the Mozilla Public
 * License, v. 2.0. If a copy of the MPL was not distributed with this
 * file, You can obtain one at http://mozilla.org/MPL/2.0/. */

#ifndef mozilla_dom_ContentParent_h
#define mozilla_dom_ContentParent_h

#include "mozilla/dom/PContentParent.h"
#include "mozilla/dom/ipc/IdType.h"
#include "mozilla/dom/MessageManagerCallback.h"
#include "mozilla/dom/MediaSessionBinding.h"
#include "mozilla/dom/RemoteBrowser.h"
#include "mozilla/dom/RemoteType.h"
#include "mozilla/dom/JSProcessActorParent.h"
#include "mozilla/dom/ProcessActor.h"
#include "mozilla/gfx/gfxVarReceiver.h"
#include "mozilla/gfx/GPUProcessListener.h"
#include "mozilla/ipc/BackgroundUtils.h"
#include "mozilla/ipc/GeckoChildProcessHost.h"
#include "mozilla/ipc/InputStreamUtils.h"
#include "mozilla/ipc/PParentToChildStreamParent.h"
#include "mozilla/ipc/PChildToParentStreamParent.h"
#include "mozilla/Attributes.h"
#include "mozilla/DataMutex.h"
#include "mozilla/FileUtils.h"
#include "mozilla/HalTypes.h"
#include "mozilla/LinkedList.h"
#include "mozilla/MemoryReportingProcess.h"
#include "mozilla/MozPromise.h"
#include "mozilla/TimeStamp.h"
#include "mozilla/UniquePtr.h"

#include "nsClassHashtable.h"
#include "nsDataHashtable.h"
#include "nsPluginTags.h"
#include "nsHashKeys.h"
#include "nsIAsyncShutdown.h"
#include "nsIDOMProcessParent.h"
#include "nsIInterfaceRequestor.h"
#include "nsIObserver.h"
#include "nsIRemoteTab.h"
#include "nsIDOMGeoPositionCallback.h"
#include "nsIDOMGeoPositionErrorCallback.h"
#include "nsRefPtrHashtable.h"
#include "PermissionMessageUtils.h"
#include "DriverCrashGuard.h"
#include "nsIReferrerInfo.h"

#define CHILD_PROCESS_SHUTDOWN_MESSAGE u"child-process-shutdown"_ns

class nsConsoleService;
class nsIContentProcessInfo;
class nsICycleCollectorLogSink;
class nsIDumpGCAndCCLogsCallback;
class nsIRemoteTab;
class nsITimer;
class ParentIdleListener;
class nsIWidget;

namespace mozilla {
class PRemoteSpellcheckEngineParent;

#if defined(XP_LINUX) && defined(MOZ_SANDBOX)
class SandboxBroker;
class SandboxBrokerPolicyFactory;
#endif

class PreallocatedProcessManagerImpl;
class BenchmarkStorageParent;

using mozilla::loader::PScriptCacheParent;

namespace embedding {
class PrintingParent;
}

namespace ipc {
class CrashReporterHost;
class PFileDescriptorSetParent;
class TestShellParent;
#ifdef FUZZING
class ProtocolFuzzerHelper;
#endif
class SharedPreferenceSerializer;
}  // namespace ipc

namespace layers {
struct TextureFactoryIdentifier;
}  // namespace layers

namespace dom {

class BrowsingContextGroup;
class Element;
class BrowserParent;
class ClonedMessageData;
class MemoryReport;
class TabContext;
class GetFilesHelper;
class MemoryReportRequestHost;
class RemoteWorkerManager;
class SystemMessageServiceParent;
class InputMethodServiceParent;
struct CancelContentJSOptions;

#define NS_CONTENTPARENT_IID                         \
  {                                                  \
    0xeeec9ebf, 0x8ecf, 0x4e38, {                    \
      0x81, 0xda, 0xb7, 0x34, 0x13, 0x7e, 0xac, 0xf3 \
    }                                                \
  }

class ContentParent final
    : public PContentParent,
      public nsIDOMProcessParent,
      public nsIObserver,
      public nsIDOMGeoPositionCallback,
      public nsIDOMGeoPositionErrorCallback,
      public nsIAsyncShutdownBlocker,
      public nsIInterfaceRequestor,
      public gfx::gfxVarReceiver,
      public mozilla::LinkedListElement<ContentParent>,
      public gfx::GPUProcessListener,
      public mozilla::MemoryReportingProcess,
      public mozilla::dom::ipc::MessageManagerCallback,
      public mozilla::ipc::IShmemAllocator,
      public mozilla::ipc::ParentToChildStreamActorManager,
      public ProcessActor {
  typedef mozilla::ipc::GeckoChildProcessHost GeckoChildProcessHost;
  typedef mozilla::ipc::PFileDescriptorSetParent PFileDescriptorSetParent;
  typedef mozilla::ipc::TestShellParent TestShellParent;
  typedef mozilla::ipc::PrincipalInfo PrincipalInfo;
  typedef mozilla::dom::ClonedMessageData ClonedMessageData;
  typedef mozilla::dom::BrowsingContextGroup BrowsingContextGroup;

  friend class mozilla::PreallocatedProcessManagerImpl;
  friend class PContentParent;
  friend class mozilla::dom::RemoteWorkerManager;
#ifdef FUZZING
  friend class mozilla::ipc::ProtocolFuzzerHelper;
#endif

 public:
  using LaunchError = mozilla::ipc::LaunchError;
  using LaunchPromise =
      mozilla::MozPromise<RefPtr<ContentParent>, LaunchError, false>;

  NS_DECLARE_STATIC_IID_ACCESSOR(NS_CONTENTPARENT_IID)

  static LogModule* GetLog();

  /**
   * Create a subprocess suitable for use later as a content process.
   */
  static RefPtr<LaunchPromise> PreallocateProcess();

  /**
   * Start up the content-process machinery.  This might include
   * scheduling pre-launch tasks.
   */
  static void StartUp();

  /** Shut down the content-process machinery. */
  static void ShutDown();

  static uint32_t GetPoolSize(const nsACString& aContentProcessType);

  static uint32_t GetMaxProcessCount(const nsACString& aContentProcessType);

  static bool IsMaxProcessCountReached(const nsACString& aContentProcessType);

  static void ReleaseCachedProcesses();

  /**
   * Picks a random content parent from |aContentParents| respecting the index
   * limit set by |aMaxContentParents|.
   * Returns null if non available.
   */
  static already_AddRefed<ContentParent> MinTabSelect(
      const nsTArray<ContentParent*>& aContentParents,
      int32_t maxContentParents);

  /**
   * Get or create a content process for:
   * 1. browser iframe
   * 2. remote xul <browser>
   * 3. normal iframe
   */
  static RefPtr<ContentParent::LaunchPromise> GetNewOrUsedBrowserProcessAsync(
      const nsACString& aRemoteType, BrowsingContextGroup* aGroup = nullptr,
      hal::ProcessPriority aPriority =
          hal::ProcessPriority::PROCESS_PRIORITY_FOREGROUND,
      bool aPreferUsed = false);
  static already_AddRefed<ContentParent> GetNewOrUsedBrowserProcess(
      const nsACString& aRemoteType, BrowsingContextGroup* aGroup = nullptr,
      hal::ProcessPriority aPriority =
          hal::ProcessPriority::PROCESS_PRIORITY_FOREGROUND,
      bool aPreferUsed = false);

  /**
   * Get or create a content process, but without waiting for the process
   * launch to have completed. The returned `ContentParent` may still be in the
   * "Launching" state.
   *
   * Can return `nullptr` in the case of an error.
   *
   * Use the `WaitForLaunchAsync` or `WaitForLaunchSync` methods to wait for
   * the process to be fully launched.
   */
  static already_AddRefed<ContentParent> GetNewOrUsedLaunchingBrowserProcess(
      const nsACString& aRemoteType, BrowsingContextGroup* aGroup = nullptr,
      hal::ProcessPriority aPriority =
          hal::ProcessPriority::PROCESS_PRIORITY_FOREGROUND,
      bool aPreferUsed = false);

  RefPtr<ContentParent::LaunchPromise> WaitForLaunchAsync(
      hal::ProcessPriority aPriority =
          hal::ProcessPriority::PROCESS_PRIORITY_FOREGROUND);
  bool WaitForLaunchSync(hal::ProcessPriority aPriority =
                             hal::ProcessPriority::PROCESS_PRIORITY_FOREGROUND);

  /**
   * Get or create a content process for a JS plugin. aPluginID is the id of the
   * JS plugin
   * (@see nsFakePlugin::mId). There is a maximum of one process per JS plugin.
   */
  static already_AddRefed<ContentParent> GetNewOrUsedJSPluginProcess(
      uint32_t aPluginID, const hal::ProcessPriority& aPriority);

  /**
   * Get or create a content process for the given TabContext.  aFrameElement
   * should be the frame/iframe element with which this process will
   * associated.
   */
  static already_AddRefed<RemoteBrowser> CreateBrowser(
      const TabContext& aContext, Element* aFrameElement,
      const nsACString& aRemoteType, BrowsingContext* aBrowsingContext,
      ContentParent* aOpenerContentParent);

  /**
   * Get all content parents.
   *
   * # Lifetime
   *
   * These pointers are ONLY valid for synchronous use from the main thread.
   *
   * Do NOT attempt to use them after the main thread has had a chance to handle
   * messages or you could end up with dangling pointers.
   */
  static void GetAll(nsTArray<ContentParent*>& aArray);

  static void GetAllEvenIfDead(nsTArray<ContentParent*>& aArray);

  static void BroadcastStringBundle(const StringBundleDescriptor&);

  static void BroadcastFontListChanged();

  const nsACString& GetRemoteType() const override;

  virtual void DoGetRemoteType(nsACString& aRemoteType,
                               ErrorResult& aError) const override {
    aRemoteType = GetRemoteType();
  }

  enum CPIteratorPolicy { eLive, eAll };

  class ContentParentIterator {
   private:
    ContentParent* mCurrent;
    CPIteratorPolicy mPolicy;

   public:
    ContentParentIterator(CPIteratorPolicy aPolicy, ContentParent* aCurrent)
        : mCurrent(aCurrent), mPolicy(aPolicy) {}

    ContentParentIterator begin() {
      // Move the cursor to the first element that matches the policy.
      while (mPolicy != eAll && mCurrent && !mCurrent->IsAlive()) {
        mCurrent = mCurrent->LinkedListElement<ContentParent>::getNext();
      }

      return *this;
    }
    ContentParentIterator end() {
      return ContentParentIterator(mPolicy, nullptr);
    }

    const ContentParentIterator& operator++() {
      MOZ_ASSERT(mCurrent);
      do {
        mCurrent = mCurrent->LinkedListElement<ContentParent>::getNext();
      } while (mPolicy != eAll && mCurrent && !mCurrent->IsAlive());

      return *this;
    }

    bool operator!=(const ContentParentIterator& aOther) {
      MOZ_ASSERT(mPolicy == aOther.mPolicy);
      return mCurrent != aOther.mCurrent;
    }

    ContentParent* operator*() { return mCurrent; }
  };

  static ContentParentIterator AllProcesses(CPIteratorPolicy aPolicy) {
    ContentParent* first =
        sContentParents ? sContentParents->getFirst() : nullptr;
    return ContentParentIterator(aPolicy, first);
  }

  static void NotifyUpdatedDictionaries();

  static void NotifyUpdatedFonts();
  static void NotifyRebuildFontList();

#if defined(XP_WIN)
  /**
   * Windows helper for firing off an update window request to a plugin
   * instance.
   *
   * aWidget - the eWindowType_plugin_ipc_chrome widget associated with
   *           this plugin window.
   */
  static void SendAsyncUpdate(nsIWidget* aWidget);
#endif

  mozilla::ipc::IPCResult RecvCreateGMPService();

  mozilla::ipc::IPCResult RecvLoadPlugin(
      const uint32_t& aPluginId, nsresult* aRv, uint32_t* aRunID,
      Endpoint<PPluginModuleParent>* aEndpoint);

  mozilla::ipc::IPCResult RecvMaybeReloadPlugins();

  mozilla::ipc::IPCResult RecvConnectPluginBridge(
      const uint32_t& aPluginId, nsresult* aRv,
      Endpoint<PPluginModuleParent>* aEndpoint);

  mozilla::ipc::IPCResult RecvUngrabPointer(const uint32_t& aTime);

  mozilla::ipc::IPCResult RecvRemovePermission(const IPC::Principal& aPrincipal,
                                               const nsCString& aPermissionType,
                                               nsresult* aRv);

  NS_DECL_CYCLE_COLLECTION_CLASS_AMBIGUOUS(ContentParent, nsIObserver)

  NS_DECL_CYCLE_COLLECTING_ISUPPORTS
  NS_DECL_NSIDOMPROCESSPARENT
  NS_DECL_NSIOBSERVER
  NS_DECL_NSIDOMGEOPOSITIONCALLBACK
  NS_DECL_NSIDOMGEOPOSITIONERRORCALLBACK
  NS_DECL_NSIASYNCSHUTDOWNBLOCKER
  NS_DECL_NSIINTERFACEREQUESTOR

  /**
   * MessageManagerCallback methods that we override.
   */
  virtual bool DoLoadMessageManagerScript(const nsAString& aURL,
                                          bool aRunInGlobalScope) override;

  virtual nsresult DoSendAsyncMessage(const nsAString& aMessage,
                                      StructuredCloneData& aData) override;

  /** Notify that a tab is beginning its destruction sequence. */
  void NotifyTabDestroying();

  /** Notify that a tab was destroyed during normal operation. */
  void NotifyTabDestroyed(const TabId& aTabId, bool aNotifiedDestroying);

  // Manage the set of `KeepAlive`s on this ContentParent which are preventing
  // it from being destroyed.
  void AddKeepAlive();
  void RemoveKeepAlive();

  TestShellParent* CreateTestShell();

  bool DestroyTestShell(TestShellParent* aTestShell);

  TestShellParent* GetTestShellSingleton();

  // This method can be called on any thread.
  void RegisterRemoteWorkerActor();

  // This method _must_ be called on main-thread because it can start the
  // shutting down of the content process.
  void UnregisterRemoveWorkerActor();

  void ReportChildAlreadyBlocked();

  bool RequestRunToCompletion();

  void UpdateCookieStatus(nsIChannel* aChannel);

  bool IsLaunching() const {
    return mLifecycleState == LifecycleState::LAUNCHING;
  }
  bool IsAlive() const override;
  bool IsInitialized() const;
  bool IsDead() const { return mLifecycleState == LifecycleState::DEAD; }

  bool IsForBrowser() const { return mIsForBrowser; }
  bool IsForJSPlugin() const {
    return mJSPluginID != nsFakePluginTag::NOT_JSPLUGIN;
  }

  GeckoChildProcessHost* Process() const { return mSubprocess; }

  nsIContentProcessInfo* ScriptableHelper() const { return mScriptableHelper; }

  mozilla::dom::ProcessMessageManager* GetMessageManager() const {
    return mMessageManager;
  }

  bool NeedsPermissionsUpdate(const nsACString& aPermissionKey) const;

  /**
   * Kill our subprocess and make sure it dies.  Should only be used
   * in emergency situations since it bypasses the normal shutdown
   * process.
   *
   * WARNING: aReason appears in telemetry, so any new value passed in requires
   * data review.
   */
  void KillHard(const char* aWhy);

  ContentParentId ChildID() const { return mChildID; }

  /**
   * Get a user-friendly name for this ContentParent.  We make no guarantees
   * about this name: It might not be unique, apps can spoof special names,
   * etc.  So please don't use this name to make any decisions about the
   * ContentParent based on the value returned here.
   */
  void FriendlyName(nsAString& aName, bool aAnonymize = false);

  virtual void OnChannelError() override;

  mozilla::ipc::IPCResult RecvInitCrashReporter(
      const NativeThreadId& aThreadId);

  PNeckoParent* AllocPNeckoParent();

  virtual mozilla::ipc::IPCResult RecvPNeckoConstructor(
      PNeckoParent* aActor) override {
    return PContentParent::RecvPNeckoConstructor(aActor);
  }

  PPrintingParent* AllocPPrintingParent();

  bool DeallocPPrintingParent(PPrintingParent* aActor);

#if defined(NS_PRINTING)
  /**
   * @return the PrintingParent for this ContentParent.
   */
  already_AddRefed<embedding::PrintingParent> GetPrintingParent();
#endif

  mozilla::ipc::IPCResult RecvInitStreamFilter(
      const uint64_t& aChannelId, const nsString& aAddonId,
      InitStreamFilterResolver&& aResolver);

  PChildToParentStreamParent* AllocPChildToParentStreamParent();
  bool DeallocPChildToParentStreamParent(PChildToParentStreamParent* aActor);

  PParentToChildStreamParent* AllocPParentToChildStreamParent();
  bool DeallocPParentToChildStreamParent(PParentToChildStreamParent* aActor);

  PHalParent* AllocPHalParent();

  virtual mozilla::ipc::IPCResult RecvPHalConstructor(
      PHalParent* aActor) override {
    return PContentParent::RecvPHalConstructor(aActor);
  }

  PHeapSnapshotTempFileHelperParent* AllocPHeapSnapshotTempFileHelperParent();

  PRemoteSpellcheckEngineParent* AllocPRemoteSpellcheckEngineParent();

  mozilla::ipc::IPCResult RecvRecordingDeviceEvents(
      const nsString& aRecordingStatus, const nsString& aPageURL,
      const bool& aIsAudio, const bool& aIsVideo);

  bool CycleCollectWithLogs(bool aDumpAllTraces,
                            nsICycleCollectorLogSink* aSink,
                            nsIDumpGCAndCCLogsCallback* aCallback);

  mozilla::ipc::IPCResult RecvNotifyTabDestroying(const TabId& aTabId,
                                                  const ContentParentId& aCpId);

  already_AddRefed<POfflineCacheUpdateParent> AllocPOfflineCacheUpdateParent(
      nsIURI* aManifestURI, nsIURI* aDocumentURI,
      const PrincipalInfo& aLoadingPrincipalInfo, const bool& aStickDocument,
      const CookieJarSettingsArgs& aCookieJarSettingsArgs);

  virtual mozilla::ipc::IPCResult RecvPOfflineCacheUpdateConstructor(
      POfflineCacheUpdateParent* aActor, nsIURI* aManifestURI,
      nsIURI* aDocumentURI, const PrincipalInfo& aLoadingPrincipal,
      const bool& stickDocument,
      const CookieJarSettingsArgs& aCookieJarSettingsArgs) override;

  mozilla::ipc::IPCResult RecvSetOfflinePermission(
      const IPC::Principal& principal);

  mozilla::ipc::IPCResult RecvFinishShutdown();

  void MaybeInvokeDragSession(BrowserParent* aParent);

  PContentPermissionRequestParent* AllocPContentPermissionRequestParent(
      const nsTArray<PermissionRequest>& aRequests,
      const IPC::Principal& aPrincipal,
      const IPC::Principal& aTopLevelPrincipal,
      const bool& aIsHandlingUserInput,
      const bool& aMaybeUnsafePermissionDelegate, const TabId& aTabId);

  bool DeallocPContentPermissionRequestParent(
      PContentPermissionRequestParent* actor);

  virtual bool HandleWindowsMessages(const Message& aMsg) const override;

  void ForkNewProcess(bool aBlocking);

  mozilla::ipc::IPCResult RecvCreateWindow(
      PBrowserParent* aThisBrowserParent,
      const MaybeDiscarded<BrowsingContext>& aParent, PBrowserParent* aNewTab,
      const uint32_t& aChromeFlags, const bool& aCalledFromJS,
      const bool& aWidthSpecified, const bool& aForPrinting,
      const bool& aForWindowDotPrint, nsIURI* aURIToLoad,
      const nsCString& aFeatures, const float& aFullZoom,
      const IPC::Principal& aTriggeringPrincipal,
      nsIContentSecurityPolicy* aCsp, nsIReferrerInfo* aReferrerInfo,
      const OriginAttributes& aOriginAttributes,
      CreateWindowResolver&& aResolve);

  mozilla::ipc::IPCResult RecvCreateWindowInDifferentProcess(
      PBrowserParent* aThisTab, const MaybeDiscarded<BrowsingContext>& aParent,
      const uint32_t& aChromeFlags, const bool& aCalledFromJS,
      const bool& aWidthSpecified, nsIURI* aURIToLoad,
      const nsCString& aFeatures, const float& aFullZoom, const nsString& aName,
      nsIPrincipal* aTriggeringPrincipal, nsIContentSecurityPolicy* aCsp,
      nsIReferrerInfo* aReferrerInfo,
      const OriginAttributes& aOriginAttributes);

  static void BroadcastBlobURLRegistration(
      const nsACString& aURI, BlobImpl* aBlobImpl, nsIPrincipal* aPrincipal,
      const Maybe<nsID>& aAgentClusterId,
      ContentParent* aIgnoreThisCP = nullptr);

  static void BroadcastBlobURLUnregistration(
      const nsACString& aURI, nsIPrincipal* aPrincipal,
      ContentParent* aIgnoreThisCP = nullptr);

  mozilla::ipc::IPCResult RecvStoreAndBroadcastBlobURLRegistration(
      const nsCString& aURI, const IPCBlob& aBlob, const Principal& aPrincipal,
      const Maybe<nsID>& aAgentCluster);

  mozilla::ipc::IPCResult RecvUnstoreAndBroadcastBlobURLUnregistration(
      const nsCString& aURI, const Principal& aPrincipal);

  mozilla::ipc::IPCResult RecvGetA11yContentId(uint32_t* aContentId);

  mozilla::ipc::IPCResult RecvA11yHandlerControl(
      const uint32_t& aPid, const IHandlerControlHolder& aHandlerControl);

  virtual int32_t Pid() const override;

  // PURLClassifierParent.
  PURLClassifierParent* AllocPURLClassifierParent(const Principal& aPrincipal,
                                                  bool* aSuccess);
  virtual mozilla::ipc::IPCResult RecvPURLClassifierConstructor(
      PURLClassifierParent* aActor, const Principal& aPrincipal,
      bool* aSuccess) override;

  // PURLClassifierLocalParent.
  PURLClassifierLocalParent* AllocPURLClassifierLocalParent(
      nsIURI* aURI, const nsTArray<IPCURLClassifierFeature>& aFeatures);

  virtual mozilla::ipc::IPCResult RecvPURLClassifierLocalConstructor(
      PURLClassifierLocalParent* aActor, nsIURI* aURI,
      nsTArray<IPCURLClassifierFeature>&& aFeatures) override;

  PLoginReputationParent* AllocPLoginReputationParent(nsIURI* aURI);

  virtual mozilla::ipc::IPCResult RecvPLoginReputationConstructor(
      PLoginReputationParent* aActor, nsIURI* aURI) override;

  bool DeallocPLoginReputationParent(PLoginReputationParent* aActor);

  PSessionStorageObserverParent* AllocPSessionStorageObserverParent();

  virtual mozilla::ipc::IPCResult RecvPSessionStorageObserverConstructor(
      PSessionStorageObserverParent* aActor) override;

  bool DeallocPSessionStorageObserverParent(
      PSessionStorageObserverParent* aActor);

  bool DeallocPURLClassifierLocalParent(PURLClassifierLocalParent* aActor);

  bool DeallocPURLClassifierParent(PURLClassifierParent* aActor);

  // Use the PHangMonitor channel to ask the child to repaint a tab.
  void PaintTabWhileInterruptingJS(BrowserParent* aBrowserParent,
                                   const layers::LayersObserverEpoch& aEpoch);

  void CancelContentJSExecutionIfRunning(
      BrowserParent* aBrowserParent,
      nsIRemoteTab::NavigationType aNavigationType,
      const CancelContentJSOptions& aCancelContentJSOptions);

  // This function is called when we are about to load a document from an
  // HTTP(S) or FTP channel for a content process.  It is a useful place
  // to start to kick off work as early as possible in response to such
  // document loads.
  // aShouldWaitForPermissionCookieUpdate is set to true if main thread IPCs for
  // updating permissions/cookies are sent.
  nsresult AboutToLoadHttpFtpDocumentForChild(
      nsIChannel* aChannel,
      bool* aShouldWaitForPermissionCookieUpdate = nullptr);

  // Send Blob URLs for this aPrincipal if they are not already known to this
  // content process and mark the process to receive any new/revoked Blob URLs
  // to this content process forever.
  void TransmitBlobURLsForPrincipal(nsIPrincipal* aPrincipal);

  nsresult TransmitPermissionsForPrincipal(nsIPrincipal* aPrincipal);

  // This function is called in BrowsingContext immediately before IPC call to
  // load a URI. If aURI is a BlobURL, this method transmits all BlobURLs for
  // aPrincipal that were previously not transmitted. This allows for opening a
  // locally created BlobURL in a new tab.
  //
  // The reason all previously untransmitted Blobs are transmitted is that the
  // current BlobURL could contain html code, referring to another untransmitted
  // BlobURL.
  //
  // Should eventually be made obsolete by broader design changes that only
  // store BlobURLs in the parent process.
  void TransmitBlobDataIfBlobURL(nsIURI* aURI, nsIPrincipal* aPrincipal);

  void OnCompositorDeviceReset() override;

  // Control the priority of the IPC messages for input events.
  void SetInputPriorityEventEnabled(bool aEnabled);
  bool IsInputPriorityEventEnabled() { return mIsInputPriorityEventEnabled; }

  static bool IsInputEventQueueSupported();

  mozilla::ipc::IPCResult RecvCreateBrowsingContext(
      uint64_t aGroupId, BrowsingContext::IPCInitializer&& aInit);

  mozilla::ipc::IPCResult RecvDiscardBrowsingContext(
      const MaybeDiscarded<BrowsingContext>& aContext,
      DiscardBrowsingContextResolver&& aResolve);

  mozilla::ipc::IPCResult RecvWindowClose(
      const MaybeDiscarded<BrowsingContext>& aContext, bool aTrustedCaller);
  mozilla::ipc::IPCResult RecvWindowFocus(
      const MaybeDiscarded<BrowsingContext>& aContext, CallerType aCallerType);
  mozilla::ipc::IPCResult RecvWindowBlur(
      const MaybeDiscarded<BrowsingContext>& aContext);
  mozilla::ipc::IPCResult RecvRaiseWindow(
      const MaybeDiscarded<BrowsingContext>& aContext, CallerType aCallerType,
      uint64_t aActionId);
  mozilla::ipc::IPCResult RecvAdjustWindowFocus(
      const MaybeDiscarded<BrowsingContext>& aContext, bool aCheckPermission,
      bool aIsVisible);
  mozilla::ipc::IPCResult RecvClearFocus(
      const MaybeDiscarded<BrowsingContext>& aContext);
  mozilla::ipc::IPCResult RecvSetFocusedBrowsingContext(
      const MaybeDiscarded<BrowsingContext>& aContext);
  mozilla::ipc::IPCResult RecvSetActiveBrowsingContext(
      const MaybeDiscarded<BrowsingContext>& aContext, uint64_t aActionId);
  mozilla::ipc::IPCResult RecvUnsetActiveBrowsingContext(
      const MaybeDiscarded<BrowsingContext>& aContext, uint64_t aActionId);
  mozilla::ipc::IPCResult RecvSetFocusedElement(
      const MaybeDiscarded<BrowsingContext>& aContext, bool aNeedsFocus);
  mozilla::ipc::IPCResult RecvFinalizeFocusOuter(
      const MaybeDiscarded<BrowsingContext>& aContext, bool aCanFocus,
      CallerType aCallerType);
  mozilla::ipc::IPCResult RecvInsertNewFocusActionId(uint64_t aActionId);
  mozilla::ipc::IPCResult RecvBlurToParent(
      const MaybeDiscarded<BrowsingContext>& aFocusedBrowsingContext,
      const MaybeDiscarded<BrowsingContext>& aBrowsingContextToClear,
      const MaybeDiscarded<BrowsingContext>& aAncestorBrowsingContextToFocus,
      bool aIsLeavingDocument, bool aAdjustWidget,
      bool aBrowsingContextToClearHandled,
      bool aAncestorBrowsingContextToFocusHandled, uint64_t aActionId);
  mozilla::ipc::IPCResult RecvMaybeExitFullscreen(
      const MaybeDiscarded<BrowsingContext>& aContext);

  mozilla::ipc::IPCResult RecvWindowPostMessage(
      const MaybeDiscarded<BrowsingContext>& aContext,
      const ClonedOrErrorMessageData& aMessage, const PostMessageData& aData);

  FORWARD_SHMEM_ALLOCATOR_TO(PContentParent)

  PParentToChildStreamParent* SendPParentToChildStreamConstructor(
      PParentToChildStreamParent* aActor) override;
  PFileDescriptorSetParent* SendPFileDescriptorSetConstructor(
      const FileDescriptor& aFD) override;

  mozilla::ipc::IPCResult RecvBlobURLDataRequest(
      const nsCString& aBlobURL, nsIPrincipal* pTriggeringPrincipal,
      nsIPrincipal* pLoadingPrincipal,
      const OriginAttributes& aOriginAttributes,
      const Maybe<nsID>& aAgentClusterId,
      BlobURLDataRequestResolver&& aResolver);

 protected:
  bool CheckBrowsingContextEmbedder(CanonicalBrowsingContext* aBC,
                                    const char* aOperation) const;

  void OnChannelConnected(int32_t pid) override;

  void ActorDestroy(ActorDestroyReason why) override;
  void ActorDealloc() override;

  bool ShouldContinueFromReplyTimeout() override;

  void OnVarChanged(const GfxVarUpdate& aVar) override;
  void OnCompositorUnexpectedShutdown() override;

 private:
  /**
   * A map of the remote content process type to a list of content parents
   * currently available to host *new* tabs/frames of that type.
   *
   * If a content process is identified as troubled or dead, it will be
   * removed from this list, but will still be in the sContentParents list for
   * the GetAll/GetAllEvenIfDead APIs.
   */
  static nsClassHashtable<nsCStringHashKey, nsTArray<ContentParent*>>*
      sBrowserContentParents;
  static UniquePtr<nsTArray<ContentParent*>> sPrivateContent;
  static UniquePtr<nsDataHashtable<nsUint32HashKey, ContentParent*>>
      sJSPluginContentParents;
  static UniquePtr<LinkedList<ContentParent>> sContentParents;

  /**
   * In order to avoid rapidly creating and destroying content processes when
   * running under e10s, we may keep alive a single unused "web" content
   * process if it previously had a very short lifetime.
   *
   * This process will be re-used during process selection, avoiding spawning a
   * new process, if the "web" remote type is being requested.
   */
  static StaticRefPtr<ContentParent> sRecycledE10SProcess;

  void AddShutdownBlockers();
  void RemoveShutdownBlockers();

#if defined(XP_MACOSX) && defined(MOZ_SANDBOX)
  // Cached Mac sandbox params used when launching content processes.
  static UniquePtr<std::vector<std::string>> sMacSandboxParams;
#endif

  // Set aLoadUri to true to load aURIToLoad and to false to only create the
  // window. aURIToLoad should always be provided, if available, to ensure
  // compatibility with GeckoView.
  mozilla::ipc::IPCResult CommonCreateWindow(
      PBrowserParent* aThisTab, BrowsingContext* aParent, bool aSetOpener,
      const uint32_t& aChromeFlags, const bool& aCalledFromJS,
      const bool& aWidthSpecified, const bool& aForPrinting,
      const bool& aForWindowDotPrint, nsIURI* aURIToLoad,
      const nsCString& aFeatures, const float& aFullZoom,
      BrowserParent* aNextRemoteBrowser, const nsString& aName,
      nsresult& aResult, nsCOMPtr<nsIRemoteTab>& aNewRemoteTab,
      bool* aWindowIsNew, int32_t& aOpenLocation,
      nsIPrincipal* aTriggeringPrincipal, nsIReferrerInfo* aReferrerInfo,
      bool aLoadUri, nsIContentSecurityPolicy* aCsp,
      const OriginAttributes& aOriginAttributes);

  explicit ContentParent(int32_t aPluginID) : ContentParent(""_ns, aPluginID) {}
  explicit ContentParent(const nsACString& aRemoteType)
      : ContentParent(aRemoteType, nsFakePluginTag::NOT_JSPLUGIN) {}

  ContentParent(const nsACString& aRemoteType, int32_t aPluginID);

  // Launch the subprocess and associated initialization.
  // Returns false if the process fails to start.
  // Deprecated in favor of LaunchSubprocessAsync.
  bool LaunchSubprocessSync(hal::ProcessPriority aInitialPriority);

  // Launch the subprocess and associated initialization;
  // returns a promise and signals failure by rejecting.
  // OS-level launching work is dispatched to another thread, but some
  // initialization (creating IPDL actors, etc.; see Init()) is run on
  // the main thread.
  RefPtr<LaunchPromise> LaunchSubprocessAsync(
      hal::ProcessPriority aInitialPriority);

  // Common implementation of LaunchSubprocess{Sync,Async}.
  // Return `true` in case of success, `false` if launch was
  // aborted because of shutdown.
  bool BeginSubprocessLaunch(ProcessPriority aPriority);
  void LaunchSubprocessReject();
  bool LaunchSubprocessResolve(bool aIsSync, ProcessPriority aPriority);

  // Common initialization after sub process launch.
  bool InitInternal(ProcessPriority aPriority);

  // Generate a minidump for the child process and one for the main process
  void GeneratePairedMinidump(const char* aReason);
  void HandleOrphanedMinidump(nsString* aDumpId);

  virtual ~ContentParent();

  void Init();

  // Some information could be sent to content very early, it
  // should be send from this function. This function should only be
  // called after the process has been transformed to browser.
  void ForwardKnownInfo();

  /**
   * We might want to reuse barely used content processes if certain criteria
   * are met.
   */
  bool TryToRecycle();

  /**
   * If this process is currently being recycled, unmark it as the recycled
   * content process.
   * If `aForeground` is true, will also restore the process' foreground
   * priority if it was previously the recycled content process.
   */
  void StopRecycling(bool aForeground = true);

  /**
   * Removing it from the static array so it won't be returned for new tabs in
   * GetNewOrUsedBrowserProcess.
   */
  void RemoveFromList();

  /**
   * Return if the process has an active worker or JSPlugin
   */
  bool HasActiveWorkerOrJSPlugin();

  /**
   * Decide whether the process should be kept alive even when it would normally
   * be shut down, for example when all its tabs are closed.
   */
  bool ShouldKeepProcessAlive();

  /**
   * Mark this ContentParent as dead for the purposes of Get*().
   * This method is idempotent.
   */
  void MarkAsDead();

  /**
   * Check if this process is ready to be shut down, and if it is, begin the
   * shutdown process. Should be called whenever a change occurs which could
   * cause the decisions made by `ShouldKeepProcessAlive` to change.
   *
   * @param aExpectedBrowserCount The number of PBrowser actors which should
   *                              not block shutdown. This should usually be 0.
   * @param aSendShutDown If true, will send the shutdown message in addition
   *                      to marking the process as dead and starting the force
   *                      kill timer.
   */
  void MaybeBeginShutDown(uint32_t aExpectedBrowserCount = 0,
                          bool aSendShutDown = true);

  /**
   * How we will shut down this ContentParent and its subprocess.
   */
  enum ShutDownMethod {
    // Send a shutdown message and wait for FinishShutdown call back.
    SEND_SHUTDOWN_MESSAGE,
    // Close the channel ourselves and let the subprocess clean up itself.
    CLOSE_CHANNEL,
    // Close the channel with error and let the subprocess clean up itself.
    CLOSE_CHANNEL_WITH_ERROR,
  };

  void MaybeAsyncSendShutDownMessage();

  /**
   * Exit the subprocess and vamoose.  After this call IsAlive()
   * will return false and this ContentParent will not be returned
   * by the Get*() funtions.  However, the shutdown sequence itself
   * may be asynchronous.
   *
   * If aMethod is CLOSE_CHANNEL_WITH_ERROR and this is the first call
   * to ShutDownProcess, then we'll close our channel using CloseWithError()
   * rather than vanilla Close().  CloseWithError() indicates to IPC that this
   * is an abnormal shutdown (e.g. a crash).
   */
  void ShutDownProcess(ShutDownMethod aMethod);

  // Perform any steps necesssary to gracefully shtudown the message
  // manager and null out mMessageManager.
  void ShutDownMessageManager();

  // Start the force-kill timer on shutdown.
  void StartForceKillTimer();

  // Ensure that the permissions for the giben Permission key are set in the
  // content process.
  //
  // See nsIPermissionManager::GetPermissionsForKey for more information on
  // these keys.
  void EnsurePermissionsByKey(const nsCString& aKey, const nsCString& aOrigin);

  static void ForceKillTimerCallback(nsITimer* aTimer, void* aClosure);

  bool CanOpenBrowser(const IPCTabContext& aContext);

  /**
   * Get or create the corresponding content parent array to
   * |aContentProcessType|.
   */
  static nsTArray<ContentParent*>& GetOrCreatePool(
      const nsACString& aContentProcessType);

  mozilla::ipc::IPCResult RecvInitBackground(
      Endpoint<mozilla::ipc::PBackgroundParent>&& aEndpoint);

  mozilla::ipc::IPCResult RecvAddMemoryReport(const MemoryReport& aReport);
  mozilla::ipc::IPCResult RecvAddPerformanceMetrics(
      const nsID& aID, nsTArray<PerformanceInfo>&& aMetrics);

  bool DeallocPRemoteSpellcheckEngineParent(PRemoteSpellcheckEngineParent*);

  PDeviceStorageRequestParent* AllocPDeviceStorageRequestParent(
      const DeviceStorageParams&);

  bool DeallocPDeviceStorageRequestParent(PDeviceStorageRequestParent*);

  mozilla::ipc::IPCResult RecvCloneDocumentTreeInto(
      const MaybeDiscarded<BrowsingContext>& aSource,
      const MaybeDiscarded<BrowsingContext>& aTarget);

  mozilla::ipc::IPCResult RecvConstructPopupBrowser(
      ManagedEndpoint<PBrowserParent>&& actor,
      ManagedEndpoint<PWindowGlobalParent>&& windowEp, const TabId& tabId,
      const IPCTabContext& context, const WindowGlobalInit& initialWindowInit,
      const uint32_t& chromeFlags);

  mozilla::ipc::IPCResult RecvIsSecureURI(
      const uint32_t& aType, nsIURI* aURI, const uint32_t& aFlags,
      const OriginAttributes& aOriginAttributes, bool* aIsSecureURI);

  mozilla::ipc::IPCResult RecvAccumulateMixedContentHSTS(
      nsIURI* aURI, const bool& aActive,
      const OriginAttributes& aOriginAttributes);

  bool DeallocPHalParent(PHalParent*);

  bool DeallocPHeapSnapshotTempFileHelperParent(
      PHeapSnapshotTempFileHelperParent*);

  PCycleCollectWithLogsParent* AllocPCycleCollectWithLogsParent(
      const bool& aDumpAllTraces, const FileDescriptor& aGCLog,
      const FileDescriptor& aCCLog);

  bool DeallocPCycleCollectWithLogsParent(PCycleCollectWithLogsParent* aActor);

  PTestShellParent* AllocPTestShellParent();

  bool DeallocPTestShellParent(PTestShellParent* shell);

  PScriptCacheParent* AllocPScriptCacheParent(const FileDescOrError& cacheFile,
                                              const bool& wantCacheData);

  bool DeallocPScriptCacheParent(PScriptCacheParent* shell);

#ifdef MOZ_B2G_RIL
  PMobileConnectionParent* AllocPMobileConnectionParent(
      const uint32_t& aClientId);

  bool DeallocPMobileConnectionParent(PMobileConnectionParent* aActor);

  PImsRegServiceFinderParent* AllocPImsRegServiceFinderParent();

  bool DeallocPImsRegServiceFinderParent(PImsRegServiceFinderParent* aActor);

  PImsRegistrationParent* AllocPImsRegistrationParent(
      const uint32_t& aClientId);

  bool DeallocPImsRegistrationParent(PImsRegistrationParent* aActor);
#endif

  bool DeallocPNeckoParent(PNeckoParent* necko);

  PInputMethodServiceParent* AllocPInputMethodServiceParent();

  bool DeallocPInputMethodServiceParent(PInputMethodServiceParent* aActor);

  virtual mozilla::ipc::IPCResult RecvPInputMethodServiceConstructor(
      PInputMethodServiceParent* aActor) override;

  already_AddRefed<PExternalHelperAppParent> AllocPExternalHelperAppParent(
      nsIURI* aUri, const Maybe<mozilla::net::LoadInfoArgs>& aLoadInfoArgs,
      const nsCString& aMimeContentType, const nsCString& aContentDisposition,
      const uint32_t& aContentDispositionHint,
      const nsString& aContentDispositionFilename, const bool& aForceSave,
      const int64_t& aContentLength, const bool& aWasFileChannel,
      nsIURI* aReferrer, const MaybeDiscarded<BrowsingContext>& aContext,
      const bool& aShouldCloseWindow);

  mozilla::ipc::IPCResult RecvPExternalHelperAppConstructor(
      PExternalHelperAppParent* actor, nsIURI* uri,
      const Maybe<LoadInfoArgs>& loadInfoArgs,
      const nsCString& aMimeContentType, const nsCString& aContentDisposition,
      const uint32_t& aContentDispositionHint,
      const nsString& aContentDispositionFilename, const bool& aForceSave,
      const int64_t& aContentLength, const bool& aWasFileChannel,
      nsIURI* aReferrer, const MaybeDiscarded<BrowsingContext>& aContext,
      const bool& aShouldCloseWindow) override;

  already_AddRefed<PHandlerServiceParent> AllocPHandlerServiceParent();

  PMediaParent* AllocPMediaParent();

  bool DeallocPMediaParent(PMediaParent* aActor);

#ifdef MOZ_B2G_BT
  PBluetoothParent* AllocPBluetoothParent();

  bool DeallocPBluetoothParent(PBluetoothParent* aActor);

  virtual mozilla::ipc::IPCResult RecvPBluetoothConstructor(
      PBluetoothParent* aActor) override;
#endif

#ifdef MOZ_B2G_FM
  PFMRadioParent* AllocPFMRadioParent();

  bool DeallocPFMRadioParent(PFMRadioParent* aActor);
#endif

  PBenchmarkStorageParent* AllocPBenchmarkStorageParent();

  bool DeallocPBenchmarkStorageParent(PBenchmarkStorageParent* aActor);

  PPresentationParent* AllocPPresentationParent();

  bool DeallocPPresentationParent(PPresentationParent* aActor);

  virtual mozilla::ipc::IPCResult RecvPPresentationConstructor(
      PPresentationParent* aActor) override;

#ifdef MOZ_WEBSPEECH
  PSpeechSynthesisParent* AllocPSpeechSynthesisParent();
  bool DeallocPSpeechSynthesisParent(PSpeechSynthesisParent* aActor);

  virtual mozilla::ipc::IPCResult RecvPSpeechSynthesisConstructor(
      PSpeechSynthesisParent* aActor) override;
#endif

  PSystemMessageServiceParent* AllocPSystemMessageServiceParent();

  bool DeallocPSystemMessageServiceParent(PSystemMessageServiceParent* aActor);

  virtual mozilla::ipc::IPCResult RecvPSystemMessageServiceConstructor(
      PSystemMessageServiceParent* aActor) override;

  PWebBrowserPersistDocumentParent* AllocPWebBrowserPersistDocumentParent(
      PBrowserParent* aBrowser,
      const MaybeDiscarded<BrowsingContext>& aContext);

  bool DeallocPWebBrowserPersistDocumentParent(
      PWebBrowserPersistDocumentParent* aActor);

#ifdef MOZ_B2G_RIL
  virtual PTelephonyParent* AllocPTelephonyParent();

  virtual bool DeallocPTelephonyParent(PTelephonyParent*);

  virtual PVoicemailParent* AllocPVoicemailParent();

  virtual mozilla::ipc::IPCResult RecvPVoicemailConstructor(
      PVoicemailParent* aActor) override;

  virtual bool DeallocPVoicemailParent(PVoicemailParent* aActor);

  PIccParent* AllocPIccParent(const uint32_t& aServiceId);

  bool DeallocPIccParent(PIccParent* aActor);

  virtual PSubsidyLockParent* AllocPSubsidyLockParent(
      const uint32_t& aClientId);

  virtual bool DeallocPSubsidyLockParent(PSubsidyLockParent* aActor);

  virtual PCellBroadcastParent* AllocPCellBroadcastParent();

  virtual bool DeallocPCellBroadcastParent(PCellBroadcastParent*);

  virtual mozilla::ipc::IPCResult RecvPCellBroadcastConstructor(
      PCellBroadcastParent* aActor) override;

  virtual PSmsParent* AllocPSmsParent();

  virtual bool DeallocPSmsParent(PSmsParent* aActor);
#endif  // MOZ_B2G_RIL

  mozilla::ipc::IPCResult RecvGetGfxVars(nsTArray<GfxVarUpdate>* aVars);

  mozilla::ipc::IPCResult RecvSetClipboard(
      const IPCDataTransfer& aDataTransfer, const bool& aIsPrivateData,
      const IPC::Principal& aRequestingPrincipal,
      const uint32_t& aContentPolicyType, const int32_t& aWhichClipboard);

  mozilla::ipc::IPCResult RecvGetClipboard(nsTArray<nsCString>&& aTypes,
                                           const int32_t& aWhichClipboard,
                                           IPCDataTransfer* aDataTransfer);

  mozilla::ipc::IPCResult RecvEmptyClipboard(const int32_t& aWhichClipboard);

  mozilla::ipc::IPCResult RecvClipboardHasType(nsTArray<nsCString>&& aTypes,
                                               const int32_t& aWhichClipboard,
                                               bool* aHasType);

  mozilla::ipc::IPCResult RecvGetExternalClipboardFormats(
      const int32_t& aWhichClipboard, const bool& aPlainTextOnly,
      nsTArray<nsCString>* aTypes);

  mozilla::ipc::IPCResult RecvPlaySound(nsIURI* aURI);
  mozilla::ipc::IPCResult RecvBeep();
  mozilla::ipc::IPCResult RecvPlayEventSound(const uint32_t& aEventId);

  mozilla::ipc::IPCResult RecvGetIconForExtension(const nsCString& aFileExt,
                                                  const uint32_t& aIconSize,
                                                  nsTArray<uint8_t>* bits);

  mozilla::ipc::IPCResult RecvStartVisitedQueries(
      const nsTArray<RefPtr<nsIURI>>&);

  mozilla::ipc::IPCResult RecvSetURITitle(nsIURI* uri, const nsString& title);

  mozilla::ipc::IPCResult RecvShowAlert(nsIAlertNotification* aAlert);

  mozilla::ipc::IPCResult RecvCloseAlert(const nsString& aName);

  mozilla::ipc::IPCResult RecvDisableNotifications(
      const IPC::Principal& aPrincipal);

  mozilla::ipc::IPCResult RecvOpenNotificationSettings(
      const IPC::Principal& aPrincipal);

  mozilla::ipc::IPCResult RecvNotificationEvent(
      const nsString& aType, const NotificationEventData& aData);

  mozilla::ipc::IPCResult RecvLoadURIExternal(
      nsIURI* uri, nsIPrincipal* triggeringPrincipal,
      const MaybeDiscarded<BrowsingContext>& aContext);
  mozilla::ipc::IPCResult RecvExtProtocolChannelConnectParent(
      const uint64_t& registrarId);

  mozilla::ipc::IPCResult RecvSyncMessage(
      const nsString& aMsg, const ClonedMessageData& aData,
      nsTArray<StructuredCloneData>* aRetvals);

  mozilla::ipc::IPCResult RecvAsyncMessage(const nsString& aMsg,
                                           const ClonedMessageData& aData);

  // MOZ_CAN_RUN_SCRIPT_BOUNDARY because we don't have MOZ_CAN_RUN_SCRIPT bits
  // in IPC code yet.
  MOZ_CAN_RUN_SCRIPT_BOUNDARY
  mozilla::ipc::IPCResult RecvAddGeolocationListener(const bool& aHighAccuracy);
  mozilla::ipc::IPCResult RecvRemoveGeolocationListener();

  // MOZ_CAN_RUN_SCRIPT_BOUNDARY because we don't have MOZ_CAN_RUN_SCRIPT bits
  // in IPC code yet.
  MOZ_CAN_RUN_SCRIPT_BOUNDARY
  mozilla::ipc::IPCResult RecvSetGeolocationHigherAccuracy(const bool& aEnable);

  mozilla::ipc::IPCResult RecvConsoleMessage(const nsString& aMessage);

  mozilla::ipc::IPCResult RecvScriptError(
      const nsString& aMessage, const nsString& aSourceName,
      const nsString& aSourceLine, const uint32_t& aLineNumber,
      const uint32_t& aColNumber, const uint32_t& aFlags,
      const nsCString& aCategory, const bool& aIsFromPrivateWindow,
      const uint64_t& aInnerWindowId, const bool& aIsFromChromeContext);

  mozilla::ipc::IPCResult RecvReportFrameTimingData(
      uint64_t innerWindowId, const nsString& entryName,
      const nsString& initiatorType, UniquePtr<PerformanceTimingData>&& aData);

  mozilla::ipc::IPCResult RecvScriptErrorWithStack(
      const nsString& aMessage, const nsString& aSourceName,
      const nsString& aSourceLine, const uint32_t& aLineNumber,
      const uint32_t& aColNumber, const uint32_t& aFlags,
      const nsCString& aCategory, const bool& aIsFromPrivateWindow,
      const bool& aIsFromChromeContext, const ClonedMessageData& aStack);

 private:
  mozilla::ipc::IPCResult RecvScriptErrorInternal(
      const nsString& aMessage, const nsString& aSourceName,
      const nsString& aSourceLine, const uint32_t& aLineNumber,
      const uint32_t& aColNumber, const uint32_t& aFlags,
      const nsCString& aCategory, const bool& aIsFromPrivateWindow,
      const bool& aIsFromChromeContext,
      const ClonedMessageData* aStack = nullptr);

  mozilla::ipc::IPCResult RecvFilePathUpdateNotify(const nsString& aType,
                                                   const nsString& aStorageName,
                                                   const nsString& aFilePath,
                                                   const nsCString& aReason);

 public:
  mozilla::ipc::IPCResult RecvPrivateDocShellsExist(const bool& aExist);

  mozilla::ipc::IPCResult RecvCommitBrowsingContextTransaction(
      const MaybeDiscarded<BrowsingContext>& aContext,
      BrowsingContext::BaseTransaction&& aTransaction, uint64_t aEpoch);

  mozilla::ipc::IPCResult RecvCommitWindowContextTransaction(
      const MaybeDiscarded<WindowContext>& aContext,
      WindowContext::BaseTransaction&& aTransaction, uint64_t aEpoch);

  mozilla::ipc::IPCResult RecvAddSecurityState(
      const MaybeDiscarded<WindowContext>& aContext, uint32_t aStateFlags);

  mozilla::ipc::IPCResult RecvFirstIdle();

  mozilla::ipc::IPCResult RecvDeviceReset();

<<<<<<< HEAD
  mozilla::ipc::IPCResult RecvCreateFakeVolume(const nsString& aFsName,
                                               const nsString& aMountPoint);

  mozilla::ipc::IPCResult RecvSetFakeVolumeState(const nsString& aFsName,
                                                 const int32_t& aFsState);

  mozilla::ipc::IPCResult RecvRemoveFakeVolume(const nsString& fsName);

  mozilla::ipc::IPCResult RecvCopyFavicon(
      nsIURI* aOldURI, nsIURI* aNewURI, const IPC::Principal& aLoadingPrincipal,
      const bool& aInPrivateBrowsing);
=======
  mozilla::ipc::IPCResult RecvCopyFavicon(nsIURI* aOldURI, nsIURI* aNewURI,
                                          const bool& aInPrivateBrowsing);
>>>>>>> 81c02c9a

  virtual void ProcessingError(Result aCode, const char* aMsgName) override;

  mozilla::ipc::IPCResult RecvGraphicsError(const nsCString& aError);

  mozilla::ipc::IPCResult RecvBeginDriverCrashGuard(const uint32_t& aGuardType,
                                                    bool* aOutCrashed);

  mozilla::ipc::IPCResult RecvEndDriverCrashGuard(const uint32_t& aGuardType);

  mozilla::ipc::IPCResult RecvAudioChannelChangeDefVolChannel(
      const int32_t& aChannel, const bool& aHidden);

  mozilla::ipc::IPCResult RecvAudioChannelServiceStatus(
      const bool& aTelephonyChannel, const bool& aContentOrNormalChannel,
      const bool& aAnyChannel);

  mozilla::ipc::IPCResult RecvSpeakerManagerGetSpeakerStatus(bool* aValue);

  mozilla::ipc::IPCResult RecvSpeakerManagerForceSpeaker(
      const bool& aEnable, const bool& aVisible,
      const bool& aAudioChannelActive, const uint64_t& aWindowID);

  mozilla::ipc::IPCResult RecvAddIdleObserver(const uint64_t& observerId,
                                              const uint32_t& aIdleTimeInS);

  mozilla::ipc::IPCResult RecvRemoveIdleObserver(const uint64_t& observerId,
                                                 const uint32_t& aIdleTimeInS);

  mozilla::ipc::IPCResult RecvBackUpXResources(
      const FileDescriptor& aXSocketFd);

  mozilla::ipc::IPCResult RecvRequestAnonymousTemporaryFile(
      const uint64_t& aID);

  mozilla::ipc::IPCResult RecvCreateAudioIPCConnection(
      CreateAudioIPCConnectionResolver&& aResolver);

  PFileDescriptorSetParent* AllocPFileDescriptorSetParent(
      const mozilla::ipc::FileDescriptor&);

  bool DeallocPFileDescriptorSetParent(PFileDescriptorSetParent*);

  PWebrtcGlobalParent* AllocPWebrtcGlobalParent();
  bool DeallocPWebrtcGlobalParent(PWebrtcGlobalParent* aActor);

  mozilla::ipc::IPCResult RecvUpdateDropEffect(const uint32_t& aDragAction,
                                               const uint32_t& aDropEffect);

  mozilla::ipc::IPCResult RecvShutdownProfile(const nsCString& aProfile);

  mozilla::ipc::IPCResult RecvGetGraphicsDeviceInitData(
      ContentDeviceData* aOut);

  mozilla::ipc::IPCResult RecvGetOutputColorProfileData(
      nsTArray<uint8_t>* aOutputColorProfileData);

  mozilla::ipc::IPCResult RecvGetFontListShmBlock(
      const uint32_t& aGeneration, const uint32_t& aIndex,
      base::SharedMemoryHandle* aOut);

  mozilla::ipc::IPCResult RecvInitializeFamily(const uint32_t& aGeneration,
                                               const uint32_t& aFamilyIndex,
                                               const bool& aLoadCmaps);

  mozilla::ipc::IPCResult RecvSetCharacterMap(
      const uint32_t& aGeneration, const mozilla::fontlist::Pointer& aFacePtr,
      const gfxSparseBitSet& aMap);

  mozilla::ipc::IPCResult RecvInitOtherFamilyNames(const uint32_t& aGeneration,
                                                   const bool& aDefer,
                                                   bool* aLoaded);

  mozilla::ipc::IPCResult RecvSetupFamilyCharMap(
      const uint32_t& aGeneration,
      const mozilla::fontlist::Pointer& aFamilyPtr);

  mozilla::ipc::IPCResult RecvGetDeviceStorageLocation(const nsString& aType,
                                                       nsString* aPath);

  mozilla::ipc::IPCResult RecvGetDeviceStorageLocations(
      DeviceStorageLocationInfo* info);
  mozilla::ipc::IPCResult RecvGetHyphDict(nsIURI* aURIParams,
                                          base::SharedMemoryHandle* aOutHandle,
                                          uint32_t* aOutSize);

  mozilla::ipc::IPCResult RecvNotifyBenchmarkResult(const nsString& aCodecName,
                                                    const uint32_t& aDecodeFPS);

  mozilla::ipc::IPCResult RecvNotifyPushObservers(
      const nsCString& aScope, const IPC::Principal& aPrincipal,
      const nsString& aMessageId);

  mozilla::ipc::IPCResult RecvNotifyPushObserversWithData(
      const nsCString& aScope, const IPC::Principal& aPrincipal,
      const nsString& aMessageId, nsTArray<uint8_t>&& aData);

  mozilla::ipc::IPCResult RecvNotifyPushSubscriptionChangeObservers(
      const nsCString& aScope, const IPC::Principal& aPrincipal);

  mozilla::ipc::IPCResult RecvPushError(const nsCString& aScope,
                                        const IPC::Principal& aPrincipal,
                                        const nsString& aMessage,
                                        const uint32_t& aFlags);

  mozilla::ipc::IPCResult RecvNotifyPushSubscriptionModifiedObservers(
      const nsCString& aScope, const IPC::Principal& aPrincipal);

  mozilla::ipc::IPCResult RecvGetFilesRequest(const nsID& aID,
                                              const nsString& aDirectoryPath,
                                              const bool& aRecursiveFlag);

  mozilla::ipc::IPCResult RecvDeleteGetFilesRequest(const nsID& aID);

  mozilla::ipc::IPCResult RecvAccumulateChildHistograms(
      nsTArray<HistogramAccumulation>&& aAccumulations);
  mozilla::ipc::IPCResult RecvAccumulateChildKeyedHistograms(
      nsTArray<KeyedHistogramAccumulation>&& aAccumulations);
  mozilla::ipc::IPCResult RecvUpdateChildScalars(
      nsTArray<ScalarAction>&& aScalarActions);
  mozilla::ipc::IPCResult RecvUpdateChildKeyedScalars(
      nsTArray<KeyedScalarAction>&& aScalarActions);
  mozilla::ipc::IPCResult RecvRecordChildEvents(
      nsTArray<ChildEventData>&& events);
  mozilla::ipc::IPCResult RecvRecordDiscardedData(
      const DiscardedData& aDiscardedData);
  mozilla::ipc::IPCResult RecvRecordOrigin(const uint32_t& aMetricId,
                                           const nsCString& aOrigin);
  mozilla::ipc::IPCResult RecvReportContentBlockingLog(
      const IPCStream& aIPCStream);

  mozilla::ipc::IPCResult RecvBHRThreadHang(const HangDetails& aHangDetails);

  mozilla::ipc::IPCResult RecvAddCertException(
      const nsACString& aSerializedCert, uint32_t aFlags,
      const nsACString& aHostName, int32_t aPort, bool aIsTemporary,
      AddCertExceptionResolver&& aResolver);

  mozilla::ipc::IPCResult RecvAutomaticStorageAccessPermissionCanBeGranted(
      const Principal& aPrincipal,
      AutomaticStorageAccessPermissionCanBeGrantedResolver&& aResolver);

  mozilla::ipc::IPCResult RecvStorageAccessPermissionGrantedForOrigin(
      uint64_t aTopLevelWindowId,
      const MaybeDiscarded<BrowsingContext>& aParentContext,
      const Principal& aTrackingPrincipal, const nsCString& aTrackingOrigin,
      const int& aAllowMode,
      const Maybe<
          ContentBlockingNotifier::StorageAccessPermissionGrantedReason>&
          aReason,
      StorageAccessPermissionGrantedForOriginResolver&& aResolver);

  mozilla::ipc::IPCResult RecvCompleteAllowAccessFor(
      const MaybeDiscarded<BrowsingContext>& aParentContext,
      uint64_t aTopLevelWindowId, const Principal& aTrackingPrincipal,
      const nsCString& aTrackingOrigin, uint32_t aCookieBehavior,
      const ContentBlockingNotifier::StorageAccessPermissionGrantedReason&
          aReason,
      CompleteAllowAccessForResolver&& aResolver);

  mozilla::ipc::IPCResult RecvStoreUserInteractionAsPermission(
      const Principal& aPrincipal);

  mozilla::ipc::IPCResult RecvNotifyMediaPlaybackChanged(
      const MaybeDiscarded<BrowsingContext>& aContext,
      MediaPlaybackState aState);

  mozilla::ipc::IPCResult RecvNotifyMediaAudibleChanged(
      const MaybeDiscarded<BrowsingContext>& aContext,
      MediaAudibleState aState);

  mozilla::ipc::IPCResult RecvNotifyPictureInPictureModeChanged(
      const MaybeDiscarded<BrowsingContext>& aContext, bool aEnabled);

  mozilla::ipc::IPCResult RecvNotifyMediaSessionUpdated(
      const MaybeDiscarded<BrowsingContext>& aContext, bool aIsCreated);

  mozilla::ipc::IPCResult RecvNotifyUpdateMediaMetadata(
      const MaybeDiscarded<BrowsingContext>& aContext,
      const Maybe<MediaMetadataBase>& aMetadata);

  mozilla::ipc::IPCResult RecvNotifyMediaSessionPlaybackStateChanged(
      const MaybeDiscarded<BrowsingContext>& aContext,
      MediaSessionPlaybackState aPlaybackState);

  mozilla::ipc::IPCResult RecvNotifyMediaSessionSupportedActionChanged(
      const MaybeDiscarded<BrowsingContext>& aContext,
      MediaSessionAction aAction, bool aEnabled);

  mozilla::ipc::IPCResult RecvNotifyMediaFullScreenState(
      const MaybeDiscarded<BrowsingContext>& aContext, bool aIsInFullScreen);

  mozilla::ipc::IPCResult RecvNotifyPositionStateChanged(
      const MaybeDiscarded<BrowsingContext>& aContext,
      const PositionState& aState);

  mozilla::ipc::IPCResult RecvGetModulesTrust(
      ModulePaths&& aModPaths, bool aRunAtNormalPriority,
      GetModulesTrustResolver&& aResolver);

  mozilla::ipc::IPCResult RecvReportServiceWorkerShutdownProgress(
      uint32_t aShutdownStateId,
      ServiceWorkerShutdownState::Progress aProgress);

  mozilla::ipc::IPCResult RecvRawMessage(
      const JSActorMessageMeta& aMeta, const Maybe<ClonedMessageData>& aData,
      const Maybe<ClonedMessageData>& aStack);

  mozilla::ipc::IPCResult RecvAbortOtherOrientationPendingPromises(
      const MaybeDiscarded<BrowsingContext>& aContext);

  mozilla::ipc::IPCResult RecvNotifyOnHistoryReload(
      const MaybeDiscarded<BrowsingContext>& aContext, const bool& aForceReload,
      NotifyOnHistoryReloadResolver&& aResolver);

  mozilla::ipc::IPCResult RecvHistoryCommit(
      const MaybeDiscarded<BrowsingContext>& aContext, const uint64_t& aLoadID,
      const nsID& aChangeID, const uint32_t& aLoadType);

  mozilla::ipc::IPCResult RecvHistoryGo(
      const MaybeDiscarded<BrowsingContext>& aContext, int32_t aOffset,
      uint64_t aHistoryEpoch, bool aRequireUserInteraction,
      HistoryGoResolver&& aResolveRequestedIndex);

  mozilla::ipc::IPCResult RecvSessionHistoryUpdate(
      const MaybeDiscarded<BrowsingContext>& aContext, const int32_t& aIndex,
      const int32_t& aLength, const nsID& aChangeID);

  mozilla::ipc::IPCResult RecvSynchronizeLayoutHistoryState(
      const MaybeDiscarded<BrowsingContext>& aContext,
      nsILayoutHistoryState* aState);

  mozilla::ipc::IPCResult RecvSessionHistoryEntryTitle(
      const MaybeDiscarded<BrowsingContext>& aContext, const nsString& aTitle);

  mozilla::ipc::IPCResult RecvSessionHistoryEntryScrollRestorationIsManual(
      const MaybeDiscarded<BrowsingContext>& aContext, const bool& aIsManual);

  mozilla::ipc::IPCResult RecvSessionHistoryEntryCacheKey(
      const MaybeDiscarded<BrowsingContext>& aContext,
      const uint32_t& aCacheKey);

  mozilla::ipc::IPCResult
  RecvSessionHistoryEntryStoreWindowNameInContiguousEntries(
      const MaybeDiscarded<BrowsingContext>& aContext, const nsString& aName);

  mozilla::ipc::IPCResult RecvGetLoadingSessionHistoryInfoFromParent(
      const MaybeDiscarded<BrowsingContext>& aContext,
      GetLoadingSessionHistoryInfoFromParentResolver&& aResolver);

  mozilla::ipc::IPCResult RecvSetActiveSessionHistoryEntry(
      const MaybeDiscarded<BrowsingContext>& aContext,
      const Maybe<nsPoint>& aPreviousScrollPos, SessionHistoryInfo&& aInfo,
      uint32_t aLoadType, uint32_t aUpdatedCacheKey, const nsID& aChangeID);

  mozilla::ipc::IPCResult RecvReplaceActiveSessionHistoryEntry(
      const MaybeDiscarded<BrowsingContext>& aContext,
      SessionHistoryInfo&& aInfo);

  mozilla::ipc::IPCResult RecvRemoveDynEntriesFromActiveSessionHistoryEntry(
      const MaybeDiscarded<BrowsingContext>& aContext);

  mozilla::ipc::IPCResult RecvRemoveFromSessionHistory(
      const MaybeDiscarded<BrowsingContext>& aContext);

  mozilla::ipc::IPCResult RecvHistoryReload(
      const MaybeDiscarded<BrowsingContext>& aContext,
      const uint32_t aReloadFlags);

  // Notify the ContentChild to enable the input event prioritization when
  // initializing.
  void MaybeEnableRemoteInputEventQueue();

#if defined(XP_MACOSX) && defined(MOZ_SANDBOX)
  void AppendSandboxParams(std::vector<std::string>& aArgs);
  void AppendDynamicSandboxParams(std::vector<std::string>& aArgs);
#endif

  mozilla::ipc::IPCResult RecvFOGData(ByteBuf&& buf);

 public:
  void SendGetFilesResponseAndForget(const nsID& aID,
                                     const GetFilesResponseResult& aResult);

  bool SendRequestMemoryReport(const uint32_t& aGeneration,
                               const bool& aAnonymize,
                               const bool& aMinimizeMemoryUsage,
                               const Maybe<FileDescriptor>& aDMDFile) override;

  void AddBrowsingContextGroup(BrowsingContextGroup* aGroup);
  void RemoveBrowsingContextGroup(BrowsingContextGroup* aGroup);

  // See `BrowsingContext::mEpochs` for an explanation of this field.
  uint64_t GetBrowsingContextFieldEpoch() const {
    return mBrowsingContextFieldEpoch;
  }

  void UpdateNetworkLinkType();

  static bool ShouldSyncPreference(const char16_t* aData);

  already_AddRefed<JSActor> InitJSActor(JS::HandleObject aMaybeActor,
                                        const nsACString& aName,
                                        ErrorResult& aRv) override;
  mozilla::ipc::IProtocol* AsNativeActor() override { return this; }

 private:
  // Return an existing ContentParent if possible. Otherwise, `nullptr`.
  static already_AddRefed<ContentParent> GetUsedBrowserProcess(
      const nsACString& aRemoteType, nsTArray<ContentParent*>& aContentParents,
      uint32_t aMaxContentParents, bool aPreferUsed);

  void AddToPool(nsTArray<ContentParent*>&);
  void RemoveFromPool(nsTArray<ContentParent*>&);
  void AssertNotInPool();

  void AssertAlive();

 private:
  // Released in ActorDealloc; deliberately not exposed to the CC.
  RefPtr<ContentParent> mSelfRef;

  // If you add strong pointers to cycle collected objects here, be sure to
  // release these objects in ShutDownProcess.  See the comment there for more
  // details.

  GeckoChildProcessHost* mSubprocess;
  const TimeStamp mLaunchTS;  // used to calculate time to start content process
  TimeStamp mLaunchYieldTS;   // used to calculate async launch main thread time
  TimeStamp mActivateTS;

  bool mIsAPreallocBlocker;  // We called AddBlocker for this ContentParent

  nsCString mRemoteType;
  nsCOMPtr<nsIPrincipal> mRemoteTypeIsolationPrincipal;

  ContentParentId mChildID;
  int32_t mGeolocationWatchID;

  // This contains the id for the JS plugin (@see nsFakePluginTag) if this is
  // the ContentParent for a process containing iframes for that JS plugin. If
  // this is not a ContentParent for a JS plugin then it contains the value
  // nsFakePluginTag::NOT_JSPLUGIN.
  int32_t mJSPluginID;

  // After we initiate shutdown, we also start a timer to ensure
  // that even content processes that are 100% blocked (say from
  // SIGSTOP), are still killed eventually.  This task enforces that
  // timer.
  nsCOMPtr<nsITimer> mForceKillTimer;

  // `mCount` is increased when a RemoteWorkerParent actor is created for this
  // ContentProcess and it is decreased when the actor is destroyed.
  //
  // `mShutdownStarted` is flipped to `true` when a runnable that calls
  // `ShutDownProcess` is dispatched; it's needed because the corresponding
  // Content Process may be shutdown if there's no remote worker actors, and
  // decrementing `mCount` and the call to `ShutDownProcess` are async. So,
  // when a worker is going to be spawned and we see that `mCount` is 0,
  // we can decide whether or not to use that process based on the value of
  // `mShutdownStarted.`
  //
  // It's touched on PBackground thread and on main-thread.
  struct RemoteWorkerActorData {
    uint32_t mCount = 0;
    bool mShutdownStarted = false;
  };

  DataMutex<RemoteWorkerActorData> mRemoteWorkerActorData;

  // How many tabs we're waiting to finish their destruction
  // sequence.  Precisely, how many BrowserParents have called
  // NotifyTabDestroying() but not called NotifyTabDestroyed().
  int32_t mNumDestroyingTabs;

  uint32_t mNumKeepaliveCalls;

  // The process starts in the LAUNCHING state, and transitions to
  // ALIVE once it can accept IPC messages.  It remains ALIVE only
  // while remote content is being actively used from this process.
  // After the state becaomes DEAD, some previously scheduled IPC
  // traffic may still pass through.
  enum class LifecycleState : uint8_t {
    LAUNCHING,
    ALIVE,
    INITIALIZED,
    DEAD,
  };

  LifecycleState mLifecycleState;

  uint8_t mIsForBrowser : 1;

  // These variables track whether we've called Close() and KillHard() on our
  // channel.
  uint8_t mCalledClose : 1;
  uint8_t mCalledKillHard : 1;
  uint8_t mCreatedPairedMinidumps : 1;
  uint8_t mShutdownPending : 1;

  // True if the input event queue on the main thread of the content process is
  // enabled.
  uint8_t mIsRemoteInputEventQueueEnabled : 1;

  // True if we send input events with input priority. Otherwise, we send input
  // events with normal priority.
  uint8_t mIsInputPriorityEventEnabled : 1;

  uint8_t mIsInPool : 1;

  RefPtr<nsConsoleService> mConsoleService;
  nsConsoleService* GetConsoleService();
  nsCOMPtr<nsIContentProcessInfo> mScriptableHelper;

  nsTArray<nsCOMPtr<nsIObserver>> mIdleListeners;

#ifdef MOZ_X11
  // Dup of child's X socket, used to scope its resources to this
  // object instead of the child process's lifetime.
  ScopedClose mChildXSocketFdDup;
#endif

  PProcessHangMonitorParent* mHangMonitorActor;

  UniquePtr<gfx::DriverCrashGuard> mDriverCrashGuard;
  UniquePtr<MemoryReportRequestHost> mMemoryReportRequest;

#if defined(XP_LINUX) && defined(MOZ_SANDBOX)
  mozilla::UniquePtr<SandboxBroker> mSandboxBroker;
  static mozilla::UniquePtr<SandboxBrokerPolicyFactory>
      sSandboxBrokerPolicyFactory;
#endif

#ifdef NS_PRINTING
  RefPtr<embedding::PrintingParent> mPrintingParent;
#endif

  // This hashtable is used to run GetFilesHelper objects in the parent process.
  // GetFilesHelper can be aborted by receiving RecvDeleteGetFilesRequest.
  nsRefPtrHashtable<nsIDHashKey, GetFilesHelper> mGetFilesPendingRequests;

  nsTHashtable<nsCStringHashKey> mActivePermissionKeys;

  nsTArray<nsCString> mBlobURLs;

  // This is intended to be a memory and time efficient means of determining
  // whether an origin has ever existed in a process so that Blob URL broadcast
  // doesn't need to transmit every Blob URL to every content process. False
  // positives are acceptable because receiving a Blob URL does not grant access
  // to its contents, and the act of creating/revoking a Blob is currently
  // viewed as an acceptable side-channel leak. In the future bug 1491018 will
  // moot the need for this structure.
  nsTArray<uint64_t> mLoadedOriginHashes;

  UniquePtr<mozilla::ipc::CrashReporterHost> mCrashReporter;

  // Collects any pref changes that occur during process launch (after
  // the initial map is passed in command-line arguments) to be sent
  // when the process can receive IPC messages.
  nsTArray<Pref> mQueuedPrefs;

  RefPtr<mozilla::dom::ProcessMessageManager> mMessageManager;

#if defined(XP_MACOSX) && defined(MOZ_SANDBOX)
  // When set to true, indicates that content processes should
  // initialize their sandbox during startup instead of waiting
  // for the SetProcessSandbox IPDL message.
  static bool sEarlySandboxInit;
#endif

  nsTHashtable<nsRefPtrHashKey<BrowsingContextGroup>> mGroups;

  // See `BrowsingContext::mEpochs` for an explanation of this field.
  uint64_t mBrowsingContextFieldEpoch = 0;

  // A preference serializer used to share preferences with the process.
  // Cleared once startup is complete.
  UniquePtr<mozilla::ipc::SharedPreferenceSerializer> mPrefSerializer;
};

NS_DEFINE_STATIC_IID_ACCESSOR(ContentParent, NS_CONTENTPARENT_IID)

// This is the C++ version of remoteTypePrefix in E10SUtils.jsm.
const nsDependentCSubstring RemoteTypePrefix(
    const nsACString& aContentProcessType);

// This is based on isWebRemoteType in E10SUtils.jsm.
bool IsWebRemoteType(const nsACString& aContentProcessType);

bool IsWebCoopCoepRemoteType(const nsACString& aContentProcessType);

bool IsPrivilegedMozillaRemoteType(const nsACString& aContentProcessType);

bool IsExtensionRemoteType(const nsACString& aContentProcessType);

inline nsISupports* ToSupports(mozilla::dom::ContentParent* aContentParent) {
  return static_cast<nsIDOMProcessParent*>(aContentParent);
}

}  // namespace dom
}  // namespace mozilla

class ParentIdleListener : public nsIObserver {
  friend class mozilla::dom::ContentParent;

 public:
  NS_DECL_ISUPPORTS
  NS_DECL_NSIOBSERVER

  ParentIdleListener(mozilla::dom::ContentParent* aParent, uint64_t aObserver,
                     uint32_t aTime)
      : mParent(aParent), mObserver(aObserver), mTime(aTime) {}

 private:
  virtual ~ParentIdleListener() = default;

  RefPtr<mozilla::dom::ContentParent> mParent;
  uint64_t mObserver;
  uint32_t mTime;
};

#endif  // mozilla_dom_ContentParent_h<|MERGE_RESOLUTION|>--- conflicted
+++ resolved
@@ -1223,7 +1223,6 @@
 
   mozilla::ipc::IPCResult RecvDeviceReset();
 
-<<<<<<< HEAD
   mozilla::ipc::IPCResult RecvCreateFakeVolume(const nsString& aFsName,
                                                const nsString& aMountPoint);
 
@@ -1232,13 +1231,8 @@
 
   mozilla::ipc::IPCResult RecvRemoveFakeVolume(const nsString& fsName);
 
-  mozilla::ipc::IPCResult RecvCopyFavicon(
-      nsIURI* aOldURI, nsIURI* aNewURI, const IPC::Principal& aLoadingPrincipal,
-      const bool& aInPrivateBrowsing);
-=======
   mozilla::ipc::IPCResult RecvCopyFavicon(nsIURI* aOldURI, nsIURI* aNewURI,
                                           const bool& aInPrivateBrowsing);
->>>>>>> 81c02c9a
 
   virtual void ProcessingError(Result aCode, const char* aMsgName) override;
 
