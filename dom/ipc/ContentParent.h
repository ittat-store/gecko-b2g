/* -*- Mode: C++; tab-width: 8; indent-tabs-mode: nil; c-basic-offset: 2 -*- */
/* vim: set ts=8 sts=2 et sw=2 tw=80: */
/* This Source Code Form is subject to the terms of the Mozilla Public
 * License, v. 2.0. If a copy of the MPL was not distributed with this
 * file, You can obtain one at http://mozilla.org/MPL/2.0/. */

#ifndef mozilla_dom_ContentParent_h
#define mozilla_dom_ContentParent_h

#include "mozilla/dom/PContentParent.h"
#include "mozilla/dom/ipc/IdType.h"
#include "mozilla/dom/MessageManagerCallback.h"
#include "mozilla/dom/MediaSessionBinding.h"
#include "mozilla/dom/RemoteBrowser.h"
#include "mozilla/dom/RemoteType.h"
#include "mozilla/dom/JSProcessActorParent.h"
#include "mozilla/dom/ProcessActor.h"
#include "mozilla/gfx/gfxVarReceiver.h"
#include "mozilla/gfx/GPUProcessListener.h"
#include "mozilla/ipc/BackgroundUtils.h"
#include "mozilla/ipc/GeckoChildProcessHost.h"
#include "mozilla/ipc/InputStreamUtils.h"
#include "mozilla/ipc/PParentToChildStreamParent.h"
#include "mozilla/ipc/PChildToParentStreamParent.h"
#include "mozilla/Attributes.h"
#include "mozilla/DataMutex.h"
#include "mozilla/FileUtils.h"
#include "mozilla/HalTypes.h"
#include "mozilla/LinkedList.h"
#include "mozilla/MemoryReportingProcess.h"
#include "mozilla/MozPromise.h"
#include "mozilla/TimeStamp.h"
#include "mozilla/UniquePtr.h"

#include "nsClassHashtable.h"
#include "nsDataHashtable.h"
#include "nsPluginTags.h"
#include "nsHashKeys.h"
#include "nsIAsyncShutdown.h"
#include "nsIDOMProcessParent.h"
#include "nsIInterfaceRequestor.h"
#include "nsIObserver.h"
#include "nsIRemoteTab.h"
#include "nsIDOMGeoPositionCallback.h"
#include "nsIDOMGeoPositionErrorCallback.h"
#include "nsRefPtrHashtable.h"
#include "PermissionMessageUtils.h"
#include "DriverCrashGuard.h"
#include "nsIReferrerInfo.h"

#define CHILD_PROCESS_SHUTDOWN_MESSAGE u"child-process-shutdown"_ns

class nsConsoleService;
class nsIContentProcessInfo;
class nsICycleCollectorLogSink;
class nsIDumpGCAndCCLogsCallback;
class nsIRemoteTab;
class nsITimer;
class ParentIdleListener;
class nsIWidget;

namespace mozilla {
class PRemoteSpellcheckEngineParent;

#if defined(XP_LINUX) && defined(MOZ_SANDBOX)
class SandboxBroker;
class SandboxBrokerPolicyFactory;
#endif

class PreallocatedProcessManagerImpl;
class BenchmarkStorageParent;

using mozilla::loader::PScriptCacheParent;

namespace embedding {
class PrintingParent;
}

namespace ipc {
class CrashReporterHost;
class PFileDescriptorSetParent;
class TestShellParent;
#ifdef FUZZING
class ProtocolFuzzerHelper;
#endif
class SharedPreferenceSerializer;
}  // namespace ipc

namespace layers {
struct TextureFactoryIdentifier;
}  // namespace layers

namespace dom {

class BrowsingContextGroup;
class Element;
class BrowserParent;
class ClonedMessageData;
class MemoryReport;
class TabContext;
class GetFilesHelper;
class MemoryReportRequestHost;
class RemoteWorkerManager;
class SystemMessageServiceParent;
class InputMethodServiceParent;
struct CancelContentJSOptions;

#define NS_CONTENTPARENT_IID                         \
  {                                                  \
    0xeeec9ebf, 0x8ecf, 0x4e38, {                    \
      0x81, 0xda, 0xb7, 0x34, 0x13, 0x7e, 0xac, 0xf3 \
    }                                                \
  }

class ContentParent final
    : public PContentParent,
      public nsIDOMProcessParent,
      public nsIObserver,
      public nsIDOMGeoPositionCallback,
      public nsIDOMGeoPositionErrorCallback,
      public nsIAsyncShutdownBlocker,
      public nsIInterfaceRequestor,
      public gfx::gfxVarReceiver,
      public mozilla::LinkedListElement<ContentParent>,
      public gfx::GPUProcessListener,
      public mozilla::MemoryReportingProcess,
      public mozilla::dom::ipc::MessageManagerCallback,
      public mozilla::ipc::IShmemAllocator,
      public mozilla::ipc::ParentToChildStreamActorManager,
      public ProcessActor {
  typedef mozilla::ipc::GeckoChildProcessHost GeckoChildProcessHost;
  typedef mozilla::ipc::PFileDescriptorSetParent PFileDescriptorSetParent;
  typedef mozilla::ipc::TestShellParent TestShellParent;
  typedef mozilla::ipc::PrincipalInfo PrincipalInfo;
  typedef mozilla::dom::ClonedMessageData ClonedMessageData;
  typedef mozilla::dom::BrowsingContextGroup BrowsingContextGroup;

  friend class mozilla::PreallocatedProcessManagerImpl;
  friend class PContentParent;
  friend class mozilla::dom::RemoteWorkerManager;
#ifdef FUZZING
  friend class mozilla::ipc::ProtocolFuzzerHelper;
#endif

 public:
  using LaunchError = mozilla::ipc::LaunchError;
  using LaunchPromise =
      mozilla::MozPromise<RefPtr<ContentParent>, LaunchError, false>;

  NS_DECLARE_STATIC_IID_ACCESSOR(NS_CONTENTPARENT_IID)

  static LogModule* GetLog();

  /**
   * Create a subprocess suitable for use later as a content process.
   */
  static RefPtr<LaunchPromise> PreallocateProcess();

  /**
   * Start up the content-process machinery.  This might include
   * scheduling pre-launch tasks.
   */
  static void StartUp();

  /** Shut down the content-process machinery. */
  static void ShutDown();

  static uint32_t GetPoolSize(const nsACString& aContentProcessType);

  static uint32_t GetMaxProcessCount(const nsACString& aContentProcessType);

  static bool IsMaxProcessCountReached(const nsACString& aContentProcessType);

  static void ReleaseCachedProcesses();

  /**
   * Picks a random content parent from |aContentParents| respecting the index
   * limit set by |aMaxContentParents|.
   * Returns null if non available.
   */
  static already_AddRefed<ContentParent> MinTabSelect(
      const nsTArray<ContentParent*>& aContentParents,
      int32_t maxContentParents);

  /**
   * Get or create a content process for:
   * 1. browser iframe
   * 2. remote xul <browser>
   * 3. normal iframe
   */
  static RefPtr<ContentParent::LaunchPromise> GetNewOrUsedBrowserProcessAsync(
      const nsACString& aRemoteType, BrowsingContextGroup* aGroup = nullptr,
      hal::ProcessPriority aPriority =
          hal::ProcessPriority::PROCESS_PRIORITY_FOREGROUND,
      bool aPreferUsed = false);
  static already_AddRefed<ContentParent> GetNewOrUsedBrowserProcess(
      const nsACString& aRemoteType, BrowsingContextGroup* aGroup = nullptr,
      hal::ProcessPriority aPriority =
          hal::ProcessPriority::PROCESS_PRIORITY_FOREGROUND,
      bool aPreferUsed = false);

  /**
   * Get or create a content process, but without waiting for the process
   * launch to have completed. The returned `ContentParent` may still be in the
   * "Launching" state.
   *
   * Can return `nullptr` in the case of an error.
   *
   * Use the `WaitForLaunchAsync` or `WaitForLaunchSync` methods to wait for
   * the process to be fully launched.
   */
  static already_AddRefed<ContentParent> GetNewOrUsedLaunchingBrowserProcess(
      const nsACString& aRemoteType, BrowsingContextGroup* aGroup = nullptr,
      hal::ProcessPriority aPriority =
          hal::ProcessPriority::PROCESS_PRIORITY_FOREGROUND,
      bool aPreferUsed = false);

  RefPtr<ContentParent::LaunchPromise> WaitForLaunchAsync(
      hal::ProcessPriority aPriority =
          hal::ProcessPriority::PROCESS_PRIORITY_FOREGROUND);
  bool WaitForLaunchSync(hal::ProcessPriority aPriority =
                             hal::ProcessPriority::PROCESS_PRIORITY_FOREGROUND);

  /**
   * Get or create a content process for a JS plugin. aPluginID is the id of the
   * JS plugin
   * (@see nsFakePlugin::mId). There is a maximum of one process per JS plugin.
   */
  static already_AddRefed<ContentParent> GetNewOrUsedJSPluginProcess(
      uint32_t aPluginID, const hal::ProcessPriority& aPriority);

  /**
   * Get or create a content process for the given TabContext.  aFrameElement
   * should be the frame/iframe element with which this process will
   * associated.
   */
  static already_AddRefed<RemoteBrowser> CreateBrowser(
      const TabContext& aContext, Element* aFrameElement,
      const nsACString& aRemoteType, BrowsingContext* aBrowsingContext,
      ContentParent* aOpenerContentParent);

  /**
   * Get all content parents.
   *
   * # Lifetime
   *
   * These pointers are ONLY valid for synchronous use from the main thread.
   *
   * Do NOT attempt to use them after the main thread has had a chance to handle
   * messages or you could end up with dangling pointers.
   */
  static void GetAll(nsTArray<ContentParent*>& aArray);

  static void GetAllEvenIfDead(nsTArray<ContentParent*>& aArray);

  static void BroadcastStringBundle(const StringBundleDescriptor&);

  static void BroadcastFontListChanged();

  static void BroadcastThemeUpdate(widget::ThemeChangeKind);

  const nsACString& GetRemoteType() const override;

  virtual void DoGetRemoteType(nsACString& aRemoteType,
                               ErrorResult& aError) const override {
    aRemoteType = GetRemoteType();
  }

  enum CPIteratorPolicy { eLive, eAll };

  class ContentParentIterator {
   private:
    ContentParent* mCurrent;
    CPIteratorPolicy mPolicy;

   public:
    ContentParentIterator(CPIteratorPolicy aPolicy, ContentParent* aCurrent)
        : mCurrent(aCurrent), mPolicy(aPolicy) {}

    ContentParentIterator begin() {
      // Move the cursor to the first element that matches the policy.
      while (mPolicy != eAll && mCurrent && !mCurrent->IsAlive()) {
        mCurrent = mCurrent->LinkedListElement<ContentParent>::getNext();
      }

      return *this;
    }
    ContentParentIterator end() {
      return ContentParentIterator(mPolicy, nullptr);
    }

    const ContentParentIterator& operator++() {
      MOZ_ASSERT(mCurrent);
      do {
        mCurrent = mCurrent->LinkedListElement<ContentParent>::getNext();
      } while (mPolicy != eAll && mCurrent && !mCurrent->IsAlive());

      return *this;
    }

    bool operator!=(const ContentParentIterator& aOther) {
      MOZ_ASSERT(mPolicy == aOther.mPolicy);
      return mCurrent != aOther.mCurrent;
    }

    ContentParent* operator*() { return mCurrent; }
  };

  static ContentParentIterator AllProcesses(CPIteratorPolicy aPolicy) {
    ContentParent* first =
        sContentParents ? sContentParents->getFirst() : nullptr;
    return ContentParentIterator(aPolicy, first);
  }

  static void NotifyUpdatedDictionaries();

  // Tell content processes the font list has changed. If aFullRebuild is true,
  // the shared list has been rebuilt and must be freshly mapped by child
  // processes; if false, existing mappings are still valid but the data has
  // been updated and so full reflows are in order.
  static void NotifyUpdatedFonts(bool aFullRebuild);

#if defined(XP_WIN)
  /**
   * Windows helper for firing off an update window request to a plugin
   * instance.
   *
   * aWidget - the eWindowType_plugin_ipc_chrome widget associated with
   *           this plugin window.
   */
  static void SendAsyncUpdate(nsIWidget* aWidget);
#endif

  mozilla::ipc::IPCResult RecvCreateGMPService();

  mozilla::ipc::IPCResult RecvLoadPlugin(
      const uint32_t& aPluginId, nsresult* aRv, uint32_t* aRunID,
      Endpoint<PPluginModuleParent>* aEndpoint);

  mozilla::ipc::IPCResult RecvMaybeReloadPlugins();

  mozilla::ipc::IPCResult RecvConnectPluginBridge(
      const uint32_t& aPluginId, nsresult* aRv,
      Endpoint<PPluginModuleParent>* aEndpoint);

  mozilla::ipc::IPCResult RecvUngrabPointer(const uint32_t& aTime);

  mozilla::ipc::IPCResult RecvRemovePermission(const IPC::Principal& aPrincipal,
                                               const nsCString& aPermissionType,
                                               nsresult* aRv);

  NS_DECL_CYCLE_COLLECTION_CLASS_AMBIGUOUS(ContentParent, nsIObserver)

  NS_DECL_CYCLE_COLLECTING_ISUPPORTS
  NS_DECL_NSIDOMPROCESSPARENT
  NS_DECL_NSIOBSERVER
  NS_DECL_NSIDOMGEOPOSITIONCALLBACK
  NS_DECL_NSIDOMGEOPOSITIONERRORCALLBACK
  NS_DECL_NSIASYNCSHUTDOWNBLOCKER
  NS_DECL_NSIINTERFACEREQUESTOR

  /**
   * MessageManagerCallback methods that we override.
   */
  virtual bool DoLoadMessageManagerScript(const nsAString& aURL,
                                          bool aRunInGlobalScope) override;

  virtual nsresult DoSendAsyncMessage(const nsAString& aMessage,
                                      StructuredCloneData& aData) override;

  /** Notify that a tab is beginning its destruction sequence. */
  void NotifyTabDestroying();

  /** Notify that a tab was destroyed during normal operation. */
  void NotifyTabDestroyed(const TabId& aTabId, bool aNotifiedDestroying);

  // Manage the set of `KeepAlive`s on this ContentParent which are preventing
  // it from being destroyed.
  void AddKeepAlive();
  void RemoveKeepAlive();

  TestShellParent* CreateTestShell();

  bool DestroyTestShell(TestShellParent* aTestShell);

  TestShellParent* GetTestShellSingleton();

  // This method can be called on any thread.
  void RegisterRemoteWorkerActor();

  // This method _must_ be called on main-thread because it can start the
  // shutting down of the content process.
  void UnregisterRemoveWorkerActor();

  void ReportChildAlreadyBlocked();

  bool RequestRunToCompletion();

  void UpdateCookieStatus(nsIChannel* aChannel);

  bool IsLaunching() const {
    return mLifecycleState == LifecycleState::LAUNCHING;
  }
  bool IsAlive() const override;
  bool IsInitialized() const;
  bool IsDead() const { return mLifecycleState == LifecycleState::DEAD; }

  bool IsForBrowser() const { return mIsForBrowser; }
  bool IsForJSPlugin() const {
    return mJSPluginID != nsFakePluginTag::NOT_JSPLUGIN;
  }

  GeckoChildProcessHost* Process() const { return mSubprocess; }

  nsIContentProcessInfo* ScriptableHelper() const { return mScriptableHelper; }

  mozilla::dom::ProcessMessageManager* GetMessageManager() const {
    return mMessageManager;
  }

  bool NeedsPermissionsUpdate(const nsACString& aPermissionKey) const;

  /**
   * Kill our subprocess and make sure it dies.  Should only be used
   * in emergency situations since it bypasses the normal shutdown
   * process.
   *
   * WARNING: aReason appears in telemetry, so any new value passed in requires
   * data review.
   */
  void KillHard(const char* aWhy);

  ContentParentId ChildID() const { return mChildID; }

  /**
   * Get a user-friendly name for this ContentParent.  We make no guarantees
   * about this name: It might not be unique, apps can spoof special names,
   * etc.  So please don't use this name to make any decisions about the
   * ContentParent based on the value returned here.
   */
  void FriendlyName(nsAString& aName, bool aAnonymize = false);

  virtual void OnChannelError() override;

  mozilla::ipc::IPCResult RecvInitCrashReporter(
      const NativeThreadId& aThreadId);

  PNeckoParent* AllocPNeckoParent();

  virtual mozilla::ipc::IPCResult RecvPNeckoConstructor(
      PNeckoParent* aActor) override {
    return PContentParent::RecvPNeckoConstructor(aActor);
  }

  PPrintingParent* AllocPPrintingParent();

  bool DeallocPPrintingParent(PPrintingParent* aActor);

#if defined(NS_PRINTING)
  /**
   * @return the PrintingParent for this ContentParent.
   */
  already_AddRefed<embedding::PrintingParent> GetPrintingParent();
#endif

  mozilla::ipc::IPCResult RecvInitStreamFilter(
      const uint64_t& aChannelId, const nsString& aAddonId,
      InitStreamFilterResolver&& aResolver);

  PChildToParentStreamParent* AllocPChildToParentStreamParent();
  bool DeallocPChildToParentStreamParent(PChildToParentStreamParent* aActor);

  PParentToChildStreamParent* AllocPParentToChildStreamParent();
  bool DeallocPParentToChildStreamParent(PParentToChildStreamParent* aActor);

  PHalParent* AllocPHalParent();

  virtual mozilla::ipc::IPCResult RecvPHalConstructor(
      PHalParent* aActor) override {
    return PContentParent::RecvPHalConstructor(aActor);
  }

  PHeapSnapshotTempFileHelperParent* AllocPHeapSnapshotTempFileHelperParent();

  PRemoteSpellcheckEngineParent* AllocPRemoteSpellcheckEngineParent();

  mozilla::ipc::IPCResult RecvRecordingDeviceEvents(
      const nsString& aRecordingStatus, const nsString& aPageURL,
      const bool& aIsAudio, const bool& aIsVideo);

  bool CycleCollectWithLogs(bool aDumpAllTraces,
                            nsICycleCollectorLogSink* aSink,
                            nsIDumpGCAndCCLogsCallback* aCallback);

  mozilla::ipc::IPCResult RecvNotifyTabDestroying(const TabId& aTabId,
                                                  const ContentParentId& aCpId);

  already_AddRefed<POfflineCacheUpdateParent> AllocPOfflineCacheUpdateParent(
      nsIURI* aManifestURI, nsIURI* aDocumentURI,
      const PrincipalInfo& aLoadingPrincipalInfo, const bool& aStickDocument,
      const CookieJarSettingsArgs& aCookieJarSettingsArgs);

  virtual mozilla::ipc::IPCResult RecvPOfflineCacheUpdateConstructor(
      POfflineCacheUpdateParent* aActor, nsIURI* aManifestURI,
      nsIURI* aDocumentURI, const PrincipalInfo& aLoadingPrincipal,
      const bool& stickDocument,
      const CookieJarSettingsArgs& aCookieJarSettingsArgs) override;

  mozilla::ipc::IPCResult RecvSetOfflinePermission(
      const IPC::Principal& principal);

  mozilla::ipc::IPCResult RecvFinishShutdown();

  void MaybeInvokeDragSession(BrowserParent* aParent);

  PContentPermissionRequestParent* AllocPContentPermissionRequestParent(
      const nsTArray<PermissionRequest>& aRequests,
      const IPC::Principal& aPrincipal,
      const IPC::Principal& aTopLevelPrincipal,
      const bool& aIsHandlingUserInput,
      const bool& aMaybeUnsafePermissionDelegate, const TabId& aTabId);

  bool DeallocPContentPermissionRequestParent(
      PContentPermissionRequestParent* actor);

  virtual bool HandleWindowsMessages(const Message& aMsg) const override;

  void ForkNewProcess(bool aBlocking);

  mozilla::ipc::IPCResult RecvCreateWindow(
      PBrowserParent* aThisBrowserParent,
      const MaybeDiscarded<BrowsingContext>& aParent, PBrowserParent* aNewTab,
      const uint32_t& aChromeFlags, const bool& aCalledFromJS,
      const bool& aWidthSpecified, const bool& aForPrinting,
      const bool& aForWindowDotPrint, nsIURI* aURIToLoad,
      const nsCString& aFeatures, const float& aFullZoom,
      const IPC::Principal& aTriggeringPrincipal,
      nsIContentSecurityPolicy* aCsp, nsIReferrerInfo* aReferrerInfo,
      const OriginAttributes& aOriginAttributes,
      CreateWindowResolver&& aResolve);

  mozilla::ipc::IPCResult RecvCreateWindowInDifferentProcess(
      PBrowserParent* aThisTab, const MaybeDiscarded<BrowsingContext>& aParent,
      const uint32_t& aChromeFlags, const bool& aCalledFromJS,
      const bool& aWidthSpecified, nsIURI* aURIToLoad,
      const nsCString& aFeatures, const float& aFullZoom, const nsString& aName,
      nsIPrincipal* aTriggeringPrincipal, nsIContentSecurityPolicy* aCsp,
      nsIReferrerInfo* aReferrerInfo,
      const OriginAttributes& aOriginAttributes);

  static void BroadcastBlobURLRegistration(
      const nsACString& aURI, BlobImpl* aBlobImpl, nsIPrincipal* aPrincipal,
      const Maybe<nsID>& aAgentClusterId,
      ContentParent* aIgnoreThisCP = nullptr);

  static void BroadcastBlobURLUnregistration(
      const nsACString& aURI, nsIPrincipal* aPrincipal,
      ContentParent* aIgnoreThisCP = nullptr);

  mozilla::ipc::IPCResult RecvStoreAndBroadcastBlobURLRegistration(
      const nsCString& aURI, const IPCBlob& aBlob, const Principal& aPrincipal,
      const Maybe<nsID>& aAgentCluster);

  mozilla::ipc::IPCResult RecvUnstoreAndBroadcastBlobURLUnregistration(
      const nsCString& aURI, const Principal& aPrincipal);

  mozilla::ipc::IPCResult RecvGetA11yContentId(uint32_t* aContentId);

  mozilla::ipc::IPCResult RecvA11yHandlerControl(
      const uint32_t& aPid, const IHandlerControlHolder& aHandlerControl);

  virtual int32_t Pid() const override;

  // PURLClassifierParent.
  PURLClassifierParent* AllocPURLClassifierParent(const Principal& aPrincipal,
                                                  bool* aSuccess);
  virtual mozilla::ipc::IPCResult RecvPURLClassifierConstructor(
      PURLClassifierParent* aActor, const Principal& aPrincipal,
      bool* aSuccess) override;

  // PURLClassifierLocalParent.
  PURLClassifierLocalParent* AllocPURLClassifierLocalParent(
      nsIURI* aURI, const nsTArray<IPCURLClassifierFeature>& aFeatures);

  virtual mozilla::ipc::IPCResult RecvPURLClassifierLocalConstructor(
      PURLClassifierLocalParent* aActor, nsIURI* aURI,
      nsTArray<IPCURLClassifierFeature>&& aFeatures) override;

  PLoginReputationParent* AllocPLoginReputationParent(nsIURI* aURI);

  virtual mozilla::ipc::IPCResult RecvPLoginReputationConstructor(
      PLoginReputationParent* aActor, nsIURI* aURI) override;

  bool DeallocPLoginReputationParent(PLoginReputationParent* aActor);

  PSessionStorageObserverParent* AllocPSessionStorageObserverParent();

  virtual mozilla::ipc::IPCResult RecvPSessionStorageObserverConstructor(
      PSessionStorageObserverParent* aActor) override;

  bool DeallocPSessionStorageObserverParent(
      PSessionStorageObserverParent* aActor);

  bool DeallocPURLClassifierLocalParent(PURLClassifierLocalParent* aActor);

  bool DeallocPURLClassifierParent(PURLClassifierParent* aActor);

  // Use the PHangMonitor channel to ask the child to repaint a tab.
  void PaintTabWhileInterruptingJS(BrowserParent* aBrowserParent,
                                   const layers::LayersObserverEpoch& aEpoch);

  void CancelContentJSExecutionIfRunning(
      BrowserParent* aBrowserParent,
      nsIRemoteTab::NavigationType aNavigationType,
      const CancelContentJSOptions& aCancelContentJSOptions);

  // This function is called when we are about to load a document from an
  // HTTP(S) or FTP channel for a content process.  It is a useful place
  // to start to kick off work as early as possible in response to such
  // document loads.
  // aShouldWaitForPermissionCookieUpdate is set to true if main thread IPCs for
  // updating permissions/cookies are sent.
  nsresult AboutToLoadHttpFtpDocumentForChild(
      nsIChannel* aChannel,
      bool* aShouldWaitForPermissionCookieUpdate = nullptr);

  // Send Blob URLs for this aPrincipal if they are not already known to this
  // content process and mark the process to receive any new/revoked Blob URLs
  // to this content process forever.
  void TransmitBlobURLsForPrincipal(nsIPrincipal* aPrincipal);

  nsresult TransmitPermissionsForPrincipal(nsIPrincipal* aPrincipal);

  // This function is called in BrowsingContext immediately before IPC call to
  // load a URI. If aURI is a BlobURL, this method transmits all BlobURLs for
  // aPrincipal that were previously not transmitted. This allows for opening a
  // locally created BlobURL in a new tab.
  //
  // The reason all previously untransmitted Blobs are transmitted is that the
  // current BlobURL could contain html code, referring to another untransmitted
  // BlobURL.
  //
  // Should eventually be made obsolete by broader design changes that only
  // store BlobURLs in the parent process.
  void TransmitBlobDataIfBlobURL(nsIURI* aURI, nsIPrincipal* aPrincipal);

  void OnCompositorDeviceReset() override;

  // Control the priority of the IPC messages for input events.
  void SetInputPriorityEventEnabled(bool aEnabled);
  bool IsInputPriorityEventEnabled() { return mIsInputPriorityEventEnabled; }

  static bool IsInputEventQueueSupported();

  mozilla::ipc::IPCResult RecvCreateBrowsingContext(
      uint64_t aGroupId, BrowsingContext::IPCInitializer&& aInit);

  mozilla::ipc::IPCResult RecvDiscardBrowsingContext(
      const MaybeDiscarded<BrowsingContext>& aContext,
      DiscardBrowsingContextResolver&& aResolve);

  mozilla::ipc::IPCResult RecvWindowClose(
      const MaybeDiscarded<BrowsingContext>& aContext, bool aTrustedCaller);
  mozilla::ipc::IPCResult RecvWindowFocus(
      const MaybeDiscarded<BrowsingContext>& aContext, CallerType aCallerType);
  mozilla::ipc::IPCResult RecvWindowBlur(
      const MaybeDiscarded<BrowsingContext>& aContext);
  mozilla::ipc::IPCResult RecvRaiseWindow(
      const MaybeDiscarded<BrowsingContext>& aContext, CallerType aCallerType,
      uint64_t aActionId);
  mozilla::ipc::IPCResult RecvAdjustWindowFocus(
      const MaybeDiscarded<BrowsingContext>& aContext, bool aCheckPermission,
      bool aIsVisible);
  mozilla::ipc::IPCResult RecvClearFocus(
      const MaybeDiscarded<BrowsingContext>& aContext);
  mozilla::ipc::IPCResult RecvSetFocusedBrowsingContext(
      const MaybeDiscarded<BrowsingContext>& aContext);
  mozilla::ipc::IPCResult RecvSetActiveBrowsingContext(
      const MaybeDiscarded<BrowsingContext>& aContext, uint64_t aActionId);
  mozilla::ipc::IPCResult RecvUnsetActiveBrowsingContext(
      const MaybeDiscarded<BrowsingContext>& aContext, uint64_t aActionId);
  mozilla::ipc::IPCResult RecvSetFocusedElement(
      const MaybeDiscarded<BrowsingContext>& aContext, bool aNeedsFocus);
  mozilla::ipc::IPCResult RecvFinalizeFocusOuter(
      const MaybeDiscarded<BrowsingContext>& aContext, bool aCanFocus,
      CallerType aCallerType);
  mozilla::ipc::IPCResult RecvInsertNewFocusActionId(uint64_t aActionId);
  mozilla::ipc::IPCResult RecvBlurToParent(
      const MaybeDiscarded<BrowsingContext>& aFocusedBrowsingContext,
      const MaybeDiscarded<BrowsingContext>& aBrowsingContextToClear,
      const MaybeDiscarded<BrowsingContext>& aAncestorBrowsingContextToFocus,
      bool aIsLeavingDocument, bool aAdjustWidget,
      bool aBrowsingContextToClearHandled,
      bool aAncestorBrowsingContextToFocusHandled, uint64_t aActionId);
  mozilla::ipc::IPCResult RecvMaybeExitFullscreen(
      const MaybeDiscarded<BrowsingContext>& aContext);

  mozilla::ipc::IPCResult RecvWindowPostMessage(
      const MaybeDiscarded<BrowsingContext>& aContext,
      const ClonedOrErrorMessageData& aMessage, const PostMessageData& aData);

  FORWARD_SHMEM_ALLOCATOR_TO(PContentParent)

  PParentToChildStreamParent* SendPParentToChildStreamConstructor(
      PParentToChildStreamParent* aActor) override;
  PFileDescriptorSetParent* SendPFileDescriptorSetConstructor(
      const FileDescriptor& aFD) override;

  mozilla::ipc::IPCResult RecvBlobURLDataRequest(
      const nsCString& aBlobURL, nsIPrincipal* pTriggeringPrincipal,
      nsIPrincipal* pLoadingPrincipal,
      const OriginAttributes& aOriginAttributes,
      const Maybe<nsID>& aAgentClusterId,
      BlobURLDataRequestResolver&& aResolver);

 protected:
  bool CheckBrowsingContextEmbedder(CanonicalBrowsingContext* aBC,
                                    const char* aOperation) const;

  void OnChannelConnected(int32_t pid) override;

  void ActorDestroy(ActorDestroyReason why) override;
  void ActorDealloc() override;

  bool ShouldContinueFromReplyTimeout() override;

  void OnVarChanged(const GfxVarUpdate& aVar) override;
  void OnCompositorUnexpectedShutdown() override;

 private:
  /**
   * A map of the remote content process type to a list of content parents
   * currently available to host *new* tabs/frames of that type.
   *
   * If a content process is identified as troubled or dead, it will be
   * removed from this list, but will still be in the sContentParents list for
   * the GetAll/GetAllEvenIfDead APIs.
   */
  static nsClassHashtable<nsCStringHashKey, nsTArray<ContentParent*>>*
      sBrowserContentParents;
  static UniquePtr<nsTArray<ContentParent*>> sPrivateContent;
  static UniquePtr<nsDataHashtable<nsUint32HashKey, ContentParent*>>
      sJSPluginContentParents;
  static UniquePtr<LinkedList<ContentParent>> sContentParents;

  /**
   * In order to avoid rapidly creating and destroying content processes when
   * running under e10s, we may keep alive a single unused "web" content
   * process if it previously had a very short lifetime.
   *
   * This process will be re-used during process selection, avoiding spawning a
   * new process, if the "web" remote type is being requested.
   */
  static StaticRefPtr<ContentParent> sRecycledE10SProcess;

  void AddShutdownBlockers();
  void RemoveShutdownBlockers();

#if defined(XP_MACOSX) && defined(MOZ_SANDBOX)
  // Cached Mac sandbox params used when launching content processes.
  static UniquePtr<std::vector<std::string>> sMacSandboxParams;
#endif

  // Set aLoadUri to true to load aURIToLoad and to false to only create the
  // window. aURIToLoad should always be provided, if available, to ensure
  // compatibility with GeckoView.
  mozilla::ipc::IPCResult CommonCreateWindow(
      PBrowserParent* aThisTab, BrowsingContext* aParent, bool aSetOpener,
      const uint32_t& aChromeFlags, const bool& aCalledFromJS,
      const bool& aWidthSpecified, const bool& aForPrinting,
      const bool& aForWindowDotPrint, nsIURI* aURIToLoad,
      const nsCString& aFeatures, const float& aFullZoom,
      BrowserParent* aNextRemoteBrowser, const nsString& aName,
      nsresult& aResult, nsCOMPtr<nsIRemoteTab>& aNewRemoteTab,
      bool* aWindowIsNew, int32_t& aOpenLocation,
      nsIPrincipal* aTriggeringPrincipal, nsIReferrerInfo* aReferrerInfo,
      bool aLoadUri, nsIContentSecurityPolicy* aCsp,
      const OriginAttributes& aOriginAttributes);

  explicit ContentParent(int32_t aPluginID) : ContentParent(""_ns, aPluginID) {}
  explicit ContentParent(const nsACString& aRemoteType)
      : ContentParent(aRemoteType, nsFakePluginTag::NOT_JSPLUGIN) {}

  ContentParent(const nsACString& aRemoteType, int32_t aPluginID);

  // Launch the subprocess and associated initialization.
  // Returns false if the process fails to start.
  // Deprecated in favor of LaunchSubprocessAsync.
  bool LaunchSubprocessSync(hal::ProcessPriority aInitialPriority);

  // Launch the subprocess and associated initialization;
  // returns a promise and signals failure by rejecting.
  // OS-level launching work is dispatched to another thread, but some
  // initialization (creating IPDL actors, etc.; see Init()) is run on
  // the main thread.
  RefPtr<LaunchPromise> LaunchSubprocessAsync(
      hal::ProcessPriority aInitialPriority);

  // Common implementation of LaunchSubprocess{Sync,Async}.
  // Return `true` in case of success, `false` if launch was
  // aborted because of shutdown.
  bool BeginSubprocessLaunch(ProcessPriority aPriority);
  void LaunchSubprocessReject();
  bool LaunchSubprocessResolve(bool aIsSync, ProcessPriority aPriority);

  // Common initialization after sub process launch.
  bool InitInternal(ProcessPriority aPriority);

  // Generate a minidump for the child process and one for the main process
  void GeneratePairedMinidump(const char* aReason);
  void HandleOrphanedMinidump(nsString* aDumpId);

  virtual ~ContentParent();

  void Init();

  // Some information could be sent to content very early, it
  // should be send from this function. This function should only be
  // called after the process has been transformed to browser.
  void ForwardKnownInfo();

  /**
   * We might want to reuse barely used content processes if certain criteria
   * are met.
   */
  bool TryToRecycle();

  /**
   * If this process is currently being recycled, unmark it as the recycled
   * content process.
   * If `aForeground` is true, will also restore the process' foreground
   * priority if it was previously the recycled content process.
   */
  void StopRecycling(bool aForeground = true);

  /**
   * Removing it from the static array so it won't be returned for new tabs in
   * GetNewOrUsedBrowserProcess.
   */
  void RemoveFromList();

  /**
   * Return if the process has an active worker or JSPlugin
   */
  bool HasActiveWorkerOrJSPlugin();

  /**
   * Decide whether the process should be kept alive even when it would normally
   * be shut down, for example when all its tabs are closed.
   */
  bool ShouldKeepProcessAlive();

  /**
   * Mark this ContentParent as dead for the purposes of Get*().
   * This method is idempotent.
   */
  void MarkAsDead();

  /**
   * Check if this process is ready to be shut down, and if it is, begin the
   * shutdown process. Should be called whenever a change occurs which could
   * cause the decisions made by `ShouldKeepProcessAlive` to change.
   *
   * @param aExpectedBrowserCount The number of PBrowser actors which should
   *                              not block shutdown. This should usually be 0.
   * @param aSendShutDown If true, will send the shutdown message in addition
   *                      to marking the process as dead and starting the force
   *                      kill timer.
   */
  void MaybeBeginShutDown(uint32_t aExpectedBrowserCount = 0,
                          bool aSendShutDown = true);

  /**
   * How we will shut down this ContentParent and its subprocess.
   */
  enum ShutDownMethod {
    // Send a shutdown message and wait for FinishShutdown call back.
    SEND_SHUTDOWN_MESSAGE,
    // Close the channel ourselves and let the subprocess clean up itself.
    CLOSE_CHANNEL,
    // Close the channel with error and let the subprocess clean up itself.
    CLOSE_CHANNEL_WITH_ERROR,
  };

  void MaybeAsyncSendShutDownMessage();

  /**
   * Exit the subprocess and vamoose.  After this call IsAlive()
   * will return false and this ContentParent will not be returned
   * by the Get*() funtions.  However, the shutdown sequence itself
   * may be asynchronous.
   *
   * If aMethod is CLOSE_CHANNEL_WITH_ERROR and this is the first call
   * to ShutDownProcess, then we'll close our channel using CloseWithError()
   * rather than vanilla Close().  CloseWithError() indicates to IPC that this
   * is an abnormal shutdown (e.g. a crash).
   */
  void ShutDownProcess(ShutDownMethod aMethod);

  // Perform any steps necesssary to gracefully shtudown the message
  // manager and null out mMessageManager.
  void ShutDownMessageManager();

  // Start the force-kill timer on shutdown.
  void StartForceKillTimer();

  // Ensure that the permissions for the giben Permission key are set in the
  // content process.
  //
  // See nsIPermissionManager::GetPermissionsForKey for more information on
  // these keys.
  void EnsurePermissionsByKey(const nsCString& aKey, const nsCString& aOrigin);

  static void ForceKillTimerCallback(nsITimer* aTimer, void* aClosure);

  bool CanOpenBrowser(const IPCTabContext& aContext);

  /**
   * Get or create the corresponding content parent array to
   * |aContentProcessType|.
   */
  static nsTArray<ContentParent*>& GetOrCreatePool(
      const nsACString& aContentProcessType);

  mozilla::ipc::IPCResult RecvInitBackground(
      Endpoint<mozilla::ipc::PBackgroundParent>&& aEndpoint);

  mozilla::ipc::IPCResult RecvAddMemoryReport(const MemoryReport& aReport);
  mozilla::ipc::IPCResult RecvAddPerformanceMetrics(
      const nsID& aID, nsTArray<PerformanceInfo>&& aMetrics);

  bool DeallocPRemoteSpellcheckEngineParent(PRemoteSpellcheckEngineParent*);

  PDeviceStorageRequestParent* AllocPDeviceStorageRequestParent(
      const DeviceStorageParams&);

  bool DeallocPDeviceStorageRequestParent(PDeviceStorageRequestParent*);

  mozilla::ipc::IPCResult RecvCloneDocumentTreeInto(
      const MaybeDiscarded<BrowsingContext>& aSource,
      const MaybeDiscarded<BrowsingContext>& aTarget);

  mozilla::ipc::IPCResult RecvConstructPopupBrowser(
      ManagedEndpoint<PBrowserParent>&& actor,
      ManagedEndpoint<PWindowGlobalParent>&& windowEp, const TabId& tabId,
      const IPCTabContext& context, const WindowGlobalInit& initialWindowInit,
      const uint32_t& chromeFlags);

  mozilla::ipc::IPCResult RecvIsSecureURI(
      const uint32_t& aType, nsIURI* aURI, const uint32_t& aFlags,
      const OriginAttributes& aOriginAttributes, bool* aIsSecureURI);

  mozilla::ipc::IPCResult RecvAccumulateMixedContentHSTS(
      nsIURI* aURI, const bool& aActive,
      const OriginAttributes& aOriginAttributes);

  bool DeallocPHalParent(PHalParent*);

  bool DeallocPHeapSnapshotTempFileHelperParent(
      PHeapSnapshotTempFileHelperParent*);

  PCycleCollectWithLogsParent* AllocPCycleCollectWithLogsParent(
      const bool& aDumpAllTraces, const FileDescriptor& aGCLog,
      const FileDescriptor& aCCLog);

  bool DeallocPCycleCollectWithLogsParent(PCycleCollectWithLogsParent* aActor);

  PTestShellParent* AllocPTestShellParent();

  bool DeallocPTestShellParent(PTestShellParent* shell);

  PScriptCacheParent* AllocPScriptCacheParent(const FileDescOrError& cacheFile,
                                              const bool& wantCacheData);

  bool DeallocPScriptCacheParent(PScriptCacheParent* shell);

#ifdef MOZ_B2G_RIL
  PMobileConnectionParent* AllocPMobileConnectionParent(
      const uint32_t& aClientId);

  bool DeallocPMobileConnectionParent(PMobileConnectionParent* aActor);

  PImsRegServiceFinderParent* AllocPImsRegServiceFinderParent();

  bool DeallocPImsRegServiceFinderParent(PImsRegServiceFinderParent* aActor);

  PImsRegistrationParent* AllocPImsRegistrationParent(
      const uint32_t& aClientId);

  bool DeallocPImsRegistrationParent(PImsRegistrationParent* aActor);
#endif

  bool DeallocPNeckoParent(PNeckoParent* necko);

  PInputMethodServiceParent* AllocPInputMethodServiceParent();

  bool DeallocPInputMethodServiceParent(PInputMethodServiceParent* aActor);

  virtual mozilla::ipc::IPCResult RecvPInputMethodServiceConstructor(
      PInputMethodServiceParent* aActor) override;

  already_AddRefed<PExternalHelperAppParent> AllocPExternalHelperAppParent(
      nsIURI* aUri, const Maybe<mozilla::net::LoadInfoArgs>& aLoadInfoArgs,
      const nsCString& aMimeContentType, const nsCString& aContentDisposition,
      const uint32_t& aContentDispositionHint,
      const nsString& aContentDispositionFilename, const bool& aForceSave,
      const int64_t& aContentLength, const bool& aWasFileChannel,
      nsIURI* aReferrer, const MaybeDiscarded<BrowsingContext>& aContext,
      const bool& aShouldCloseWindow);

  mozilla::ipc::IPCResult RecvPExternalHelperAppConstructor(
      PExternalHelperAppParent* actor, nsIURI* uri,
      const Maybe<LoadInfoArgs>& loadInfoArgs,
      const nsCString& aMimeContentType, const nsCString& aContentDisposition,
      const uint32_t& aContentDispositionHint,
      const nsString& aContentDispositionFilename, const bool& aForceSave,
      const int64_t& aContentLength, const bool& aWasFileChannel,
      nsIURI* aReferrer, const MaybeDiscarded<BrowsingContext>& aContext,
      const bool& aShouldCloseWindow) override;

  already_AddRefed<PHandlerServiceParent> AllocPHandlerServiceParent();

  PMediaParent* AllocPMediaParent();

  bool DeallocPMediaParent(PMediaParent* aActor);

#ifdef MOZ_B2G_BT
  PBluetoothParent* AllocPBluetoothParent();

  bool DeallocPBluetoothParent(PBluetoothParent* aActor);

  virtual mozilla::ipc::IPCResult RecvPBluetoothConstructor(
      PBluetoothParent* aActor) override;
#endif

#ifdef MOZ_B2G_FM
  PFMRadioParent* AllocPFMRadioParent();

  bool DeallocPFMRadioParent(PFMRadioParent* aActor);
#endif

  PBenchmarkStorageParent* AllocPBenchmarkStorageParent();

  bool DeallocPBenchmarkStorageParent(PBenchmarkStorageParent* aActor);

  PPresentationParent* AllocPPresentationParent();

  bool DeallocPPresentationParent(PPresentationParent* aActor);

  virtual mozilla::ipc::IPCResult RecvPPresentationConstructor(
      PPresentationParent* aActor) override;

#ifdef MOZ_WEBSPEECH
  PSpeechSynthesisParent* AllocPSpeechSynthesisParent();
  bool DeallocPSpeechSynthesisParent(PSpeechSynthesisParent* aActor);

  virtual mozilla::ipc::IPCResult RecvPSpeechSynthesisConstructor(
      PSpeechSynthesisParent* aActor) override;
#endif

  PSystemMessageServiceParent* AllocPSystemMessageServiceParent();

  bool DeallocPSystemMessageServiceParent(PSystemMessageServiceParent* aActor);

  virtual mozilla::ipc::IPCResult RecvPSystemMessageServiceConstructor(
      PSystemMessageServiceParent* aActor) override;

  PWebBrowserPersistDocumentParent* AllocPWebBrowserPersistDocumentParent(
      PBrowserParent* aBrowser,
      const MaybeDiscarded<BrowsingContext>& aContext);

  bool DeallocPWebBrowserPersistDocumentParent(
      PWebBrowserPersistDocumentParent* aActor);

#ifdef MOZ_B2G_RIL
  virtual PTelephonyParent* AllocPTelephonyParent();

  virtual bool DeallocPTelephonyParent(PTelephonyParent*);

  virtual PVoicemailParent* AllocPVoicemailParent();

  virtual mozilla::ipc::IPCResult RecvPVoicemailConstructor(
      PVoicemailParent* aActor) override;

  virtual bool DeallocPVoicemailParent(PVoicemailParent* aActor);

  PIccParent* AllocPIccParent(const uint32_t& aServiceId);

  bool DeallocPIccParent(PIccParent* aActor);

  virtual PSubsidyLockParent* AllocPSubsidyLockParent(
      const uint32_t& aClientId);

  virtual bool DeallocPSubsidyLockParent(PSubsidyLockParent* aActor);

  virtual PCellBroadcastParent* AllocPCellBroadcastParent();

  virtual bool DeallocPCellBroadcastParent(PCellBroadcastParent*);

  virtual mozilla::ipc::IPCResult RecvPCellBroadcastConstructor(
      PCellBroadcastParent* aActor) override;

  virtual PSmsParent* AllocPSmsParent();

  virtual bool DeallocPSmsParent(PSmsParent* aActor);
#endif  // MOZ_B2G_RIL

  mozilla::ipc::IPCResult RecvGetGfxVars(nsTArray<GfxVarUpdate>* aVars);

  mozilla::ipc::IPCResult RecvSetClipboard(
      const IPCDataTransfer& aDataTransfer, const bool& aIsPrivateData,
      const IPC::Principal& aRequestingPrincipal,
      const nsContentPolicyType& aContentPolicyType,
      const int32_t& aWhichClipboard);

  mozilla::ipc::IPCResult RecvGetClipboard(nsTArray<nsCString>&& aTypes,
                                           const int32_t& aWhichClipboard,
                                           IPCDataTransfer* aDataTransfer);

  mozilla::ipc::IPCResult RecvEmptyClipboard(const int32_t& aWhichClipboard);

  mozilla::ipc::IPCResult RecvClipboardHasType(nsTArray<nsCString>&& aTypes,
                                               const int32_t& aWhichClipboard,
                                               bool* aHasType);

  mozilla::ipc::IPCResult RecvGetExternalClipboardFormats(
      const int32_t& aWhichClipboard, const bool& aPlainTextOnly,
      nsTArray<nsCString>* aTypes);

  mozilla::ipc::IPCResult RecvPlaySound(nsIURI* aURI);
  mozilla::ipc::IPCResult RecvBeep();
  mozilla::ipc::IPCResult RecvPlayEventSound(const uint32_t& aEventId);

  mozilla::ipc::IPCResult RecvGetIconForExtension(const nsCString& aFileExt,
                                                  const uint32_t& aIconSize,
                                                  nsTArray<uint8_t>* bits);

  mozilla::ipc::IPCResult RecvStartVisitedQueries(
      const nsTArray<RefPtr<nsIURI>>&);

  mozilla::ipc::IPCResult RecvSetURITitle(nsIURI* uri, const nsString& title);

  mozilla::ipc::IPCResult RecvShowAlert(nsIAlertNotification* aAlert);

  mozilla::ipc::IPCResult RecvCloseAlert(const nsString& aName);

  mozilla::ipc::IPCResult RecvDisableNotifications(
      const IPC::Principal& aPrincipal);

  mozilla::ipc::IPCResult RecvOpenNotificationSettings(
      const IPC::Principal& aPrincipal);

  mozilla::ipc::IPCResult RecvNotificationEvent(
      const nsString& aType, const NotificationEventData& aData);

  mozilla::ipc::IPCResult RecvLoadURIExternal(
      nsIURI* uri, nsIPrincipal* triggeringPrincipal,
      const MaybeDiscarded<BrowsingContext>& aContext);
  mozilla::ipc::IPCResult RecvExtProtocolChannelConnectParent(
      const uint64_t& registrarId);

  mozilla::ipc::IPCResult RecvSyncMessage(
      const nsString& aMsg, const ClonedMessageData& aData,
      nsTArray<StructuredCloneData>* aRetvals);

  mozilla::ipc::IPCResult RecvAsyncMessage(const nsString& aMsg,
                                           const ClonedMessageData& aData);

  // MOZ_CAN_RUN_SCRIPT_BOUNDARY because we don't have MOZ_CAN_RUN_SCRIPT bits
  // in IPC code yet.
  MOZ_CAN_RUN_SCRIPT_BOUNDARY
  mozilla::ipc::IPCResult RecvAddGeolocationListener(const bool& aHighAccuracy);
  mozilla::ipc::IPCResult RecvRemoveGeolocationListener();

  // MOZ_CAN_RUN_SCRIPT_BOUNDARY because we don't have MOZ_CAN_RUN_SCRIPT bits
  // in IPC code yet.
  MOZ_CAN_RUN_SCRIPT_BOUNDARY
  mozilla::ipc::IPCResult RecvSetGeolocationHigherAccuracy(const bool& aEnable);

  mozilla::ipc::IPCResult RecvConsoleMessage(const nsString& aMessage);

  mozilla::ipc::IPCResult RecvScriptError(
      const nsString& aMessage, const nsString& aSourceName,
      const nsString& aSourceLine, const uint32_t& aLineNumber,
      const uint32_t& aColNumber, const uint32_t& aFlags,
      const nsCString& aCategory, const bool& aIsFromPrivateWindow,
      const uint64_t& aInnerWindowId, const bool& aIsFromChromeContext);

  mozilla::ipc::IPCResult RecvReportFrameTimingData(
      uint64_t innerWindowId, const nsString& entryName,
      const nsString& initiatorType, UniquePtr<PerformanceTimingData>&& aData);

  mozilla::ipc::IPCResult RecvScriptErrorWithStack(
      const nsString& aMessage, const nsString& aSourceName,
      const nsString& aSourceLine, const uint32_t& aLineNumber,
      const uint32_t& aColNumber, const uint32_t& aFlags,
      const nsCString& aCategory, const bool& aIsFromPrivateWindow,
      const bool& aIsFromChromeContext, const ClonedMessageData& aStack);

 private:
  mozilla::ipc::IPCResult RecvScriptErrorInternal(
      const nsString& aMessage, const nsString& aSourceName,
      const nsString& aSourceLine, const uint32_t& aLineNumber,
      const uint32_t& aColNumber, const uint32_t& aFlags,
      const nsCString& aCategory, const bool& aIsFromPrivateWindow,
      const bool& aIsFromChromeContext,
      const ClonedMessageData* aStack = nullptr);

  mozilla::ipc::IPCResult RecvFilePathUpdateNotify(const nsString& aType,
                                                   const nsString& aStorageName,
                                                   const nsString& aFilePath,
                                                   const nsCString& aReason);

 public:
  mozilla::ipc::IPCResult RecvPrivateDocShellsExist(const bool& aExist);

  mozilla::ipc::IPCResult RecvCommitBrowsingContextTransaction(
      const MaybeDiscarded<BrowsingContext>& aContext,
      BrowsingContext::BaseTransaction&& aTransaction, uint64_t aEpoch);

  mozilla::ipc::IPCResult RecvCommitWindowContextTransaction(
      const MaybeDiscarded<WindowContext>& aContext,
      WindowContext::BaseTransaction&& aTransaction, uint64_t aEpoch);

  mozilla::ipc::IPCResult RecvAddSecurityState(
      const MaybeDiscarded<WindowContext>& aContext, uint32_t aStateFlags);

  mozilla::ipc::IPCResult RecvFirstIdle();

  mozilla::ipc::IPCResult RecvDeviceReset();

  mozilla::ipc::IPCResult RecvCreateFakeVolume(const nsString& aFsName,
                                               const nsString& aMountPoint);

  mozilla::ipc::IPCResult RecvSetFakeVolumeState(const nsString& aFsName,
                                                 const int32_t& aFsState);

  mozilla::ipc::IPCResult RecvRemoveFakeVolume(const nsString& fsName);

  mozilla::ipc::IPCResult RecvCopyFavicon(nsIURI* aOldURI, nsIURI* aNewURI,
                                          const bool& aInPrivateBrowsing);

  virtual void ProcessingError(Result aCode, const char* aMsgName) override;

  mozilla::ipc::IPCResult RecvGraphicsError(const nsCString& aError);

  mozilla::ipc::IPCResult RecvBeginDriverCrashGuard(const uint32_t& aGuardType,
                                                    bool* aOutCrashed);

  mozilla::ipc::IPCResult RecvEndDriverCrashGuard(const uint32_t& aGuardType);

  mozilla::ipc::IPCResult RecvAudioChannelChangeDefVolChannel(
      const int32_t& aChannel, const bool& aHidden);

  mozilla::ipc::IPCResult RecvAudioChannelServiceStatus(
      const bool& aTelephonyChannel, const bool& aContentOrNormalChannel,
      const bool& aAnyChannel);

  mozilla::ipc::IPCResult RecvSpeakerManagerGetSpeakerStatus(bool* aValue);

  mozilla::ipc::IPCResult RecvSpeakerManagerForceSpeaker(
      const bool& aEnable, const bool& aVisible,
      const bool& aAudioChannelActive, const uint64_t& aWindowID);

  mozilla::ipc::IPCResult RecvAddIdleObserver(const uint64_t& observerId,
                                              const uint32_t& aIdleTimeInS);

  mozilla::ipc::IPCResult RecvRemoveIdleObserver(const uint64_t& observerId,
                                                 const uint32_t& aIdleTimeInS);

  mozilla::ipc::IPCResult RecvBackUpXResources(
      const FileDescriptor& aXSocketFd);

  mozilla::ipc::IPCResult RecvRequestAnonymousTemporaryFile(
      const uint64_t& aID);

  mozilla::ipc::IPCResult RecvCreateAudioIPCConnection(
      CreateAudioIPCConnectionResolver&& aResolver);

  PFileDescriptorSetParent* AllocPFileDescriptorSetParent(
      const mozilla::ipc::FileDescriptor&);

  bool DeallocPFileDescriptorSetParent(PFileDescriptorSetParent*);

  PWebrtcGlobalParent* AllocPWebrtcGlobalParent();
  bool DeallocPWebrtcGlobalParent(PWebrtcGlobalParent* aActor);

  mozilla::ipc::IPCResult RecvUpdateDropEffect(const uint32_t& aDragAction,
                                               const uint32_t& aDropEffect);

  mozilla::ipc::IPCResult RecvShutdownProfile(const nsCString& aProfile);

  mozilla::ipc::IPCResult RecvGetGraphicsDeviceInitData(
      ContentDeviceData* aOut);

  mozilla::ipc::IPCResult RecvGetOutputColorProfileData(
      nsTArray<uint8_t>* aOutputColorProfileData);

  mozilla::ipc::IPCResult RecvGetFontListShmBlock(
      const uint32_t& aGeneration, const uint32_t& aIndex,
      base::SharedMemoryHandle* aOut);

  mozilla::ipc::IPCResult RecvInitializeFamily(const uint32_t& aGeneration,
                                               const uint32_t& aFamilyIndex,
                                               const bool& aLoadCmaps);

  mozilla::ipc::IPCResult RecvSetCharacterMap(
      const uint32_t& aGeneration, const mozilla::fontlist::Pointer& aFacePtr,
      const gfxSparseBitSet& aMap);

  mozilla::ipc::IPCResult RecvInitOtherFamilyNames(const uint32_t& aGeneration,
                                                   const bool& aDefer,
                                                   bool* aLoaded);

  mozilla::ipc::IPCResult RecvSetupFamilyCharMap(
      const uint32_t& aGeneration,
      const mozilla::fontlist::Pointer& aFamilyPtr);

<<<<<<< HEAD
  mozilla::ipc::IPCResult RecvGetDeviceStorageLocation(const nsString& aType,
                                                       nsString* aPath);

  mozilla::ipc::IPCResult RecvGetDeviceStorageLocations(
      DeviceStorageLocationInfo* info);
=======
  mozilla::ipc::IPCResult RecvStartCmapLoading(const uint32_t& aGeneration,
                                               const uint32_t& aStartIndex);

>>>>>>> f928b04c
  mozilla::ipc::IPCResult RecvGetHyphDict(nsIURI* aURIParams,
                                          base::SharedMemoryHandle* aOutHandle,
                                          uint32_t* aOutSize);

  mozilla::ipc::IPCResult RecvNotifyBenchmarkResult(const nsString& aCodecName,
                                                    const uint32_t& aDecodeFPS);

  mozilla::ipc::IPCResult RecvNotifyPushObservers(
      const nsCString& aScope, const IPC::Principal& aPrincipal,
      const nsString& aMessageId);

  mozilla::ipc::IPCResult RecvNotifyPushObserversWithData(
      const nsCString& aScope, const IPC::Principal& aPrincipal,
      const nsString& aMessageId, nsTArray<uint8_t>&& aData);

  mozilla::ipc::IPCResult RecvNotifyPushSubscriptionChangeObservers(
      const nsCString& aScope, const IPC::Principal& aPrincipal);

  mozilla::ipc::IPCResult RecvPushError(const nsCString& aScope,
                                        const IPC::Principal& aPrincipal,
                                        const nsString& aMessage,
                                        const uint32_t& aFlags);

  mozilla::ipc::IPCResult RecvNotifyPushSubscriptionModifiedObservers(
      const nsCString& aScope, const IPC::Principal& aPrincipal);

  mozilla::ipc::IPCResult RecvGetFilesRequest(const nsID& aID,
                                              const nsString& aDirectoryPath,
                                              const bool& aRecursiveFlag);

  mozilla::ipc::IPCResult RecvDeleteGetFilesRequest(const nsID& aID);

  mozilla::ipc::IPCResult RecvAccumulateChildHistograms(
      nsTArray<HistogramAccumulation>&& aAccumulations);
  mozilla::ipc::IPCResult RecvAccumulateChildKeyedHistograms(
      nsTArray<KeyedHistogramAccumulation>&& aAccumulations);
  mozilla::ipc::IPCResult RecvUpdateChildScalars(
      nsTArray<ScalarAction>&& aScalarActions);
  mozilla::ipc::IPCResult RecvUpdateChildKeyedScalars(
      nsTArray<KeyedScalarAction>&& aScalarActions);
  mozilla::ipc::IPCResult RecvRecordChildEvents(
      nsTArray<ChildEventData>&& events);
  mozilla::ipc::IPCResult RecvRecordDiscardedData(
      const DiscardedData& aDiscardedData);
  mozilla::ipc::IPCResult RecvRecordOrigin(const uint32_t& aMetricId,
                                           const nsCString& aOrigin);
  mozilla::ipc::IPCResult RecvReportContentBlockingLog(
      const IPCStream& aIPCStream);

  mozilla::ipc::IPCResult RecvBHRThreadHang(const HangDetails& aHangDetails);

  mozilla::ipc::IPCResult RecvAddCertException(
      const nsACString& aSerializedCert, uint32_t aFlags,
      const nsACString& aHostName, int32_t aPort, bool aIsTemporary,
      AddCertExceptionResolver&& aResolver);

  mozilla::ipc::IPCResult RecvAutomaticStorageAccessPermissionCanBeGranted(
      const Principal& aPrincipal,
      AutomaticStorageAccessPermissionCanBeGrantedResolver&& aResolver);

  mozilla::ipc::IPCResult RecvStorageAccessPermissionGrantedForOrigin(
      uint64_t aTopLevelWindowId,
      const MaybeDiscarded<BrowsingContext>& aParentContext,
      const Principal& aTrackingPrincipal, const nsCString& aTrackingOrigin,
      const int& aAllowMode,
      const Maybe<
          ContentBlockingNotifier::StorageAccessPermissionGrantedReason>&
          aReason,
      StorageAccessPermissionGrantedForOriginResolver&& aResolver);

  mozilla::ipc::IPCResult RecvCompleteAllowAccessFor(
      const MaybeDiscarded<BrowsingContext>& aParentContext,
      uint64_t aTopLevelWindowId, const Principal& aTrackingPrincipal,
      const nsCString& aTrackingOrigin, uint32_t aCookieBehavior,
      const ContentBlockingNotifier::StorageAccessPermissionGrantedReason&
          aReason,
      CompleteAllowAccessForResolver&& aResolver);

  mozilla::ipc::IPCResult RecvStoreUserInteractionAsPermission(
      const Principal& aPrincipal);

  mozilla::ipc::IPCResult RecvNotifyMediaPlaybackChanged(
      const MaybeDiscarded<BrowsingContext>& aContext,
      MediaPlaybackState aState);

  mozilla::ipc::IPCResult RecvNotifyMediaAudibleChanged(
      const MaybeDiscarded<BrowsingContext>& aContext,
      MediaAudibleState aState);

  mozilla::ipc::IPCResult RecvNotifyPictureInPictureModeChanged(
      const MaybeDiscarded<BrowsingContext>& aContext, bool aEnabled);

  mozilla::ipc::IPCResult RecvNotifyMediaSessionUpdated(
      const MaybeDiscarded<BrowsingContext>& aContext, bool aIsCreated);

  mozilla::ipc::IPCResult RecvNotifyUpdateMediaMetadata(
      const MaybeDiscarded<BrowsingContext>& aContext,
      const Maybe<MediaMetadataBase>& aMetadata);

  mozilla::ipc::IPCResult RecvNotifyMediaSessionPlaybackStateChanged(
      const MaybeDiscarded<BrowsingContext>& aContext,
      MediaSessionPlaybackState aPlaybackState);

  mozilla::ipc::IPCResult RecvNotifyMediaSessionSupportedActionChanged(
      const MaybeDiscarded<BrowsingContext>& aContext,
      MediaSessionAction aAction, bool aEnabled);

  mozilla::ipc::IPCResult RecvNotifyMediaFullScreenState(
      const MaybeDiscarded<BrowsingContext>& aContext, bool aIsInFullScreen);

  mozilla::ipc::IPCResult RecvNotifyPositionStateChanged(
      const MaybeDiscarded<BrowsingContext>& aContext,
      const PositionState& aState);

  mozilla::ipc::IPCResult RecvGetModulesTrust(
      ModulePaths&& aModPaths, bool aRunAtNormalPriority,
      GetModulesTrustResolver&& aResolver);

  mozilla::ipc::IPCResult RecvReportServiceWorkerShutdownProgress(
      uint32_t aShutdownStateId,
      ServiceWorkerShutdownState::Progress aProgress);

  mozilla::ipc::IPCResult RecvRawMessage(
      const JSActorMessageMeta& aMeta, const Maybe<ClonedMessageData>& aData,
      const Maybe<ClonedMessageData>& aStack);

  mozilla::ipc::IPCResult RecvAbortOtherOrientationPendingPromises(
      const MaybeDiscarded<BrowsingContext>& aContext);

  mozilla::ipc::IPCResult RecvNotifyOnHistoryReload(
      const MaybeDiscarded<BrowsingContext>& aContext, const bool& aForceReload,
      NotifyOnHistoryReloadResolver&& aResolver);

  mozilla::ipc::IPCResult RecvHistoryCommit(
      const MaybeDiscarded<BrowsingContext>& aContext, const uint64_t& aLoadID,
      const nsID& aChangeID, const uint32_t& aLoadType, const bool& aPersist,
      const bool& aCloneEntryChildren);

  mozilla::ipc::IPCResult RecvHistoryGo(
      const MaybeDiscarded<BrowsingContext>& aContext, int32_t aOffset,
      uint64_t aHistoryEpoch, bool aRequireUserInteraction,
      HistoryGoResolver&& aResolveRequestedIndex);

  mozilla::ipc::IPCResult RecvSessionHistoryUpdate(
      const MaybeDiscarded<BrowsingContext>& aContext, const int32_t& aIndex,
      const int32_t& aLength, const nsID& aChangeID);

  mozilla::ipc::IPCResult RecvSynchronizeLayoutHistoryState(
      const MaybeDiscarded<BrowsingContext>& aContext,
      nsILayoutHistoryState* aState);

  mozilla::ipc::IPCResult RecvSessionHistoryEntryTitle(
      const MaybeDiscarded<BrowsingContext>& aContext, const nsString& aTitle);

  mozilla::ipc::IPCResult RecvSessionHistoryEntryScrollRestorationIsManual(
      const MaybeDiscarded<BrowsingContext>& aContext, const bool& aIsManual);

  mozilla::ipc::IPCResult RecvSessionHistoryEntryCacheKey(
      const MaybeDiscarded<BrowsingContext>& aContext,
      const uint32_t& aCacheKey);

  mozilla::ipc::IPCResult
  RecvSessionHistoryEntryStoreWindowNameInContiguousEntries(
      const MaybeDiscarded<BrowsingContext>& aContext, const nsString& aName);

  mozilla::ipc::IPCResult RecvGetLoadingSessionHistoryInfoFromParent(
      const MaybeDiscarded<BrowsingContext>& aContext,
      GetLoadingSessionHistoryInfoFromParentResolver&& aResolver);

  mozilla::ipc::IPCResult RecvSetActiveSessionHistoryEntry(
      const MaybeDiscarded<BrowsingContext>& aContext,
      const Maybe<nsPoint>& aPreviousScrollPos, SessionHistoryInfo&& aInfo,
      uint32_t aLoadType, uint32_t aUpdatedCacheKey, const nsID& aChangeID);

  mozilla::ipc::IPCResult RecvReplaceActiveSessionHistoryEntry(
      const MaybeDiscarded<BrowsingContext>& aContext,
      SessionHistoryInfo&& aInfo);

  mozilla::ipc::IPCResult RecvRemoveDynEntriesFromActiveSessionHistoryEntry(
      const MaybeDiscarded<BrowsingContext>& aContext);

  mozilla::ipc::IPCResult RecvRemoveFromSessionHistory(
      const MaybeDiscarded<BrowsingContext>& aContext);

  mozilla::ipc::IPCResult RecvHistoryReload(
      const MaybeDiscarded<BrowsingContext>& aContext,
      const uint32_t aReloadFlags);

  // Notify the ContentChild to enable the input event prioritization when
  // initializing.
  void MaybeEnableRemoteInputEventQueue();

#if defined(XP_MACOSX) && defined(MOZ_SANDBOX)
  void AppendSandboxParams(std::vector<std::string>& aArgs);
  void AppendDynamicSandboxParams(std::vector<std::string>& aArgs);
#endif

  mozilla::ipc::IPCResult RecvFOGData(ByteBuf&& buf);

 public:
  void SendGetFilesResponseAndForget(const nsID& aID,
                                     const GetFilesResponseResult& aResult);

  bool SendRequestMemoryReport(const uint32_t& aGeneration,
                               const bool& aAnonymize,
                               const bool& aMinimizeMemoryUsage,
                               const Maybe<FileDescriptor>& aDMDFile) override;

  void AddBrowsingContextGroup(BrowsingContextGroup* aGroup);
  void RemoveBrowsingContextGroup(BrowsingContextGroup* aGroup);

  // See `BrowsingContext::mEpochs` for an explanation of this field.
  uint64_t GetBrowsingContextFieldEpoch() const {
    return mBrowsingContextFieldEpoch;
  }

  void UpdateNetworkLinkType();

  static bool ShouldSyncPreference(const char16_t* aData);

  already_AddRefed<JSActor> InitJSActor(JS::HandleObject aMaybeActor,
                                        const nsACString& aName,
                                        ErrorResult& aRv) override;
  mozilla::ipc::IProtocol* AsNativeActor() override { return this; }

 private:
  // Return an existing ContentParent if possible. Otherwise, `nullptr`.
  static already_AddRefed<ContentParent> GetUsedBrowserProcess(
      const nsACString& aRemoteType, nsTArray<ContentParent*>& aContentParents,
      uint32_t aMaxContentParents, bool aPreferUsed);

  void AddToPool(nsTArray<ContentParent*>&);
  void RemoveFromPool(nsTArray<ContentParent*>&);
  void AssertNotInPool();

  void AssertAlive();

 private:
  // Released in ActorDealloc; deliberately not exposed to the CC.
  RefPtr<ContentParent> mSelfRef;

  // If you add strong pointers to cycle collected objects here, be sure to
  // release these objects in ShutDownProcess.  See the comment there for more
  // details.

  GeckoChildProcessHost* mSubprocess;
  const TimeStamp mLaunchTS;  // used to calculate time to start content process
  TimeStamp mLaunchYieldTS;   // used to calculate async launch main thread time
  TimeStamp mActivateTS;

  bool mIsAPreallocBlocker;  // We called AddBlocker for this ContentParent

  nsCString mRemoteType;
  nsCOMPtr<nsIPrincipal> mRemoteTypeIsolationPrincipal;

  ContentParentId mChildID;
  int32_t mGeolocationWatchID;

  // This contains the id for the JS plugin (@see nsFakePluginTag) if this is
  // the ContentParent for a process containing iframes for that JS plugin. If
  // this is not a ContentParent for a JS plugin then it contains the value
  // nsFakePluginTag::NOT_JSPLUGIN.
  int32_t mJSPluginID;

  // After we initiate shutdown, we also start a timer to ensure
  // that even content processes that are 100% blocked (say from
  // SIGSTOP), are still killed eventually.  This task enforces that
  // timer.
  nsCOMPtr<nsITimer> mForceKillTimer;

  // `mCount` is increased when a RemoteWorkerParent actor is created for this
  // ContentProcess and it is decreased when the actor is destroyed.
  //
  // `mShutdownStarted` is flipped to `true` when a runnable that calls
  // `ShutDownProcess` is dispatched; it's needed because the corresponding
  // Content Process may be shutdown if there's no remote worker actors, and
  // decrementing `mCount` and the call to `ShutDownProcess` are async. So,
  // when a worker is going to be spawned and we see that `mCount` is 0,
  // we can decide whether or not to use that process based on the value of
  // `mShutdownStarted.`
  //
  // It's touched on PBackground thread and on main-thread.
  struct RemoteWorkerActorData {
    uint32_t mCount = 0;
    bool mShutdownStarted = false;
  };

  DataMutex<RemoteWorkerActorData> mRemoteWorkerActorData;

  // How many tabs we're waiting to finish their destruction
  // sequence.  Precisely, how many BrowserParents have called
  // NotifyTabDestroying() but not called NotifyTabDestroyed().
  int32_t mNumDestroyingTabs;

  uint32_t mNumKeepaliveCalls;

  // The process starts in the LAUNCHING state, and transitions to
  // ALIVE once it can accept IPC messages.  It remains ALIVE only
  // while remote content is being actively used from this process.
  // After the state becaomes DEAD, some previously scheduled IPC
  // traffic may still pass through.
  enum class LifecycleState : uint8_t {
    LAUNCHING,
    ALIVE,
    INITIALIZED,
    DEAD,
  };

  LifecycleState mLifecycleState;

  uint8_t mIsForBrowser : 1;

  // These variables track whether we've called Close() and KillHard() on our
  // channel.
  uint8_t mCalledClose : 1;
  uint8_t mCalledKillHard : 1;
  uint8_t mCreatedPairedMinidumps : 1;
  uint8_t mShutdownPending : 1;

  // True if the input event queue on the main thread of the content process is
  // enabled.
  uint8_t mIsRemoteInputEventQueueEnabled : 1;

  // True if we send input events with input priority. Otherwise, we send input
  // events with normal priority.
  uint8_t mIsInputPriorityEventEnabled : 1;

  uint8_t mIsInPool : 1;

  RefPtr<nsConsoleService> mConsoleService;
  nsConsoleService* GetConsoleService();
  nsCOMPtr<nsIContentProcessInfo> mScriptableHelper;

  nsTArray<nsCOMPtr<nsIObserver>> mIdleListeners;

#ifdef MOZ_X11
  // Dup of child's X socket, used to scope its resources to this
  // object instead of the child process's lifetime.
  ScopedClose mChildXSocketFdDup;
#endif

  PProcessHangMonitorParent* mHangMonitorActor;

  UniquePtr<gfx::DriverCrashGuard> mDriverCrashGuard;
  UniquePtr<MemoryReportRequestHost> mMemoryReportRequest;

#if defined(XP_LINUX) && defined(MOZ_SANDBOX)
  mozilla::UniquePtr<SandboxBroker> mSandboxBroker;
  static mozilla::UniquePtr<SandboxBrokerPolicyFactory>
      sSandboxBrokerPolicyFactory;
#endif

#ifdef NS_PRINTING
  RefPtr<embedding::PrintingParent> mPrintingParent;
#endif

  // This hashtable is used to run GetFilesHelper objects in the parent process.
  // GetFilesHelper can be aborted by receiving RecvDeleteGetFilesRequest.
  nsRefPtrHashtable<nsIDHashKey, GetFilesHelper> mGetFilesPendingRequests;

  nsTHashtable<nsCStringHashKey> mActivePermissionKeys;

  nsTArray<nsCString> mBlobURLs;

  // This is intended to be a memory and time efficient means of determining
  // whether an origin has ever existed in a process so that Blob URL broadcast
  // doesn't need to transmit every Blob URL to every content process. False
  // positives are acceptable because receiving a Blob URL does not grant access
  // to its contents, and the act of creating/revoking a Blob is currently
  // viewed as an acceptable side-channel leak. In the future bug 1491018 will
  // moot the need for this structure.
  nsTArray<uint64_t> mLoadedOriginHashes;

  UniquePtr<mozilla::ipc::CrashReporterHost> mCrashReporter;

  // Collects any pref changes that occur during process launch (after
  // the initial map is passed in command-line arguments) to be sent
  // when the process can receive IPC messages.
  nsTArray<Pref> mQueuedPrefs;

  RefPtr<mozilla::dom::ProcessMessageManager> mMessageManager;

#if defined(XP_MACOSX) && defined(MOZ_SANDBOX)
  // When set to true, indicates that content processes should
  // initialize their sandbox during startup instead of waiting
  // for the SetProcessSandbox IPDL message.
  static bool sEarlySandboxInit;
#endif

  nsTHashtable<nsRefPtrHashKey<BrowsingContextGroup>> mGroups;

  // See `BrowsingContext::mEpochs` for an explanation of this field.
  uint64_t mBrowsingContextFieldEpoch = 0;

  // A preference serializer used to share preferences with the process.
  // Cleared once startup is complete.
  UniquePtr<mozilla::ipc::SharedPreferenceSerializer> mPrefSerializer;
};

NS_DEFINE_STATIC_IID_ACCESSOR(ContentParent, NS_CONTENTPARENT_IID)

// This is the C++ version of remoteTypePrefix in E10SUtils.jsm.
const nsDependentCSubstring RemoteTypePrefix(
    const nsACString& aContentProcessType);

// This is based on isWebRemoteType in E10SUtils.jsm.
bool IsWebRemoteType(const nsACString& aContentProcessType);

bool IsWebCoopCoepRemoteType(const nsACString& aContentProcessType);

bool IsPrivilegedMozillaRemoteType(const nsACString& aContentProcessType);

bool IsExtensionRemoteType(const nsACString& aContentProcessType);

inline nsISupports* ToSupports(mozilla::dom::ContentParent* aContentParent) {
  return static_cast<nsIDOMProcessParent*>(aContentParent);
}

}  // namespace dom
}  // namespace mozilla

class ParentIdleListener : public nsIObserver {
  friend class mozilla::dom::ContentParent;

 public:
  NS_DECL_ISUPPORTS
  NS_DECL_NSIOBSERVER

  ParentIdleListener(mozilla::dom::ContentParent* aParent, uint64_t aObserver,
                     uint32_t aTime)
      : mParent(aParent), mObserver(aObserver), mTime(aTime) {}

 private:
  virtual ~ParentIdleListener() = default;

  RefPtr<mozilla::dom::ContentParent> mParent;
  uint64_t mObserver;
  uint32_t mTime;
};

#endif  // mozilla_dom_ContentParent_h<|MERGE_RESOLUTION|>--- conflicted
+++ resolved
@@ -1316,17 +1316,15 @@
       const uint32_t& aGeneration,
       const mozilla::fontlist::Pointer& aFamilyPtr);
 
-<<<<<<< HEAD
   mozilla::ipc::IPCResult RecvGetDeviceStorageLocation(const nsString& aType,
                                                        nsString* aPath);
 
   mozilla::ipc::IPCResult RecvGetDeviceStorageLocations(
       DeviceStorageLocationInfo* info);
-=======
+
   mozilla::ipc::IPCResult RecvStartCmapLoading(const uint32_t& aGeneration,
                                                const uint32_t& aStartIndex);
 
->>>>>>> f928b04c
   mozilla::ipc::IPCResult RecvGetHyphDict(nsIURI* aURIParams,
                                           base::SharedMemoryHandle* aOutHandle,
                                           uint32_t* aOutSize);
