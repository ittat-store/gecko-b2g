/* -*- Mode: C++; tab-width: 8; indent-tabs-mode: nil; c-basic-offset: 2 -*- */
/* vim: set ts=8 sts=2 et sw=2 tw=80: */
/* This Source Code Form is subject to the terms of the Mozilla Public
 * License, v. 2.0. If a copy of the MPL was not distributed with this
 * file, You can obtain one at http://mozilla.org/MPL/2.0/. */

#ifndef mozilla_dom_ContentParent_h
#define mozilla_dom_ContentParent_h

#include "mozilla/dom/PContentParent.h"
#include "mozilla/dom/ipc/IdType.h"
#include "mozilla/dom/MediaSessionBinding.h"
#include "mozilla/dom/RemoteBrowser.h"
#include "mozilla/dom/RemoteType.h"
#include "mozilla/dom/JSProcessActorParent.h"
#include "mozilla/dom/ProcessActor.h"
#include "mozilla/gfx/gfxVarReceiver.h"
#include "mozilla/gfx/GPUProcessListener.h"
#include "mozilla/ipc/BackgroundUtils.h"
#include "mozilla/ipc/GeckoChildProcessHost.h"
#include "mozilla/ipc/InputStreamUtils.h"
#include "mozilla/ipc/PParentToChildStreamParent.h"
#include "mozilla/ipc/PChildToParentStreamParent.h"
#include "mozilla/Attributes.h"
#include "mozilla/DataMutex.h"
#include "mozilla/FileUtils.h"
#include "mozilla/HalTypes.h"
#include "mozilla/LinkedList.h"
#include "mozilla/MemoryReportingProcess.h"
#include "mozilla/MozPromise.h"
#include "mozilla/TimeStamp.h"
#include "mozilla/Variant.h"
#include "mozilla/UniquePtr.h"

#include "nsDataHashtable.h"
#include "nsPluginTags.h"
#include "nsFrameMessageManager.h"
#include "nsHashKeys.h"
#include "nsIAsyncShutdown.h"
#include "nsIDOMProcessParent.h"
#include "nsIInterfaceRequestor.h"
#include "nsIObserver.h"
#include "nsIRemoteTab.h"
#include "nsIDOMGeoPositionCallback.h"
#include "nsIDOMGeoPositionErrorCallback.h"
#include "nsRefPtrHashtable.h"
#include "PermissionMessageUtils.h"
#include "DriverCrashGuard.h"
#include "nsIReferrerInfo.h"

#define CHILD_PROCESS_SHUTDOWN_MESSAGE u"child-process-shutdown"_ns

class nsConsoleService;
class nsIContentProcessInfo;
class nsICycleCollectorLogSink;
class nsIDumpGCAndCCLogsCallback;
class nsIRemoteTab;
class nsITimer;
class ParentIdleListener;
class nsIWidget;

namespace mozilla {
class PRemoteSpellcheckEngineParent;

#if defined(XP_LINUX) && defined(MOZ_SANDBOX)
class SandboxBroker;
class SandboxBrokerPolicyFactory;
#endif

class PreallocatedProcessManagerImpl;
class BenchmarkStorageParent;

using mozilla::loader::PScriptCacheParent;

namespace embedding {
class PrintingParent;
}

namespace ipc {
class CrashReporterHost;
class PFileDescriptorSetParent;
class TestShellParent;
#ifdef FUZZING
class ProtocolFuzzerHelper;
#endif
class SharedPreferenceSerializer;
}  // namespace ipc

namespace layers {
struct TextureFactoryIdentifier;
}  // namespace layers

namespace dom {

class BrowsingContextGroup;
class Element;
class BrowserParent;
class ClonedMessageData;
class MemoryReport;
class TabContext;
class GetFilesHelper;
class MemoryReportRequestHost;
class RemoteWorkerManager;
class SystemMessageServiceParent;
class InputMethodServiceParent;
struct CancelContentJSOptions;

#define NS_CONTENTPARENT_IID                         \
  {                                                  \
    0xeeec9ebf, 0x8ecf, 0x4e38, {                    \
      0x81, 0xda, 0xb7, 0x34, 0x13, 0x7e, 0xac, 0xf3 \
    }                                                \
  }

class ContentParent final
    : public PContentParent,
      public nsIDOMProcessParent,
      public nsIObserver,
      public nsIDOMGeoPositionCallback,
      public nsIDOMGeoPositionErrorCallback,
      public nsIAsyncShutdownBlocker,
      public nsIInterfaceRequestor,
      public gfx::gfxVarReceiver,
      public mozilla::LinkedListElement<ContentParent>,
      public gfx::GPUProcessListener,
      public mozilla::MemoryReportingProcess,
      public mozilla::dom::ipc::MessageManagerCallback,
      public mozilla::ipc::IShmemAllocator,
      public mozilla::ipc::ParentToChildStreamActorManager,
      public ProcessActor {
  typedef mozilla::ipc::GeckoChildProcessHost GeckoChildProcessHost;
  typedef mozilla::ipc::PFileDescriptorSetParent PFileDescriptorSetParent;
  typedef mozilla::ipc::TestShellParent TestShellParent;
  typedef mozilla::ipc::PrincipalInfo PrincipalInfo;
  typedef mozilla::dom::ClonedMessageData ClonedMessageData;
  typedef mozilla::dom::BrowsingContextGroup BrowsingContextGroup;

  friend class mozilla::PreallocatedProcessManagerImpl;
  friend class PContentParent;
  friend class mozilla::dom::RemoteWorkerManager;
#ifdef FUZZING
  friend class mozilla::ipc::ProtocolFuzzerHelper;
#endif

 public:
  using LaunchError = mozilla::ipc::LaunchError;
  using LaunchPromise =
      mozilla::MozPromise<RefPtr<ContentParent>, LaunchError, false>;

  NS_DECLARE_STATIC_IID_ACCESSOR(NS_CONTENTPARENT_IID)

  static LogModule* GetLog();

  /**
   * Create a subprocess suitable for use later as a content process.
   */
  static RefPtr<LaunchPromise> PreallocateProcess();

  /**
   * Start up the content-process machinery.  This might include
   * scheduling pre-launch tasks.
   */
  static void StartUp();

  /** Shut down the content-process machinery. */
  static void ShutDown();

  static uint32_t GetPoolSize(const nsACString& aContentProcessType);

  static uint32_t GetMaxProcessCount(const nsACString& aContentProcessType);

  static bool IsMaxProcessCountReached(const nsACString& aContentProcessType);

  static void ReleaseCachedProcesses();

  /**
   * Picks a random content parent from |aContentParents| respecting the index
   * limit set by |aMaxContentParents|.
   * Returns null if non available.
   */
  static already_AddRefed<ContentParent> MinTabSelect(
      const nsTArray<ContentParent*>& aContentParents,
      int32_t maxContentParents);

  /**
   * Get or create a content process for:
   * 1. browser iframe
   * 2. remote xul <browser>
   * 3. normal iframe
   */
  static RefPtr<ContentParent::LaunchPromise> GetNewOrUsedBrowserProcessAsync(
      const nsACString& aRemoteType, BrowsingContextGroup* aGroup = nullptr,
      hal::ProcessPriority aPriority =
          hal::ProcessPriority::PROCESS_PRIORITY_FOREGROUND,
      bool aPreferUsed = false);
  static already_AddRefed<ContentParent> GetNewOrUsedBrowserProcess(
      const nsACString& aRemoteType, BrowsingContextGroup* aGroup = nullptr,
      hal::ProcessPriority aPriority =
          hal::ProcessPriority::PROCESS_PRIORITY_FOREGROUND,
      bool aPreferUsed = false);

  /**
   * Get or create a content process, but without waiting for the process
   * launch to have completed. The returned `ContentParent` may still be in the
   * "Launching" state.
   *
   * Can return `nullptr` in the case of an error.
   *
   * Use the `WaitForLaunchAsync` or `WaitForLaunchSync` methods to wait for
   * the process to be fully launched.
   */
  static already_AddRefed<ContentParent> GetNewOrUsedLaunchingBrowserProcess(
      const nsACString& aRemoteType, BrowsingContextGroup* aGroup = nullptr,
      hal::ProcessPriority aPriority =
          hal::ProcessPriority::PROCESS_PRIORITY_FOREGROUND,
      bool aPreferUsed = false);

  RefPtr<ContentParent::LaunchPromise> WaitForLaunchAsync(
      hal::ProcessPriority aPriority =
          hal::ProcessPriority::PROCESS_PRIORITY_FOREGROUND);
  bool WaitForLaunchSync(hal::ProcessPriority aPriority =
                             hal::ProcessPriority::PROCESS_PRIORITY_FOREGROUND);

  /**
   * Get or create a content process for a JS plugin. aPluginID is the id of the
   * JS plugin
   * (@see nsFakePlugin::mId). There is a maximum of one process per JS plugin.
   */
  static already_AddRefed<ContentParent> GetNewOrUsedJSPluginProcess(
      uint32_t aPluginID, const hal::ProcessPriority& aPriority);

  /**
   * Get or create a content process for the given TabContext.  aFrameElement
   * should be the frame/iframe element with which this process will
   * associated.
   */
  static already_AddRefed<RemoteBrowser> CreateBrowser(
      const TabContext& aContext, Element* aFrameElement,
      const nsACString& aRemoteType, BrowsingContext* aBrowsingContext,
      ContentParent* aOpenerContentParent);

  /**
   * Get all content parents.
   *
   * # Lifetime
   *
   * These pointers are ONLY valid for synchronous use from the main thread.
   *
   * Do NOT attempt to use them after the main thread has had a chance to handle
   * messages or you could end up with dangling pointers.
   */
  static void GetAll(nsTArray<ContentParent*>& aArray);

  static void GetAllEvenIfDead(nsTArray<ContentParent*>& aArray);

  static void BroadcastStringBundle(const StringBundleDescriptor&);

  static void BroadcastFontListChanged();

  const nsACString& GetRemoteType() const override;

  virtual void DoGetRemoteType(nsACString& aRemoteType,
                               ErrorResult& aError) const override {
    aRemoteType = GetRemoteType();
  }

  enum CPIteratorPolicy { eLive, eAll };

  class ContentParentIterator {
   private:
    ContentParent* mCurrent;
    CPIteratorPolicy mPolicy;

   public:
    ContentParentIterator(CPIteratorPolicy aPolicy, ContentParent* aCurrent)
        : mCurrent(aCurrent), mPolicy(aPolicy) {}

    ContentParentIterator begin() {
      // Move the cursor to the first element that matches the policy.
      while (mPolicy != eAll && mCurrent && !mCurrent->IsAlive()) {
        mCurrent = mCurrent->LinkedListElement<ContentParent>::getNext();
      }

      return *this;
    }
    ContentParentIterator end() {
      return ContentParentIterator(mPolicy, nullptr);
    }

    const ContentParentIterator& operator++() {
      MOZ_ASSERT(mCurrent);
      do {
        mCurrent = mCurrent->LinkedListElement<ContentParent>::getNext();
      } while (mPolicy != eAll && mCurrent && !mCurrent->IsAlive());

      return *this;
    }

    bool operator!=(const ContentParentIterator& aOther) {
      MOZ_ASSERT(mPolicy == aOther.mPolicy);
      return mCurrent != aOther.mCurrent;
    }

    ContentParent* operator*() { return mCurrent; }
  };

  static ContentParentIterator AllProcesses(CPIteratorPolicy aPolicy) {
    ContentParent* first =
        sContentParents ? sContentParents->getFirst() : nullptr;
    return ContentParentIterator(aPolicy, first);
  }

  static void NotifyUpdatedDictionaries();

  static void NotifyUpdatedFonts();
  static void NotifyRebuildFontList();

#if defined(XP_WIN)
  /**
   * Windows helper for firing off an update window request to a plugin
   * instance.
   *
   * aWidget - the eWindowType_plugin_ipc_chrome widget associated with
   *           this plugin window.
   */
  static void SendAsyncUpdate(nsIWidget* aWidget);
#endif

  // Let managees query if it is safe to send messages.
  bool IsDestroyed() const { return !mIPCOpen; }

  mozilla::ipc::IPCResult RecvCreateGMPService();

  mozilla::ipc::IPCResult RecvLoadPlugin(
      const uint32_t& aPluginId, nsresult* aRv, uint32_t* aRunID,
      Endpoint<PPluginModuleParent>* aEndpoint);

  mozilla::ipc::IPCResult RecvMaybeReloadPlugins();

  mozilla::ipc::IPCResult RecvConnectPluginBridge(
      const uint32_t& aPluginId, nsresult* aRv,
      Endpoint<PPluginModuleParent>* aEndpoint);

  mozilla::ipc::IPCResult RecvUngrabPointer(const uint32_t& aTime);

  mozilla::ipc::IPCResult RecvRemovePermission(const IPC::Principal& aPrincipal,
                                               const nsCString& aPermissionType,
                                               nsresult* aRv);

  NS_DECL_CYCLE_COLLECTION_CLASS_AMBIGUOUS(ContentParent, nsIObserver)

  NS_DECL_CYCLE_COLLECTING_ISUPPORTS
  NS_DECL_NSIDOMPROCESSPARENT
  NS_DECL_NSIOBSERVER
  NS_DECL_NSIDOMGEOPOSITIONCALLBACK
  NS_DECL_NSIDOMGEOPOSITIONERRORCALLBACK
  NS_DECL_NSIASYNCSHUTDOWNBLOCKER
  NS_DECL_NSIINTERFACEREQUESTOR

  /**
   * MessageManagerCallback methods that we override.
   */
  virtual bool DoLoadMessageManagerScript(const nsAString& aURL,
                                          bool aRunInGlobalScope) override;

  virtual nsresult DoSendAsyncMessage(const nsAString& aMessage,
                                      StructuredCloneData& aData) override;

  /** Notify that a tab is beginning its destruction sequence. */
  void NotifyTabDestroying();

  /** Notify that a tab was destroyed during normal operation. */
  void NotifyTabDestroyed(const TabId& aTabId, bool aNotifiedDestroying);

  // Manage the set of `KeepAlive`s on this ContentParent which are preventing
  // it from being destroyed.
  void AddKeepAlive();
  void RemoveKeepAlive();

  TestShellParent* CreateTestShell();

  bool DestroyTestShell(TestShellParent* aTestShell);

  TestShellParent* GetTestShellSingleton();

  // This method can be called on any thread.
  void RegisterRemoteWorkerActor();

  // This method _must_ be called on main-thread because it can start the
  // shutting down of the content process.
  void UnregisterRemoveWorkerActor();

  void ReportChildAlreadyBlocked();

  bool RequestRunToCompletion();

  void UpdateCookieStatus(nsIChannel* aChannel);

  bool IsLaunching() const {
    return mLifecycleState == LifecycleState::LAUNCHING;
  }
  bool IsAlive() const override;
  bool IsDead() const { return mLifecycleState == LifecycleState::DEAD; }

  bool IsForBrowser() const { return mIsForBrowser; }
  bool IsForJSPlugin() const {
    return mJSPluginID != nsFakePluginTag::NOT_JSPLUGIN;
  }

  GeckoChildProcessHost* Process() const { return mSubprocess; }

  nsIContentProcessInfo* ScriptableHelper() const { return mScriptableHelper; }

  mozilla::dom::ProcessMessageManager* GetMessageManager() const {
    return mMessageManager;
  }

  bool NeedsPermissionsUpdate(const nsACString& aPermissionKey) const;

  /**
   * Kill our subprocess and make sure it dies.  Should only be used
   * in emergency situations since it bypasses the normal shutdown
   * process.
   *
   * WARNING: aReason appears in telemetry, so any new value passed in requires
   * data review.
   */
  void KillHard(const char* aWhy);

  ContentParentId ChildID() const { return mChildID; }

  /**
   * Get a user-friendly name for this ContentParent.  We make no guarantees
   * about this name: It might not be unique, apps can spoof special names,
   * etc.  So please don't use this name to make any decisions about the
   * ContentParent based on the value returned here.
   */
  void FriendlyName(nsAString& aName, bool aAnonymize = false);

  virtual void OnChannelError() override;

  mozilla::ipc::IPCResult RecvInitCrashReporter(
      const NativeThreadId& aThreadId);

  PNeckoParent* AllocPNeckoParent();

  virtual mozilla::ipc::IPCResult RecvPNeckoConstructor(
      PNeckoParent* aActor) override {
    return PContentParent::RecvPNeckoConstructor(aActor);
  }

  PPrintingParent* AllocPPrintingParent();

  bool DeallocPPrintingParent(PPrintingParent* aActor);

#if defined(NS_PRINTING)
  /**
   * @return the PrintingParent for this ContentParent.
   */
  already_AddRefed<embedding::PrintingParent> GetPrintingParent();
#endif

  mozilla::ipc::IPCResult RecvInitStreamFilter(
      const uint64_t& aChannelId, const nsString& aAddonId,
      InitStreamFilterResolver&& aResolver);

  PChildToParentStreamParent* AllocPChildToParentStreamParent();
  bool DeallocPChildToParentStreamParent(PChildToParentStreamParent* aActor);

  PParentToChildStreamParent* AllocPParentToChildStreamParent();
  bool DeallocPParentToChildStreamParent(PParentToChildStreamParent* aActor);

  PHalParent* AllocPHalParent();

  virtual mozilla::ipc::IPCResult RecvPHalConstructor(
      PHalParent* aActor) override {
    return PContentParent::RecvPHalConstructor(aActor);
  }

  PHeapSnapshotTempFileHelperParent* AllocPHeapSnapshotTempFileHelperParent();

  PRemoteSpellcheckEngineParent* AllocPRemoteSpellcheckEngineParent();

  mozilla::ipc::IPCResult RecvRecordingDeviceEvents(
      const nsString& aRecordingStatus, const nsString& aPageURL,
      const bool& aIsAudio, const bool& aIsVideo);

  bool CycleCollectWithLogs(bool aDumpAllTraces,
                            nsICycleCollectorLogSink* aSink,
                            nsIDumpGCAndCCLogsCallback* aCallback);

  mozilla::ipc::IPCResult RecvNotifyTabDestroying(const TabId& aTabId,
                                                  const ContentParentId& aCpId);

  already_AddRefed<POfflineCacheUpdateParent> AllocPOfflineCacheUpdateParent(
      nsIURI* aManifestURI, nsIURI* aDocumentURI,
      const PrincipalInfo& aLoadingPrincipalInfo, const bool& aStickDocument,
      const CookieJarSettingsArgs& aCookieJarSettingsArgs);

  virtual mozilla::ipc::IPCResult RecvPOfflineCacheUpdateConstructor(
      POfflineCacheUpdateParent* aActor, nsIURI* aManifestURI,
      nsIURI* aDocumentURI, const PrincipalInfo& aLoadingPrincipal,
      const bool& stickDocument,
      const CookieJarSettingsArgs& aCookieJarSettingsArgs) override;

  mozilla::ipc::IPCResult RecvSetOfflinePermission(
      const IPC::Principal& principal);

  mozilla::ipc::IPCResult RecvFinishShutdown();

  void MaybeInvokeDragSession(BrowserParent* aParent);

  PContentPermissionRequestParent* AllocPContentPermissionRequestParent(
      const nsTArray<PermissionRequest>& aRequests,
      const IPC::Principal& aPrincipal,
      const IPC::Principal& aTopLevelPrincipal,
      const bool& aIsHandlingUserInput,
      const bool& aMaybeUnsafePermissionDelegate, const TabId& aTabId);

  bool DeallocPContentPermissionRequestParent(
      PContentPermissionRequestParent* actor);

  virtual bool HandleWindowsMessages(const Message& aMsg) const override;

  void ForkNewProcess(bool aBlocking);

  mozilla::ipc::IPCResult RecvCreateWindow(
      PBrowserParent* aThisBrowserParent,
      const MaybeDiscarded<BrowsingContext>& aParent, PBrowserParent* aNewTab,
      const uint32_t& aChromeFlags, const bool& aCalledFromJS,
      const bool& aWidthSpecified, const bool& aForPrinting,
      const bool& aForWindowDotPrint, nsIURI* aURIToLoad,
      const nsCString& aFeatures, const float& aFullZoom,
      const IPC::Principal& aTriggeringPrincipal,
      nsIContentSecurityPolicy* aCsp, nsIReferrerInfo* aReferrerInfo,
      const OriginAttributes& aOriginAttributes,
      CreateWindowResolver&& aResolve);

  mozilla::ipc::IPCResult RecvCreateWindowInDifferentProcess(
      PBrowserParent* aThisTab, const MaybeDiscarded<BrowsingContext>& aParent,
      const uint32_t& aChromeFlags, const bool& aCalledFromJS,
      const bool& aWidthSpecified, nsIURI* aURIToLoad,
      const nsCString& aFeatures, const float& aFullZoom, const nsString& aName,
      nsIPrincipal* aTriggeringPrincipal, nsIContentSecurityPolicy* aCsp,
      nsIReferrerInfo* aReferrerInfo,
      const OriginAttributes& aOriginAttributes);

  static void BroadcastBlobURLRegistration(
      const nsACString& aURI, BlobImpl* aBlobImpl, nsIPrincipal* aPrincipal,
      const Maybe<nsID>& aAgentClusterId,
      ContentParent* aIgnoreThisCP = nullptr);

  static void BroadcastBlobURLUnregistration(
      const nsACString& aURI, nsIPrincipal* aPrincipal,
      ContentParent* aIgnoreThisCP = nullptr);

  mozilla::ipc::IPCResult RecvStoreAndBroadcastBlobURLRegistration(
      const nsCString& aURI, const IPCBlob& aBlob, const Principal& aPrincipal,
      const Maybe<nsID>& aAgentCluster);

  mozilla::ipc::IPCResult RecvUnstoreAndBroadcastBlobURLUnregistration(
      const nsCString& aURI, const Principal& aPrincipal);

  mozilla::ipc::IPCResult RecvGetA11yContentId(uint32_t* aContentId);

  mozilla::ipc::IPCResult RecvA11yHandlerControl(
      const uint32_t& aPid, const IHandlerControlHolder& aHandlerControl);

  virtual int32_t Pid() const override;

  // PURLClassifierParent.
  PURLClassifierParent* AllocPURLClassifierParent(const Principal& aPrincipal,
                                                  bool* aSuccess);
  virtual mozilla::ipc::IPCResult RecvPURLClassifierConstructor(
      PURLClassifierParent* aActor, const Principal& aPrincipal,
      bool* aSuccess) override;

  // PURLClassifierLocalParent.
  PURLClassifierLocalParent* AllocPURLClassifierLocalParent(
      nsIURI* aURI, const nsTArray<IPCURLClassifierFeature>& aFeatures);

  virtual mozilla::ipc::IPCResult RecvPURLClassifierLocalConstructor(
      PURLClassifierLocalParent* aActor, nsIURI* aURI,
      nsTArray<IPCURLClassifierFeature>&& aFeatures) override;

  PLoginReputationParent* AllocPLoginReputationParent(nsIURI* aURI);

  virtual mozilla::ipc::IPCResult RecvPLoginReputationConstructor(
      PLoginReputationParent* aActor, nsIURI* aURI) override;

  bool DeallocPLoginReputationParent(PLoginReputationParent* aActor);

  PSessionStorageObserverParent* AllocPSessionStorageObserverParent();

  virtual mozilla::ipc::IPCResult RecvPSessionStorageObserverConstructor(
      PSessionStorageObserverParent* aActor) override;

  bool DeallocPSessionStorageObserverParent(
      PSessionStorageObserverParent* aActor);

  bool DeallocPURLClassifierLocalParent(PURLClassifierLocalParent* aActor);

  bool DeallocPURLClassifierParent(PURLClassifierParent* aActor);

  // Use the PHangMonitor channel to ask the child to repaint a tab.
  void PaintTabWhileInterruptingJS(BrowserParent* aBrowserParent,
                                   const layers::LayersObserverEpoch& aEpoch);

  void CancelContentJSExecutionIfRunning(
      BrowserParent* aBrowserParent,
      nsIRemoteTab::NavigationType aNavigationType,
      const CancelContentJSOptions& aCancelContentJSOptions);

  // This function is called when we are about to load a document from an
  // HTTP(S) or FTP channel for a content process.  It is a useful place
  // to start to kick off work as early as possible in response to such
  // document loads.
  // aShouldWaitForPermissionCookieUpdate is set to true if main thread IPCs for
  // updating permissions/cookies are sent.
  nsresult AboutToLoadHttpFtpDocumentForChild(
      nsIChannel* aChannel,
      bool* aShouldWaitForPermissionCookieUpdate = nullptr);

  // Send Blob URLs for this aPrincipal if they are not already known to this
  // content process and mark the process to receive any new/revoked Blob URLs
  // to this content process forever.
  void TransmitBlobURLsForPrincipal(nsIPrincipal* aPrincipal);

  nsresult TransmitPermissionsForPrincipal(nsIPrincipal* aPrincipal);

  // This function is called in BrowsingContext immediately before IPC call to
  // load a URI. If aURI is a BlobURL, this method transmits all BlobURLs for
  // aPrincipal that were previously not transmitted. This allows for opening a
  // locally created BlobURL in a new tab.
  //
  // The reason all previously untransmitted Blobs are transmitted is that the
  // current BlobURL could contain html code, referring to another untransmitted
  // BlobURL.
  //
  // Should eventually be made obsolete by broader design changes that only
  // store BlobURLs in the parent process.
  void TransmitBlobDataIfBlobURL(nsIURI* aURI, nsIPrincipal* aPrincipal);

  void OnCompositorDeviceReset() override;

  // Control the priority of the IPC messages for input events.
  void SetInputPriorityEventEnabled(bool aEnabled);
  bool IsInputPriorityEventEnabled() { return mIsInputPriorityEventEnabled; }

  static bool IsInputEventQueueSupported();

  mozilla::ipc::IPCResult RecvCreateBrowsingContext(
      uint64_t aGroupId, BrowsingContext::IPCInitializer&& aInit);

  mozilla::ipc::IPCResult RecvDiscardBrowsingContext(
      const MaybeDiscarded<BrowsingContext>& aContext,
      DiscardBrowsingContextResolver&& aResolve);

  mozilla::ipc::IPCResult RecvWindowClose(
      const MaybeDiscarded<BrowsingContext>& aContext, bool aTrustedCaller);
  mozilla::ipc::IPCResult RecvWindowFocus(
      const MaybeDiscarded<BrowsingContext>& aContext, CallerType aCallerType);
  mozilla::ipc::IPCResult RecvWindowBlur(
      const MaybeDiscarded<BrowsingContext>& aContext);
  mozilla::ipc::IPCResult RecvRaiseWindow(
      const MaybeDiscarded<BrowsingContext>& aContext, CallerType aCallerType);
  mozilla::ipc::IPCResult RecvAdjustWindowFocus(
      const MaybeDiscarded<BrowsingContext>& aContext, bool aCheckPermission,
      bool aIsVisible);
  mozilla::ipc::IPCResult RecvClearFocus(
      const MaybeDiscarded<BrowsingContext>& aContext);
  mozilla::ipc::IPCResult RecvSetFocusedBrowsingContext(
      const MaybeDiscarded<BrowsingContext>& aContext);
  mozilla::ipc::IPCResult RecvSetActiveBrowsingContext(
      const MaybeDiscarded<BrowsingContext>& aContext);
  mozilla::ipc::IPCResult RecvUnsetActiveBrowsingContext(
      const MaybeDiscarded<BrowsingContext>& aContext);
  mozilla::ipc::IPCResult RecvSetFocusedElement(
      const MaybeDiscarded<BrowsingContext>& aContext, bool aNeedsFocus);
  mozilla::ipc::IPCResult RecvFinalizeFocusOuter(
      const MaybeDiscarded<BrowsingContext>& aContext, bool aCanFocus,
      CallerType aCallerType);
  mozilla::ipc::IPCResult RecvBlurToParent(
      const MaybeDiscarded<BrowsingContext>& aFocusedBrowsingContext,
      const MaybeDiscarded<BrowsingContext>& aBrowsingContextToClear,
      const MaybeDiscarded<BrowsingContext>& aAncestorBrowsingContextToFocus,
      bool aIsLeavingDocument, bool aAdjustWidget,
      bool aBrowsingContextToClearHandled,
      bool aAncestorBrowsingContextToFocusHandled);
  mozilla::ipc::IPCResult RecvMaybeExitFullscreen(
      const MaybeDiscarded<BrowsingContext>& aContext);

  mozilla::ipc::IPCResult RecvWindowPostMessage(
      const MaybeDiscarded<BrowsingContext>& aContext,
      const ClonedOrErrorMessageData& aMessage, const PostMessageData& aData);

  FORWARD_SHMEM_ALLOCATOR_TO(PContentParent)

  PParentToChildStreamParent* SendPParentToChildStreamConstructor(
      PParentToChildStreamParent* aActor) override;
  PFileDescriptorSetParent* SendPFileDescriptorSetConstructor(
      const FileDescriptor& aFD) override;

  mozilla::ipc::IPCResult RecvBlobURLDataRequest(
      const nsCString& aBlobURL, nsIPrincipal* pTriggeringPrincipal,
      nsIPrincipal* pLoadingPrincipal,
      const OriginAttributes& aOriginAttributes,
      const Maybe<nsID>& aAgentClusterId,
      BlobURLDataRequestResolver&& aResolver);

 protected:
  bool CheckBrowsingContextEmbedder(CanonicalBrowsingContext* aBC,
                                    const char* aOperation) const;

  void OnChannelConnected(int32_t pid) override;

  void ActorDestroy(ActorDestroyReason why) override;
  void ActorDealloc() override;

  bool ShouldContinueFromReplyTimeout() override;

  void OnVarChanged(const GfxVarUpdate& aVar) override;
  void OnCompositorUnexpectedShutdown() override;

 private:
  /**
   * A map of the remote content process type to a list of content parents
   * currently available to host *new* tabs/frames of that type.
   *
   * If a content process is identified as troubled or dead, it will be
   * removed from this list, but will still be in the sContentParents list for
   * the GetAll/GetAllEvenIfDead APIs.
   */
  static nsClassHashtable<nsCStringHashKey, nsTArray<ContentParent*>>*
      sBrowserContentParents;
  static UniquePtr<nsTArray<ContentParent*>> sPrivateContent;
  static UniquePtr<nsDataHashtable<nsUint32HashKey, ContentParent*>>
      sJSPluginContentParents;
  static UniquePtr<LinkedList<ContentParent>> sContentParents;

  /**
   * In order to avoid rapidly creating and destroying content processes when
   * running under e10s, we may keep alive a single unused "web" content
   * process if it previously had a very short lifetime.
   *
   * This process will be re-used during process selection, avoiding spawning a
   * new process, if the "web" remote type is being requested.
   */
  static StaticRefPtr<ContentParent> sRecycledE10SProcess;

  void AddShutdownBlockers();
  void RemoveShutdownBlockers();

#if defined(XP_MACOSX) && defined(MOZ_SANDBOX)
  // Cached Mac sandbox params used when launching content processes.
  static UniquePtr<std::vector<std::string>> sMacSandboxParams;
#endif

  // Set aLoadUri to true to load aURIToLoad and to false to only create the
  // window. aURIToLoad should always be provided, if available, to ensure
  // compatibility with GeckoView.
  mozilla::ipc::IPCResult CommonCreateWindow(
      PBrowserParent* aThisTab, BrowsingContext* aParent, bool aSetOpener,
      const uint32_t& aChromeFlags, const bool& aCalledFromJS,
      const bool& aWidthSpecified, const bool& aForPrinting,
      const bool& aForWindowDotPrint, nsIURI* aURIToLoad,
      const nsCString& aFeatures, const float& aFullZoom,
      BrowserParent* aNextRemoteBrowser, const nsString& aName,
      nsresult& aResult, nsCOMPtr<nsIRemoteTab>& aNewRemoteTab,
      bool* aWindowIsNew, int32_t& aOpenLocation,
      nsIPrincipal* aTriggeringPrincipal, nsIReferrerInfo* aReferrerInfo,
      bool aLoadUri, nsIContentSecurityPolicy* aCsp,
      const OriginAttributes& aOriginAttributes);

  explicit ContentParent(int32_t aPluginID) : ContentParent(""_ns, aPluginID) {}
  explicit ContentParent(const nsACString& aRemoteType)
      : ContentParent(aRemoteType, nsFakePluginTag::NOT_JSPLUGIN) {}

  ContentParent(const nsACString& aRemoteType, int32_t aPluginID);

  // Launch the subprocess and associated initialization.
  // Returns false if the process fails to start.
  // Deprecated in favor of LaunchSubprocessAsync.
  bool LaunchSubprocessSync(hal::ProcessPriority aInitialPriority);

  // Launch the subprocess and associated initialization;
  // returns a promise and signals failure by rejecting.
  // OS-level launching work is dispatched to another thread, but some
  // initialization (creating IPDL actors, etc.; see Init()) is run on
  // the main thread.
  RefPtr<LaunchPromise> LaunchSubprocessAsync(
      hal::ProcessPriority aInitialPriority);

  // Common implementation of LaunchSubprocess{Sync,Async}.
  // Return `true` in case of success, `false` if launch was
  // aborted because of shutdown.
  bool BeginSubprocessLaunch(ProcessPriority aPriority);
  void LaunchSubprocessReject();
  bool LaunchSubprocessResolve(bool aIsSync, ProcessPriority aPriority);

  // Common initialization after sub process launch.
  bool InitInternal(ProcessPriority aPriority);

  // Generate a minidump for the child process and one for the main process
  void GeneratePairedMinidump(const char* aReason);
  void HandleOrphanedMinidump(nsString* aDumpId);

  virtual ~ContentParent();

  void Init();

  // Some information could be sent to content very early, it
  // should be send from this function. This function should only be
  // called after the process has been transformed to browser.
  void ForwardKnownInfo();

  /**
   * We might want to reuse barely used content processes if certain criteria
   * are met.
   */
  bool TryToRecycle();

  /**
   * If this process is currently being recycled, unmark it as the recycled
   * content process.
   * If `aForeground` is true, will also restore the process' foreground
   * priority if it was previously the recycled content process.
   */
  void StopRecycling(bool aForeground = true);

  /**
   * Removing it from the static array so it won't be returned for new tabs in
   * GetNewOrUsedBrowserProcess.
   */
  void RemoveFromList();

  /**
   * Return if the process has an active worker or JSPlugin
   */
  bool HasActiveWorkerOrJSPlugin();

  /**
   * Decide whether the process should be kept alive even when it would normally
   * be shut down, for example when all its tabs are closed.
   */
  bool ShouldKeepProcessAlive();

  /**
   * Mark this ContentParent as dead for the purposes of Get*().
   * This method is idempotent.
   */
  void MarkAsDead();

  /**
   * Check if this process is ready to be shut down, and if it is, begin the
   * shutdown process. Should be called whenever a change occurs which could
   * cause the decisions made by `ShouldKeepProcessAlive` to change.
   *
   * @param aExpectedBrowserCount The number of PBrowser actors which should
   *                              not block shutdown. This should usually be 0.
   * @param aSendShutDown If true, will send the shutdown message in addition
   *                      to marking the process as dead and starting the force
   *                      kill timer.
   */
  void MaybeBeginShutDown(uint32_t aExpectedBrowserCount = 0,
                          bool aSendShutDown = true);

  /**
   * How we will shut down this ContentParent and its subprocess.
   */
  enum ShutDownMethod {
    // Send a shutdown message and wait for FinishShutdown call back.
    SEND_SHUTDOWN_MESSAGE,
    // Close the channel ourselves and let the subprocess clean up itself.
    CLOSE_CHANNEL,
    // Close the channel with error and let the subprocess clean up itself.
    CLOSE_CHANNEL_WITH_ERROR,
  };

  void MaybeAsyncSendShutDownMessage();

  /**
   * Exit the subprocess and vamoose.  After this call IsAlive()
   * will return false and this ContentParent will not be returned
   * by the Get*() funtions.  However, the shutdown sequence itself
   * may be asynchronous.
   *
   * If aMethod is CLOSE_CHANNEL_WITH_ERROR and this is the first call
   * to ShutDownProcess, then we'll close our channel using CloseWithError()
   * rather than vanilla Close().  CloseWithError() indicates to IPC that this
   * is an abnormal shutdown (e.g. a crash).
   */
  void ShutDownProcess(ShutDownMethod aMethod);

  // Perform any steps necesssary to gracefully shtudown the message
  // manager and null out mMessageManager.
  void ShutDownMessageManager();

  // Start the force-kill timer on shutdown.
  void StartForceKillTimer();

  // Ensure that the permissions for the giben Permission key are set in the
  // content process.
  //
  // See nsIPermissionManager::GetPermissionsForKey for more information on
  // these keys.
  void EnsurePermissionsByKey(const nsCString& aKey, const nsCString& aOrigin);

  static void ForceKillTimerCallback(nsITimer* aTimer, void* aClosure);

  bool CanOpenBrowser(const IPCTabContext& aContext);

  /**
   * Get or create the corresponding content parent array to
   * |aContentProcessType|.
   */
  static nsTArray<ContentParent*>& GetOrCreatePool(
      const nsACString& aContentProcessType);

  mozilla::ipc::IPCResult RecvInitBackground(
      Endpoint<mozilla::ipc::PBackgroundParent>&& aEndpoint);

  mozilla::ipc::IPCResult RecvAddMemoryReport(const MemoryReport& aReport);
  mozilla::ipc::IPCResult RecvAddPerformanceMetrics(
      const nsID& aID, nsTArray<PerformanceInfo>&& aMetrics);

  bool DeallocPRemoteSpellcheckEngineParent(PRemoteSpellcheckEngineParent*);

  PDeviceStorageRequestParent* AllocPDeviceStorageRequestParent(
      const DeviceStorageParams&);

  bool DeallocPDeviceStorageRequestParent(PDeviceStorageRequestParent*);

  mozilla::ipc::IPCResult RecvCloneDocumentTreeInto(
      const MaybeDiscarded<BrowsingContext>& aSource,
      const MaybeDiscarded<BrowsingContext>& aTarget);

  mozilla::ipc::IPCResult RecvConstructPopupBrowser(
      ManagedEndpoint<PBrowserParent>&& actor,
      ManagedEndpoint<PWindowGlobalParent>&& windowEp, const TabId& tabId,
      const IPCTabContext& context, const WindowGlobalInit& initialWindowInit,
      const uint32_t& chromeFlags);

  mozilla::ipc::IPCResult RecvIsSecureURI(
      const uint32_t& aType, nsIURI* aURI, const uint32_t& aFlags,
      const OriginAttributes& aOriginAttributes, bool* aIsSecureURI);

  mozilla::ipc::IPCResult RecvAccumulateMixedContentHSTS(
      nsIURI* aURI, const bool& aActive,
      const OriginAttributes& aOriginAttributes);

  bool DeallocPHalParent(PHalParent*);

  bool DeallocPHeapSnapshotTempFileHelperParent(
      PHeapSnapshotTempFileHelperParent*);

  PCycleCollectWithLogsParent* AllocPCycleCollectWithLogsParent(
      const bool& aDumpAllTraces, const FileDescriptor& aGCLog,
      const FileDescriptor& aCCLog);

  bool DeallocPCycleCollectWithLogsParent(PCycleCollectWithLogsParent* aActor);

  PTestShellParent* AllocPTestShellParent();

  bool DeallocPTestShellParent(PTestShellParent* shell);

  PScriptCacheParent* AllocPScriptCacheParent(const FileDescOrError& cacheFile,
                                              const bool& wantCacheData);

  bool DeallocPScriptCacheParent(PScriptCacheParent* shell);

#ifdef MOZ_B2G_RIL
  PMobileConnectionParent* AllocPMobileConnectionParent(
      const uint32_t& aClientId);

  bool DeallocPMobileConnectionParent(PMobileConnectionParent* aActor);

  PImsRegServiceFinderParent* AllocPImsRegServiceFinderParent();

  bool DeallocPImsRegServiceFinderParent(PImsRegServiceFinderParent* aActor);

  PImsRegistrationParent* AllocPImsRegistrationParent(
      const uint32_t& aClientId);

  bool DeallocPImsRegistrationParent(PImsRegistrationParent* aActor);
#endif

  bool DeallocPNeckoParent(PNeckoParent* necko);

  PInputMethodServiceParent* AllocPInputMethodServiceParent();

  bool DeallocPInputMethodServiceParent(PInputMethodServiceParent* aActor);

  virtual mozilla::ipc::IPCResult RecvPInputMethodServiceConstructor(
      PInputMethodServiceParent* aActor) override;

  already_AddRefed<PExternalHelperAppParent> AllocPExternalHelperAppParent(
      nsIURI* aUri, const Maybe<mozilla::net::LoadInfoArgs>& aLoadInfoArgs,
      const nsCString& aMimeContentType, const nsCString& aContentDisposition,
      const uint32_t& aContentDispositionHint,
      const nsString& aContentDispositionFilename, const bool& aForceSave,
      const int64_t& aContentLength, const bool& aWasFileChannel,
      nsIURI* aReferrer, const MaybeDiscarded<BrowsingContext>& aContext,
      const bool& aShouldCloseWindow);

  mozilla::ipc::IPCResult RecvPExternalHelperAppConstructor(
      PExternalHelperAppParent* actor, nsIURI* uri,
      const Maybe<LoadInfoArgs>& loadInfoArgs,
      const nsCString& aMimeContentType, const nsCString& aContentDisposition,
      const uint32_t& aContentDispositionHint,
      const nsString& aContentDispositionFilename, const bool& aForceSave,
      const int64_t& aContentLength, const bool& aWasFileChannel,
      nsIURI* aReferrer, const MaybeDiscarded<BrowsingContext>& aContext,
      const bool& aShouldCloseWindow) override;

  already_AddRefed<PHandlerServiceParent> AllocPHandlerServiceParent();

  PMediaParent* AllocPMediaParent();

  bool DeallocPMediaParent(PMediaParent* aActor);

#ifdef MOZ_B2G_BT
  PBluetoothParent* AllocPBluetoothParent();

  bool DeallocPBluetoothParent(PBluetoothParent* aActor);

  virtual mozilla::ipc::IPCResult RecvPBluetoothConstructor(
      PBluetoothParent* aActor) override;
#endif

#ifdef MOZ_B2G_FM
  PFMRadioParent* AllocPFMRadioParent();

  bool DeallocPFMRadioParent(PFMRadioParent* aActor);
#endif

  PBenchmarkStorageParent* AllocPBenchmarkStorageParent();

  bool DeallocPBenchmarkStorageParent(PBenchmarkStorageParent* aActor);

  PPresentationParent* AllocPPresentationParent();

  bool DeallocPPresentationParent(PPresentationParent* aActor);

  virtual mozilla::ipc::IPCResult RecvPPresentationConstructor(
      PPresentationParent* aActor) override;

#ifdef MOZ_WEBSPEECH
  PSpeechSynthesisParent* AllocPSpeechSynthesisParent();
  bool DeallocPSpeechSynthesisParent(PSpeechSynthesisParent* aActor);

  virtual mozilla::ipc::IPCResult RecvPSpeechSynthesisConstructor(
      PSpeechSynthesisParent* aActor) override;
#endif

  PSystemMessageServiceParent* AllocPSystemMessageServiceParent();

  bool DeallocPSystemMessageServiceParent(PSystemMessageServiceParent* aActor);

  virtual mozilla::ipc::IPCResult RecvPSystemMessageServiceConstructor(
      PSystemMessageServiceParent* aActor) override;

  PWebBrowserPersistDocumentParent* AllocPWebBrowserPersistDocumentParent(
      PBrowserParent* aBrowser,
      const MaybeDiscarded<BrowsingContext>& aContext);

  bool DeallocPWebBrowserPersistDocumentParent(
      PWebBrowserPersistDocumentParent* aActor);

#ifdef MOZ_B2G_RIL
  virtual PTelephonyParent* AllocPTelephonyParent();

  virtual bool DeallocPTelephonyParent(PTelephonyParent*);

  virtual PVoicemailParent* AllocPVoicemailParent();

  virtual mozilla::ipc::IPCResult RecvPVoicemailConstructor(
      PVoicemailParent* aActor) override;

  virtual bool DeallocPVoicemailParent(PVoicemailParent* aActor);

  PIccParent* AllocPIccParent(const uint32_t& aServiceId);

  bool DeallocPIccParent(PIccParent* aActor);

  virtual PSubsidyLockParent* AllocPSubsidyLockParent(
      const uint32_t& aClientId);

  virtual bool DeallocPSubsidyLockParent(PSubsidyLockParent* aActor);

  virtual PCellBroadcastParent* AllocPCellBroadcastParent();

  virtual bool DeallocPCellBroadcastParent(PCellBroadcastParent*);

  virtual mozilla::ipc::IPCResult RecvPCellBroadcastConstructor(
      PCellBroadcastParent* aActor) override;

  virtual PSmsParent* AllocPSmsParent();

  virtual bool DeallocPSmsParent(PSmsParent* aActor);
#endif  // MOZ_B2G_RIL

  mozilla::ipc::IPCResult RecvGetGfxVars(nsTArray<GfxVarUpdate>* aVars);

  mozilla::ipc::IPCResult RecvSetClipboard(
      const IPCDataTransfer& aDataTransfer, const bool& aIsPrivateData,
      const IPC::Principal& aRequestingPrincipal,
      const uint32_t& aContentPolicyType, const int32_t& aWhichClipboard);

  mozilla::ipc::IPCResult RecvGetClipboard(nsTArray<nsCString>&& aTypes,
                                           const int32_t& aWhichClipboard,
                                           IPCDataTransfer* aDataTransfer);

  mozilla::ipc::IPCResult RecvEmptyClipboard(const int32_t& aWhichClipboard);

  mozilla::ipc::IPCResult RecvClipboardHasType(nsTArray<nsCString>&& aTypes,
                                               const int32_t& aWhichClipboard,
                                               bool* aHasType);

  mozilla::ipc::IPCResult RecvGetExternalClipboardFormats(
      const int32_t& aWhichClipboard, const bool& aPlainTextOnly,
      nsTArray<nsCString>* aTypes);

  mozilla::ipc::IPCResult RecvPlaySound(nsIURI* aURI);
  mozilla::ipc::IPCResult RecvBeep();
  mozilla::ipc::IPCResult RecvPlayEventSound(const uint32_t& aEventId);

  mozilla::ipc::IPCResult RecvGetIconForExtension(const nsCString& aFileExt,
                                                  const uint32_t& aIconSize,
                                                  nsTArray<uint8_t>* bits);

  mozilla::ipc::IPCResult RecvStartVisitedQueries(
      const nsTArray<RefPtr<nsIURI>>&);

  mozilla::ipc::IPCResult RecvSetURITitle(nsIURI* uri, const nsString& title);

  bool HasNotificationPermission(const IPC::Principal& aPrincipal);

  mozilla::ipc::IPCResult RecvShowAlert(nsIAlertNotification* aAlert);

  mozilla::ipc::IPCResult RecvCloseAlert(const nsString& aName,
                                         const IPC::Principal& aPrincipal);

  mozilla::ipc::IPCResult RecvDisableNotifications(
      const IPC::Principal& aPrincipal);

  mozilla::ipc::IPCResult RecvOpenNotificationSettings(
      const IPC::Principal& aPrincipal);

  mozilla::ipc::IPCResult RecvNotificationEvent(
      const nsString& aType, const NotificationEventData& aData);

  mozilla::ipc::IPCResult RecvLoadURIExternal(
      nsIURI* uri, nsIPrincipal* triggeringPrincipal,
      const MaybeDiscarded<BrowsingContext>& aContext);
  mozilla::ipc::IPCResult RecvExtProtocolChannelConnectParent(
      const uint64_t& registrarId);

  mozilla::ipc::IPCResult RecvSyncMessage(
      const nsString& aMsg, const ClonedMessageData& aData,
      nsTArray<StructuredCloneData>* aRetvals);

  mozilla::ipc::IPCResult RecvAsyncMessage(const nsString& aMsg,
                                           const ClonedMessageData& aData);

  // MOZ_CAN_RUN_SCRIPT_BOUNDARY because we don't have MOZ_CAN_RUN_SCRIPT bits
  // in IPC code yet.
  MOZ_CAN_RUN_SCRIPT_BOUNDARY
  mozilla::ipc::IPCResult RecvAddGeolocationListener(
      const IPC::Principal& aPrincipal, const bool& aHighAccuracy);
  mozilla::ipc::IPCResult RecvRemoveGeolocationListener();

  // MOZ_CAN_RUN_SCRIPT_BOUNDARY because we don't have MOZ_CAN_RUN_SCRIPT bits
  // in IPC code yet.
  MOZ_CAN_RUN_SCRIPT_BOUNDARY
  mozilla::ipc::IPCResult RecvSetGeolocationHigherAccuracy(const bool& aEnable);

  mozilla::ipc::IPCResult RecvConsoleMessage(const nsString& aMessage);

  mozilla::ipc::IPCResult RecvScriptError(
      const nsString& aMessage, const nsString& aSourceName,
      const nsString& aSourceLine, const uint32_t& aLineNumber,
      const uint32_t& aColNumber, const uint32_t& aFlags,
      const nsCString& aCategory, const bool& aIsFromPrivateWindow,
      const uint64_t& aInnerWindowId, const bool& aIsFromChromeContext);

  mozilla::ipc::IPCResult RecvScriptErrorWithStack(
      const nsString& aMessage, const nsString& aSourceName,
      const nsString& aSourceLine, const uint32_t& aLineNumber,
      const uint32_t& aColNumber, const uint32_t& aFlags,
      const nsCString& aCategory, const bool& aIsFromPrivateWindow,
      const bool& aIsFromChromeContext, const ClonedMessageData& aStack);

 private:
  mozilla::ipc::IPCResult RecvScriptErrorInternal(
      const nsString& aMessage, const nsString& aSourceName,
      const nsString& aSourceLine, const uint32_t& aLineNumber,
      const uint32_t& aColNumber, const uint32_t& aFlags,
      const nsCString& aCategory, const bool& aIsFromPrivateWindow,
      const bool& aIsFromChromeContext,
      const ClonedMessageData* aStack = nullptr);

  mozilla::ipc::IPCResult RecvFilePathUpdateNotify(const nsString& aType,
                                                   const nsString& aStorageName,
                                                   const nsString& aFilePath,
                                                   const nsCString& aReason);

 public:
  mozilla::ipc::IPCResult RecvPrivateDocShellsExist(const bool& aExist);

  mozilla::ipc::IPCResult RecvCommitBrowsingContextTransaction(
      const MaybeDiscarded<BrowsingContext>& aContext,
      BrowsingContext::BaseTransaction&& aTransaction, uint64_t aEpoch);

  mozilla::ipc::IPCResult RecvCommitWindowContextTransaction(
      const MaybeDiscarded<WindowContext>& aContext,
      WindowContext::BaseTransaction&& aTransaction, uint64_t aEpoch);

  mozilla::ipc::IPCResult RecvAddSecurityState(
      const MaybeDiscarded<WindowContext>& aContext, uint32_t aStateFlags);

  mozilla::ipc::IPCResult RecvFirstIdle();

  mozilla::ipc::IPCResult RecvDeviceReset();

  mozilla::ipc::IPCResult RecvCreateFakeVolume(const nsString& aFsName,
                                               const nsString& aMountPoint);

  mozilla::ipc::IPCResult RecvSetFakeVolumeState(const nsString& aFsName,
                                                 const int32_t& aFsState);

  mozilla::ipc::IPCResult RecvRemoveFakeVolume(const nsString& fsName);

  mozilla::ipc::IPCResult RecvCopyFavicon(
      nsIURI* aOldURI, nsIURI* aNewURI, const IPC::Principal& aLoadingPrincipal,
      const bool& aInPrivateBrowsing);

  virtual void ProcessingError(Result aCode, const char* aMsgName) override;

  mozilla::ipc::IPCResult RecvGraphicsError(const nsCString& aError);

  mozilla::ipc::IPCResult RecvBeginDriverCrashGuard(const uint32_t& aGuardType,
                                                    bool* aOutCrashed);

  mozilla::ipc::IPCResult RecvEndDriverCrashGuard(const uint32_t& aGuardType);

  mozilla::ipc::IPCResult RecvAudioChannelChangeDefVolChannel(
      const int32_t& aChannel, const bool& aHidden);

  mozilla::ipc::IPCResult RecvAudioChannelServiceStatus(
      const bool& aTelephonyChannel, const bool& aContentOrNormalChannel,
      const bool& aAnyChannel);

  mozilla::ipc::IPCResult RecvSpeakerManagerGetSpeakerStatus(bool* aValue);

  mozilla::ipc::IPCResult RecvSpeakerManagerForceSpeaker(
      const bool& aEnable, const bool& aVisible,
      const bool& aAudioChannelActive, const uint64_t& aWindowID);

  mozilla::ipc::IPCResult RecvAddIdleObserver(const uint64_t& observerId,
                                              const uint32_t& aIdleTimeInS);

  mozilla::ipc::IPCResult RecvRemoveIdleObserver(const uint64_t& observerId,
                                                 const uint32_t& aIdleTimeInS);

  mozilla::ipc::IPCResult RecvBackUpXResources(
      const FileDescriptor& aXSocketFd);

  mozilla::ipc::IPCResult RecvRequestAnonymousTemporaryFile(
      const uint64_t& aID);

  mozilla::ipc::IPCResult RecvCreateAudioIPCConnection(
      CreateAudioIPCConnectionResolver&& aResolver);

  PFileDescriptorSetParent* AllocPFileDescriptorSetParent(
      const mozilla::ipc::FileDescriptor&);

  bool DeallocPFileDescriptorSetParent(PFileDescriptorSetParent*);

  PWebrtcGlobalParent* AllocPWebrtcGlobalParent();
  bool DeallocPWebrtcGlobalParent(PWebrtcGlobalParent* aActor);

  mozilla::ipc::IPCResult RecvUpdateDropEffect(const uint32_t& aDragAction,
                                               const uint32_t& aDropEffect);

  mozilla::ipc::IPCResult RecvShutdownProfile(const nsCString& aProfile);

  mozilla::ipc::IPCResult RecvGetGraphicsDeviceInitData(
      ContentDeviceData* aOut);

  mozilla::ipc::IPCResult RecvGetOutputColorProfileData(
      nsTArray<uint8_t>* aOutputColorProfileData);

  mozilla::ipc::IPCResult RecvGetFontListShmBlock(
      const uint32_t& aGeneration, const uint32_t& aIndex,
      base::SharedMemoryHandle* aOut);

  mozilla::ipc::IPCResult RecvInitializeFamily(const uint32_t& aGeneration,
                                               const uint32_t& aFamilyIndex,
                                               const bool& aLoadCmaps);

  mozilla::ipc::IPCResult RecvSetCharacterMap(
      const uint32_t& aGeneration, const mozilla::fontlist::Pointer& aFacePtr,
      const gfxSparseBitSet& aMap);

  mozilla::ipc::IPCResult RecvInitOtherFamilyNames(const uint32_t& aGeneration,
                                                   const bool& aDefer,
                                                   bool* aLoaded);

  mozilla::ipc::IPCResult RecvSetupFamilyCharMap(
      const uint32_t& aGeneration,
      const mozilla::fontlist::Pointer& aFamilyPtr);

<<<<<<< HEAD
  mozilla::ipc::IPCResult RecvGetDeviceStorageLocation(const nsString& aType,
                                                       nsString* aPath);

  mozilla::ipc::IPCResult RecvGetDeviceStorageLocations(
      DeviceStorageLocationInfo* info);
  mozilla::ipc::IPCResult RecvGetHyphDict(
      nsIURI* aURIParams, base::SharedMemoryHandle* aOutHandle,
      uint32_t* aOutSize);
=======
  mozilla::ipc::IPCResult RecvGetHyphDict(nsIURI* aURIParams,
                                          base::SharedMemoryHandle* aOutHandle,
                                          uint32_t* aOutSize);
>>>>>>> 16d30baf

  mozilla::ipc::IPCResult RecvNotifyBenchmarkResult(const nsString& aCodecName,
                                                    const uint32_t& aDecodeFPS);

  mozilla::ipc::IPCResult RecvNotifyPushObservers(
      const nsCString& aScope, const IPC::Principal& aPrincipal,
      const nsString& aMessageId);

  mozilla::ipc::IPCResult RecvNotifyPushObserversWithData(
      const nsCString& aScope, const IPC::Principal& aPrincipal,
      const nsString& aMessageId, nsTArray<uint8_t>&& aData);

  mozilla::ipc::IPCResult RecvNotifyPushSubscriptionChangeObservers(
      const nsCString& aScope, const IPC::Principal& aPrincipal);

  mozilla::ipc::IPCResult RecvPushError(const nsCString& aScope,
                                        const IPC::Principal& aPrincipal,
                                        const nsString& aMessage,
                                        const uint32_t& aFlags);

  mozilla::ipc::IPCResult RecvNotifyPushSubscriptionModifiedObservers(
      const nsCString& aScope, const IPC::Principal& aPrincipal);

  mozilla::ipc::IPCResult RecvGetFilesRequest(const nsID& aID,
                                              const nsString& aDirectoryPath,
                                              const bool& aRecursiveFlag);

  mozilla::ipc::IPCResult RecvDeleteGetFilesRequest(const nsID& aID);

  mozilla::ipc::IPCResult RecvAccumulateChildHistograms(
      nsTArray<HistogramAccumulation>&& aAccumulations);
  mozilla::ipc::IPCResult RecvAccumulateChildKeyedHistograms(
      nsTArray<KeyedHistogramAccumulation>&& aAccumulations);
  mozilla::ipc::IPCResult RecvUpdateChildScalars(
      nsTArray<ScalarAction>&& aScalarActions);
  mozilla::ipc::IPCResult RecvUpdateChildKeyedScalars(
      nsTArray<KeyedScalarAction>&& aScalarActions);
  mozilla::ipc::IPCResult RecvRecordChildEvents(
      nsTArray<ChildEventData>&& events);
  mozilla::ipc::IPCResult RecvRecordDiscardedData(
      const DiscardedData& aDiscardedData);
  mozilla::ipc::IPCResult RecvRecordOrigin(const uint32_t& aMetricId,
                                           const nsCString& aOrigin);
  mozilla::ipc::IPCResult RecvReportContentBlockingLog(
      const IPCStream& aIPCStream);

  mozilla::ipc::IPCResult RecvBHRThreadHang(const HangDetails& aHangDetails);

  mozilla::ipc::IPCResult RecvAddCertException(
      const nsACString& aSerializedCert, uint32_t aFlags,
      const nsACString& aHostName, int32_t aPort, bool aIsTemporary,
      AddCertExceptionResolver&& aResolver);

  mozilla::ipc::IPCResult RecvAutomaticStorageAccessPermissionCanBeGranted(
      const Principal& aPrincipal,
      AutomaticStorageAccessPermissionCanBeGrantedResolver&& aResolver);

  mozilla::ipc::IPCResult RecvStorageAccessPermissionGrantedForOrigin(
      uint64_t aTopLevelWindowId,
      const MaybeDiscarded<BrowsingContext>& aParentContext,
      const Principal& aTrackingPrincipal, const nsCString& aTrackingOrigin,
      const int& aAllowMode,
      const Maybe<
          ContentBlockingNotifier::StorageAccessPermissionGrantedReason>&
          aReason,
      StorageAccessPermissionGrantedForOriginResolver&& aResolver);

  mozilla::ipc::IPCResult RecvCompleteAllowAccessFor(
      const MaybeDiscarded<BrowsingContext>& aParentContext,
      uint64_t aTopLevelWindowId, const Principal& aTrackingPrincipal,
      const nsCString& aTrackingOrigin, uint32_t aCookieBehavior,
      const ContentBlockingNotifier::StorageAccessPermissionGrantedReason&
          aReason,
      CompleteAllowAccessForResolver&& aResolver);

  mozilla::ipc::IPCResult RecvStoreUserInteractionAsPermission(
      const Principal& aPrincipal);

  mozilla::ipc::IPCResult RecvNotifyMediaPlaybackChanged(
      const MaybeDiscarded<BrowsingContext>& aContext,
      MediaPlaybackState aState);

  mozilla::ipc::IPCResult RecvNotifyMediaAudibleChanged(
      const MaybeDiscarded<BrowsingContext>& aContext,
      MediaAudibleState aState);

  mozilla::ipc::IPCResult RecvNotifyPictureInPictureModeChanged(
      const MaybeDiscarded<BrowsingContext>& aContext, bool aEnabled);

  mozilla::ipc::IPCResult RecvNotifyMediaSessionUpdated(
      const MaybeDiscarded<BrowsingContext>& aContext, bool aIsCreated);

  mozilla::ipc::IPCResult RecvNotifyUpdateMediaMetadata(
      const MaybeDiscarded<BrowsingContext>& aContext,
      const Maybe<MediaMetadataBase>& aMetadata);

  mozilla::ipc::IPCResult RecvNotifyMediaSessionPlaybackStateChanged(
      const MaybeDiscarded<BrowsingContext>& aContext,
      MediaSessionPlaybackState aPlaybackState);

  mozilla::ipc::IPCResult RecvNotifyMediaSessionSupportedActionChanged(
      const MaybeDiscarded<BrowsingContext>& aContext,
      MediaSessionAction aAction, bool aEnabled);

  mozilla::ipc::IPCResult RecvNotifyMediaFullScreenState(
      const MaybeDiscarded<BrowsingContext>& aContext, bool aIsInFullScreen);

  mozilla::ipc::IPCResult RecvNotifyPositionStateChanged(
      const MaybeDiscarded<BrowsingContext>& aContext,
      const PositionState& aState);

  mozilla::ipc::IPCResult RecvGetModulesTrust(
      ModulePaths&& aModPaths, bool aRunAtNormalPriority,
      GetModulesTrustResolver&& aResolver);

  mozilla::ipc::IPCResult RecvReportServiceWorkerShutdownProgress(
      uint32_t aShutdownStateId,
      ServiceWorkerShutdownState::Progress aProgress);

  mozilla::ipc::IPCResult RecvRawMessage(
      const JSActorMessageMeta& aMeta, const Maybe<ClonedMessageData>& aData,
      const Maybe<ClonedMessageData>& aStack);

  mozilla::ipc::IPCResult RecvAbortOtherOrientationPendingPromises(
      const MaybeDiscarded<BrowsingContext>& aContext);

  mozilla::ipc::IPCResult RecvNotifyOnHistoryReload(
      const MaybeDiscarded<BrowsingContext>& aContext, const bool& aForceReload,
      NotifyOnHistoryReloadResolver&& aResolver);

  mozilla::ipc::IPCResult RecvHistoryCommit(
      const MaybeDiscarded<BrowsingContext>& aContext, const uint64_t& aLoadID,
      const nsID& aChangeID, const uint32_t& aLoadType);

  mozilla::ipc::IPCResult RecvHistoryGo(
      const MaybeDiscarded<BrowsingContext>& aContext, int32_t aOffset,
      uint64_t aHistoryEpoch, HistoryGoResolver&& aResolveRequestedIndex);

  mozilla::ipc::IPCResult RecvSessionHistoryUpdate(
      const MaybeDiscarded<BrowsingContext>& aContext, const int32_t& aIndex,
      const int32_t& aLength, const nsID& aChangeID);

  mozilla::ipc::IPCResult RecvSynchronizeLayoutHistoryState(
      const MaybeDiscarded<BrowsingContext>& aContext,
      nsILayoutHistoryState* aState);

  mozilla::ipc::IPCResult RecvSessionHistoryEntryTitle(
      const MaybeDiscarded<BrowsingContext>& aContext, const nsString& aTitle);

  mozilla::ipc::IPCResult RecvSessionHistoryEntryScrollRestorationIsManual(
      const MaybeDiscarded<BrowsingContext>& aContext, const bool& aIsManual);

  mozilla::ipc::IPCResult RecvSessionHistoryEntryCacheKey(
      const MaybeDiscarded<BrowsingContext>& aContext,
      const uint32_t& aCacheKey);

  mozilla::ipc::IPCResult
  RecvSessionHistoryEntryStoreWindowNameInContiguousEntries(
      const MaybeDiscarded<BrowsingContext>& aContext, const nsString& aName);

  mozilla::ipc::IPCResult RecvGetLoadingSessionHistoryInfoFromParent(
      const MaybeDiscarded<BrowsingContext>& aContext,
      GetLoadingSessionHistoryInfoFromParentResolver&& aResolver);

  mozilla::ipc::IPCResult RecvSetActiveSessionHistoryEntry(
      const MaybeDiscarded<BrowsingContext>& aContext,
      const Maybe<nsPoint>& aPreviousScrollPos, SessionHistoryInfo&& aInfo,
      uint32_t aLoadType, uint32_t aUpdatedCacheKey, const nsID& aChangeID);

  mozilla::ipc::IPCResult RecvReplaceActiveSessionHistoryEntry(
      const MaybeDiscarded<BrowsingContext>& aContext,
      SessionHistoryInfo&& aInfo);

  mozilla::ipc::IPCResult RecvRemoveDynEntriesFromActiveSessionHistoryEntry(
      const MaybeDiscarded<BrowsingContext>& aContext);

  mozilla::ipc::IPCResult RecvRemoveFromSessionHistory(
      const MaybeDiscarded<BrowsingContext>& aContext);

  mozilla::ipc::IPCResult RecvHistoryReload(
      const MaybeDiscarded<BrowsingContext>& aContext,
      const uint32_t aReloadFlags);

  // Notify the ContentChild to enable the input event prioritization when
  // initializing.
  void MaybeEnableRemoteInputEventQueue();

#if defined(XP_MACOSX) && defined(MOZ_SANDBOX)
  void AppendSandboxParams(std::vector<std::string>& aArgs);
  void AppendDynamicSandboxParams(std::vector<std::string>& aArgs);
#endif

  mozilla::ipc::IPCResult RecvFOGData(ByteBuf&& buf);

 public:
  void SendGetFilesResponseAndForget(const nsID& aID,
                                     const GetFilesResponseResult& aResult);

  bool SendRequestMemoryReport(const uint32_t& aGeneration,
                               const bool& aAnonymize,
                               const bool& aMinimizeMemoryUsage,
                               const Maybe<FileDescriptor>& aDMDFile) override;

  void AddBrowsingContextGroup(BrowsingContextGroup* aGroup);
  void RemoveBrowsingContextGroup(BrowsingContextGroup* aGroup);

  // See `BrowsingContext::mEpochs` for an explanation of this field.
  uint64_t GetBrowsingContextFieldEpoch() const {
    return mBrowsingContextFieldEpoch;
  }

  void UpdateNetworkLinkType();

  static bool ShouldSyncPreference(const char16_t* aData);

  already_AddRefed<JSActor> InitJSActor(JS::HandleObject aMaybeActor,
                                        const nsACString& aName,
                                        ErrorResult& aRv) override;
  mozilla::ipc::IProtocol* AsNativeActor() override { return this; }

 private:
  // Return an existing ContentParent if possible. Otherwise, `nullptr`.
  static already_AddRefed<ContentParent> GetUsedBrowserProcess(
      const nsACString& aRemoteType, nsTArray<ContentParent*>& aContentParents,
      uint32_t aMaxContentParents, bool aPreferUsed);

  void AddToPool(nsTArray<ContentParent*>&);
  void RemoveFromPool(nsTArray<ContentParent*>&);
  void AssertNotInPool();

  void AssertAlive();

 private:
  // Released in ActorDealloc; deliberately not exposed to the CC.
  RefPtr<ContentParent> mSelfRef;

  // If you add strong pointers to cycle collected objects here, be sure to
  // release these objects in ShutDownProcess.  See the comment there for more
  // details.

  GeckoChildProcessHost* mSubprocess;
  const TimeStamp mLaunchTS;  // used to calculate time to start content process
  TimeStamp mLaunchYieldTS;   // used to calculate async launch main thread time
  TimeStamp mActivateTS;

  bool mIsAPreallocBlocker;  // We called AddBlocker for this ContentParent

  nsCString mRemoteType;

  ContentParentId mChildID;
  int32_t mGeolocationWatchID;

  // This contains the id for the JS plugin (@see nsFakePluginTag) if this is
  // the ContentParent for a process containing iframes for that JS plugin. If
  // this is not a ContentParent for a JS plugin then it contains the value
  // nsFakePluginTag::NOT_JSPLUGIN.
  int32_t mJSPluginID;

  // After we initiate shutdown, we also start a timer to ensure
  // that even content processes that are 100% blocked (say from
  // SIGSTOP), are still killed eventually.  This task enforces that
  // timer.
  nsCOMPtr<nsITimer> mForceKillTimer;

  // `mCount` is increased when a RemoteWorkerParent actor is created for this
  // ContentProcess and it is decreased when the actor is destroyed.
  //
  // `mShutdownStarted` is flipped to `true` when a runnable that calls
  // `ShutDownProcess` is dispatched; it's needed because the corresponding
  // Content Process may be shutdown if there's no remote worker actors, and
  // decrementing `mCount` and the call to `ShutDownProcess` are async. So,
  // when a worker is going to be spawned and we see that `mCount` is 0,
  // we can decide whether or not to use that process based on the value of
  // `mShutdownStarted.`
  //
  // It's touched on PBackground thread and on main-thread.
  struct RemoteWorkerActorData {
    uint32_t mCount = 0;
    bool mShutdownStarted = false;
  };

  DataMutex<RemoteWorkerActorData> mRemoteWorkerActorData;

  // How many tabs we're waiting to finish their destruction
  // sequence.  Precisely, how many BrowserParents have called
  // NotifyTabDestroying() but not called NotifyTabDestroyed().
  int32_t mNumDestroyingTabs;

  uint32_t mNumKeepaliveCalls;

  // The process starts in the LAUNCHING state, and transitions to
  // ALIVE once it can accept IPC messages.  It remains ALIVE only
  // while remote content is being actively used from this process.
  // After the state becaomes DEAD, some previously scheduled IPC
  // traffic may still pass through.
  enum class LifecycleState : uint8_t {
    LAUNCHING,
    ALIVE,
    DEAD,
  };

  LifecycleState mLifecycleState;

  uint8_t mIsForBrowser : 1;

  // These variables track whether we've called Close() and KillHard() on our
  // channel.
  uint8_t mCalledClose : 1;
  uint8_t mCalledKillHard : 1;
  uint8_t mCreatedPairedMinidumps : 1;
  uint8_t mShutdownPending : 1;
  uint8_t mIPCOpen : 1;

  // True if the input event queue on the main thread of the content process is
  // enabled.
  uint8_t mIsRemoteInputEventQueueEnabled : 1;

  // True if we send input events with input priority. Otherwise, we send input
  // events with normal priority.
  uint8_t mIsInputPriorityEventEnabled : 1;

  uint8_t mIsInPool : 1;

  RefPtr<nsConsoleService> mConsoleService;
  nsConsoleService* GetConsoleService();
  nsCOMPtr<nsIContentProcessInfo> mScriptableHelper;

  nsTArray<nsCOMPtr<nsIObserver>> mIdleListeners;

#ifdef MOZ_X11
  // Dup of child's X socket, used to scope its resources to this
  // object instead of the child process's lifetime.
  ScopedClose mChildXSocketFdDup;
#endif

  PProcessHangMonitorParent* mHangMonitorActor;

  UniquePtr<gfx::DriverCrashGuard> mDriverCrashGuard;
  UniquePtr<MemoryReportRequestHost> mMemoryReportRequest;

#if defined(XP_LINUX) && defined(MOZ_SANDBOX)
  mozilla::UniquePtr<SandboxBroker> mSandboxBroker;
  static mozilla::UniquePtr<SandboxBrokerPolicyFactory>
      sSandboxBrokerPolicyFactory;
#endif

#ifdef NS_PRINTING
  RefPtr<embedding::PrintingParent> mPrintingParent;
#endif

  // This hashtable is used to run GetFilesHelper objects in the parent process.
  // GetFilesHelper can be aborted by receiving RecvDeleteGetFilesRequest.
  nsRefPtrHashtable<nsIDHashKey, GetFilesHelper> mGetFilesPendingRequests;

  nsTHashtable<nsCStringHashKey> mActivePermissionKeys;

  nsTArray<nsCString> mBlobURLs;

  // This is intended to be a memory and time efficient means of determining
  // whether an origin has ever existed in a process so that Blob URL broadcast
  // doesn't need to transmit every Blob URL to every content process. False
  // positives are acceptable because receiving a Blob URL does not grant access
  // to its contents, and the act of creating/revoking a Blob is currently
  // viewed as an acceptable side-channel leak. In the future bug 1491018 will
  // moot the need for this structure.
  nsTArray<uint64_t> mLoadedOriginHashes;

  UniquePtr<mozilla::ipc::CrashReporterHost> mCrashReporter;

  // Collects any pref changes that occur during process launch (after
  // the initial map is passed in command-line arguments) to be sent
  // when the process can receive IPC messages.
  nsTArray<Pref> mQueuedPrefs;

  RefPtr<mozilla::dom::ProcessMessageManager> mMessageManager;

#if defined(XP_MACOSX) && defined(MOZ_SANDBOX)
  // When set to true, indicates that content processes should
  // initialize their sandbox during startup instead of waiting
  // for the SetProcessSandbox IPDL message.
  static bool sEarlySandboxInit;
#endif

  nsTHashtable<nsRefPtrHashKey<BrowsingContextGroup>> mGroups;

  // See `BrowsingContext::mEpochs` for an explanation of this field.
  uint64_t mBrowsingContextFieldEpoch = 0;

  // A preference serializer used to share preferences with the process.
  // Cleared once startup is complete.
  UniquePtr<mozilla::ipc::SharedPreferenceSerializer> mPrefSerializer;
};

NS_DEFINE_STATIC_IID_ACCESSOR(ContentParent, NS_CONTENTPARENT_IID)

// This is the C++ version of remoteTypePrefix in E10SUtils.jsm.
const nsDependentCSubstring RemoteTypePrefix(
    const nsACString& aContentProcessType);

// This is based on isWebRemoteType in E10SUtils.jsm.
bool IsWebRemoteType(const nsACString& aContentProcessType);

bool IsWebCoopCoepRemoteType(const nsACString& aContentProcessType);

bool IsPriviligedMozillaRemoteType(const nsACString& aContentProcessType);

inline nsISupports* ToSupports(mozilla::dom::ContentParent* aContentParent) {
  return static_cast<nsIDOMProcessParent*>(aContentParent);
}

}  // namespace dom
}  // namespace mozilla

class ParentIdleListener : public nsIObserver {
  friend class mozilla::dom::ContentParent;

 public:
  NS_DECL_ISUPPORTS
  NS_DECL_NSIOBSERVER

  ParentIdleListener(mozilla::dom::ContentParent* aParent, uint64_t aObserver,
                     uint32_t aTime)
      : mParent(aParent), mObserver(aObserver), mTime(aTime) {}

 private:
  virtual ~ParentIdleListener() = default;

  RefPtr<mozilla::dom::ContentParent> mParent;
  uint64_t mObserver;
  uint32_t mTime;
};

#endif  // mozilla_dom_ContentParent_h<|MERGE_RESOLUTION|>--- conflicted
+++ resolved
@@ -1311,20 +1311,14 @@
       const uint32_t& aGeneration,
       const mozilla::fontlist::Pointer& aFamilyPtr);
 
-<<<<<<< HEAD
   mozilla::ipc::IPCResult RecvGetDeviceStorageLocation(const nsString& aType,
                                                        nsString* aPath);
 
   mozilla::ipc::IPCResult RecvGetDeviceStorageLocations(
       DeviceStorageLocationInfo* info);
-  mozilla::ipc::IPCResult RecvGetHyphDict(
-      nsIURI* aURIParams, base::SharedMemoryHandle* aOutHandle,
-      uint32_t* aOutSize);
-=======
   mozilla::ipc::IPCResult RecvGetHyphDict(nsIURI* aURIParams,
                                           base::SharedMemoryHandle* aOutHandle,
                                           uint32_t* aOutSize);
->>>>>>> 16d30baf
 
   mozilla::ipc::IPCResult RecvNotifyBenchmarkResult(const nsString& aCodecName,
                                                     const uint32_t& aDecodeFPS);
