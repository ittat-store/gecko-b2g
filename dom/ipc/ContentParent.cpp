/* -*- Mode: C++; tab-width: 8; indent-tabs-mode: nil; c-basic-offset: 2 -*- */
/* vim: set ts=8 sts=2 et sw=2 tw=80: */
/* This Source Code Form is subject to the terms of the Mozilla Public
 * License, v. 2.0. If a copy of the MPL was not distributed with this
 * file, You can obtain one at http://mozilla.org/MPL/2.0/. */

#include "mozilla/DebugOnly.h"

#include "base/basictypes.h"
#include "base/shared_memory.h"

#include "ContentParent.h"
#include "ProcessUtils.h"
#include "BrowserParent.h"
#include "mozilla/dom/MediaControlService.h"

#if defined(ANDROID) || defined(LINUX)
#  include <sys/time.h>
#  include <sys/resource.h>
#endif

#ifdef MOZ_WIDGET_GONK
#  include <sys/types.h>
#  include <sys/wait.h>
#endif

#include "chrome/common/process_watcher.h"

#include "mozilla/a11y/PDocAccessible.h"
#include "DeviceStorageStatics.h"
#include "GMPServiceParent.h"
#include "HandlerServiceParent.h"
#include "IHistory.h"
#include "imgIContainer.h"
#if defined(XP_WIN) && defined(ACCESSIBILITY)
#  include "mozilla/a11y/AccessibleWrap.h"
#  include "mozilla/a11y/Compatibility.h"
#endif
#include "mozilla/AntiTrackingCommon.h"
#include "mozilla/BasePrincipal.h"
#include "mozilla/BenchmarkStorageParent.h"
#include "mozilla/ClearOnShutdown.h"
#include "mozilla/Components.h"
#include "mozilla/StyleSheetInlines.h"
#include "mozilla/DataStorage.h"
#include "mozilla/devtools/HeapSnapshotTempFileHelperParent.h"
#include "mozilla/docshell/OfflineCacheUpdateParent.h"
#include "mozilla/dom/BrowsingContext.h"
#include "mozilla/dom/BrowsingContextGroup.h"
#include "mozilla/dom/CancelContentJSOptionsBinding.h"
#include "mozilla/dom/CanonicalBrowsingContext.h"
#include "mozilla/dom/ClientManager.h"
#include "mozilla/dom/ClientOpenWindowOpActors.h"
#include "mozilla/dom/ContentChild.h"
#include "mozilla/dom/DataTransfer.h"
#include "mozilla/dom/Element.h"
#include "mozilla/dom/File.h"
#include "mozilla/dom/FileSystemSecurity.h"
#include "mozilla/dom/IPCBlobInputStreamParent.h"
#include "mozilla/dom/IPCBlobUtils.h"
#include "mozilla/dom/ExternalHelperAppParent.h"
#include "mozilla/dom/GetFilesHelper.h"
#include "mozilla/dom/GeolocationBinding.h"
#include "mozilla/dom/JSWindowActorService.h"
#include "mozilla/dom/LocalStorageCommon.h"
#include "mozilla/dom/MemoryReportRequest.h"
#include "mozilla/dom/Notification.h"
#include "mozilla/dom/PContentPermissionRequestParent.h"
#include "mozilla/dom/PCycleCollectWithLogsParent.h"
#include "mozilla/dom/PositionError.h"
#include "mozilla/dom/ServiceWorkerRegistrar.h"
#include "mozilla/dom/devicestorage/DeviceStorageRequestParent.h"
#include "mozilla/dom/power/PowerManagerService.h"
#include "mozilla/dom/Permissions.h"
#include "mozilla/dom/PresentationParent.h"
#include "mozilla/dom/PPresentationParent.h"
#include "mozilla/dom/PushNotifier.h"
#include "mozilla/dom/quota/QuotaManagerService.h"
#include "mozilla/dom/ServiceWorkerUtils.h"
#include "mozilla/dom/URLClassifierParent.h"
#include "mozilla/dom/ipc/SharedMap.h"
#include "mozilla/embedding/printingui/PrintingParent.h"
#include "mozilla/extensions/StreamFilterParent.h"
#include "mozilla/gfx/gfxVars.h"
#include "mozilla/gfx/GPUProcessManager.h"
#include "mozilla/hal_sandbox/PHalParent.h"
#include "mozilla/ipc/BackgroundChild.h"
#include "mozilla/ipc/BackgroundParent.h"
#include "mozilla/ipc/CrashReporterHost.h"
#include "mozilla/ipc/FileDescriptorSetParent.h"
#include "mozilla/ipc/FileDescriptorUtils.h"
#include "mozilla/ipc/PChildToParentStreamParent.h"
#include "mozilla/ipc/TestShellParent.h"
#include "mozilla/ipc/IPCStreamUtils.h"
#include "mozilla/ipc/IPCStreamAlloc.h"
#include "mozilla/ipc/IPCStreamDestination.h"
#include "mozilla/ipc/IPCStreamSource.h"
#include "mozilla/intl/LocaleService.h"
#include "mozilla/jsipc/CrossProcessObjectWrappers.h"
#include "mozilla/layers/PAPZParent.h"
#include "mozilla/layers/CompositorThread.h"
#include "mozilla/layers/ImageBridgeParent.h"
#include "mozilla/layers/LayerTreeOwnerTracker.h"
#include "mozilla/loader/ScriptCacheActors.h"
#include "mozilla/LoginReputationIPC.h"
#include "mozilla/dom/StorageIPC.h"
#include "mozilla/LookAndFeel.h"
#include "mozilla/media/MediaParent.h"
#include "mozilla/Move.h"
#include "mozilla/net/NeckoParent.h"
#include "mozilla/net/CookieServiceParent.h"
#include "mozilla/net/PCookieServiceParent.h"
#include "mozilla/plugins/PluginBridge.h"
#include "mozilla/Preferences.h"
#include "mozilla/PresShell.h"
#include "mozilla/ProcessHangMonitor.h"
#include "mozilla/ProcessHangMonitorIPC.h"
#include "mozilla/RDDProcessManager.h"
#include "mozilla/recordreplay/ParentIPC.h"
#include "mozilla/ScopeExit.h"
#include "mozilla/ScriptPreloader.h"
#include "mozilla/Services.h"
#include "mozilla/StaticPtr.h"
#include "mozilla/StaticPrefs_dom.h"
#include "mozilla/Telemetry.h"
#include "mozilla/TelemetryIPC.h"
#include "mozilla/WebBrowserPersistDocumentParent.h"
#include "mozilla/widget/ScreenManager.h"
#include "mozilla/Unused.h"
#include "mozilla/HangDetails.h"
#include "nsAnonymousTemporaryFile.h"
#include "nsAppRunner.h"
#include "nsCExternalHandlerService.h"
#include "nsCOMPtr.h"
#include "nsChromeRegistryChrome.h"
#include "nsConsoleMessage.h"
#include "nsConsoleService.h"
#include "nsContentUtils.h"
#include "nsDebugImpl.h"
#include "nsDirectoryServiceDefs.h"
#include "nsEmbedCID.h"
#include "nsFrameLoader.h"
#include "nsFrameMessageManager.h"
#include "nsHashPropertyBag.h"
#include "nsIAlertsService.h"
#include "nsIAppStartup.h"
#include "nsIClipboard.h"
#include "nsICookie.h"
#include "nsContentPermissionHelper.h"
#include "nsIContentSecurityPolicy.h"
#include "nsIContentProcess.h"
#include "nsICycleCollectorListener.h"
#include "nsIDocShellTreeOwner.h"
#include "mozilla/dom/Document.h"
#include "nsGeolocation.h"
#include "nsIDragService.h"
#include "mozilla/dom/WakeLock.h"
#include "nsIDOMWindow.h"
#include "nsIExternalProtocolService.h"
#include "nsIGfxInfo.h"
#include "nsIIdleService.h"
#include "nsIInterfaceRequestorUtils.h"
#include "nsILocalStorageManager.h"
#include "nsIMemoryInfoDumper.h"
#include "nsIMemoryReporter.h"
#include "nsIMozBrowserFrame.h"
#include "nsIMutable.h"
#include "nsINetworkLinkService.h"
#include "nsIObserverService.h"
#include "nsIParentChannel.h"
#include "nsIRemoteWindowContext.h"
#include "nsIScriptError.h"
#include "nsIScriptSecurityManager.h"
#include "nsISearchService.h"
#include "nsIServiceWorkerManager.h"
#include "nsISiteSecurityService.h"
#include "nsISound.h"
#include "mozilla/mozSpellChecker.h"
#include "nsIStringBundle.h"
#include "nsISupportsPrimitives.h"
#include "nsITimer.h"
#include "nsIURIFixup.h"
#include "nsIURL.h"
#include "nsIDocShellTreeOwner.h"
#include "nsIXULWindow.h"
#include "nsIDOMChromeWindow.h"
#include "nsIWindowWatcher.h"
#include "nsPIWindowWatcher.h"
#include "nsThread.h"
#include "nsWindowWatcher.h"
#include "nsIXULRuntime.h"
#include "mozilla/dom/ParentProcessMessageManager.h"
#include "mozilla/dom/ProcessMessageManager.h"
#include "mozilla/dom/nsMixedContentBlocker.h"
#include "nsMemoryInfoDumper.h"
#include "nsMemoryReporterManager.h"
#include "nsQueryObject.h"
#include "nsScriptError.h"
#include "nsServiceManagerUtils.h"
#include "nsStyleSheetService.h"
#include "nsThreadUtils.h"
#include "nsWidgetsCID.h"
#include "PreallocatedProcessManager.h"
#include "ProcessPriorityManager.h"
#include "SandboxHal.h"
#include "SourceSurfaceRawData.h"
#include "BrowserParent.h"
#include "URIUtils.h"
#include "nsIWebBrowserChrome.h"
#include "nsIDocShell.h"
#include "nsDocShell.h"
#include "nsOpenURIInFrameParams.h"
#include "mozilla/net/NeckoMessageUtils.h"
#include "gfxPlatform.h"
#include "gfxPlatformFontList.h"
#include "prio.h"
#include "private/pprio.h"
#include "ContentProcessManager.h"
#include "mozilla/dom/BlobURLProtocolHandler.h"
#include "mozilla/dom/ipc/StructuredCloneData.h"
#include "mozilla/PerformanceMetricsCollector.h"
#include "mozilla/psm/PSMContentListener.h"
#include "nsPluginHost.h"
#include "nsPluginTags.h"
#include "nsIBlocklistService.h"
#include "nsITrackingDBService.h"
#include "mozilla/StyleSheet.h"
#include "mozilla/StyleSheetInlines.h"
#include "nsICaptivePortalService.h"
#include "nsIObjectLoadingContent.h"
#include "nsIBidiKeyboard.h"
#include "nsLayoutStylesheetCache.h"
#include "MMPrinter.h"
#include "nsStreamUtils.h"
#include "nsIAsyncInputStream.h"

#include "mozilla/Sprintf.h"

#ifdef MOZ_WEBRTC
#  include "signaling/src/peerconnection/WebrtcGlobalParent.h"
#endif

#if defined(XP_MACOSX)
#  include "nsMacUtilsImpl.h"
#endif

#if defined(ANDROID) || defined(LINUX)
#  include "nsSystemInfo.h"
#endif

#if defined(XP_LINUX)
#  include "mozilla/Hal.h"
#endif

#ifdef ANDROID
#  include "gfxAndroidPlatform.h"
#endif

#include "nsPermissionManager.h"

#ifdef MOZ_WIDGET_ANDROID
#  include "AndroidBridge.h"
#endif

#ifdef MOZ_WIDGET_GONK
#  include "nsIVolume.h"
#  include "nsVolumeService.h"
#  include "nsIVolumeService.h"
using namespace mozilla::system;
#  include "nsISystemWorkerManager.h"
#  include "SystemWorkerManager.h"
#endif

#ifdef MOZ_WIDGET_GTK
#  include <gdk/gdk.h>
#endif

#include "mozilla/RemoteSpellCheckEngineParent.h"

#include "Crypto.h"

#ifdef MOZ_WEBSPEECH
#  include "mozilla/dom/SpeechSynthesisParent.h"
#endif

#if defined(MOZ_SANDBOX)
#  include "mozilla/SandboxSettings.h"
#  if defined(XP_LINUX)
#    include "mozilla/SandboxInfo.h"
#    include "mozilla/SandboxBroker.h"
#    include "mozilla/SandboxBrokerPolicyFactory.h"
#  endif
#  if defined(XP_MACOSX)
#    include "mozilla/Sandbox.h"
#  endif
#endif

#ifdef XP_WIN
#  include "mozilla/audio/AudioNotificationSender.h"
#  include "mozilla/widget/AudioSession.h"
#endif

#ifdef ACCESSIBILITY
#  include "nsAccessibilityService.h"
#endif

#ifdef MOZ_GECKO_PROFILER
#  include "nsIProfiler.h"
#  include "ProfilerParent.h"
#endif

#ifdef MOZ_CODE_COVERAGE
#  include "mozilla/CodeCoverageHandler.h"
#endif

// For VP9Benchmark::sBenchmarkFpsPref
#include "Benchmark.h"

// XXX need another bug to move this to a common header.
#ifdef DISABLE_ASSERTS_FOR_FUZZING
#  define ASSERT_UNLESS_FUZZING(...) \
    do {                             \
    } while (0)
#else
#  define ASSERT_UNLESS_FUZZING(...) MOZ_ASSERT(false, __VA_ARGS__)
#endif

static NS_DEFINE_CID(kCClipboardCID, NS_CLIPBOARD_CID);

using base::KillProcess;

using namespace CrashReporter;
using namespace mozilla::dom::devicestorage;
using namespace mozilla::dom::power;
using namespace mozilla::media;
using namespace mozilla::embedding;
using namespace mozilla::gfx;
using namespace mozilla::gmp;
using namespace mozilla::hal;
using namespace mozilla::ipc;
using namespace mozilla::intl;
using namespace mozilla::layers;
using namespace mozilla::layout;
using namespace mozilla::net;
using namespace mozilla::jsipc;
using namespace mozilla::psm;
using namespace mozilla::widget;
using mozilla::loader::PScriptCacheParent;
using mozilla::Telemetry::ProcessID;

// XXX Workaround for bug 986973 to maintain the existing broken semantics
template <>
struct nsIConsoleService::COMTypeInfo<nsConsoleService, void> {
  static const nsIID kIID;
};
const nsIID nsIConsoleService::COMTypeInfo<nsConsoleService, void>::kIID =
    NS_ICONSOLESERVICE_IID;

namespace mozilla {
namespace CubebUtils {
extern FileDescriptor CreateAudioIPCConnection();
}

namespace dom {

#define NS_IPC_IOSERVICE_SET_OFFLINE_TOPIC "ipc:network:set-offline"
#define NS_IPC_IOSERVICE_SET_CONNECTIVITY_TOPIC "ipc:network:set-connectivity"

// IPC receiver for remote GC/CC logging.
class CycleCollectWithLogsParent final : public PCycleCollectWithLogsParent {
 public:
  ~CycleCollectWithLogsParent() { MOZ_COUNT_DTOR(CycleCollectWithLogsParent); }

  static bool AllocAndSendConstructor(ContentParent* aManager,
                                      bool aDumpAllTraces,
                                      nsICycleCollectorLogSink* aSink,
                                      nsIDumpGCAndCCLogsCallback* aCallback) {
    CycleCollectWithLogsParent* actor;
    FILE* gcLog;
    FILE* ccLog;
    nsresult rv;

    actor = new CycleCollectWithLogsParent(aSink, aCallback);
    rv = actor->mSink->Open(&gcLog, &ccLog);
    if (NS_WARN_IF(NS_FAILED(rv))) {
      delete actor;
      return false;
    }

    return aManager->SendPCycleCollectWithLogsConstructor(
        actor, aDumpAllTraces, FILEToFileDescriptor(gcLog),
        FILEToFileDescriptor(ccLog));
  }

 private:
  virtual mozilla::ipc::IPCResult RecvCloseGCLog() override {
    Unused << mSink->CloseGCLog();
    return IPC_OK();
  }

  virtual mozilla::ipc::IPCResult RecvCloseCCLog() override {
    Unused << mSink->CloseCCLog();
    return IPC_OK();
  }

  virtual mozilla::ipc::IPCResult Recv__delete__() override {
    // Report completion to mCallback only on successful
    // completion of the protocol.
    nsCOMPtr<nsIFile> gcLog, ccLog;
    mSink->GetGcLog(getter_AddRefs(gcLog));
    mSink->GetCcLog(getter_AddRefs(ccLog));
    Unused << mCallback->OnDump(gcLog, ccLog, /* parent = */ false);
    return IPC_OK();
  }

  virtual void ActorDestroy(ActorDestroyReason aReason) override {
    // If the actor is unexpectedly destroyed, we deliberately
    // don't call Close[GC]CLog on the sink, because the logs may
    // be incomplete.  See also the nsCycleCollectorLogSinkToFile
    // implementaiton of those methods, and its destructor.
  }

  CycleCollectWithLogsParent(nsICycleCollectorLogSink* aSink,
                             nsIDumpGCAndCCLogsCallback* aCallback)
      : mSink(aSink), mCallback(aCallback) {
    MOZ_COUNT_CTOR(CycleCollectWithLogsParent);
  }

  nsCOMPtr<nsICycleCollectorLogSink> mSink;
  nsCOMPtr<nsIDumpGCAndCCLogsCallback> mCallback;
};

// A memory reporter for ContentParent objects themselves.
class ContentParentsMemoryReporter final : public nsIMemoryReporter {
  ~ContentParentsMemoryReporter() {}

 public:
  NS_DECL_ISUPPORTS
  NS_DECL_NSIMEMORYREPORTER
};

NS_IMPL_ISUPPORTS(ContentParentsMemoryReporter, nsIMemoryReporter)

NS_IMETHODIMP
ContentParentsMemoryReporter::CollectReports(
    nsIHandleReportCallback* aHandleReport, nsISupports* aData,
    bool aAnonymize) {
  AutoTArray<ContentParent*, 16> cps;
  ContentParent::GetAllEvenIfDead(cps);

  for (uint32_t i = 0; i < cps.Length(); i++) {
    ContentParent* cp = cps[i];
    MessageChannel* channel = cp->GetIPCChannel();

    nsString friendlyName;
    cp->FriendlyName(friendlyName, aAnonymize);

    cp->AddRef();
    nsrefcnt refcnt = cp->Release();

    const char* channelStr = "no channel";
    uint32_t numQueuedMessages = 0;
    if (channel) {
      if (channel->Unsound_IsClosed()) {
        channelStr = "closed channel";
      } else {
        channelStr = "open channel";
      }
      numQueuedMessages = channel->Unsound_NumQueuedMessages();
    }

    nsPrintfCString path(
        "queued-ipc-messages/content-parent"
        "(%s, pid=%d, %s, 0x%p, refcnt=%" PRIuPTR ")",
        NS_ConvertUTF16toUTF8(friendlyName).get(), cp->Pid(), channelStr,
        static_cast<nsIObserver*>(cp), refcnt);

    NS_NAMED_LITERAL_CSTRING(
        desc,
        "The number of unset IPC messages held in this ContentParent's "
        "channel.  A large value here might indicate that we're leaking "
        "messages.  Similarly, a ContentParent object for a process that's no "
        "longer running could indicate that we're leaking ContentParents.");

    aHandleReport->Callback(/* process */ EmptyCString(), path, KIND_OTHER,
                            UNITS_COUNT, numQueuedMessages, desc, aData);
  }

  return NS_OK;
}

nsClassHashtable<nsStringHashKey, nsTArray<ContentParent*>>*
    ContentParent::sBrowserContentParents;

namespace {

class ScriptableCPInfo final : public nsIContentProcessInfo {
 public:
  explicit ScriptableCPInfo(ContentParent* aParent) : mContentParent(aParent) {
    MOZ_ASSERT(mContentParent);
  }

  NS_DECL_ISUPPORTS
  NS_DECL_NSICONTENTPROCESSINFO

  void ProcessDied() { mContentParent = nullptr; }

 private:
  ~ScriptableCPInfo() { MOZ_ASSERT(!mContentParent, "must call ProcessDied"); }

  ContentParent* mContentParent;
};

NS_IMPL_ISUPPORTS(ScriptableCPInfo, nsIContentProcessInfo)

NS_IMETHODIMP
ScriptableCPInfo::GetIsAlive(bool* aIsAlive) {
  *aIsAlive = mContentParent != nullptr;
  return NS_OK;
}

NS_IMETHODIMP
ScriptableCPInfo::GetProcessId(int32_t* aPID) {
  if (!mContentParent) {
    *aPID = -1;
    return NS_ERROR_NOT_INITIALIZED;
  }

  *aPID = mContentParent->Pid();
  if (*aPID == -1) {
    return NS_ERROR_FAILURE;
  }

  return NS_OK;
}

NS_IMETHODIMP
ScriptableCPInfo::GetOpener(nsIContentProcessInfo** aInfo) {
  *aInfo = nullptr;
  if (!mContentParent) {
    return NS_ERROR_NOT_INITIALIZED;
  }

  if (ContentParent* opener = mContentParent->Opener()) {
    nsCOMPtr<nsIContentProcessInfo> info = opener->ScriptableHelper();
    info.forget(aInfo);
  }
  return NS_OK;
}

NS_IMETHODIMP
ScriptableCPInfo::GetTabCount(int32_t* aTabCount) {
  if (!mContentParent) {
    return NS_ERROR_NOT_INITIALIZED;
  }

  ContentProcessManager* cpm = ContentProcessManager::GetSingleton();
  *aTabCount = cpm->GetBrowserParentCountByProcessId(mContentParent->ChildID());

  return NS_OK;
}

NS_IMETHODIMP
ScriptableCPInfo::GetMessageManager(nsISupports** aMessenger) {
  *aMessenger = nullptr;
  if (!mContentParent) {
    return NS_ERROR_NOT_INITIALIZED;
  }

  RefPtr<ProcessMessageManager> manager = mContentParent->GetMessageManager();
  manager.forget(aMessenger);
  return NS_OK;
}

ProcessID GetTelemetryProcessID(const nsAString& remoteType) {
  // OOP WebExtensions run in a content process.
  // For Telemetry though we want to break out collected data from the
  // WebExtensions process into a separate bucket, to make sure we can analyze
  // it separately and avoid skewing normal content process metrics.
  return remoteType.EqualsLiteral(EXTENSION_REMOTE_TYPE) ? ProcessID::Extension
                                                         : ProcessID::Content;
}

}  // anonymous namespace

nsDataHashtable<nsUint32HashKey, ContentParent*>*
    ContentParent::sJSPluginContentParents;
nsTArray<ContentParent*>* ContentParent::sPrivateContent;
StaticAutoPtr<LinkedList<ContentParent>> ContentParent::sContentParents;
#if defined(XP_LINUX) && defined(MOZ_SANDBOX)
UniquePtr<SandboxBrokerPolicyFactory>
    ContentParent::sSandboxBrokerPolicyFactory;
#endif
uint64_t ContentParent::sNextRemoteTabId = 0;
nsDataHashtable<nsUint64HashKey, BrowserParent*>
    ContentParent::sNextBrowserParents;
#if defined(XP_MACOSX) && defined(MOZ_SANDBOX)
StaticAutoPtr<std::vector<std::string>> ContentParent::sMacSandboxParams;
#endif

// Whether a private docshell has been seen before.
static bool sHasSeenPrivateDocShell = false;

// This is true when subprocess launching is enabled.  This is the
// case between StartUp() and ShutDown().
static bool sCanLaunchSubprocesses;

// Set to true if the DISABLE_UNSAFE_CPOW_WARNINGS environment variable is
// set.
static bool sDisableUnsafeCPOWWarnings = false;

// Set to true when the first content process gets created.
static bool sCreatedFirstContentProcess = false;

// The first content child has ID 1, so the chrome process can have ID 0.
static uint64_t gContentChildID = 1;

static const char* sObserverTopics[] = {
    "xpcom-shutdown",
    "profile-before-change",
    NS_IPC_IOSERVICE_SET_OFFLINE_TOPIC,
    NS_IPC_IOSERVICE_SET_CONNECTIVITY_TOPIC,
    NS_IPC_CAPTIVE_PORTAL_SET_STATE,
    "memory-pressure",
    "child-gc-request",
    "child-cc-request",
    "child-mmu-request",
    "child-ghost-request",
    "last-pb-context-exited",
    "file-watcher-update",
#ifdef MOZ_WIDGET_GONK
    NS_VOLUME_STATE_CHANGED,
    NS_VOLUME_REMOVED,
    "phone-state-changed",
#endif
#ifdef ACCESSIBILITY
    "a11y-init-or-shutdown",
#endif
    "cacheservice:empty-cache",
    "intl:app-locales-changed",
    "intl:requested-locales-changed",
    "cookie-changed",
    "private-cookie-changed",
    NS_NETWORK_LINK_TYPE_TOPIC,
};

#if defined(XP_MACOSX) && defined(MOZ_SANDBOX)
bool ContentParent::sEarlySandboxInit = false;
#endif

// PreallocateProcess is called by the PreallocatedProcessManager.
// ContentParent then takes this process back within GetNewOrUsedBrowserProcess.
/*static*/ RefPtr<ContentParent::LaunchPromise>
ContentParent::PreallocateProcess() {
  RefPtr<ContentParent> process = new ContentParent(
      /* aOpener = */ nullptr, NS_LITERAL_STRING(DEFAULT_REMOTE_TYPE),
      eNotRecordingOrReplaying,
      /* aRecordingFile = */ EmptyString());

  return process->LaunchSubprocessAsync(PROCESS_PRIORITY_PREALLOC);
}

/*static*/
void ContentParent::StartUp() {
  // We could launch sub processes from content process
  // FIXME Bug 1023701 - Stop using ContentParent static methods in
  // child process
  sCanLaunchSubprocesses = true;

  if (!XRE_IsParentProcess()) {
    return;
  }

#if defined(MOZ_CONTENT_SANDBOX) && defined(MOZ_WIDGET_GONK) && \
    ANDROID_VERSION >= 19
  // Require sandboxing on B2G >= KitKat.  This condition must stay
  // in sync with ContentChild::RecvSetProcessSandbox.
  if (!SandboxInfo::Get().CanSandboxContent()) {
    // MOZ_CRASH strings are only for debug builds; make sure the
    // message is clear on non-debug builds as well:
    printf_stderr(
        "Sandboxing support is required on this platform.  "
        "Recompile kernel with CONFIG_SECCOMP_FILTER=y\n");
    MOZ_CRASH("Sandboxing support is required on this platform.");
  }
#endif

  // Note: This reporter measures all ContentParents.
  RegisterStrongMemoryReporter(new ContentParentsMemoryReporter());

  BackgroundChild::Startup();
  ClientManager::Startup();

  sDisableUnsafeCPOWWarnings = PR_GetEnv("DISABLE_UNSAFE_CPOW_WARNINGS");

#if defined(XP_LINUX) && defined(MOZ_SANDBOX)
  sSandboxBrokerPolicyFactory = MakeUnique<SandboxBrokerPolicyFactory>();
#endif

#if defined(XP_MACOSX) && defined(MOZ_SANDBOX)
  sMacSandboxParams = new std::vector<std::string>;
#endif
}

/*static*/
void ContentParent::ShutDown() {
  // No-op for now.  We rely on normal process shutdown and
  // ClearOnShutdown() to clean up our state.
  sCanLaunchSubprocesses = false;

#if defined(XP_LINUX) && defined(MOZ_SANDBOX)
  sSandboxBrokerPolicyFactory = nullptr;
#endif

#if defined(XP_MACOSX) && defined(MOZ_SANDBOX)
  sMacSandboxParams = nullptr;
#endif
}

/*static*/
uint32_t ContentParent::GetPoolSize(const nsAString& aContentProcessType) {
  if (!sBrowserContentParents) {
    return 0;
  }

  nsTArray<ContentParent*>* parents =
      sBrowserContentParents->Get(aContentProcessType);

  return parents ? parents->Length() : 0;
}

/*static*/ nsTArray<ContentParent*>& ContentParent::GetOrCreatePool(
    const nsAString& aContentProcessType) {
  if (!sBrowserContentParents) {
    sBrowserContentParents =
        new nsClassHashtable<nsStringHashKey, nsTArray<ContentParent*>>;
  }

  return *sBrowserContentParents->LookupOrAdd(aContentProcessType);
}

const nsDependentSubstring RemoteTypePrefix(
    const nsAString& aContentProcessType) {
  // The suffix after a `=` in a remoteType is dynamic, and used to control the
  // process pool to use.
  int32_t equalIdx = aContentProcessType.FindChar(L'=');
  if (equalIdx == kNotFound) {
    equalIdx = aContentProcessType.Length();
  }
  return StringHead(aContentProcessType, equalIdx);
}

/*static*/
uint32_t ContentParent::GetMaxProcessCount(
    const nsAString& aContentProcessType) {
  // Max process count is based only on the prefix.
  const nsDependentSubstring processTypePrefix =
      RemoteTypePrefix(aContentProcessType);

  // Check for the default remote type of "web", as it uses different prefs.
  if (processTypePrefix.EqualsLiteral("web")) {
    return GetMaxWebProcessCount();
  }

  // Read the pref controling this remote type. `dom.ipc.processCount` is not
  // used as a fallback, as it is intended to control the number of "web"
  // content processes, checked in `mozilla::GetMaxWebProcessCount()`.
  nsAutoCString processCountPref("dom.ipc.processCount.");
  AppendUTF16toUTF8(processTypePrefix, processCountPref);

  int32_t maxContentParents = Preferences::GetInt(processCountPref.get(), 1);
  if (maxContentParents < 1) {
    maxContentParents = 1;
  }

  return static_cast<uint32_t>(maxContentParents);
}

/*static*/
bool ContentParent::IsMaxProcessCountReached(
    const nsAString& aContentProcessType) {
  return GetPoolSize(aContentProcessType) >=
         GetMaxProcessCount(aContentProcessType);
}

/*static*/
void ContentParent::ReleaseCachedProcesses() {
  if (!GetPoolSize(NS_LITERAL_STRING(DEFAULT_REMOTE_TYPE))) {
    return;
  }

  // We might want to extend this for other process types as well in the
  // future...
  nsTArray<ContentParent*>& contentParents =
      GetOrCreatePool(NS_LITERAL_STRING(DEFAULT_REMOTE_TYPE));
  nsTArray<ContentParent*> toRelease;

  // Shuting down these processes will change the array so let's use another
  // array for the removal.
  for (auto* cp : contentParents) {
    if (cp->ManagedPBrowserParent().Count() == 0) {
      toRelease.AppendElement(cp);
    }
  }

  for (auto* cp : toRelease) {
    // Start a soft shutdown.
    cp->ShutDownProcess(SEND_SHUTDOWN_MESSAGE);
    // Make sure we don't select this process for new tabs.
    cp->MarkAsDead();
    // Make sure that this process is no longer accessible from JS by its
    // message manager.
    cp->ShutDownMessageManager();
  }
}

/*static*/
already_AddRefed<ContentParent> ContentParent::MinTabSelect(
    const nsTArray<ContentParent*>& aContentParents, ContentParent* aOpener,
    int32_t aMaxContentParents) {
  uint32_t maxSelectable =
      std::min(static_cast<uint32_t>(aContentParents.Length()),
               static_cast<uint32_t>(aMaxContentParents));
  uint32_t min = INT_MAX;
  RefPtr<ContentParent> candidate;
  ContentProcessManager* cpm = ContentProcessManager::GetSingleton();

  for (uint32_t i = 0; i < maxSelectable; i++) {
    ContentParent* p = aContentParents[i];
    NS_ASSERTION(p->IsAlive(),
                 "Non-alive contentparent in sBrowserContentParents?");
    if (p->mOpener == aOpener) {
      uint32_t tabCount = cpm->GetBrowserParentCountByProcessId(p->ChildID());
      if (tabCount < min) {
        candidate = p;
        min = tabCount;
      }
    }
  }

  return candidate.forget();
}

static bool CreateTemporaryRecordingFile(nsAString& aResult) {
  static int sNumTemporaryRecordings;
  nsCOMPtr<nsIFile> file;
  return !NS_FAILED(
             NS_GetSpecialDirectory(NS_OS_TEMP_DIR, getter_AddRefs(file))) &&
         !NS_FAILED(file->AppendNative(
             nsPrintfCString("TempRecording.%d.%d", base::GetCurrentProcId(),
                             ++sNumTemporaryRecordings))) &&
         !NS_FAILED(file->GetPath(aResult));
}

/*static*/
already_AddRefed<ContentParent> ContentParent::GetNewOrUsedBrowserProcess(
    Element* aFrameElement, const nsAString& aRemoteType,
    ProcessPriority aPriority, ContentParent* aOpener, bool aPreferUsed) {
  // Figure out if this process will be recording or replaying, and which file
  // to use for the recording.
  RecordReplayState recordReplayState = eNotRecordingOrReplaying;
  nsAutoString recordingFile;
  if (aFrameElement) {
    aFrameElement->GetAttr(kNameSpaceID_None, nsGkAtoms::ReplayExecution,
                           recordingFile);
    if (!recordingFile.IsEmpty()) {
      recordReplayState = eReplaying;
    } else {
      aFrameElement->GetAttr(kNameSpaceID_None, nsGkAtoms::RecordExecution,
                             recordingFile);
      if (recordingFile.IsEmpty() &&
          recordreplay::parent::SaveAllRecordingsDirectory()) {
        recordingFile.AssignLiteral("*");
      }
      if (!recordingFile.IsEmpty()) {
        if (recordingFile.EqualsLiteral("*") &&
            !CreateTemporaryRecordingFile(recordingFile)) {
          return nullptr;
        }
        recordReplayState = eRecording;
      }
    }
  }

  nsTArray<ContentParent*>& contentParents = GetOrCreatePool(aRemoteType);
  uint32_t maxContentParents = GetMaxProcessCount(aRemoteType);
  if (recordReplayState != eNotRecordingOrReplaying) {
    // Fall through and always create a new process when recording or replaying.
  } else if (aRemoteType.EqualsLiteral(LARGE_ALLOCATION_REMOTE_TYPE)) {
    // We never want to re-use Large-Allocation processes.
    if (contentParents.Length() >= maxContentParents) {
      return GetNewOrUsedBrowserProcess(aFrameElement,
                                        NS_LITERAL_STRING(DEFAULT_REMOTE_TYPE),
                                        aPriority, aOpener);
    }
  } else {
    uint32_t numberOfParents = contentParents.Length();
    nsTArray<RefPtr<nsIContentProcessInfo>> infos(numberOfParents);
    for (auto* cp : contentParents) {
      infos.AppendElement(cp->mScriptableHelper);
    }

    if (aPreferUsed && numberOfParents) {
      // For the preloaded browser we don't want to create a new process but
      // reuse an existing one.
      maxContentParents = numberOfParents;
    }

    nsCOMPtr<nsIContentProcessProvider> cpp =
        do_GetService("@mozilla.org/ipc/processselector;1");
    nsIContentProcessInfo* openerInfo =
        aOpener ? aOpener->mScriptableHelper.get() : nullptr;
    int32_t index;
    if (cpp && NS_SUCCEEDED(cpp->ProvideProcess(aRemoteType, openerInfo, infos,
                                                maxContentParents, &index))) {
      // If the provider returned an existing ContentParent, use that one.
      if (0 <= index && static_cast<uint32_t>(index) <= maxContentParents) {
        RefPtr<ContentParent> retval = contentParents[index];
        return retval.forget();
      }
    } else {
      // If there was a problem with the JS chooser, fall back to a random
      // selection.
      NS_WARNING("nsIContentProcessProvider failed to return a process");
      RefPtr<ContentParent> random;
      if (contentParents.Length() >= maxContentParents &&
          (random = MinTabSelect(contentParents, aOpener, maxContentParents))) {
        return random.forget();
      }
    }

    // Try to take the preallocated process only for the default process type.
    // The preallocated process manager might not had the chance yet to release
    // the process after a very recent ShutDownProcess, let's make sure we don't
    // try to reuse a process that is being shut down.
    RefPtr<ContentParent> p;
    if (aRemoteType.EqualsLiteral(DEFAULT_REMOTE_TYPE) &&
        (p = PreallocatedProcessManager::Take()) && !p->mShutdownPending) {
      // For pre-allocated process we have not set the opener yet.
      p->mOpener = aOpener;
      contentParents.AppendElement(p);
      p->mActivateTS = TimeStamp::Now();
      return p.forget();
    }
  }

  // Create a new process from scratch.
  RefPtr<ContentParent> p =
      new ContentParent(aOpener, aRemoteType, recordReplayState, recordingFile);

  if (!p->LaunchSubprocessSync(aPriority)) {
    return nullptr;
  }

  // Until the new process is ready let's not allow to start up any preallocated
  // processes.
  PreallocatedProcessManager::AddBlocker(p);

  p->ForwardKnownInfo();

  if (recordReplayState == eNotRecordingOrReplaying) {
    contentParents.AppendElement(p);
  }

  p->mActivateTS = TimeStamp::Now();
  return p.forget();
}

/*static*/
already_AddRefed<ContentParent> ContentParent::GetNewOrUsedJSPluginProcess(
    uint32_t aPluginID, const hal::ProcessPriority& aPriority) {
  RefPtr<ContentParent> p;
  if (sJSPluginContentParents) {
    p = sJSPluginContentParents->Get(aPluginID);
  } else {
    sJSPluginContentParents =
        new nsDataHashtable<nsUint32HashKey, ContentParent*>();
  }

  if (p) {
    return p.forget();
  }

  p = new ContentParent(aPluginID);

  if (!p->LaunchSubprocessSync(aPriority)) {
    return nullptr;
  }

  sJSPluginContentParents->Put(aPluginID, p);

  return p.forget();
}

/*static*/
ProcessPriority ContentParent::GetInitialProcessPriority(
    Element* aFrameElement) {
  // Frames with mozapptype == critical which are expecting a system message
  // get FOREGROUND_HIGH priority.

  if (!aFrameElement) {
    return PROCESS_PRIORITY_FOREGROUND;
  }

  nsCOMPtr<nsIMozBrowserFrame> browserFrame = do_QueryInterface(aFrameElement);
  if (!browserFrame) {
    return PROCESS_PRIORITY_FOREGROUND;
  }

  return PROCESS_PRIORITY_FOREGROUND;
}

#if defined(XP_WIN)
extern const wchar_t* kPluginWidgetContentParentProperty;

/*static*/
void ContentParent::SendAsyncUpdate(nsIWidget* aWidget) {
  if (!aWidget || aWidget->Destroyed()) {
    return;
  }
  // Fire off an async request to the plugin to paint its window
  HWND hwnd = (HWND)aWidget->GetNativeData(NS_NATIVE_WINDOW);
  NS_ASSERTION(hwnd, "Expected valid hwnd value.");
  ContentParent* cp = reinterpret_cast<ContentParent*>(
      ::GetPropW(hwnd, kPluginWidgetContentParentProperty));
  if (cp && !cp->IsDestroyed()) {
    Unused << cp->SendUpdateWindow((uintptr_t)hwnd);
  }
}
#endif  // defined(XP_WIN)

static nsIDocShell* GetOpenerDocShellHelper(Element* aFrameElement) {
  // Propagate the private-browsing status of the element's parent
  // docshell to the remote docshell, via the chrome flags.
  MOZ_ASSERT(aFrameElement);
  nsPIDOMWindowOuter* win = aFrameElement->OwnerDoc()->GetWindow();
  if (!win) {
    NS_WARNING("Remote frame has no window");
    return nullptr;
  }
  nsIDocShell* docShell = win->GetDocShell();
  if (!docShell) {
    NS_WARNING("Remote frame has no docshell");
    return nullptr;
  }

  return docShell;
}

mozilla::ipc::IPCResult ContentParent::RecvCreateGMPService() {
  Endpoint<PGMPServiceParent> parent;
  Endpoint<PGMPServiceChild> child;

  nsresult rv;
  rv = PGMPService::CreateEndpoints(base::GetCurrentProcId(), OtherPid(),
                                    &parent, &child);
  if (NS_FAILED(rv)) {
    MOZ_ASSERT(false, "CreateEndpoints failed");
    return IPC_FAIL_NO_REASON(this);
  }

  if (!GMPServiceParent::Create(std::move(parent))) {
    MOZ_ASSERT(false, "GMPServiceParent::Create failed");
    return IPC_FAIL_NO_REASON(this);
  }

  if (!SendInitGMPService(std::move(child))) {
    MOZ_ASSERT(false, "SendInitGMPService failed");
    return IPC_FAIL_NO_REASON(this);
  }

  return IPC_OK();
}

mozilla::ipc::IPCResult ContentParent::RecvLoadPlugin(
    const uint32_t& aPluginId, nsresult* aRv, uint32_t* aRunID,
    Endpoint<PPluginModuleParent>* aEndpoint) {
  *aRv = NS_OK;
  if (!mozilla::plugins::SetupBridge(aPluginId, this, aRv, aRunID, aEndpoint)) {
    return IPC_FAIL_NO_REASON(this);
  }
  return IPC_OK();
}

mozilla::ipc::IPCResult ContentParent::RecvUngrabPointer(
    const uint32_t& aTime) {
#if !defined(MOZ_WIDGET_GTK)
  MOZ_CRASH("This message only makes sense on GTK platforms");
#else
  gdk_pointer_ungrab(aTime);
  return IPC_OK();
#endif
}

mozilla::ipc::IPCResult ContentParent::RecvRemovePermission(
    const IPC::Principal& aPrincipal, const nsCString& aPermissionType,
    nsresult* aRv) {
  *aRv = Permissions::RemovePermission(aPrincipal, aPermissionType);
  return IPC_OK();
}

mozilla::ipc::IPCResult ContentParent::RecvConnectPluginBridge(
    const uint32_t& aPluginId, nsresult* aRv,
    Endpoint<PPluginModuleParent>* aEndpoint) {
  *aRv = NS_OK;
  // We don't need to get the run ID for the plugin, since we already got it
  // in the first call to SetupBridge in RecvLoadPlugin, so we pass in a dummy
  // pointer and just throw it away.
  uint32_t dummy = 0;
  if (!mozilla::plugins::SetupBridge(aPluginId, this, aRv, &dummy, aEndpoint)) {
    return IPC_FAIL(this, "SetupBridge failed");
  }
  return IPC_OK();
}

mozilla::ipc::IPCResult ContentParent::RecvLaunchRDDProcess(
    nsresult* aRv, Endpoint<PRemoteDecoderManagerChild>* aEndpoint) {
  *aRv = NS_OK;

  if (XRE_IsParentProcess() &&
      BrowserTabsRemoteAutostart() &&  // only do rdd process if e10s on
      Preferences::GetBool("media.rdd-process.enabled", false)) {
    RDDProcessManager* rdd = RDDProcessManager::Get();
    if (rdd) {
      rdd->LaunchRDDProcess();

      bool rddOpened = rdd->CreateContentBridge(OtherPid(), aEndpoint);

      if (NS_WARN_IF(!rddOpened)) {
        *aRv = NS_ERROR_NOT_AVAILABLE;
      }
    } else {
      *aRv = NS_ERROR_NOT_AVAILABLE;
    }
  }

  return IPC_OK();
}

/*static*/
already_AddRefed<RemoteBrowser> ContentParent::CreateBrowser(
    const TabContext& aContext, Element* aFrameElement,
    const nsAString& aRemoteType, BrowsingContext* aBrowsingContext,
    ContentParent* aOpenerContentParent, BrowserParent* aSameTabGroupAs,
    uint64_t aNextRemoteTabId) {
  AUTO_PROFILER_LABEL("ContentParent::CreateBrowser", OTHER);

  if (!sCanLaunchSubprocesses) {
    return nullptr;
  }

  nsAutoString remoteType(aRemoteType);
  if (remoteType.IsEmpty()) {
    remoteType.AssignLiteral(DEFAULT_REMOTE_TYPE);
  }

  if (aNextRemoteTabId) {
    if (BrowserParent* parent =
            sNextBrowserParents.GetAndRemove(aNextRemoteTabId)
                .valueOr(nullptr)) {
      RefPtr<BrowserHost> browserHost = new BrowserHost(parent);
      MOZ_ASSERT(!parent->GetOwnerElement(),
                 "Shouldn't have an owner elemnt before");
      parent->SetOwnerElement(aFrameElement);
      return browserHost.forget();
    }
  }

  ProcessPriority initialPriority = GetInitialProcessPriority(aFrameElement);
  TabId tabId(nsContentUtils::GenerateTabId());

  nsIDocShell* docShell = GetOpenerDocShellHelper(aFrameElement);
  TabId openerTabId;
  if (docShell) {
    openerTabId = BrowserParent::GetTabIdFrom(docShell);
  }

  bool isPreloadBrowser = false;
  nsAutoString isPreloadBrowserStr;
  if (aFrameElement->GetAttr(kNameSpaceID_None, nsGkAtoms::preloadedState,
                             isPreloadBrowserStr)) {
    isPreloadBrowser = isPreloadBrowserStr.EqualsLiteral("preloaded");
  }

  RefPtr<ContentParent> constructorSender;
  MOZ_RELEASE_ASSERT(XRE_IsParentProcess(),
                     "Cannot allocate BrowserParent in content process");
  if (aOpenerContentParent) {
    constructorSender = aOpenerContentParent;
  } else {
    if (aContext.IsJSPlugin()) {
      constructorSender =
          GetNewOrUsedJSPluginProcess(aContext.JSPluginId(), initialPriority);
    } else {
      constructorSender =
          GetNewOrUsedBrowserProcess(aFrameElement, remoteType, initialPriority,
                                     nullptr, isPreloadBrowser);
    }
    if (!constructorSender) {
      return nullptr;
    }
  }

  aBrowsingContext->SetEmbedderElement(aFrameElement);

  // Ensure that our content process is subscribed to our newly created
  // BrowsingContextGroup.
  aBrowsingContext->Group()->EnsureSubscribed(constructorSender);

  nsCOMPtr<nsIDocShellTreeOwner> treeOwner;
  docShell->GetTreeOwner(getter_AddRefs(treeOwner));
  if (!treeOwner) {
    return nullptr;
  }

  nsCOMPtr<nsIWebBrowserChrome> wbc = do_GetInterface(treeOwner);
  if (!wbc) {
    return nullptr;
  }
  uint32_t chromeFlags = 0;
  wbc->GetChromeFlags(&chromeFlags);

  nsCOMPtr<nsILoadContext> loadContext = do_QueryInterface(docShell);
  if (loadContext && loadContext->UsePrivateBrowsing()) {
    chromeFlags |= nsIWebBrowserChrome::CHROME_PRIVATE_WINDOW;
  }
  if (docShell->GetAffectPrivateSessionLifetime()) {
    chromeFlags |= nsIWebBrowserChrome::CHROME_PRIVATE_LIFETIME;
  }

  if (tabId == 0) {
    return nullptr;
  }

  aBrowsingContext->Canonical()->SetOwnerProcessId(
      constructorSender->ChildID());

  RefPtr<BrowserParent> browserParent =
      new BrowserParent(constructorSender, tabId, aContext,
                        aBrowsingContext->Canonical(), chromeFlags);

  // Open a remote endpoint for our PBrowser actor.
  ManagedEndpoint<PBrowserChild> childEp =
      constructorSender->OpenPBrowserEndpoint(browserParent);
  if (NS_WARN_IF(!childEp.IsValid())) {
    return nullptr;
  }

  ContentProcessManager* cpm = ContentProcessManager::GetSingleton();
  cpm->RegisterRemoteFrame(browserParent);

  nsCOMPtr<nsIPrincipal> initialPrincipal =
      NullPrincipal::Create(aContext.OriginAttributesRef());
  WindowGlobalInit windowInit = WindowGlobalActor::AboutBlankInitializer(
      aBrowsingContext, initialPrincipal);

  auto windowParent =
      MakeRefPtr<WindowGlobalParent>(windowInit, /* inprocess */ false);

  // Open a remote endpoint for the initial PWindowGlobal actor.
  ManagedEndpoint<PWindowGlobalChild> windowEp =
      browserParent->OpenPWindowGlobalEndpoint(windowParent);
  if (NS_WARN_IF(!windowEp.IsValid())) {
    return nullptr;
  }

  // Tell the content process to set up its PBrowserChild.
  bool ok = constructorSender->SendConstructBrowser(
      std::move(childEp), std::move(windowEp), tabId,
      aSameTabGroupAs ? aSameTabGroupAs->GetTabId() : TabId(0),
      aContext.AsIPCTabContext(), windowInit, chromeFlags,
      constructorSender->ChildID(), constructorSender->IsForBrowser(),
      /* aIsTopLevel */ true);
  if (NS_WARN_IF(!ok)) {
    return nullptr;
  }

  windowParent->Init(windowInit);

  if (remoteType.EqualsLiteral(LARGE_ALLOCATION_REMOTE_TYPE)) {
    // Tell the BrowserChild object that it was created due to a
    // Large-Allocation request.
    Unused << browserParent->SendAwaitLargeAlloc();
  }

  RefPtr<BrowserHost> browserHost = new BrowserHost(browserParent);
  browserParent->SetOwnerElement(aFrameElement);
  return browserHost.forget();
}

void ContentParent::GetAll(nsTArray<ContentParent*>& aArray) {
  aArray.Clear();

  for (auto* cp : AllProcesses(eLive)) {
    aArray.AppendElement(cp);
  }
}

void ContentParent::GetAllEvenIfDead(nsTArray<ContentParent*>& aArray) {
  aArray.Clear();

  for (auto* cp : AllProcesses(eAll)) {
    aArray.AppendElement(cp);
  }
}

void ContentParent::BroadcastStringBundle(
    const StringBundleDescriptor& aBundle) {
  AutoTArray<StringBundleDescriptor, 1> array;
  array.AppendElement(aBundle);

  for (auto* cp : AllProcesses(eLive)) {
    Unused << cp->SendRegisterStringBundles(array);
  }
}

void ContentParent::BroadcastFontListChanged() {
  for (auto* cp : AllProcesses(eLive)) {
    Unused << cp->SendFontListChanged();
  }
}

const nsAString& ContentParent::GetRemoteType() const { return mRemoteType; }

void ContentParent::Init() {
  nsCOMPtr<nsIObserverService> obs = mozilla::services::GetObserverService();
  if (obs) {
    size_t length = ArrayLength(sObserverTopics);
    for (size_t i = 0; i < length; ++i) {
      obs->AddObserver(this, sObserverTopics[i], false);
    }
  }

  // Flush any pref updates that happened during launch and weren't
  // included in the blobs set up in LaunchSubprocessInternal.
  for (const Pref& pref : mQueuedPrefs) {
    Unused << NS_WARN_IF(!SendPreferenceUpdate(pref));
  }
  mQueuedPrefs.Clear();

  if (obs) {
    nsAutoString cpId;
    cpId.AppendInt(static_cast<uint64_t>(this->ChildID()));
    obs->NotifyObservers(static_cast<nsIObserver*>(this), "ipc:content-created",
                         cpId.get());
  }

#ifdef ACCESSIBILITY
  // If accessibility is running in chrome process then start it in content
  // process.
  if (PresShell::IsAccessibilityActive()) {
#  if defined(XP_WIN)
    // Don't init content a11y if we detect an incompat version of JAWS in use.
    if (!mozilla::a11y::Compatibility::IsOldJAWS()) {
      Unused << SendActivateA11y(
          ::GetCurrentThreadId(),
          a11y::AccessibleWrap::GetContentProcessIdFor(ChildID()));
    }
#  else
    Unused << SendActivateA11y(0, 0);
#  endif
  }
#endif  // #ifdef ACCESSIBILITY

#ifdef MOZ_GECKO_PROFILER
  Unused << SendInitProfiler(ProfilerParent::CreateForProcess(OtherPid()));
#endif

  // Ensure that the default set of permissions are avaliable in the content
  // process before we try to load any URIs in it.
  EnsurePermissionsByKey(EmptyCString());

  RefPtr<GeckoMediaPluginServiceParent> gmps(
      GeckoMediaPluginServiceParent::GetSingleton());
  gmps->UpdateContentProcessGMPCapabilities();

  mScriptableHelper = new ScriptableCPInfo(this);
}

void ContentParent::ForwardKnownInfo() {
  /* TODO: This flag does not function yet.
  MOZ_ASSERT(mMetamorphosed);
  if (!mMetamorphosed) {
    return;
  }
  */
#ifdef MOZ_WIDGET_GONK
  nsTArray<VolumeInfo> volumeInfo;
  // TODO: SystemWorkerManager::FactoryCreate() was originally called by
  // RadioInterfaceLayer.js in gecko48.
  RefPtr<nsISystemWorkerManager> sm =
      gonk::SystemWorkerManager::FactoryCreate();
  RefPtr<nsVolumeService> vs = nsVolumeService::GetSingleton();
  if (vs) {
    vs->GetVolumesForIPC(&volumeInfo);
    Unused << SendVolumes(volumeInfo);
  }
#endif /* MOZ_WIDGET_GONK */
}

namespace {

class RemoteWindowContext final : public nsIRemoteWindowContext,
                                  public nsIInterfaceRequestor {
 public:
  explicit RemoteWindowContext(BrowserParent* aBrowserParent)
      : mBrowserParent(aBrowserParent) {}

  NS_DECL_ISUPPORTS
  NS_DECL_NSIINTERFACEREQUESTOR
  NS_DECL_NSIREMOTEWINDOWCONTEXT

 private:
  ~RemoteWindowContext();
  RefPtr<BrowserParent> mBrowserParent;
};

NS_IMPL_ISUPPORTS(RemoteWindowContext, nsIRemoteWindowContext,
                  nsIInterfaceRequestor)

RemoteWindowContext::~RemoteWindowContext() {}

NS_IMETHODIMP
RemoteWindowContext::GetInterface(const nsIID& aIID, void** aSink) {
  return QueryInterface(aIID, aSink);
}

NS_IMETHODIMP
RemoteWindowContext::OpenURI(nsIURI* aURI) {
  mBrowserParent->LoadURL(aURI);
  return NS_OK;
}

NS_IMETHODIMP
RemoteWindowContext::GetUsePrivateBrowsing(bool* aUsePrivateBrowsing) {
  nsCOMPtr<nsILoadContext> loadContext = mBrowserParent->GetLoadContext();
  *aUsePrivateBrowsing = loadContext && loadContext->UsePrivateBrowsing();
  return NS_OK;
}

}  // namespace

void ContentParent::ShutDownProcess(ShutDownMethod aMethod) {
  if (mScriptableHelper) {
    static_cast<ScriptableCPInfo*>(mScriptableHelper.get())->ProcessDied();
    mScriptableHelper = nullptr;
  }

  // Shutting down by sending a shutdown message works differently than the
  // other methods. We first call Shutdown() in the child. After the child is
  // ready, it calls FinishShutdown() on us. Then we close the channel.
  if (aMethod == SEND_SHUTDOWN_MESSAGE) {
    if (const char* directory =
            recordreplay::parent::SaveAllRecordingsDirectory()) {
      // Save a recording for the child process before it shuts down.
      static int sNumSavedRecordings;
      nsCOMPtr<nsIFile> file;
      if (!NS_FAILED(NS_NewNativeLocalFile(nsDependentCString(directory), false,
                                           getter_AddRefs(file))) &&
          !NS_FAILED(file->AppendNative(
              nsPrintfCString("Recording.%d.%d", base::GetCurrentProcId(),
                              ++sNumSavedRecordings)))) {
        bool unused;
        SaveRecording(file, &unused);
      }
    }

    if (mIPCOpen && !mShutdownPending) {
      // Stop sending input events with input priority when shutting down.
      SetInputPriorityEventEnabled(false);
      if (SendShutdown()) {
        mShutdownPending = true;
        // Start the force-kill timer if we haven't already.
        StartForceKillTimer();
      }
    }
    // If call was not successful, the channel must have been broken
    // somehow, and we will clean up the error in ActorDestroy.
    return;
  }

  using mozilla::dom::quota::QuotaManagerService;

  if (QuotaManagerService* qms = QuotaManagerService::GetOrCreate()) {
    qms->AbortOperationsForProcess(mChildID);
  }

  // If Close() fails with an error, we'll end up back in this function, but
  // with aMethod = CLOSE_CHANNEL_WITH_ERROR.

  if (aMethod == CLOSE_CHANNEL && !mCalledClose) {
    // Close() can only be called once: It kicks off the destruction
    // sequence.
    mCalledClose = true;
    Close();
  }

  const ManagedContainer<POfflineCacheUpdateParent>& ocuParents =
      ManagedPOfflineCacheUpdateParent();
  for (auto iter = ocuParents.ConstIter(); !iter.Done(); iter.Next()) {
    RefPtr<mozilla::docshell::OfflineCacheUpdateParent> ocuParent =
        static_cast<mozilla::docshell::OfflineCacheUpdateParent*>(
            iter.Get()->GetKey());
    ocuParent->StopSendingMessagesToChild();
  }

  // NB: must MarkAsDead() here so that this isn't accidentally
  // returned from Get*() while in the midst of shutdown.
  MarkAsDead();

  // A ContentParent object might not get freed until after XPCOM shutdown has
  // shut down the cycle collector.  But by then it's too late to release any
  // CC'ed objects, so we need to null them out here, while we still can.  See
  // bug 899761.
  ShutDownMessageManager();
}

mozilla::ipc::IPCResult ContentParent::RecvFinishShutdown() {
  // At this point, we already called ShutDownProcess once with
  // SEND_SHUTDOWN_MESSAGE. To actually close the channel, we call
  // ShutDownProcess again with CLOSE_CHANNEL.
  MOZ_ASSERT(mShutdownPending);
  ShutDownProcess(CLOSE_CHANNEL);
  return IPC_OK();
}

void ContentParent::ShutDownMessageManager() {
  if (!mMessageManager) {
    return;
  }

  mMessageManager->ReceiveMessage(
      mMessageManager, nullptr, CHILD_PROCESS_SHUTDOWN_MESSAGE, false, nullptr,
      nullptr, nullptr, nullptr, IgnoreErrors());

  mMessageManager->Disconnect();
  mMessageManager = nullptr;
}

void ContentParent::RemoveFromList() {
  if (IsForJSPlugin()) {
    if (sJSPluginContentParents) {
      sJSPluginContentParents->Remove(mJSPluginID);
      if (!sJSPluginContentParents->Count()) {
        delete sJSPluginContentParents;
        sJSPluginContentParents = nullptr;
      }
    }
  } else if (sBrowserContentParents) {
    if (auto entry = sBrowserContentParents->Lookup(mRemoteType)) {
      nsTArray<ContentParent*>* contentParents = entry.Data();
      contentParents->RemoveElement(this);
      if (contentParents->IsEmpty()) {
        entry.Remove();
      }
    }
    if (sBrowserContentParents->IsEmpty()) {
      delete sBrowserContentParents;
      sBrowserContentParents = nullptr;
    }
  }

  if (sPrivateContent) {
    sPrivateContent->RemoveElement(this);
    if (!sPrivateContent->Length()) {
      delete sPrivateContent;
      sPrivateContent = nullptr;
    }
  }
}

void ContentParent::MarkAsDead() {
  RemoveFromList();
  mLifecycleState = LifecycleState::DEAD;
}

void ContentParent::OnChannelError() {
  RefPtr<ContentParent> kungFuDeathGrip(this);
  PContentParent::OnChannelError();
}

void ContentParent::OnChannelConnected(int32_t pid) {
  MOZ_ASSERT(NS_IsMainThread());

  SetOtherProcessId(pid);

#if defined(ANDROID) || defined(LINUX)
  // Check nice preference
  int32_t nice = Preferences::GetInt("dom.ipc.content.nice", 0);

  // Environment variable overrides preference
  char* relativeNicenessStr = getenv("MOZ_CHILD_PROCESS_RELATIVE_NICENESS");
  if (relativeNicenessStr) {
    nice = atoi(relativeNicenessStr);
  }

  /* make the GUI thread have higher priority on single-cpu devices */
  nsCOMPtr<nsIPropertyBag2> infoService =
      do_GetService(NS_SYSTEMINFO_CONTRACTID);
  if (infoService) {
    int32_t cpus;
    nsresult rv =
        infoService->GetPropertyAsInt32(NS_LITERAL_STRING("cpucount"), &cpus);
    if (NS_FAILED(rv)) {
      cpus = 1;
    }
    if (nice != 0 && cpus == 1) {
      setpriority(PRIO_PROCESS, pid, getpriority(PRIO_PROCESS, pid) + nice);
    }
  }
#endif
}

void ContentParent::ProcessingError(Result aCode, const char* aReason) {
  if (MsgDropped == aCode) {
    return;
  }
#ifndef FUZZING
  // Other errors are big deals.
  KillHard(aReason);
#endif
}

void ContentParent::ActorDestroy(ActorDestroyReason why) {
  MOZ_RELEASE_ASSERT(mSelfRef);

  if (mForceKillTimer) {
    mForceKillTimer->Cancel();
    mForceKillTimer = nullptr;
  }

  // Signal shutdown completion regardless of error state, so we can
  // finish waiting in the xpcom-shutdown/profile-before-change observer.
  mIPCOpen = false;

  if (mHangMonitorActor) {
    ProcessHangMonitor::RemoveProcess(mHangMonitorActor);
    mHangMonitorActor = nullptr;
  }

  RefPtr<FileSystemSecurity> fss = FileSystemSecurity::Get();
  if (fss) {
    fss->Forget(ChildID());
  }

  if (why == NormalShutdown && !mCalledClose) {
    // If we shut down normally but haven't called Close, assume somebody
    // else called Close on us. In that case, we still need to call
    // ShutDownProcess below to perform other necessary clean up.
    mCalledClose = true;
  }

  // Make sure we always clean up.
  ShutDownProcess(why == NormalShutdown ? CLOSE_CHANNEL
                                        : CLOSE_CHANNEL_WITH_ERROR);

  nsCOMPtr<nsIObserverService> obs = mozilla::services::GetObserverService();
  if (obs) {
    size_t length = ArrayLength(sObserverTopics);
    for (size_t i = 0; i < length; ++i) {
      obs->RemoveObserver(static_cast<nsIObserver*>(this), sObserverTopics[i]);
    }
  }

  // remove the global remote preferences observers
  Preferences::RemoveObserver(this, "");
  gfxVars::RemoveReceiver(this);

  if (GPUProcessManager* gpu = GPUProcessManager::Get()) {
    // Note: the manager could have shutdown already.
    gpu->RemoveListener(this);
  }

  RecvRemoveGeolocationListener();

  mConsoleService = nullptr;

  if (obs) {
    RefPtr<nsHashPropertyBag> props = new nsHashPropertyBag();

    props->SetPropertyAsUint64(NS_LITERAL_STRING("childID"), mChildID);

    if (AbnormalShutdown == why) {
      Telemetry::Accumulate(Telemetry::SUBPROCESS_ABNORMAL_ABORT,
                            NS_LITERAL_CSTRING("content"), 1);

      props->SetPropertyAsBool(NS_LITERAL_STRING("abnormal"), true);

      // There's a window in which child processes can crash
      // after IPC is established, but before a crash reporter
      // is created.
      if (mCrashReporter) {
        // if mCreatedPairedMinidumps is true, we've already generated
        // parent/child dumps for desktop crashes.
        if (!mCreatedPairedMinidumps) {
          mCrashReporter->GenerateCrashReport(OtherPid());
        }

        nsAutoString dumpID;
        if (mCrashReporter->HasMinidump()) {
          dumpID = mCrashReporter->MinidumpID();
        }
        props->SetPropertyAsAString(NS_LITERAL_STRING("dumpID"), dumpID);
      } else {
        CrashReporter::FinalizeOrphanedMinidump(OtherPid(),
                                                GeckoProcessType_Content);
      }
    }
    nsAutoString cpId;
    cpId.AppendInt(static_cast<uint64_t>(this->ChildID()));
    obs->NotifyObservers((nsIPropertyBag2*)props, "ipc:content-shutdown",
                         cpId.get());
  }

  // Remove any and all idle listeners.
  nsCOMPtr<nsIIdleService> idleService =
      do_GetService("@mozilla.org/widget/idleservice;1");
  MOZ_ASSERT(idleService);
  RefPtr<ParentIdleListener> listener;
  for (int32_t i = mIdleListeners.Length() - 1; i >= 0; --i) {
    listener = static_cast<ParentIdleListener*>(mIdleListeners[i].get());
    idleService->RemoveIdleObserver(listener, listener->mTime);
  }
  mIdleListeners.Clear();

  // FIXME (bug 1520997): does this really need an additional dispatch?
  MessageLoop::current()->PostTask(NS_NewRunnableFunction(
      "DelayedDeleteSubprocessRunnable",
      [subprocess = mSubprocess] { subprocess->Destroy(); }));
  mSubprocess = nullptr;

  // Delete any remaining replaying children.
  for (auto& replayingProcess : mReplayingChildren) {
    if (replayingProcess) {
      replayingProcess->Destroy();
      replayingProcess = nullptr;
    }
  }

  ContentProcessManager* cpm = ContentProcessManager::GetSingleton();
  cpm->RemoveContentProcess(this->ChildID());

  if (mDriverCrashGuard) {
    mDriverCrashGuard->NotifyCrashed();
  }

  // Unregister all the BlobURLs registered by the ContentChild.
  for (uint32_t i = 0; i < mBlobURLs.Length(); ++i) {
    BlobURLProtocolHandler::RemoveDataEntry(mBlobURLs[i]);
  }

  mBlobURLs.Clear();

#if defined(XP_WIN) && defined(ACCESSIBILITY)
  a11y::AccessibleWrap::ReleaseContentProcessIdFor(ChildID());
#endif

  nsTHashtable<nsRefPtrHashKey<BrowsingContextGroup>> groups;
  mGroups.SwapElements(groups);

  for (auto iter = groups.Iter(); !iter.Done(); iter.Next()) {
    iter.Get()->GetKey()->Unsubscribe(this);
  }

  MOZ_DIAGNOSTIC_ASSERT(mGroups.IsEmpty());
}

void ContentParent::ActorDealloc() { mSelfRef = nullptr; }

bool ContentParent::TryToRecycle() {
  // This life time check should be replaced by a memory health check (memory
  // usage + fragmentation).
  const double kMaxLifeSpan = 5;
  if (mShutdownPending || mCalledKillHard || !IsAlive() ||
      !mRemoteType.EqualsLiteral(DEFAULT_REMOTE_TYPE) ||
      (TimeStamp::Now() - mActivateTS).ToSeconds() > kMaxLifeSpan ||
      !PreallocatedProcessManager::Provide(this)) {
    return false;
  }

  // The PreallocatedProcessManager took over the ownership let's not keep a
  // reference to it, until we don't take it back.
  RemoveFromList();
  return true;
}

bool ContentParent::ShouldKeepProcessAlive() const {
  if (IsForJSPlugin()) {
    return true;
  }

  // If we have active workers, we need to stay alive.
  if (mRemoteWorkerActors) {
    return true;
  }

  if (!sBrowserContentParents) {
    return false;
  }

  // If we have already been marked as dead, don't prevent shutdown.
  if (!IsAlive()) {
    return false;
  }

  // Recording/replaying content parents cannot be reused and should not be
  // kept alive.
  if (this->IsRecordingOrReplaying()) {
    return false;
  }

  auto contentParents = sBrowserContentParents->Get(mRemoteType);
  if (!contentParents) {
    return false;
  }

  // We might want to keep some content processes alive for performance reasons.
  // e.g. test runs and privileged content process for some about: pages.
  // We don't want to alter behavior if the pref is not set, so default to 0.
  int32_t processesToKeepAlive = 0;

  nsAutoCString keepAlivePref("dom.ipc.keepProcessesAlive.");
  keepAlivePref.Append(NS_ConvertUTF16toUTF8(mRemoteType));
  if (NS_FAILED(
          Preferences::GetInt(keepAlivePref.get(), &processesToKeepAlive))) {
    return false;
  }

  int32_t numberOfAliveProcesses = contentParents->Length();

  return numberOfAliveProcesses <= processesToKeepAlive;
}

void ContentParent::NotifyTabDestroying(const TabId& aTabId,
                                        const ContentParentId& aCpId) {
  if (XRE_IsParentProcess()) {
    // There can be more than one PBrowser for a given app process
    // because of popup windows.  PBrowsers can also destroy
    // concurrently.  When all the PBrowsers are destroying, kick off
    // another task to ensure the child process *really* shuts down,
    // even if the PBrowsers themselves never finish destroying.
    ContentProcessManager* cpm = ContentProcessManager::GetSingleton();
    ContentParent* cp = cpm->GetContentProcessById(aCpId);
    if (!cp) {
      return;
    }
    ++cp->mNumDestroyingTabs;
    uint32_t tabCount = cpm->GetBrowserParentCountByProcessId(aCpId);
    if (uint32_t(cp->mNumDestroyingTabs) != tabCount) {
      return;
    }

    if (cp->ShouldKeepProcessAlive()) {
      return;
    }

    if (cp->TryToRecycle()) {
      return;
    }

    // We're dying now, so prevent this content process from being
    // recycled during its shutdown procedure.
    cp->MarkAsDead();
    cp->StartForceKillTimer();
  } else {
    ContentChild::GetSingleton()->SendNotifyTabDestroying(aTabId, aCpId);
  }
}

void ContentParent::StartForceKillTimer() {
  if (mForceKillTimer || !mIPCOpen) {
    return;
  }

  int32_t timeoutSecs = StaticPrefs::dom_ipc_tabs_shutdownTimeoutSecs();
  if (timeoutSecs > 0) {
    NS_NewTimerWithFuncCallback(getter_AddRefs(mForceKillTimer),
                                ContentParent::ForceKillTimerCallback, this,
                                timeoutSecs * 1000, nsITimer::TYPE_ONE_SHOT,
                                "dom::ContentParent::StartForceKillTimer");
    MOZ_ASSERT(mForceKillTimer);
  }
}

void ContentParent::NotifyTabDestroyed(const TabId& aTabId,
                                       bool aNotifiedDestroying) {
  if (aNotifiedDestroying) {
    --mNumDestroyingTabs;
  }

  nsTArray<PContentPermissionRequestParent*> parentArray =
      nsContentPermissionUtils::GetContentPermissionRequestParentById(aTabId);

  // Need to close undeleted ContentPermissionRequestParents before tab is
  // closed.
  for (auto& permissionRequestParent : parentArray) {
    Unused << PContentPermissionRequestParent::Send__delete__(
        permissionRequestParent);
  }

  // There can be more than one PBrowser for a given app process
  // because of popup windows.  When the last one closes, shut
  // us down.
  if (ManagedPBrowserParent().Count() == 1 && !ShouldKeepProcessAlive() &&
      !TryToRecycle()) {
    // In the case of normal shutdown, send a shutdown message to child to
    // allow it to perform shutdown tasks.
    MessageLoop::current()->PostTask(NewRunnableMethod<ShutDownMethod>(
        "dom::ContentParent::ShutDownProcess", this,
        &ContentParent::ShutDownProcess, SEND_SHUTDOWN_MESSAGE));
  }
}

mozilla::ipc::IPCResult ContentParent::RecvOpenRecordReplayChannel(
    const uint32_t& aChannelId, FileDescriptor* aConnection) {
  // We should only get this message from the child if it is recording or
  // replaying.
  if (!this->IsRecordingOrReplaying()) {
    return IPC_FAIL_NO_REASON(this);
  }

  recordreplay::parent::OpenChannel(Pid(), aChannelId, aConnection);
  return IPC_OK();
}

mozilla::ipc::IPCResult ContentParent::RecvCreateReplayingProcess(
    const uint32_t& aChannelId) {
  // We should only get this message from the child if it is recording or
  // replaying.
  if (!this->IsRecordingOrReplaying()) {
    return IPC_FAIL_NO_REASON(this);
  }

  while (aChannelId >= mReplayingChildren.length()) {
    if (!mReplayingChildren.append(nullptr)) {
      return IPC_FAIL_NO_REASON(this);
    }
  }
  if (mReplayingChildren[aChannelId]) {
    return IPC_FAIL_NO_REASON(this);
  }

  std::vector<std::string> extraArgs;
  recordreplay::parent::GetArgumentsForChildProcess(
      Pid(), aChannelId, NS_ConvertUTF16toUTF8(mRecordingFile).get(),
      /* aRecording = */ false, extraArgs);

  mReplayingChildren[aChannelId] =
      new GeckoChildProcessHost(GeckoProcessType_Content);
  if (!mReplayingChildren[aChannelId]->LaunchAndWaitForProcessHandle(
          extraArgs)) {
    return IPC_FAIL_NO_REASON(this);
  }

  return IPC_OK();
}

mozilla::ipc::IPCResult ContentParent::RecvGenerateReplayCrashReport(
    const uint32_t& aChannelId) {
  if (aChannelId >= mReplayingChildren.length()) {
    return IPC_FAIL(this, "invalid channel ID");
  }

  GeckoChildProcessHost* child = mReplayingChildren[aChannelId];
  if (!child) {
    return IPC_FAIL(this, "invalid channel ID");
  }

  if (mCrashReporter) {
    ProcessId pid = base::GetProcId(child->GetChildProcessHandle());
    mCrashReporter->GenerateCrashReport(pid);
  }

  return IPC_OK();
}

jsipc::CPOWManager* ContentParent::GetCPOWManager() {
  if (PJavaScriptParent* p =
          LoneManagedOrNullAsserts(ManagedPJavaScriptParent())) {
    return CPOWManagerFor(p);
  }
  return nullptr;
}

TestShellParent* ContentParent::CreateTestShell() {
  return static_cast<TestShellParent*>(SendPTestShellConstructor());
}

bool ContentParent::DestroyTestShell(TestShellParent* aTestShell) {
  return PTestShellParent::Send__delete__(aTestShell);
}

TestShellParent* ContentParent::GetTestShellSingleton() {
  PTestShellParent* p = LoneManagedOrNullAsserts(ManagedPTestShellParent());
  return static_cast<TestShellParent*>(p);
}

#if defined(XP_MACOSX) && defined(MOZ_SANDBOX)
// Append the sandbox command line parameters that are not static. i.e.,
// parameters that can be different for different child processes.
void ContentParent::AppendDynamicSandboxParams(
    std::vector<std::string>& aArgs) {
  // For file content processes
  if (GetRemoteType().EqualsLiteral(FILE_REMOTE_TYPE)) {
    MacSandboxInfo::AppendFileAccessParam(aArgs, true);
  }
}

// Generate the static sandbox command line parameters and store
// them in the provided params vector to be used each time a new
// content process is launched.
static void CacheSandboxParams(std::vector<std::string>& aCachedParams) {
  // This must only be called once and we should
  // be starting with an empty list of parameters.
  MOZ_ASSERT(aCachedParams.empty());

  MacSandboxInfo info;
  info.type = MacSandboxType_Content;
  info.level = GetEffectiveContentSandboxLevel();

  // Sandbox logging
  if (Preferences::GetBool("security.sandbox.logging.enabled") ||
      PR_GetEnv("MOZ_SANDBOX_LOGGING")) {
    info.shouldLog = true;
  }

  // Audio access
  if (!Preferences::GetBool("media.cubeb.sandbox")) {
    info.hasAudio = true;
  }

  // Windowserver access
  if (!Preferences::GetBool(
          "security.sandbox.content.mac.disconnect-windowserver")) {
    info.hasWindowServer = true;
  }

  // .app path (normalized)
  nsAutoCString appPath;
  if (!nsMacUtilsImpl::GetAppPath(appPath)) {
    MOZ_CRASH("Failed to get app dir paths");
  }
  info.appPath = appPath.get();

  // TESTING_READ_PATH1
  nsAutoCString testingReadPath1;
  Preferences::GetCString("security.sandbox.content.mac.testing_read_path1",
                          testingReadPath1);
  if (!testingReadPath1.IsEmpty()) {
    info.testingReadPath1 = testingReadPath1.get();
  }

  // TESTING_READ_PATH2
  nsAutoCString testingReadPath2;
  Preferences::GetCString("security.sandbox.content.mac.testing_read_path2",
                          testingReadPath2);
  if (!testingReadPath2.IsEmpty()) {
    info.testingReadPath2 = testingReadPath2.get();
  }

  // TESTING_READ_PATH3, TESTING_READ_PATH4. In development builds,
  // these are used to whitelist the repo dir and object dir respectively.
  nsresult rv;
  if (mozilla::IsDevelopmentBuild()) {
    // Repo dir
    nsCOMPtr<nsIFile> repoDir;
    rv = nsMacUtilsImpl::GetRepoDir(getter_AddRefs(repoDir));
    if (NS_FAILED(rv)) {
      MOZ_CRASH("Failed to get path to repo dir");
    }
    nsCString repoDirPath;
    Unused << repoDir->GetNativePath(repoDirPath);
    info.testingReadPath3 = repoDirPath.get();

    // Object dir
    nsCOMPtr<nsIFile> objDir;
    rv = nsMacUtilsImpl::GetObjDir(getter_AddRefs(objDir));
    if (NS_FAILED(rv)) {
      MOZ_CRASH("Failed to get path to build object dir");
    }
    nsCString objDirPath;
    Unused << objDir->GetNativePath(objDirPath);
    info.testingReadPath4 = objDirPath.get();
  }

  // DEBUG_WRITE_DIR
#  ifdef DEBUG
  // For bloat/leak logging or when a content process dies intentionally
  // (|NoteIntentionalCrash|) for tests, it wants to log that it did this.
  // Allow writing to this location.
  nsAutoCString bloatLogDirPath;
  if (NS_SUCCEEDED(nsMacUtilsImpl::GetBloatLogDir(bloatLogDirPath))) {
    info.debugWriteDir = bloatLogDirPath.get();
  }
#  endif  // DEBUG

  info.AppendAsParams(aCachedParams);
}

// Append sandboxing command line parameters.
void ContentParent::AppendSandboxParams(std::vector<std::string>& aArgs) {
  MOZ_ASSERT(sMacSandboxParams != nullptr);

  // An empty sMacSandboxParams indicates this is the
  // first invocation and we don't have cached params yet.
  if (sMacSandboxParams->empty()) {
    CacheSandboxParams(*sMacSandboxParams);
    MOZ_ASSERT(!sMacSandboxParams->empty());
  }

  // Append cached arguments.
  aArgs.insert(aArgs.end(), sMacSandboxParams->begin(),
               sMacSandboxParams->end());

  // Append remaining arguments.
  AppendDynamicSandboxParams(aArgs);
}
#endif  // XP_MACOSX && MOZ_SANDBOX

void ContentParent::LaunchSubprocessInternal(
    ProcessPriority aInitialPriority,
    mozilla::Variant<bool*, RefPtr<LaunchPromise>*>&& aRetval) {
  AUTO_PROFILER_LABEL("ContentParent::LaunchSubprocess", OTHER);
  const bool isSync = aRetval.is<bool*>();

  Telemetry::Accumulate(Telemetry::CONTENT_PROCESS_LAUNCH_IS_SYNC,
                        static_cast<uint32_t>(isSync));

  auto earlyReject = [aRetval, isSync]() {
    if (isSync) {
      *aRetval.as<bool*>() = false;
    } else {
      *aRetval.as<RefPtr<LaunchPromise>*>() =
          LaunchPromise::CreateAndReject(LaunchError(), __func__);
    }
  };

  if (!ContentProcessManager::GetSingleton()) {
    // Shutdown has begun, we shouldn't spawn any more child processes.
    earlyReject();
    return;
  }

  std::vector<std::string> extraArgs;
  extraArgs.push_back("-childID");
  char idStr[21];
  SprintfLiteral(idStr, "%" PRId64, static_cast<uint64_t>(mChildID));
  extraArgs.push_back(idStr);
  extraArgs.push_back(IsForBrowser() ? "-isForBrowser" : "-notForBrowser");

  // Prefs information is passed via anonymous shared memory to avoid bloating
  // the command line.

  SharedPreferenceSerializer prefSerializer;
  if (!prefSerializer.SerializeToSharedMemory()) {
    MarkAsDead();
    earlyReject();
    return;
  }
  prefSerializer.AddSharedPrefCmdLineArgs(*mSubprocess, extraArgs);

  // Register ContentParent as an observer for changes to any pref
  // whose prefix matches the empty string, i.e. all of them.  The
  // observation starts here in order to capture pref updates that
  // happen during async launch.
  Preferences::AddStrongObserver(this, "");

  if (gSafeMode) {
    extraArgs.push_back("-safeMode");
  }

#if defined(XP_MACOSX) && defined(MOZ_SANDBOX)
  // If we're launching a middleman process for a
  // recording or replay, start the sandbox later.
  if (sEarlySandboxInit && IsContentSandboxEnabled() &&
      !IsRecordingOrReplaying()) {
    AppendSandboxParams(extraArgs);
  }
#endif

  nsCString parentBuildID(mozilla::PlatformBuildID());
  extraArgs.push_back("-parentBuildID");
  extraArgs.push_back(parentBuildID.get());

  // Specify whether the process is recording or replaying an execution.
  if (mRecordReplayState != eNotRecordingOrReplaying) {
    nsPrintfCString buf(
        "%d", mRecordReplayState == eRecording
                  ? (int)recordreplay::ProcessKind::MiddlemanRecording
                  : (int)recordreplay::ProcessKind::MiddlemanReplaying);
    extraArgs.push_back(recordreplay::gProcessKindOption);
    extraArgs.push_back(buf.get());

    extraArgs.push_back(recordreplay::gRecordingFileOption);
    extraArgs.push_back(NS_ConvertUTF16toUTF8(mRecordingFile).get());
  }

  RefPtr<ContentParent> self(this);

  auto reject = [self, this](LaunchError err) {
    NS_ERROR("failed to launch child in the parent");
    MarkAsDead();
    return LaunchPromise::CreateAndReject(err, __func__);
  };

  // See also ActorDealloc.
  mSelfRef = this;

  // Lifetime note: the GeckoChildProcessHost holds a strong reference
  // to the launch promise, which takes ownership of these closures,
  // which hold strong references to this ContentParent; the
  // ContentParent then owns the GeckoChildProcessHost (and that
  // ownership is not exposed to the cycle collector).  Therefore,
  // this all stays alive until the promise is resolved or rejected.

  auto resolve = [self, this, aInitialPriority, isSync,
                  // Transfer ownership of RAII file descriptor/handle
                  // holders so that they won't be closed before the
                  // child can inherit them.
                  prefSerializer =
                      std::move(prefSerializer)](base::ProcessHandle handle) {
    AUTO_PROFILER_LABEL("ContentParent::LaunchSubprocess::resolve", OTHER);
    const auto launchResumeTS = TimeStamp::Now();

    if (!sCreatedFirstContentProcess) {
      nsCOMPtr<nsIObserverService> obs =
          mozilla::services::GetObserverService();
      obs->NotifyObservers(nullptr, "ipc:first-content-process-created",
                           nullptr);
      sCreatedFirstContentProcess = true;
    }

    base::ProcessId procId = base::GetProcId(handle);
    Open(mSubprocess->GetChannel(), procId);
#ifdef MOZ_CODE_COVERAGE
    Unused << SendShareCodeCoverageMutex(
        CodeCoverageHandler::Get()->GetMutexHandle(procId));
#endif

    mLifecycleState = LifecycleState::ALIVE;
    if (!InitInternal(aInitialPriority)) {
      NS_WARNING("failed to initialize child in the parent");
      // We've already called Open() by this point, so we need to close the
      // channel to avoid leaking the process.
      ShutDownProcess(SEND_SHUTDOWN_MESSAGE);
      return LaunchPromise::CreateAndReject(LaunchError{}, __func__);
    }

    ContentProcessManager::GetSingleton()->AddContentProcess(this);

    mHangMonitorActor = ProcessHangMonitor::AddProcess(this);

    // Set a reply timeout for CPOWs.
    SetReplyTimeoutMs(Preferences::GetInt("dom.ipc.cpow.timeout", 0));

    nsCOMPtr<nsIObserverService> obs = mozilla::services::GetObserverService();
    if (obs) {
      nsAutoString cpId;
      cpId.AppendInt(static_cast<uint64_t>(this->ChildID()));
      obs->NotifyObservers(static_cast<nsIObserver*>(this),
                           "ipc:content-initializing", cpId.get());
    }

    Init();

    if (isSync) {
      Telemetry::AccumulateTimeDelta(Telemetry::CONTENT_PROCESS_SYNC_LAUNCH_MS,
                                     mLaunchTS);
    } else {
      Telemetry::AccumulateTimeDelta(Telemetry::CONTENT_PROCESS_LAUNCH_TOTAL_MS,
                                     mLaunchTS);

      Telemetry::Accumulate(
          Telemetry::CONTENT_PROCESS_LAUNCH_MAINTHREAD_MS,
          static_cast<uint32_t>(((mLaunchYieldTS - mLaunchTS) +
                                 (TimeStamp::Now() - launchResumeTS))
                                    .ToMilliseconds()));
    }

    return LaunchPromise::CreateAndResolve(self, __func__);
  };

  if (isSync) {
    bool ok = mSubprocess->LaunchAndWaitForProcessHandle(std::move(extraArgs));
    if (ok) {
      Unused << resolve(mSubprocess->GetChildProcessHandle());
    } else {
      Unused << reject(LaunchError{});
    }
    *aRetval.as<bool*>() = ok;
  } else {
    auto* retptr = aRetval.as<RefPtr<LaunchPromise>*>();
    if (mSubprocess->AsyncLaunch(std::move(extraArgs))) {
      RefPtr<ProcessHandlePromise> ready =
          mSubprocess->WhenProcessHandleReady();
      mLaunchYieldTS = TimeStamp::Now();
      *retptr = ready->Then(GetCurrentThreadSerialEventTarget(), __func__,
                            std::move(resolve), std::move(reject));
    } else {
      *retptr = reject(LaunchError{});
    }
  }
}

/* static */
bool ContentParent::LaunchSubprocessSync(
    hal::ProcessPriority aInitialPriority) {
  bool retval;
  LaunchSubprocessInternal(aInitialPriority, mozilla::AsVariant(&retval));
  return retval;
}

/* static */ RefPtr<ContentParent::LaunchPromise>
ContentParent::LaunchSubprocessAsync(hal::ProcessPriority aInitialPriority) {
  RefPtr<LaunchPromise> retval;
  LaunchSubprocessInternal(aInitialPriority, mozilla::AsVariant(&retval));
  return retval;
}

ContentParent::ContentParent(ContentParent* aOpener,
                             const nsAString& aRemoteType,
                             RecordReplayState aRecordReplayState,
                             const nsAString& aRecordingFile,
                             int32_t aJSPluginID)
    : mSelfRef(nullptr),
      mSubprocess(nullptr),
      mLaunchTS(TimeStamp::Now()),
      mLaunchYieldTS(mLaunchTS),
      mActivateTS(mLaunchTS),
      mOpener(aOpener),
      mRemoteType(aRemoteType),
      mChildID(gContentChildID++),
      mGeolocationWatchID(-1),
      mJSPluginID(aJSPluginID),
      mRemoteWorkerActors(0),
      mNumDestroyingTabs(0),
      mLifecycleState(LifecycleState::LAUNCHING),
      mMetamorphosed(false),
      mIsForBrowser(!mRemoteType.IsEmpty()),
      mRecordReplayState(aRecordReplayState),
      mRecordingFile(aRecordingFile),
      mCalledClose(false),
      mCalledKillHard(false),
      mCreatedPairedMinidumps(false),
      mShutdownPending(false),
      mIPCOpen(true),
      mIsRemoteInputEventQueueEnabled(false),
      mIsInputPriorityEventEnabled(false),
      mHangMonitorActor(nullptr) {
  // Insert ourselves into the global linked list of ContentParent objects.
  if (!sContentParents) {
    sContentParents = new LinkedList<ContentParent>();
  }
  sContentParents->insertBack(this);

  mMessageManager = nsFrameMessageManager::NewProcessMessageManager(true);

  // From this point on, NS_WARNING, NS_ASSERTION, etc. should print out the
  // PID along with the warning.
  nsDebugImpl::SetMultiprocessMode("Parent");

#if defined(XP_WIN)
  if (XRE_IsParentProcess()) {
    audio::AudioNotificationSender::Init();
  }
  // Request Windows message deferral behavior on our side of the PContent
  // channel. Generally only applies to the situation where we get caught in
  // a deadlock with the plugin process when sending CPOWs.
  GetIPCChannel()->SetChannelFlags(
      MessageChannel::REQUIRE_DEFERRED_MESSAGE_PROTECTION);
#endif

  NS_ASSERTION(NS_IsMainThread(), "Wrong thread!");
  bool isFile = mRemoteType.EqualsLiteral(FILE_REMOTE_TYPE);
  mSubprocess = new GeckoChildProcessHost(GeckoProcessType_Content, isFile);

#if defined(XP_MACOSX) && defined(MOZ_SANDBOX)
  // sEarlySandboxInit is statically initialized to false.
  // Once we've set it to true due to the pref, avoid checking the
  // pref on subsequent calls. As a result, changing the earlyinit
  // pref requires restarting the browser to take effect.
  if (!ContentParent::sEarlySandboxInit) {
    ContentParent::sEarlySandboxInit =
        Preferences::GetBool("security.sandbox.content.mac.earlyinit");
  }
#endif
}

ContentParent::~ContentParent() {
  if (mForceKillTimer) {
    mForceKillTimer->Cancel();
  }

  NS_ASSERTION(NS_IsMainThread(), "Wrong thread!");

  // We should be removed from all these lists in ActorDestroy.
  MOZ_ASSERT(!sPrivateContent || !sPrivateContent->Contains(this));
  if (IsForJSPlugin()) {
    MOZ_ASSERT(!sJSPluginContentParents ||
               !sJSPluginContentParents->Get(mJSPluginID));
  } else {
    MOZ_ASSERT(!sBrowserContentParents ||
               !sBrowserContentParents->Contains(mRemoteType) ||
               !sBrowserContentParents->Get(mRemoteType)->Contains(this));
  }

  // Normally mSubprocess is destroyed in ActorDestroy, but that won't
  // happen if the process wasn't launched or if it failed to launch.
  if (mSubprocess) {
    mSubprocess->Destroy();
  }
}

bool ContentParent::InitInternal(ProcessPriority aInitialPriority) {
  XPCOMInitData xpcomInit;

  nsCOMPtr<nsIIOService> io(do_GetIOService());
  MOZ_ASSERT(io, "No IO service?");
  DebugOnly<nsresult> rv = io->GetOffline(&xpcomInit.isOffline());
  MOZ_ASSERT(NS_SUCCEEDED(rv), "Failed getting offline?");

  rv = io->GetConnectivity(&xpcomInit.isConnected());
  MOZ_ASSERT(NS_SUCCEEDED(rv), "Failed getting connectivity?");

  xpcomInit.captivePortalState() = nsICaptivePortalService::UNKNOWN;
  nsCOMPtr<nsICaptivePortalService> cps =
      do_GetService(NS_CAPTIVEPORTAL_CONTRACTID);
  if (cps) {
    cps->GetState(&xpcomInit.captivePortalState());
  }

  nsIBidiKeyboard* bidi = nsContentUtils::GetBidiKeyboard();

  xpcomInit.isLangRTL() = false;
  xpcomInit.haveBidiKeyboards() = false;
  if (bidi) {
    bidi->IsLangRTL(&xpcomInit.isLangRTL());
    bidi->GetHaveBidiKeyboards(&xpcomInit.haveBidiKeyboards());
  }

  RefPtr<mozSpellChecker> spellChecker(mozSpellChecker::Create());
  MOZ_ASSERT(spellChecker, "No spell checker?");

  spellChecker->GetDictionaryList(&xpcomInit.dictionaries());

  LocaleService::GetInstance()->GetAppLocalesAsLangTags(xpcomInit.appLocales());
  LocaleService::GetInstance()->GetRequestedLocales(
      xpcomInit.requestedLocales());

  nsCOMPtr<nsIClipboard> clipboard(
      do_GetService("@mozilla.org/widget/clipboard;1"));
  MOZ_ASSERT(clipboard, "No clipboard?");

  rv = clipboard->SupportsSelectionClipboard(
      &xpcomInit.clipboardCaps().supportsSelectionClipboard());
  MOZ_ASSERT(NS_SUCCEEDED(rv));

  rv = clipboard->SupportsFindClipboard(
      &xpcomInit.clipboardCaps().supportsFindClipboard());
  MOZ_ASSERT(NS_SUCCEEDED(rv));

  // Let's copy the domain policy from the parent to the child (if it's active).
  StructuredCloneData initialData;
  nsIScriptSecurityManager* ssm = nsContentUtils::GetSecurityManager();
  if (ssm) {
    ssm->CloneDomainPolicy(&xpcomInit.domainPolicy());

    if (ParentProcessMessageManager* mm =
            nsFrameMessageManager::sParentProcessManager) {
      AutoJSAPI jsapi;
      if (NS_WARN_IF(!jsapi.Init(xpc::PrivilegedJunkScope()))) {
        MOZ_CRASH();
      }
      JS::RootedValue init(jsapi.cx());
      // We'll crash on failure, so use a IgnoredErrorResult (which also
      // auto-suppresses exceptions).
      IgnoredErrorResult rv;
      mm->GetInitialProcessData(jsapi.cx(), &init, rv);
      if (NS_WARN_IF(rv.Failed())) {
        MOZ_CRASH();
      }

      initialData.Write(jsapi.cx(), init, rv);
      if (NS_WARN_IF(rv.Failed())) {
        MOZ_CRASH();
      }
    }
  }
  // This is only implemented (returns a non-empty list) by MacOSX and Linux
  // at present.
  nsTArray<SystemFontListEntry> fontList;
  gfxPlatform::GetPlatform()->ReadSystemFontList(&fontList);
  nsTArray<LookAndFeelInt> lnfCache = LookAndFeel::GetIntCache();

  // Content processes have no permission to access profile directory, so we
  // send the file URL instead.
  StyleSheet* ucs = nsLayoutStylesheetCache::Singleton()->GetUserContentSheet();
  if (ucs) {
    SerializeURI(ucs->GetSheetURI(), xpcomInit.userContentSheetURL());
  } else {
    SerializeURI(nullptr, xpcomInit.userContentSheetURL());
  }

  // 1. Build ContentDeviceData first, as it may affect some gfxVars.
  gfxPlatform::GetPlatform()->BuildContentDeviceData(
      &xpcomInit.contentDeviceData());
  // 2. Gather non-default gfxVars.
  xpcomInit.gfxNonDefaultVarUpdates() = gfxVars::FetchNonDefaultVars();
  // 3. Start listening for gfxVars updates, to notify content process later on.
  gfxVars::AddReceiver(this);

  nsCOMPtr<nsIGfxInfo> gfxInfo = services::GetGfxInfo();
  if (gfxInfo) {
    for (int32_t i = 1; i <= nsIGfxInfo::FEATURE_MAX_VALUE; ++i) {
      int32_t status = 0;
      nsAutoCString failureId;
      gfxInfo->GetFeatureStatus(i, failureId, &status);
      dom::GfxInfoFeatureStatus gfxFeatureStatus;
      gfxFeatureStatus.feature() = i;
      gfxFeatureStatus.status() = status;
      gfxFeatureStatus.failureId() = failureId;
      xpcomInit.gfxFeatureStatus().AppendElement(gfxFeatureStatus);
    }
  }

  DataStorage::GetAllChildProcessData(xpcomInit.dataStorage());

  // Send the dynamic scalar definitions to the new process.
  TelemetryIPC::GetDynamicScalarDefinitions(xpcomInit.dynamicScalarDefs());

  // Must send screen info before send initialData
  ScreenManager& screenManager = ScreenManager::GetSingleton();
  screenManager.CopyScreensToRemote(this);

  // Send the UA sheet shared memory buffer and the address it is mapped at.
  auto cache = nsLayoutStylesheetCache::Singleton();
  Maybe<SharedMemoryHandle> sharedUASheetHandle;
  uintptr_t sharedUASheetAddress = cache->GetSharedMemoryAddress();

  SharedMemoryHandle handle;
  if (cache->ShareToProcess(OtherPid(), &handle)) {
    sharedUASheetHandle.emplace(handle);
  } else {
    sharedUASheetAddress = 0;
  }

  Unused << SendSetXPCOMProcessAttributes(xpcomInit, initialData, lnfCache,
                                          fontList, sharedUASheetHandle,
                                          sharedUASheetAddress);

  ipc::WritableSharedMap* sharedData =
      nsFrameMessageManager::sParentProcessManager->SharedData();
  sharedData->Flush();
  sharedData->SendTo(this);

  nsCOMPtr<nsIChromeRegistry> registrySvc = nsChromeRegistry::GetService();
  nsChromeRegistryChrome* chromeRegistry =
      static_cast<nsChromeRegistryChrome*>(registrySvc.get());
  chromeRegistry->SendRegisteredChrome(this);

  nsCOMPtr<nsIStringBundleService> stringBundleService =
      services::GetStringBundleService();
  stringBundleService->SendContentBundles(this);

  if (gAppData) {
    nsCString version(gAppData->version);
    nsCString buildID(gAppData->buildID);
    nsCString name(gAppData->name);
    nsCString UAName(gAppData->UAName);
    nsCString ID(gAppData->ID);
    nsCString vendor(gAppData->vendor);
    nsCString sourceURL(gAppData->sourceURL);

    // Sending all information to content process.
    Unused << SendAppInfo(version, buildID, name, UAName, ID, vendor,
                          sourceURL);
  }

  // Send the child its remote type. On Mac, this needs to be sent prior
  // to the message we send to enable the Sandbox (SendStartProcessSandbox)
  // because different remote types require different sandbox privileges.
  Unused << SendRemoteType(mRemoteType);

  ScriptPreloader::InitContentChild(*this);

  // Initialize the message manager (and load delayed scripts) now that we
  // have established communications with the child.
  mMessageManager->InitWithCallback(this);

  // Set the subprocess's priority.  We do this early on because we're likely
  // /lowering/ the process's CPU and memory priority, which it has inherited
  // from this process.
  //
  // This call can cause us to send IPC messages to the child process, so it
  // must come after the Open() call above.
  ProcessPriorityManager::SetProcessPriority(this, aInitialPriority);

  // NB: internally, this will send an IPC message to the child
  // process to get it to create the CompositorBridgeChild.  This
  // message goes through the regular IPC queue for this
  // channel, so delivery will happen-before any other messages
  // we send.  The CompositorBridgeChild must be created before any
  // PBrowsers are created, because they rely on the Compositor
  // already being around.  (Creation is async, so can't happen
  // on demand.)
  GPUProcessManager* gpm = GPUProcessManager::Get();

  Endpoint<PCompositorManagerChild> compositor;
  Endpoint<PImageBridgeChild> imageBridge;
  Endpoint<PVRManagerChild> vrBridge;
  Endpoint<PRemoteDecoderManagerChild> videoManager;
  AutoTArray<uint32_t, 3> namespaces;
  DebugOnly<bool> opened;

#ifdef MOZ_WIDGET_GONK
  Endpoint<PSharedBufferManagerChild> bufferManager;
  opened = gpm->CreateBufferManager(OtherPid(), &bufferManager);
  MOZ_ASSERT(opened);
  Unused << SendInitBufferManager(std::move(bufferManager));
#endif
  if (!gpm->CreateContentBridges(OtherPid(), &compositor, &imageBridge,
                                 &vrBridge, &videoManager, &namespaces)) {
    // This can fail if we've already started shutting down the compositor
    // thread. See Bug 1562763 comment 8.
    return false;
  }

  Unused << SendInitRendering(std::move(compositor), std::move(imageBridge),
                              std::move(vrBridge), std::move(videoManager),
                              namespaces);

  gpm->AddListener(this);

  nsStyleSheetService* sheetService = nsStyleSheetService::GetInstance();
  if (sheetService) {
    // This looks like a lot of work, but in a normal browser session we just
    // send two loads.
    //
    // The URIs of the Gecko and Servo sheets should be the same, so it
    // shouldn't matter which we look at.

    for (StyleSheet* sheet : *sheetService->AgentStyleSheets()) {
      URIParams uri;
      SerializeURI(sheet->GetSheetURI(), uri);
      Unused << SendLoadAndRegisterSheet(uri,
                                         nsIStyleSheetService::AGENT_SHEET);
    }

    for (StyleSheet* sheet : *sheetService->UserStyleSheets()) {
      URIParams uri;
      SerializeURI(sheet->GetSheetURI(), uri);
      Unused << SendLoadAndRegisterSheet(uri, nsIStyleSheetService::USER_SHEET);
    }

    for (StyleSheet* sheet : *sheetService->AuthorStyleSheets()) {
      URIParams uri;
      SerializeURI(sheet->GetSheetURI(), uri);
      Unused << SendLoadAndRegisterSheet(uri,
                                         nsIStyleSheetService::AUTHOR_SHEET);
    }
  }

#if defined(XP_WIN)
  // Send the info needed to join the browser process's audio session.
  nsID id;
  nsString sessionName;
  nsString iconPath;
  if (NS_SUCCEEDED(
          mozilla::widget::GetAudioSessionData(id, sessionName, iconPath))) {
    Unused << SendSetAudioSessionData(id, sessionName, iconPath);
  }
#endif

#ifdef MOZ_SANDBOX
  bool shouldSandbox = true;
  Maybe<FileDescriptor> brokerFd;
  // XXX: Checking the pref here makes it possible to enable/disable sandboxing
  // during an active session. Currently the pref is only used for testing
  // purpose. If the decision is made to permanently rely on the pref, this
  // should be changed so that it is required to restart firefox for the change
  // of value to take effect. Always send SetProcessSandbox message on macOS.
#  if !defined(XP_MACOSX)
  shouldSandbox = IsContentSandboxEnabled();
#  endif

#  ifdef XP_LINUX
  if (shouldSandbox) {
    MOZ_ASSERT(!mSandboxBroker);
    bool isFileProcess = mRemoteType.EqualsLiteral(FILE_REMOTE_TYPE);
    UniquePtr<SandboxBroker::Policy> policy =
        sSandboxBrokerPolicyFactory->GetContentPolicy(Pid(), isFileProcess);
    if (policy) {
      brokerFd = Some(FileDescriptor());
      mSandboxBroker =
          SandboxBroker::Create(std::move(policy), Pid(), brokerFd.ref());
      if (!mSandboxBroker) {
        KillHard("SandboxBroker::Create failed");
        return false;
      }
      MOZ_ASSERT(brokerFd.ref().IsValid());
    }
  }
#  endif
  if (shouldSandbox && !SendSetProcessSandbox(brokerFd)) {
    KillHard("SandboxInitFailed");
  }
#endif

  if (!ServiceWorkerParentInterceptEnabled()) {
    RefPtr<ServiceWorkerRegistrar> swr = ServiceWorkerRegistrar::Get();
    MOZ_ASSERT(swr);

    nsTArray<ServiceWorkerRegistrationData> registrations;
    swr->GetRegistrations(registrations);

    // Send down to the content process the permissions for each of the
    // registered service worker scopes.
    for (auto& registration : registrations) {
      nsCOMPtr<nsIPrincipal> principal =
          PrincipalInfoToPrincipal(registration.principal());
      if (principal) {
        TransmitPermissionsForPrincipal(principal);
      }
    }

    Unused << SendInitServiceWorkers(ServiceWorkerConfiguration(registrations));
  }

  {
    nsTArray<BlobURLRegistrationData> registrations;
    if (BlobURLProtocolHandler::GetAllBlobURLEntries(registrations, this)) {
      for (const BlobURLRegistrationData& registration : registrations) {
        nsresult rv = TransmitPermissionsForPrincipal(registration.principal());
        Unused << NS_WARN_IF(NS_FAILED(rv));
      }

      Unused << SendInitBlobURLs(registrations);
    }
  }

  // Send down WindowActorOptions at startup to content process.
  RefPtr<JSWindowActorService> actorSvc = JSWindowActorService::GetSingleton();
  if (actorSvc) {
    nsTArray<JSWindowActorInfo> infos;
    actorSvc->GetJSWindowActorInfos(infos);
    Unused << SendInitJSWindowActorInfos(infos);
  }

  // Start up nsPluginHost and run FindPlugins to cache the plugin list.
  // If this isn't our first content process, just send over cached list.
  RefPtr<nsPluginHost> pluginHost = nsPluginHost::GetInst();
  pluginHost->SendPluginsToContent();
  MaybeEnableRemoteInputEventQueue();

  return true;
}

bool ContentParent::IsAlive() const {
  return mLifecycleState == LifecycleState::ALIVE;
}

int32_t ContentParent::Pid() const {
  if (!mSubprocess || !mSubprocess->GetChildProcessHandle()) {
    return -1;
  }
  return base::GetProcId(mSubprocess->GetChildProcessHandle());
}

mozilla::ipc::IPCResult ContentParent::RecvGetGfxVars(
    nsTArray<GfxVarUpdate>* aVars) {
  // Ensure gfxVars is initialized (for xpcshell tests).
  gfxVars::Initialize();

  *aVars = gfxVars::FetchNonDefaultVars();

  // Now that content has initialized gfxVars, we can start listening for
  // updates.
  gfxVars::AddReceiver(this);
  return IPC_OK();
}

void ContentParent::OnCompositorUnexpectedShutdown() {
  GPUProcessManager* gpm = GPUProcessManager::Get();

  Endpoint<PCompositorManagerChild> compositor;
  Endpoint<PImageBridgeChild> imageBridge;
  Endpoint<PVRManagerChild> vrBridge;
  Endpoint<PRemoteDecoderManagerChild> videoManager;
  AutoTArray<uint32_t, 3> namespaces;
  DebugOnly<bool> opened;

#ifdef MOZ_WIDGET_GONK
  Endpoint<PSharedBufferManagerChild> bufferManager;
  opened = gpm->CreateBufferManager(OtherPid(), &bufferManager);
  MOZ_ASSERT(opened);
  Unused << SendReinitBufferManager(std::move(bufferManager));
#endif

  opened =
      gpm->CreateContentBridges(OtherPid(), &compositor, &imageBridge,
                                &vrBridge, &videoManager, &namespaces);
  MOZ_ASSERT(opened);

  Unused << SendReinitRendering(std::move(compositor), std::move(imageBridge),
                                std::move(vrBridge), std::move(videoManager),
                                namespaces);
}

void ContentParent::OnCompositorDeviceReset() {
  Unused << SendReinitRenderingForDeviceReset();
}

PClientOpenWindowOpParent* ContentParent::AllocPClientOpenWindowOpParent(
    const ClientOpenWindowArgs& aArgs) {
  return AllocClientOpenWindowOpParent(aArgs);
}

bool ContentParent::DeallocPClientOpenWindowOpParent(
    PClientOpenWindowOpParent* aActor) {
  return DeallocClientOpenWindowOpParent(aActor);
}

void ContentParent::MaybeEnableRemoteInputEventQueue() {
  MOZ_ASSERT(!mIsRemoteInputEventQueueEnabled);
  if (!IsInputEventQueueSupported()) {
    return;
  }
  mIsRemoteInputEventQueueEnabled = true;
  Unused << SendSetInputEventQueueEnabled();
  SetInputPriorityEventEnabled(true);
}

void ContentParent::SetInputPriorityEventEnabled(bool aEnabled) {
  if (!IsInputEventQueueSupported() || !mIsRemoteInputEventQueueEnabled ||
      mIsInputPriorityEventEnabled == aEnabled) {
    return;
  }
  mIsInputPriorityEventEnabled = aEnabled;
  // Send IPC messages to flush the pending events in the input event queue and
  // the normal event queue. See PContent.ipdl for more details.
  Unused << SendSuspendInputEventQueue();
  Unused << SendFlushInputEventQueue();
  Unused << SendResumeInputEventQueue();
}

/*static*/
bool ContentParent::IsInputEventQueueSupported() {
  static bool sSupported = false;
  static bool sInitialized = false;
  if (!sInitialized) {
    MOZ_ASSERT(Preferences::IsServiceAvailable());
    sSupported = Preferences::GetBool("input_event_queue.supported", false);
    sInitialized = true;
  }
  return sSupported;
}

void ContentParent::OnVarChanged(const GfxVarUpdate& aVar) {
  if (!mIPCOpen) {
    return;
  }
  Unused << SendVarUpdate(aVar);
}

mozilla::ipc::IPCResult ContentParent::RecvReadFontList(
    nsTArray<FontListEntry>* retValue) {
#ifdef ANDROID
  gfxAndroidPlatform::GetPlatform()->GetSystemFontList(retValue);
#endif
  return IPC_OK();
}

mozilla::ipc::IPCResult ContentParent::RecvSetClipboard(
    const IPCDataTransfer& aDataTransfer, const bool& aIsPrivateData,
    const IPC::Principal& aRequestingPrincipal,
    const uint32_t& aContentPolicyType, const int32_t& aWhichClipboard) {
  nsresult rv;
  nsCOMPtr<nsIClipboard> clipboard(do_GetService(kCClipboardCID, &rv));
  NS_ENSURE_SUCCESS(rv, IPC_OK());

  nsCOMPtr<nsITransferable> trans =
      do_CreateInstance("@mozilla.org/widget/transferable;1", &rv);
  NS_ENSURE_SUCCESS(rv, IPC_OK());
  trans->Init(nullptr);

  rv = nsContentUtils::IPCTransferableToTransferable(
      aDataTransfer, aIsPrivateData, aRequestingPrincipal, aContentPolicyType,
      trans, this, nullptr);
  NS_ENSURE_SUCCESS(rv, IPC_OK());

  clipboard->SetData(trans, nullptr, aWhichClipboard);
  return IPC_OK();
}

mozilla::ipc::IPCResult ContentParent::RecvGetClipboard(
    nsTArray<nsCString>&& aTypes, const int32_t& aWhichClipboard,
    IPCDataTransfer* aDataTransfer) {
  nsresult rv;
  nsCOMPtr<nsIClipboard> clipboard(do_GetService(kCClipboardCID, &rv));
  NS_ENSURE_SUCCESS(rv, IPC_OK());

  nsCOMPtr<nsITransferable> trans =
      do_CreateInstance("@mozilla.org/widget/transferable;1", &rv);
  NS_ENSURE_SUCCESS(rv, IPC_OK());
  trans->Init(nullptr);
  // The private flag is only used to prevent the data from being cached to the
  // disk. The flag is not exported to the IPCDataTransfer object.
  // The flag is set because we are not sure whether the clipboard data is used
  // in a private browsing context. The transferable is only used in this scope,
  // so the cache would not reduce memory consumption anyway.
  trans->SetIsPrivateData(true);

  for (uint32_t t = 0; t < aTypes.Length(); t++) {
    trans->AddDataFlavor(aTypes[t].get());
  }

  clipboard->GetData(trans, aWhichClipboard);
  nsContentUtils::TransferableToIPCTransferable(trans, aDataTransfer, true,
                                                nullptr, this);
  return IPC_OK();
}

mozilla::ipc::IPCResult ContentParent::RecvEmptyClipboard(
    const int32_t& aWhichClipboard) {
  nsresult rv;
  nsCOMPtr<nsIClipboard> clipboard(do_GetService(kCClipboardCID, &rv));
  NS_ENSURE_SUCCESS(rv, IPC_OK());

  clipboard->EmptyClipboard(aWhichClipboard);

  return IPC_OK();
}

mozilla::ipc::IPCResult ContentParent::RecvClipboardHasType(
    nsTArray<nsCString>&& aTypes, const int32_t& aWhichClipboard,
    bool* aHasType) {
  nsresult rv;
  nsCOMPtr<nsIClipboard> clipboard(do_GetService(kCClipboardCID, &rv));
  NS_ENSURE_SUCCESS(rv, IPC_OK());

  clipboard->HasDataMatchingFlavors(aTypes, aWhichClipboard, aHasType);

  return IPC_OK();
}

mozilla::ipc::IPCResult ContentParent::RecvGetExternalClipboardFormats(
    const int32_t& aWhichClipboard, const bool& aPlainTextOnly,
    nsTArray<nsCString>* aTypes) {
  MOZ_ASSERT(aTypes);
  DataTransfer::GetExternalClipboardFormats(aWhichClipboard, aPlainTextOnly,
                                            aTypes);
  return IPC_OK();
}

mozilla::ipc::IPCResult ContentParent::RecvPlaySound(const URIParams& aURI) {
  nsCOMPtr<nsIURI> soundURI = DeserializeURI(aURI);
  // If the check here fails, it can only mean that this message was spoofed.
  if (!soundURI || !soundURI->SchemeIs("chrome")) {
    // PlaySound only accepts a valid chrome URI.
    return IPC_FAIL_NO_REASON(this);
  }
  nsCOMPtr<nsIURL> soundURL(do_QueryInterface(soundURI));
  if (!soundURL) {
    return IPC_OK();
  }

  nsresult rv;
  nsCOMPtr<nsISound> sound(do_GetService(NS_SOUND_CID, &rv));
  NS_ENSURE_SUCCESS(rv, IPC_OK());

  sound->Play(soundURL);

  return IPC_OK();
}

mozilla::ipc::IPCResult ContentParent::RecvBeep() {
  nsresult rv;
  nsCOMPtr<nsISound> sound(do_GetService(NS_SOUND_CID, &rv));
  NS_ENSURE_SUCCESS(rv, IPC_OK());

  sound->Beep();

  return IPC_OK();
}

mozilla::ipc::IPCResult ContentParent::RecvPlayEventSound(
    const uint32_t& aEventId) {
  nsresult rv;
  nsCOMPtr<nsISound> sound(do_GetService(NS_SOUND_CID, &rv));
  NS_ENSURE_SUCCESS(rv, IPC_OK());

  sound->PlayEventSound(aEventId);

  return IPC_OK();
}

mozilla::ipc::IPCResult ContentParent::RecvGetIconForExtension(
    const nsCString& aFileExt, const uint32_t& aIconSize,
    nsTArray<uint8_t>* bits) {
#ifdef MOZ_WIDGET_ANDROID
  NS_ASSERTION(AndroidBridge::Bridge() != nullptr,
               "AndroidBridge is not available");
  if (AndroidBridge::Bridge() == nullptr) {
    // Do not fail - just no icon will be shown
    return IPC_OK();
  }

  bits->AppendElements(aIconSize * aIconSize * 4);

  AndroidBridge::Bridge()->GetIconForExtension(aFileExt, aIconSize,
                                               bits->Elements());
#endif
  return IPC_OK();
}

mozilla::ipc::IPCResult ContentParent::RecvGetShowPasswordSetting(
    bool* showPassword) {
  // default behavior is to show the last password character
  *showPassword = true;
#ifdef MOZ_WIDGET_ANDROID
  NS_ASSERTION(AndroidBridge::Bridge() != nullptr,
               "AndroidBridge is not available");

  *showPassword = java::GeckoAppShell::GetShowPasswordSetting();
#endif
  return IPC_OK();
}

mozilla::ipc::IPCResult ContentParent::RecvFirstIdle() {
  // When the ContentChild goes idle, it sends us a FirstIdle message
  // which we use as a good time to signal the PreallocatedProcessManager
  // that it can start allocating processes from now on.
  PreallocatedProcessManager::RemoveBlocker(this);
  return IPC_OK();
}

// We want ContentParent to show up in CC logs for debugging purposes, but we
// don't actually cycle collect it.
NS_IMPL_CYCLE_COLLECTION_0(ContentParent)

NS_IMPL_CYCLE_COLLECTING_ADDREF(ContentParent)
NS_IMPL_CYCLE_COLLECTING_RELEASE(ContentParent)

NS_INTERFACE_MAP_BEGIN_CYCLE_COLLECTION(ContentParent)
  NS_INTERFACE_MAP_ENTRY_CONCRETE(ContentParent)
  NS_INTERFACE_MAP_ENTRY(nsIObserver)
  NS_INTERFACE_MAP_ENTRY(nsIDOMGeoPositionCallback)
  NS_INTERFACE_MAP_ENTRY(nsIDOMGeoPositionErrorCallback)
  NS_INTERFACE_MAP_ENTRY(nsIInterfaceRequestor)
  NS_INTERFACE_MAP_ENTRY_AMBIGUOUS(nsISupports, nsIObserver)
NS_INTERFACE_MAP_END

NS_IMETHODIMP
ContentParent::Observe(nsISupports* aSubject, const char* aTopic,
                       const char16_t* aData) {
  if (mSubprocess && (!strcmp(aTopic, "profile-before-change") ||
                      !strcmp(aTopic, "xpcom-shutdown"))) {
    // Make sure that our process will get scheduled.
    ProcessPriorityManager::SetProcessPriority(this,
                                               PROCESS_PRIORITY_FOREGROUND);

    // Okay to call ShutDownProcess multiple times.
    ShutDownProcess(SEND_SHUTDOWN_MESSAGE);
    MarkAsDead();

    // Wait for shutdown to complete, so that we receive any shutdown
    // data (e.g. telemetry) from the child before we quit.
    // This loop terminate prematurely based on mForceKillTimer.
    SpinEventLoopUntil([&]() { return !mIPCOpen || mCalledKillHard; });
    NS_ASSERTION(!mSubprocess, "Close should have nulled mSubprocess");
  }

  if (IsDead() || !mSubprocess) {
    return NS_OK;
  }

  if (!strcmp(aTopic, "nsPref:changed")) {
    // A pref changed. If it's not on the blacklist, inform child processes.
    if (!ShouldSyncPreference(aData)) {
      return NS_OK;
    }

    // We know prefs are ASCII here.
    NS_LossyConvertUTF16toASCII strData(aData);

    Pref pref(strData, /* isLocked */ false, Nothing(), Nothing());
    Preferences::GetPreference(&pref);
    if (IsAlive()) {
      MOZ_ASSERT(mQueuedPrefs.IsEmpty());
      if (!SendPreferenceUpdate(pref)) {
        return NS_ERROR_NOT_AVAILABLE;
      }
    } else {
      MOZ_ASSERT(IsLaunching());
      mQueuedPrefs.AppendElement(pref);
    }
  }

  if (!IsAlive()) {
    return NS_OK;
  }

  // listening for memory pressure event
  if (!strcmp(aTopic, "memory-pressure")) {
    Unused << SendFlushMemory(nsDependentString(aData));
  } else if (!strcmp(aTopic, NS_IPC_IOSERVICE_SET_OFFLINE_TOPIC)) {
    NS_ConvertUTF16toUTF8 dataStr(aData);
    const char* offline = dataStr.get();
    if (!SendSetOffline(!strcmp(offline, "true") ? true : false)) {
      return NS_ERROR_NOT_AVAILABLE;
    }
  } else if (!strcmp(aTopic, NS_IPC_IOSERVICE_SET_CONNECTIVITY_TOPIC)) {
    if (!SendSetConnectivity(NS_LITERAL_STRING("true").Equals(aData))) {
      return NS_ERROR_NOT_AVAILABLE;
    }
  } else if (!strcmp(aTopic, NS_IPC_CAPTIVE_PORTAL_SET_STATE)) {
    nsCOMPtr<nsICaptivePortalService> cps = do_QueryInterface(aSubject);
    MOZ_ASSERT(cps, "Should QI to a captive portal service");
    if (!cps) {
      return NS_ERROR_FAILURE;
    }
    int32_t state;
    cps->GetState(&state);
    if (!SendSetCaptivePortalState(state)) {
      return NS_ERROR_NOT_AVAILABLE;
    }
  }
  // listening for alert notifications
  else if (!strcmp(aTopic, "alertfinished") ||
           !strcmp(aTopic, "alertclickcallback") ||
           !strcmp(aTopic, "alertshow") ||
           !strcmp(aTopic, "alertdisablecallback") ||
           !strcmp(aTopic, "alertsettingscallback")) {
    if (!SendNotifyAlertsObserver(nsDependentCString(aTopic),
                                  nsDependentString(aData)))
      return NS_ERROR_NOT_AVAILABLE;
  } else if (!strcmp(aTopic, "child-gc-request")) {
    Unused << SendGarbageCollect();
  } else if (!strcmp(aTopic, "child-cc-request")) {
    Unused << SendCycleCollect();
  } else if (!strcmp(aTopic, "child-mmu-request")) {
    Unused << SendMinimizeMemoryUsage();
  } else if (!strcmp(aTopic, "child-ghost-request")) {
    Unused << SendUnlinkGhosts();
  } else if (!strcmp(aTopic, "last-pb-context-exited")) {
    Unused << SendLastPrivateDocShellDestroyed();
  } else if (!strcmp(aTopic, "file-watcher-update")) {
    nsCString creason;
    CopyUTF16toUTF8(MakeStringSpan(aData), creason);
    DeviceStorageFile* file = static_cast<DeviceStorageFile*>(aSubject);
    Unused << SendFilePathUpdate(file->mStorageType, file->mStorageName,
                                 file->mPath, creason);
  }
#ifdef MOZ_WIDGET_GONK
  else if (!strcmp(aTopic, NS_VOLUME_STATE_CHANGED)) {
    nsCOMPtr<nsIVolume> vol = do_QueryInterface(aSubject);
    if (!vol) {
      return NS_ERROR_NOT_AVAILABLE;
    }

    nsString volName;
    nsString mountPoint;
    int32_t state;
    int32_t mountGeneration;
    bool isMediaPresent;
    bool isSharing;
    bool isFormatting;
    bool isFake;
    bool isUnmounting;
    bool isRemovable;
    bool isHotSwappable;

    vol->GetName(volName);
    vol->GetMountPoint(mountPoint);
    vol->GetState(&state);
    vol->GetMountGeneration(&mountGeneration);
    vol->GetIsMediaPresent(&isMediaPresent);
    vol->GetIsSharing(&isSharing);
    vol->GetIsFormatting(&isFormatting);
    vol->GetIsFake(&isFake);
    vol->GetIsUnmounting(&isUnmounting);
    vol->GetIsRemovable(&isRemovable);
    vol->GetIsHotSwappable(&isHotSwappable);

    Unused << SendFileSystemUpdate(
        volName, mountPoint, state, mountGeneration, isMediaPresent, isSharing,
        isFormatting, isFake, isUnmounting, isRemovable, isHotSwappable);
  } else if (!strcmp(aTopic, "phone-state-changed")) {
    nsString state(aData);
    Unused << SendNotifyPhoneStateChange(state);
  } else if (!strcmp(aTopic, NS_VOLUME_REMOVED)) {
    nsString volName(aData);
    Unused << SendVolumeRemoved(volName);
  }
#endif
#ifdef ACCESSIBILITY
  else if (aData && !strcmp(aTopic, "a11y-init-or-shutdown")) {
    if (*aData == '1') {
      // Make sure accessibility is running in content process when
      // accessibility gets initiated in chrome process.
#  if defined(XP_WIN)
      // Don't init content a11y if we detect an incompat version of JAWS in
      // use.
      if (!mozilla::a11y::Compatibility::IsOldJAWS()) {
        Unused << SendActivateA11y(
            ::GetCurrentThreadId(),
            a11y::AccessibleWrap::GetContentProcessIdFor(ChildID()));
      }
#  else
      Unused << SendActivateA11y(0, 0);
#  endif
    } else {
      // If possible, shut down accessibility in content process when
      // accessibility gets shutdown in chrome process.
      Unused << SendShutdownA11y();
    }
  }
#endif
  else if (!strcmp(aTopic, "cacheservice:empty-cache")) {
    Unused << SendNotifyEmptyHTTPCache();
  } else if (!strcmp(aTopic, "intl:app-locales-changed")) {
    nsTArray<nsCString> appLocales;
    LocaleService::GetInstance()->GetAppLocalesAsBCP47(appLocales);
    Unused << SendUpdateAppLocales(appLocales);
  } else if (!strcmp(aTopic, "intl:requested-locales-changed")) {
    nsTArray<nsCString> requestedLocales;
    LocaleService::GetInstance()->GetRequestedLocales(requestedLocales);
    Unused << SendUpdateRequestedLocales(requestedLocales);
  } else if (!strcmp(aTopic, "cookie-changed") ||
             !strcmp(aTopic, "private-cookie-changed")) {
    if (!aData) {
      return NS_ERROR_UNEXPECTED;
    }
    PNeckoParent* neckoParent = LoneManagedOrNullAsserts(ManagedPNeckoParent());
    if (!neckoParent) {
      return NS_OK;
    }
    PCookieServiceParent* csParent =
        LoneManagedOrNullAsserts(neckoParent->ManagedPCookieServiceParent());
    if (!csParent) {
      return NS_OK;
    }
    auto* cs = static_cast<CookieServiceParent*>(csParent);
    // Do not push these cookie updates to the same process they originated
    // from.
    if (cs->ProcessingCookie()) {
      return NS_OK;
    }
    if (!nsCRT::strcmp(aData, u"batch-deleted")) {
      nsCOMPtr<nsIArray> cookieList = do_QueryInterface(aSubject);
      NS_ASSERTION(cookieList, "couldn't get cookie list");
      cs->RemoveBatchDeletedCookies(cookieList);
      return NS_OK;
    }

    if (!nsCRT::strcmp(aData, u"cleared")) {
      cs->RemoveAll();
      return NS_OK;
    }

    nsCOMPtr<nsICookie> xpcCookie = do_QueryInterface(aSubject);
    NS_ASSERTION(xpcCookie, "couldn't get cookie");
    if (!nsCRT::strcmp(aData, u"deleted")) {
      cs->RemoveCookie(xpcCookie);
    } else if ((!nsCRT::strcmp(aData, u"added")) ||
               (!nsCRT::strcmp(aData, u"changed"))) {
      cs->AddCookie(xpcCookie);
    }
  } else if (!strcmp(aTopic, NS_NETWORK_LINK_TYPE_TOPIC)) {
    UpdateNetworkLinkType();
  }

  return NS_OK;
}

/* static */
bool ContentParent::ShouldSyncPreference(const char16_t* aData) {
#define BLACKLIST_ENTRY(s) \
  { s, (sizeof(s) / sizeof(char16_t)) - 1 }
  struct BlacklistEntry {
    const char16_t* mPrefBranch;
    size_t mLen;
  };
  // These prefs are not useful in child processes.
  static const BlacklistEntry sContentPrefBranchBlacklist[] = {
      BLACKLIST_ENTRY(u"app.update.lastUpdateTime."),
      BLACKLIST_ENTRY(u"datareporting.policy."),
      BLACKLIST_ENTRY(u"browser.safebrowsing.provider."),
      BLACKLIST_ENTRY(u"browser.shell."),
      BLACKLIST_ENTRY(u"browser.slowStartup."),
      BLACKLIST_ENTRY(u"browser.startup."),
      BLACKLIST_ENTRY(u"extensions.getAddons.cache."),
      BLACKLIST_ENTRY(u"media.gmp-manager."),
      BLACKLIST_ENTRY(u"media.gmp-gmpopenh264."),
      BLACKLIST_ENTRY(u"privacy.sanitize."),
  };
#undef BLACKLIST_ENTRY

  for (const auto& entry : sContentPrefBranchBlacklist) {
    if (NS_strncmp(entry.mPrefBranch, aData, entry.mLen) == 0) {
      return false;
    }
  }
  return true;
}

void ContentParent::UpdateNetworkLinkType() {
  nsresult rv;
  nsCOMPtr<nsINetworkLinkService> nls =
      do_GetService(NS_NETWORK_LINK_SERVICE_CONTRACTID, &rv);
  if (NS_FAILED(rv)) {
    return;
  }

  uint32_t linkType = nsINetworkLinkService::LINK_TYPE_UNKNOWN;
  rv = nls->GetLinkType(&linkType);
  if (NS_FAILED(rv)) {
    return;
  }

  Unused << SendNetworkLinkTypeChange(linkType);
}

NS_IMETHODIMP
ContentParent::GetInterface(const nsIID& aIID, void** aResult) {
  NS_ENSURE_ARG_POINTER(aResult);

  if (aIID.Equals(NS_GET_IID(nsIMessageSender))) {
    nsCOMPtr<nsIMessageSender> mm = GetMessageManager();
    mm.forget(aResult);
    return NS_OK;
  }

  return NS_NOINTERFACE;
}

mozilla::ipc::IPCResult ContentParent::RecvInitBackground(
    Endpoint<PBackgroundParent>&& aEndpoint) {
  if (!BackgroundParent::Alloc(this, std::move(aEndpoint))) {
    NS_WARNING("BackgroundParent::Alloc failed");
  }

  return IPC_OK();
}

mozilla::jsipc::PJavaScriptParent* ContentParent::AllocPJavaScriptParent() {
  MOZ_ASSERT(ManagedPJavaScriptParent().IsEmpty());
  return NewJavaScriptParent();
}

bool ContentParent::DeallocPJavaScriptParent(PJavaScriptParent* parent) {
  ReleaseJavaScriptParent(parent);
  return true;
}

bool ContentParent::CanOpenBrowser(const IPCTabContext& aContext) {
  // (PopupIPCTabContext lets the child process prove that it has access to
  // the app it's trying to open.)
  // On e10s we also allow UnsafeTabContext to allow service workers to open
  // windows. This is enforced in MaybeInvalidTabContext.
  if (aContext.type() != IPCTabContext::TPopupIPCTabContext &&
      aContext.type() != IPCTabContext::TUnsafeIPCTabContext) {
    ASSERT_UNLESS_FUZZING(
        "Unexpected IPCTabContext type.  Aborting AllocPBrowserParent.");
    return false;
  }

  if (aContext.type() == IPCTabContext::TPopupIPCTabContext) {
    const PopupIPCTabContext& popupContext = aContext.get_PopupIPCTabContext();
    if (popupContext.opener().type() != PBrowserOrId::TPBrowserParent) {
      ASSERT_UNLESS_FUZZING(
          "Unexpected PopupIPCTabContext type.  Aborting AllocPBrowserParent.");
      return false;
    }

    auto opener =
        BrowserParent::GetFrom(popupContext.opener().get_PBrowserParent());
    if (!opener) {
      ASSERT_UNLESS_FUZZING(
          "Got null opener from child; aborting AllocPBrowserParent.");
      return false;
    }

    // Popup windows of isMozBrowserElement frames must be isMozBrowserElement
    // if the parent isMozBrowserElement.  Allocating a !isMozBrowserElement
    // frame with same app ID would allow the content to access data it's not
    // supposed to.
    if (!popupContext.isMozBrowserElement() && opener->IsMozBrowserElement()) {
      ASSERT_UNLESS_FUZZING(
          "Child trying to escalate privileges!  Aborting "
          "AllocPBrowserParent.");
      return false;
    }
  }

  MaybeInvalidTabContext tc(aContext);
  if (!tc.IsValid()) {
    NS_ERROR(nsPrintfCString("Child passed us an invalid TabContext.  (%s)  "
                             "Aborting AllocPBrowserParent.",
                             tc.GetInvalidReason())
                 .get());
    return false;
  }

  return true;
}

<<<<<<< HEAD
bool ContentParent::DeallocPBrowserParent(PBrowserParent* frame) {
  BrowserParent* parent = BrowserParent::GetFrom(frame);
  NS_RELEASE(parent);
  return true;
}

PDeviceStorageRequestParent* ContentParent::AllocPDeviceStorageRequestParent(
    const DeviceStorageParams& aParams) {
  RefPtr<DeviceStorageRequestParent> result =
      new DeviceStorageRequestParent(aParams);
  result->Dispatch();
  return result.forget().take();
}

bool ContentParent::DeallocPDeviceStorageRequestParent(
    PDeviceStorageRequestParent* doomed) {
  DeviceStorageRequestParent* parent =
      static_cast<DeviceStorageRequestParent*>(doomed);
  NS_RELEASE(parent);
  return true;
}

=======
>>>>>>> b72ba3a9
mozilla::ipc::IPCResult ContentParent::RecvConstructPopupBrowser(
    ManagedEndpoint<PBrowserParent>&& aBrowserEp,
    ManagedEndpoint<PWindowGlobalParent>&& aWindowEp, const TabId& aTabId,
    const IPCTabContext& aContext, const WindowGlobalInit& aInitialWindowInit,
    const uint32_t& aChromeFlags) {
  MOZ_ASSERT(XRE_IsParentProcess());

  if (!CanOpenBrowser(aContext)) {
    return IPC_FAIL(this, "CanOpenBrowser Failed");
  }

  uint32_t chromeFlags = aChromeFlags;
  TabId openerTabId(0);
  ContentParentId openerCpId(0);
  if (aContext.type() == IPCTabContext::TPopupIPCTabContext) {
    // CanOpenBrowser has ensured that the IPCTabContext is of
    // type PopupIPCTabContext, and that the opener BrowserParent is
    // reachable.
    const PopupIPCTabContext& popupContext = aContext.get_PopupIPCTabContext();
    auto opener =
        BrowserParent::GetFrom(popupContext.opener().get_PBrowserParent());
    openerTabId = opener->GetTabId();
    openerCpId = opener->Manager()->ChildID();

    // We must ensure that the private browsing and remoteness flags
    // match those of the opener.
    nsCOMPtr<nsILoadContext> loadContext = opener->GetLoadContext();
    if (!loadContext) {
      return IPC_FAIL(this, "Missing Opener LoadContext");
    }

    bool isPrivate;
    loadContext->GetUsePrivateBrowsing(&isPrivate);
    if (isPrivate) {
      chromeFlags |= nsIWebBrowserChrome::CHROME_PRIVATE_WINDOW;
    }
  }

  // And because we're allocating a remote browser, of course the
  // window is remote.
  chromeFlags |= nsIWebBrowserChrome::CHROME_REMOTE_WINDOW;

  CanonicalBrowsingContext* browsingContext =
      CanonicalBrowsingContext::Cast(aInitialWindowInit.browsingContext());
  if (NS_WARN_IF(!browsingContext->IsOwnedByProcess(ChildID()))) {
    return IPC_FAIL(this, "BrowsingContext Owned by Incorrect Process!");
  }

  MaybeInvalidTabContext tc(aContext);
  MOZ_ASSERT(tc.IsValid());

  auto initialWindow =
      MakeRefPtr<WindowGlobalParent>(aInitialWindowInit, /* inprocess */ false);

  auto parent = MakeRefPtr<BrowserParent>(this, aTabId, tc.GetTabContext(),
                                          browsingContext, chromeFlags);

  // Bind the created BrowserParent to IPC to actually link the actor.
  if (NS_WARN_IF(!BindPBrowserEndpoint(std::move(aBrowserEp), parent))) {
    return IPC_FAIL(this, "BindPBrowserEndpoint failed");
  }

  // XXX: Why are we checking these requirements? It seems we should register
  // the created frame unconditionally?
  if (openerTabId > 0 ||
      aContext.type() == IPCTabContext::TUnsafeIPCTabContext) {
    // The creation of PBrowser was triggered from content process through
    // either window.open() or service worker's openWindow().
    // We need to register remote frame with the child generated tab id.
    auto* cpm = ContentProcessManager::GetSingleton();
    if (!cpm->RegisterRemoteFrame(parent)) {
      return IPC_FAIL(this, "RegisterRemoteFrame Failed");
    }
  }

  if (NS_WARN_IF(!parent->BindPWindowGlobalEndpoint(std::move(aWindowEp),
                                                    initialWindow))) {
    return IPC_FAIL(this, "BindPWindowGlobalEndpoint failed");
  }

  initialWindow->Init(aInitialWindowInit);

  // When enabling input event prioritization, input events may preempt other
  // normal priority IPC messages. To prevent the input events preempt
  // PBrowserConstructor, we use an IPC 'RemoteIsReadyToHandleInputEvents' to
  // notify parent that BrowserChild is created. In this case, PBrowser is
  // initiated from content so that we can set BrowserParent as ready to handle
  // input
  parent->SetReadyToHandleInputEvents();
  return IPC_OK();
}

mozilla::PRemoteSpellcheckEngineParent*
ContentParent::AllocPRemoteSpellcheckEngineParent() {
  mozilla::RemoteSpellcheckEngineParent* parent =
      new mozilla::RemoteSpellcheckEngineParent();
  return parent;
}

bool ContentParent::DeallocPRemoteSpellcheckEngineParent(
    PRemoteSpellcheckEngineParent* parent) {
  delete parent;
  return true;
}

/* static */
void ContentParent::ForceKillTimerCallback(nsITimer* aTimer, void* aClosure) {
  // We don't want to time out the content process during XPCShell tests. This
  // is the easiest way to ensure that.
  if (PR_GetEnv("XPCSHELL_TEST_PROFILE_DIR")) {
    return;
  }

  auto self = static_cast<ContentParent*>(aClosure);
  self->KillHard("ShutDownKill");
}

void ContentParent::GeneratePairedMinidump(const char* aReason) {
  // We're about to kill the child process associated with this content.
  // Something has gone wrong to get us here, so we generate a minidump
  // of the parent and child for submission to the crash server unless we're
  // already shutting down.
  nsCOMPtr<nsIAppStartup> appStartup = components::AppStartup::Service();
  if (mCrashReporter && !appStartup->GetShuttingDown() &&
      Preferences::GetBool("dom.ipc.tabs.createKillHardCrashReports", false)) {
    // GeneratePairedMinidump creates two minidumps for us - the main
    // one is for the content process we're about to kill, and the other
    // one is for the main browser process. That second one is the extra
    // minidump tagging along, so we have to tell the crash reporter that
    // it exists and is being appended.
    nsAutoCString additionalDumps("browser");
    mCrashReporter->AddAnnotation(
        CrashReporter::Annotation::additional_minidumps, additionalDumps);
    nsDependentCString reason(aReason);
    mCrashReporter->AddAnnotation(CrashReporter::Annotation::ipc_channel_error,
                                  reason);

    // Generate the report and insert into the queue for submittal.
    if (mCrashReporter->GenerateMinidumpAndPair(
            this, nullptr, NS_LITERAL_CSTRING("browser"))) {
      mCreatedPairedMinidumps = mCrashReporter->FinalizeCrashReport();
    }
  }
}

// WARNING: aReason appears in telemetry, so any new value passed in requires
// data review.
void ContentParent::KillHard(const char* aReason) {
  AUTO_PROFILER_LABEL("ContentParent::KillHard", OTHER);

  // On Windows, calling KillHard multiple times causes problems - the
  // process handle becomes invalid on the first call, causing a second call
  // to crash our process - more details in bug 890840.
  if (mCalledKillHard) {
    return;
  }
  mCalledKillHard = true;
  mForceKillTimer = nullptr;

  GeneratePairedMinidump(aReason);

  nsDependentCString reason(aReason);
  Telemetry::Accumulate(Telemetry::SUBPROCESS_KILL_HARD, reason, 1);

  ProcessHandle otherProcessHandle;
  if (!base::OpenProcessHandle(OtherPid(), &otherProcessHandle)) {
    NS_ERROR("Failed to open child process when attempting kill.");
    return;
  }

  if (!KillProcess(otherProcessHandle, base::PROCESS_END_KILLED_BY_USER,
                   false)) {
    NS_WARNING("failed to kill subprocess!");
  }

  if (mSubprocess) {
    mSubprocess->SetAlreadyDead();
  }

  // EnsureProcessTerminated has responsibilty for closing otherProcessHandle.
  XRE_GetIOMessageLoop()->PostTask(
      NewRunnableFunction("EnsureProcessTerminatedRunnable",
                          &ProcessWatcher::EnsureProcessTerminated,
                          otherProcessHandle, /*force=*/true));
}

void ContentParent::FriendlyName(nsAString& aName, bool aAnonymize) {
  aName.Truncate();
  if (mIsForBrowser) {
    aName.AssignLiteral("Browser");
  } else if (aAnonymize) {
    aName.AssignLiteral("<anonymized-name>");
  } else {
    aName.AssignLiteral("???");
  }
}

mozilla::ipc::IPCResult ContentParent::RecvInitCrashReporter(
    Shmem&& aShmem, const NativeThreadId& aThreadId) {
  mCrashReporter = MakeUnique<CrashReporterHost>(GeckoProcessType_Content,
                                                 aShmem, aThreadId);

  return IPC_OK();
}

hal_sandbox::PHalParent* ContentParent::AllocPHalParent() {
  return hal_sandbox::CreateHalParent();
}

bool ContentParent::DeallocPHalParent(hal_sandbox::PHalParent* aHal) {
  delete aHal;
  return true;
}

devtools::PHeapSnapshotTempFileHelperParent*
ContentParent::AllocPHeapSnapshotTempFileHelperParent() {
  return devtools::HeapSnapshotTempFileHelperParent::Create();
}

bool ContentParent::DeallocPHeapSnapshotTempFileHelperParent(
    devtools::PHeapSnapshotTempFileHelperParent* aHeapSnapshotHelper) {
  delete aHeapSnapshotHelper;
  return true;
}

bool ContentParent::SendRequestMemoryReport(
    const uint32_t& aGeneration, const bool& aAnonymize,
    const bool& aMinimizeMemoryUsage, const Maybe<FileDescriptor>& aDMDFile) {
  // This automatically cancels the previous request.
  mMemoryReportRequest = MakeUnique<MemoryReportRequestHost>(aGeneration);
  Unused << PContentParent::SendRequestMemoryReport(
      aGeneration, aAnonymize, aMinimizeMemoryUsage, aDMDFile);
  return IPC_OK();
}

mozilla::ipc::IPCResult ContentParent::RecvAddMemoryReport(
    const MemoryReport& aReport) {
  if (mMemoryReportRequest) {
    mMemoryReportRequest->RecvReport(aReport);
  }
  return IPC_OK();
}

mozilla::ipc::IPCResult ContentParent::RecvFinishMemoryReport(
    const uint32_t& aGeneration) {
  if (mMemoryReportRequest) {
    mMemoryReportRequest->Finish(aGeneration);
    mMemoryReportRequest = nullptr;
  }
  return IPC_OK();
}

mozilla::ipc::IPCResult ContentParent::RecvAddPerformanceMetrics(
    const nsID& aID, nsTArray<PerformanceInfo>&& aMetrics) {
  nsresult rv = PerformanceMetricsCollector::DataReceived(aID, aMetrics);
  Unused << NS_WARN_IF(NS_FAILED(rv));
  return IPC_OK();
}

PCycleCollectWithLogsParent* ContentParent::AllocPCycleCollectWithLogsParent(
    const bool& aDumpAllTraces, const FileDescriptor& aGCLog,
    const FileDescriptor& aCCLog) {
  MOZ_CRASH("Don't call this; use ContentParent::CycleCollectWithLogs");
}

bool ContentParent::DeallocPCycleCollectWithLogsParent(
    PCycleCollectWithLogsParent* aActor) {
  delete aActor;
  return true;
}

bool ContentParent::CycleCollectWithLogs(
    bool aDumpAllTraces, nsICycleCollectorLogSink* aSink,
    nsIDumpGCAndCCLogsCallback* aCallback) {
  return CycleCollectWithLogsParent::AllocAndSendConstructor(
      this, aDumpAllTraces, aSink, aCallback);
}

PTestShellParent* ContentParent::AllocPTestShellParent() {
  return new TestShellParent();
}

bool ContentParent::DeallocPTestShellParent(PTestShellParent* shell) {
  delete shell;
  return true;
}

PScriptCacheParent* ContentParent::AllocPScriptCacheParent(
    const FileDescOrError& cacheFile, const bool& wantCacheData) {
  return new loader::ScriptCacheParent(wantCacheData);
}

bool ContentParent::DeallocPScriptCacheParent(PScriptCacheParent* cache) {
  delete static_cast<loader::ScriptCacheParent*>(cache);
  return true;
}

PNeckoParent* ContentParent::AllocPNeckoParent() { return new NeckoParent(); }

bool ContentParent::DeallocPNeckoParent(PNeckoParent* necko) {
  delete necko;
  return true;
}

PPrintingParent* ContentParent::AllocPPrintingParent() {
#ifdef NS_PRINTING
  if (mPrintingParent) {
    // Only one PrintingParent should be created per process.
    return nullptr;
  }

  // Create the printing singleton for this process.
  mPrintingParent = new PrintingParent();

  // Take another reference for IPDL code.
  mPrintingParent.get()->AddRef();

  return mPrintingParent.get();
#else
  MOZ_ASSERT_UNREACHABLE("Should never be created if no printing.");
  return nullptr;
#endif
}

bool ContentParent::DeallocPPrintingParent(PPrintingParent* printing) {
#ifdef NS_PRINTING
  MOZ_RELEASE_ASSERT(
      mPrintingParent == printing,
      "Only one PrintingParent should have been created per process.");

  // Release reference taken for IPDL code.
  static_cast<PrintingParent*>(printing)->Release();

  mPrintingParent = nullptr;
#else
  MOZ_ASSERT_UNREACHABLE("Should never have been created if no printing.");
#endif
  return true;
}

#ifdef NS_PRINTING
already_AddRefed<embedding::PrintingParent> ContentParent::GetPrintingParent() {
  MOZ_ASSERT(mPrintingParent);

  RefPtr<embedding::PrintingParent> printingParent = mPrintingParent;
  return printingParent.forget();
}
#endif

mozilla::ipc::IPCResult ContentParent::RecvInitStreamFilter(
    const uint64_t& aChannelId, const nsString& aAddonId,
    InitStreamFilterResolver&& aResolver) {
  Endpoint<PStreamFilterChild> endpoint;
  Unused << extensions::StreamFilterParent::Create(this, aChannelId, aAddonId,
                                                   &endpoint);

  aResolver(std::move(endpoint));

  return IPC_OK();
}

PChildToParentStreamParent* ContentParent::AllocPChildToParentStreamParent() {
  return mozilla::ipc::AllocPChildToParentStreamParent();
}

bool ContentParent::DeallocPChildToParentStreamParent(
    PChildToParentStreamParent* aActor) {
  delete aActor;
  return true;
}

PParentToChildStreamParent* ContentParent::AllocPParentToChildStreamParent() {
  MOZ_CRASH(
      "PParentToChildStreamParent actors should be manually constructed!");
}

bool ContentParent::DeallocPParentToChildStreamParent(
    PParentToChildStreamParent* aActor) {
  delete aActor;
  return true;
}

PPSMContentDownloaderParent* ContentParent::AllocPPSMContentDownloaderParent(
    const uint32_t& aCertType) {
  RefPtr<PSMContentDownloaderParent> downloader =
      new PSMContentDownloaderParent(aCertType);
  return downloader.forget().take();
}

bool ContentParent::DeallocPPSMContentDownloaderParent(
    PPSMContentDownloaderParent* aListener) {
  auto* listener = static_cast<PSMContentDownloaderParent*>(aListener);
  RefPtr<PSMContentDownloaderParent> downloader = dont_AddRef(listener);
  return true;
}

already_AddRefed<PExternalHelperAppParent>
ContentParent::AllocPExternalHelperAppParent(
    const Maybe<URIParams>& uri,
    const Maybe<mozilla::net::LoadInfoArgs>& aLoadInfoArgs,
    const nsCString& aMimeContentType, const nsCString& aContentDisposition,
    const uint32_t& aContentDispositionHint,
    const nsString& aContentDispositionFilename, const bool& aForceSave,
    const int64_t& aContentLength, const bool& aWasFileChannel,
    const Maybe<URIParams>& aReferrer, PBrowserParent* aBrowser) {
  RefPtr<ExternalHelperAppParent> parent = new ExternalHelperAppParent(
      uri, aContentLength, aWasFileChannel, aContentDisposition,
      aContentDispositionHint, aContentDispositionFilename);
  return parent.forget();
}

mozilla::ipc::IPCResult ContentParent::RecvPExternalHelperAppConstructor(
    PExternalHelperAppParent* actor, const Maybe<URIParams>& uri,
    const Maybe<LoadInfoArgs>& loadInfoArgs, const nsCString& aMimeContentType,
    const nsCString& aContentDisposition,
    const uint32_t& aContentDispositionHint,
    const nsString& aContentDispositionFilename, const bool& aForceSave,
    const int64_t& aContentLength, const bool& aWasFileChannel,
    const Maybe<URIParams>& aReferrer, PBrowserParent* aBrowser) {
  static_cast<ExternalHelperAppParent*>(actor)->Init(
      loadInfoArgs, aMimeContentType, aForceSave, aReferrer, aBrowser);
  return IPC_OK();
}

already_AddRefed<PHandlerServiceParent>
ContentParent::AllocPHandlerServiceParent() {
  RefPtr<HandlerServiceParent> actor = new HandlerServiceParent();
  return actor.forget();
}

media::PMediaParent* ContentParent::AllocPMediaParent() {
  return media::AllocPMediaParent();
}

bool ContentParent::DeallocPMediaParent(media::PMediaParent* aActor) {
  return media::DeallocPMediaParent(aActor);
}

PBenchmarkStorageParent* ContentParent::AllocPBenchmarkStorageParent() {
  return new BenchmarkStorageParent;
}

bool ContentParent::DeallocPBenchmarkStorageParent(
    PBenchmarkStorageParent* aActor) {
  delete aActor;
  return true;
}

PPresentationParent* ContentParent::AllocPPresentationParent() {
  RefPtr<PresentationParent> actor = new PresentationParent();
  return actor.forget().take();
}

bool ContentParent::DeallocPPresentationParent(PPresentationParent* aActor) {
  RefPtr<PresentationParent> actor =
      dont_AddRef(static_cast<PresentationParent*>(aActor));
  return true;
}

mozilla::ipc::IPCResult ContentParent::RecvPPresentationConstructor(
    PPresentationParent* aActor) {
  if (!static_cast<PresentationParent*>(aActor)->Init(mChildID)) {
    return IPC_FAIL_NO_REASON(this);
  }
  return IPC_OK();
}

PSpeechSynthesisParent* ContentParent::AllocPSpeechSynthesisParent() {
#ifdef MOZ_WEBSPEECH
  return new mozilla::dom::SpeechSynthesisParent();
#else
  return nullptr;
#endif
}

bool ContentParent::DeallocPSpeechSynthesisParent(
    PSpeechSynthesisParent* aActor) {
#ifdef MOZ_WEBSPEECH
  delete aActor;
  return true;
#else
  return false;
#endif
}

mozilla::ipc::IPCResult ContentParent::RecvPSpeechSynthesisConstructor(
    PSpeechSynthesisParent* aActor) {
#ifdef MOZ_WEBSPEECH
  if (!static_cast<SpeechSynthesisParent*>(aActor)->SendInit()) {
    return IPC_FAIL_NO_REASON(this);
  }
  return IPC_OK();
#else
  return IPC_FAIL_NO_REASON(this);
#endif
}

mozilla::ipc::IPCResult ContentParent::RecvStartVisitedQuery(
    const URIParams& aURI) {
  nsCOMPtr<nsIURI> newURI = DeserializeURI(aURI);
  if (!newURI) {
    return IPC_FAIL_NO_REASON(this);
  }
  nsCOMPtr<IHistory> history = services::GetHistoryService();
  if (history) {
    history->RegisterVisitedCallback(newURI, nullptr);
  }
  return IPC_OK();
}

mozilla::ipc::IPCResult ContentParent::RecvSetURITitle(const URIParams& uri,
                                                       const nsString& title) {
  nsCOMPtr<nsIURI> ourURI = DeserializeURI(uri);
  if (!ourURI) {
    return IPC_FAIL_NO_REASON(this);
  }
  nsCOMPtr<IHistory> history = services::GetHistoryService();
  if (history) {
    history->SetURITitle(ourURI, title);
  }
  return IPC_OK();
}

mozilla::ipc::IPCResult ContentParent::RecvIsSecureURI(
    const uint32_t& aType, const URIParams& aURI, const uint32_t& aFlags,
    const OriginAttributes& aOriginAttributes, bool* aIsSecureURI) {
  nsCOMPtr<nsISiteSecurityService> sss(do_GetService(NS_SSSERVICE_CONTRACTID));
  if (!sss) {
    return IPC_FAIL_NO_REASON(this);
  }
  nsCOMPtr<nsIURI> ourURI = DeserializeURI(aURI);
  if (!ourURI) {
    return IPC_FAIL_NO_REASON(this);
  }
  nsresult rv = sss->IsSecureURI(aType, ourURI, aFlags, aOriginAttributes,
                                 nullptr, nullptr, aIsSecureURI);
  if (NS_FAILED(rv)) {
    return IPC_FAIL_NO_REASON(this);
  }
  return IPC_OK();
}

mozilla::ipc::IPCResult ContentParent::RecvAccumulateMixedContentHSTS(
    const URIParams& aURI, const bool& aActive,
    const OriginAttributes& aOriginAttributes) {
  nsCOMPtr<nsIURI> ourURI = DeserializeURI(aURI);
  if (!ourURI) {
    return IPC_FAIL_NO_REASON(this);
  }
  nsMixedContentBlocker::AccumulateMixedContentHSTS(ourURI, aActive,
                                                    aOriginAttributes);
  return IPC_OK();
}

mozilla::ipc::IPCResult ContentParent::RecvLoadURIExternal(
    const URIParams& uri, PBrowserParent* windowContext) {
  nsCOMPtr<nsIExternalProtocolService> extProtService(
      do_GetService(NS_EXTERNALPROTOCOLSERVICE_CONTRACTID));
  if (!extProtService) {
    return IPC_OK();
  }
  nsCOMPtr<nsIURI> ourURI = DeserializeURI(uri);
  if (!ourURI) {
    return IPC_FAIL_NO_REASON(this);
  }

  RefPtr<RemoteWindowContext> context =
      new RemoteWindowContext(static_cast<BrowserParent*>(windowContext));
  extProtService->LoadURI(ourURI, context);
  return IPC_OK();
}

mozilla::ipc::IPCResult ContentParent::RecvExtProtocolChannelConnectParent(
    const uint32_t& registrarId) {
  nsresult rv;

  // First get the real channel created before redirect on the parent.
  nsCOMPtr<nsIChannel> channel;
  rv = NS_LinkRedirectChannels(registrarId, nullptr, getter_AddRefs(channel));
  NS_ENSURE_SUCCESS(rv, IPC_OK());

  nsCOMPtr<nsIParentChannel> parent = do_QueryInterface(channel, &rv);
  NS_ENSURE_SUCCESS(rv, IPC_OK());

  // The channel itself is its own (faked) parent, link it.
  rv = NS_LinkRedirectChannels(registrarId, parent, getter_AddRefs(channel));
  NS_ENSURE_SUCCESS(rv, IPC_OK());

  // Signal the parent channel that it's a redirect-to parent.  This will
  // make AsyncOpen on it do nothing (what we want).
  // Yes, this is a bit of a hack, but I don't think it's necessary to invent
  // a new interface just to set this flag on the channel.
  parent->SetParentListener(nullptr);

  return IPC_OK();
}

bool ContentParent::HasNotificationPermission(
    const IPC::Principal& aPrincipal) {
  return true;
}

mozilla::ipc::IPCResult ContentParent::RecvShowAlert(
    nsIAlertNotification* aAlert) {
  if (!aAlert) {
    return IPC_FAIL_NO_REASON(this);
  }
  nsCOMPtr<nsIPrincipal> principal;
  nsresult rv = aAlert->GetPrincipal(getter_AddRefs(principal));
  if (NS_WARN_IF(NS_FAILED(rv)) ||
      !HasNotificationPermission(IPC::Principal(principal))) {
    return IPC_OK();
  }

  nsCOMPtr<nsIAlertsService> sysAlerts(components::Alerts::Service());
  if (sysAlerts) {
    sysAlerts->ShowAlert(aAlert, this);
  }
  return IPC_OK();
}

mozilla::ipc::IPCResult ContentParent::RecvCloseAlert(
    const nsString& aName, const IPC::Principal& aPrincipal) {
  if (!HasNotificationPermission(aPrincipal)) {
    return IPC_OK();
  }

  nsCOMPtr<nsIAlertsService> sysAlerts(components::Alerts::Service());
  if (sysAlerts) {
    sysAlerts->CloseAlert(aName, aPrincipal);
  }

  return IPC_OK();
}

mozilla::ipc::IPCResult ContentParent::RecvDisableNotifications(
    const IPC::Principal& aPrincipal) {
  if (HasNotificationPermission(aPrincipal)) {
    Unused << Notification::RemovePermission(aPrincipal);
  }
  return IPC_OK();
}

mozilla::ipc::IPCResult ContentParent::RecvOpenNotificationSettings(
    const IPC::Principal& aPrincipal) {
  if (HasNotificationPermission(aPrincipal)) {
    Unused << Notification::OpenSettings(aPrincipal);
  }
  return IPC_OK();
}

mozilla::ipc::IPCResult ContentParent::RecvNotificationEvent(
    const nsString& aType, const NotificationEventData& aData) {
  nsCOMPtr<nsIServiceWorkerManager> swm =
      mozilla::services::GetServiceWorkerManager();
  if (NS_WARN_IF(!swm)) {
    // Probably shouldn't happen, but no need to crash the child process.
    return IPC_OK();
  }

  if (aType.EqualsLiteral("click")) {
    nsresult rv = swm->SendNotificationClickEvent(
        aData.originSuffix(), aData.scope(), aData.ID(), aData.title(),
        aData.dir(), aData.lang(), aData.body(), aData.tag(), aData.icon(),
        aData.data(), aData.behavior());
    Unused << NS_WARN_IF(NS_FAILED(rv));
  } else {
    MOZ_ASSERT(aType.EqualsLiteral("close"));
    nsresult rv = swm->SendNotificationCloseEvent(
        aData.originSuffix(), aData.scope(), aData.ID(), aData.title(),
        aData.dir(), aData.lang(), aData.body(), aData.tag(), aData.icon(),
        aData.data(), aData.behavior());
    Unused << NS_WARN_IF(NS_FAILED(rv));
  }

  return IPC_OK();
}

mozilla::ipc::IPCResult ContentParent::RecvSyncMessage(
    const nsString& aMsg, const ClonedMessageData& aData,
    nsTArray<CpowEntry>&& aCpows, const IPC::Principal& aPrincipal,
    nsTArray<StructuredCloneData>* aRetvals) {
  AUTO_PROFILER_LABEL_DYNAMIC_LOSSY_NSSTRING("ContentParent::RecvSyncMessage",
                                             OTHER, aMsg);
  MMPrinter::Print("ContentParent::RecvSyncMessage", aMsg, aData);

  CrossProcessCpowHolder cpows(this, aCpows);
  RefPtr<nsFrameMessageManager> ppm = mMessageManager;
  if (ppm) {
    ipc::StructuredCloneData data;
    ipc::UnpackClonedMessageDataForParent(aData, data);

    ppm->ReceiveMessage(ppm, nullptr, aMsg, true, &data, &cpows, aPrincipal,
                        aRetvals, IgnoreErrors());
  }
  return IPC_OK();
}

mozilla::ipc::IPCResult ContentParent::RecvRpcMessage(
    const nsString& aMsg, const ClonedMessageData& aData,
    nsTArray<CpowEntry>&& aCpows, const IPC::Principal& aPrincipal,
    nsTArray<StructuredCloneData>* aRetvals) {
  AUTO_PROFILER_LABEL_DYNAMIC_LOSSY_NSSTRING("ContentParent::RecvRpcMessage",
                                             OTHER, aMsg);
  MMPrinter::Print("ContentParent::RecvRpcMessage", aMsg, aData);

  CrossProcessCpowHolder cpows(this, aCpows);
  RefPtr<nsFrameMessageManager> ppm = mMessageManager;
  if (ppm) {
    ipc::StructuredCloneData data;
    ipc::UnpackClonedMessageDataForParent(aData, data);

    ppm->ReceiveMessage(ppm, nullptr, aMsg, true, &data, &cpows, aPrincipal,
                        aRetvals, IgnoreErrors());
  }
  return IPC_OK();
}

mozilla::ipc::IPCResult ContentParent::RecvAsyncMessage(
    const nsString& aMsg, nsTArray<CpowEntry>&& aCpows,
    const IPC::Principal& aPrincipal, const ClonedMessageData& aData) {
  AUTO_PROFILER_LABEL_DYNAMIC_LOSSY_NSSTRING("ContentParent::RecvAsyncMessage",
                                             OTHER, aMsg);
  MMPrinter::Print("ContentParent::RecvAsyncMessage", aMsg, aData);

  CrossProcessCpowHolder cpows(this, aCpows);
  RefPtr<nsFrameMessageManager> ppm = mMessageManager;
  if (ppm) {
    ipc::StructuredCloneData data;
    ipc::UnpackClonedMessageDataForParent(aData, data);

    ppm->ReceiveMessage(ppm, nullptr, aMsg, false, &data, &cpows, aPrincipal,
                        nullptr, IgnoreErrors());
  }
  return IPC_OK();
}

mozilla::ipc::IPCResult ContentParent::RecvFilePathUpdateNotify(
    const nsString& aType, const nsString& aStorageName,
    const nsString& aFilePath, const nsCString& aReason) {
  RefPtr<DeviceStorageFile> dsf =
      new DeviceStorageFile(aType, aStorageName, aFilePath);

  nsCOMPtr<nsIObserverService> obs = mozilla::services::GetObserverService();
  if (!obs) {
    return IPC_FAIL_NO_REASON(this);
  }
  obs->NotifyObservers(dsf, "file-watcher-update",
                       NS_ConvertASCIItoUTF16(aReason).get());
  return IPC_OK();
}

MOZ_CAN_RUN_SCRIPT
static int32_t AddGeolocationListener(
    nsIDOMGeoPositionCallback* watcher,
    nsIDOMGeoPositionErrorCallback* errorCallBack, bool highAccuracy) {
  RefPtr<Geolocation> geo = Geolocation::NonWindowSingleton();

  UniquePtr<PositionOptions> options = MakeUnique<PositionOptions>();
  options->mTimeout = 0;
  options->mMaximumAge = 0;
  options->mEnableHighAccuracy = highAccuracy;
  return geo->WatchPosition(watcher, errorCallBack, std::move(options));
}

mozilla::ipc::IPCResult ContentParent::RecvAddGeolocationListener(
    const IPC::Principal& aPrincipal, const bool& aHighAccuracy) {
  // To ensure no geolocation updates are skipped, we always force the
  // creation of a new listener.
  RecvRemoveGeolocationListener();
  mGeolocationWatchID = AddGeolocationListener(this, this, aHighAccuracy);
  return IPC_OK();
}

mozilla::ipc::IPCResult ContentParent::RecvRemoveGeolocationListener() {
  if (mGeolocationWatchID != -1) {
    RefPtr<Geolocation> geo = Geolocation::NonWindowSingleton();
    geo->ClearWatch(mGeolocationWatchID);
    mGeolocationWatchID = -1;
  }
  return IPC_OK();
}

mozilla::ipc::IPCResult ContentParent::RecvSetGeolocationHigherAccuracy(
    const bool& aEnable) {
  // This should never be called without a listener already present,
  // so this check allows us to forgo securing privileges.
  if (mGeolocationWatchID != -1) {
    RecvRemoveGeolocationListener();
    mGeolocationWatchID = AddGeolocationListener(this, this, aEnable);
  }
  return IPC_OK();
}

NS_IMETHODIMP
ContentParent::HandleEvent(nsIDOMGeoPosition* postion) {
  Unused << SendGeolocationUpdate(postion);
  return NS_OK;
}

NS_IMETHODIMP
ContentParent::HandleEvent(PositionError* positionError) {
  Unused << SendGeolocationError(positionError->Code());
  return NS_OK;
}

nsConsoleService* ContentParent::GetConsoleService() {
  if (mConsoleService) {
    return mConsoleService.get();
  }

  // XXXkhuey everything about this is terrible.
  // Get the ConsoleService by CID rather than ContractID, so that we
  // can cast the returned pointer to an nsConsoleService (rather than
  // just an nsIConsoleService). This allows us to call the non-idl function
  // nsConsoleService::LogMessageWithMode.
  NS_DEFINE_CID(consoleServiceCID, NS_CONSOLESERVICE_CID);
  nsCOMPtr<nsIConsoleService> consoleService(do_GetService(consoleServiceCID));
  mConsoleService = static_cast<nsConsoleService*>(consoleService.get());
  return mConsoleService.get();
}

mozilla::ipc::IPCResult ContentParent::RecvConsoleMessage(
    const nsString& aMessage) {
  RefPtr<nsConsoleService> consoleService = GetConsoleService();
  if (!consoleService) {
    return IPC_OK();
  }

  RefPtr<nsConsoleMessage> msg(new nsConsoleMessage(aMessage.get()));
  consoleService->LogMessageWithMode(msg, nsConsoleService::SuppressLog);
  return IPC_OK();
}

mozilla::ipc::IPCResult ContentParent::RecvScriptError(
    const nsString& aMessage, const nsString& aSourceName,
    const nsString& aSourceLine, const uint32_t& aLineNumber,
    const uint32_t& aColNumber, const uint32_t& aFlags,
    const nsCString& aCategory, const bool& aFromPrivateWindow,
    const bool& aFromChromeContext) {
  return RecvScriptErrorInternal(aMessage, aSourceName, aSourceLine,
                                 aLineNumber, aColNumber, aFlags, aCategory,
                                 aFromPrivateWindow, aFromChromeContext);
}

mozilla::ipc::IPCResult ContentParent::RecvScriptErrorWithStack(
    const nsString& aMessage, const nsString& aSourceName,
    const nsString& aSourceLine, const uint32_t& aLineNumber,
    const uint32_t& aColNumber, const uint32_t& aFlags,
    const nsCString& aCategory, const bool& aFromPrivateWindow,
    const bool& aFromChromeContext, const ClonedMessageData& aFrame) {
  return RecvScriptErrorInternal(
      aMessage, aSourceName, aSourceLine, aLineNumber, aColNumber, aFlags,
      aCategory, aFromPrivateWindow, aFromChromeContext, &aFrame);
}

mozilla::ipc::IPCResult ContentParent::RecvScriptErrorInternal(
    const nsString& aMessage, const nsString& aSourceName,
    const nsString& aSourceLine, const uint32_t& aLineNumber,
    const uint32_t& aColNumber, const uint32_t& aFlags,
    const nsCString& aCategory, const bool& aFromPrivateWindow,
    const bool& aFromChromeContext, const ClonedMessageData* aStack) {
  RefPtr<nsConsoleService> consoleService = GetConsoleService();
  if (!consoleService) {
    return IPC_OK();
  }

  nsCOMPtr<nsIScriptError> msg;

  if (aStack) {
    StructuredCloneData data;
    UnpackClonedMessageDataForParent(*aStack, data);

    AutoJSAPI jsapi;
    if (NS_WARN_IF(!jsapi.Init(xpc::PrivilegedJunkScope()))) {
      MOZ_CRASH();
    }
    JSContext* cx = jsapi.cx();

    JS::RootedValue stack(cx);
    ErrorResult rv;
    data.Read(cx, &stack, rv);
    if (rv.Failed() || !stack.isObject()) {
      rv.SuppressException();
      return IPC_OK();
    }

    JS::RootedObject stackObj(cx, &stack.toObject());
    MOZ_ASSERT(JS::IsUnwrappedSavedFrame(stackObj));

    JS::RootedObject stackGlobal(cx, JS::GetNonCCWObjectGlobal(stackObj));
    msg = new nsScriptErrorWithStack(stackObj, stackGlobal);
  } else {
    msg = new nsScriptError();
  }

  nsresult rv = msg->Init(aMessage, aSourceName, aSourceLine, aLineNumber,
                          aColNumber, aFlags, aCategory.get(),
                          aFromPrivateWindow, aFromChromeContext);
  if (NS_FAILED(rv)) return IPC_OK();

  consoleService->LogMessageWithMode(msg, nsConsoleService::SuppressLog);
  return IPC_OK();
}

mozilla::ipc::IPCResult ContentParent::RecvPrivateDocShellsExist(
    const bool& aExist) {
  if (!sPrivateContent) {
    sPrivateContent = new nsTArray<ContentParent*>();
    if (!sHasSeenPrivateDocShell) {
      sHasSeenPrivateDocShell = true;
      Telemetry::ScalarSet(
          Telemetry::ScalarID::DOM_PARENTPROCESS_PRIVATE_WINDOW_USED, true);
    }
  }
  if (aExist) {
    sPrivateContent->AppendElement(this);
  } else {
    sPrivateContent->RemoveElement(this);

    // Only fire the notification if we have private and non-private
    // windows: if privatebrowsing.autostart is true, all windows are
    // private.
    if (!sPrivateContent->Length() &&
        !Preferences::GetBool("browser.privatebrowsing.autostart")) {
      nsCOMPtr<nsIObserverService> obs =
          mozilla::services::GetObserverService();
      obs->NotifyObservers(nullptr, "last-pb-context-exited", nullptr);
      delete sPrivateContent;
      sPrivateContent = nullptr;
    }
  }
  return IPC_OK();
}

bool ContentParent::DoLoadMessageManagerScript(const nsAString& aURL,
                                               bool aRunInGlobalScope) {
  MOZ_ASSERT(!aRunInGlobalScope);
  return SendLoadProcessScript(nsString(aURL));
}

nsresult ContentParent::DoSendAsyncMessage(JSContext* aCx,
                                           const nsAString& aMessage,
                                           StructuredCloneData& aHelper,
                                           JS::Handle<JSObject*> aCpows,
                                           nsIPrincipal* aPrincipal) {
  ClonedMessageData data;
  if (!BuildClonedMessageDataForParent(this, aHelper, data)) {
    return NS_ERROR_DOM_DATA_CLONE_ERR;
  }
  nsTArray<CpowEntry> cpows;
  jsipc::CPOWManager* mgr = GetCPOWManager();
  if (aCpows && (!mgr || !mgr->Wrap(aCx, aCpows, &cpows))) {
    return NS_ERROR_UNEXPECTED;
  }
  if (!SendAsyncMessage(nsString(aMessage), cpows, Principal(aPrincipal),
                        data)) {
    return NS_ERROR_UNEXPECTED;
  }
  return NS_OK;
}

mozilla::ipc::IPCResult ContentParent::RecvCreateFakeVolume(
    const nsString& fsName, const nsString& mountPoint) {
#ifdef MOZ_WIDGET_GONK
  nsresult rv;
  nsCOMPtr<nsIVolumeService> vs =
      do_GetService(NS_VOLUMESERVICE_CONTRACTID, &rv);
  if (vs) {
    vs->CreateFakeVolume(fsName, mountPoint);
  }
  return IPC_OK();
#else
  NS_WARNING(
      "ContentParent::RecvCreateFakeVolume shouldn't be called when "
      "MOZ_WIDGET_GONK is not defined");
  return IPC_FAIL_NO_REASON(this);
#endif
}

mozilla::ipc::IPCResult ContentParent::RecvSetFakeVolumeState(
    const nsString& fsName, const int32_t& fsState) {
#ifdef MOZ_WIDGET_GONK
  nsresult rv;
  nsCOMPtr<nsIVolumeService> vs =
      do_GetService(NS_VOLUMESERVICE_CONTRACTID, &rv);
  if (vs) {
    vs->SetFakeVolumeState(fsName, fsState);
  }
  return IPC_OK();
#else
  NS_WARNING(
      "ContentParent::RecvSetFakeVolumeState shouldn't be called when "
      "MOZ_WIDGET_GONK is not defined");
  return IPC_FAIL_NO_REASON(this);
#endif
}

mozilla::ipc::IPCResult ContentParent::RecvRemoveFakeVolume(
    const nsString& fsName) {
#ifdef MOZ_WIDGET_GONK
  nsresult rv;
  nsCOMPtr<nsIVolumeService> vs =
      do_GetService(NS_VOLUMESERVICE_CONTRACTID, &rv);
  if (vs) {
    vs->RemoveFakeVolume(fsName);
  }
  return IPC_OK();
#else
  NS_WARNING(
      "ContentParent::RecvRemoveFakeVolume shouldn't be called when "
      "MOZ_WIDGET_GONK is not defined");
  return IPC_FAIL_NO_REASON(this);
#endif
}

mozilla::ipc::IPCResult ContentParent::RecvKeywordToURI(
    const nsCString& aKeyword, nsString* aProviderName,
    RefPtr<nsIInputStream>* aPostData, Maybe<URIParams>* aURI) {
  *aPostData = nullptr;
  *aURI = Nothing();

  nsCOMPtr<nsIURIFixup> fixup = components::URIFixup::Service();
  if (!fixup) {
    return IPC_OK();
  }

  nsCOMPtr<nsIURIFixupInfo> info;

  if (NS_FAILED(fixup->KeywordToURI(aKeyword, getter_AddRefs(*aPostData),
                                    getter_AddRefs(info)))) {
    return IPC_OK();
  }
  info->GetKeywordProviderName(*aProviderName);

  nsCOMPtr<nsIURI> uri;
  info->GetPreferredURI(getter_AddRefs(uri));
  SerializeURI(uri, *aURI);
  return IPC_OK();
}

mozilla::ipc::IPCResult ContentParent::RecvNotifyKeywordSearchLoading(
    const nsString& aProvider, const nsString& aKeyword) {
  nsCOMPtr<nsISearchService> searchSvc =
      do_GetService("@mozilla.org/browser/search-service;1");
  if (searchSvc) {
    nsCOMPtr<nsISearchEngine> searchEngine;
    searchSvc->GetEngineByName(aProvider, getter_AddRefs(searchEngine));
    if (searchEngine) {
      nsCOMPtr<nsIObserverService> obsSvc =
          mozilla::services::GetObserverService();
      if (obsSvc) {
        // Note that "keyword-search" refers to a search via the url
        // bar, not a bookmarks keyword search.
        obsSvc->NotifyObservers(searchEngine, "keyword-search", aKeyword.get());
      }
    }
  }
  return IPC_OK();
}

mozilla::ipc::IPCResult ContentParent::RecvCopyFavicon(
    const URIParams& aOldURI, const URIParams& aNewURI,
    const IPC::Principal& aLoadingPrincipal, const bool& aInPrivateBrowsing) {
  nsCOMPtr<nsIURI> oldURI = DeserializeURI(aOldURI);
  if (!oldURI) {
    return IPC_OK();
  }
  nsCOMPtr<nsIURI> newURI = DeserializeURI(aNewURI);
  if (!newURI) {
    return IPC_OK();
  }

  nsDocShell::CopyFavicon(oldURI, newURI, aLoadingPrincipal,
                          aInPrivateBrowsing);
  return IPC_OK();
}

bool ContentParent::ShouldContinueFromReplyTimeout() {
  RefPtr<ProcessHangMonitor> monitor = ProcessHangMonitor::Get();
  return !monitor || !monitor->ShouldTimeOutCPOWs();
}

mozilla::ipc::IPCResult ContentParent::RecvRecordingDeviceEvents(
    const nsString& aRecordingStatus, const nsString& aPageURL,
    const bool& aIsAudio, const bool& aIsVideo) {
  nsCOMPtr<nsIObserverService> obs = mozilla::services::GetObserverService();
  if (obs) {
    // recording-device-ipc-events needs to gather more information from content
    // process
    RefPtr<nsHashPropertyBag> props = new nsHashPropertyBag();
    props->SetPropertyAsUint64(NS_LITERAL_STRING("childID"), ChildID());
    props->SetPropertyAsBool(NS_LITERAL_STRING("isAudio"), aIsAudio);
    props->SetPropertyAsBool(NS_LITERAL_STRING("isVideo"), aIsVideo);
    props->SetPropertyAsAString(NS_LITERAL_STRING("requestURL"), aPageURL);

    obs->NotifyObservers((nsIPropertyBag2*)props, "recording-device-ipc-events",
                         aRecordingStatus.get());
  } else {
    NS_WARNING(
        "Could not get the Observer service for "
        "ContentParent::RecvRecordingDeviceEvents.");
  }
  return IPC_OK();
}

mozilla::ipc::IPCResult ContentParent::RecvAddIdleObserver(
    const uint64_t& aObserver, const uint32_t& aIdleTimeInS) {
  nsresult rv;
  nsCOMPtr<nsIIdleService> idleService =
      do_GetService("@mozilla.org/widget/idleservice;1", &rv);
  NS_ENSURE_SUCCESS(rv, IPC_FAIL_NO_REASON(this));

  RefPtr<ParentIdleListener> listener =
      new ParentIdleListener(this, aObserver, aIdleTimeInS);
  rv = idleService->AddIdleObserver(listener, aIdleTimeInS);
  NS_ENSURE_SUCCESS(rv, IPC_FAIL_NO_REASON(this));
  mIdleListeners.AppendElement(listener);
  return IPC_OK();
}

mozilla::ipc::IPCResult ContentParent::RecvRemoveIdleObserver(
    const uint64_t& aObserver, const uint32_t& aIdleTimeInS) {
  RefPtr<ParentIdleListener> listener;
  for (int32_t i = mIdleListeners.Length() - 1; i >= 0; --i) {
    listener = static_cast<ParentIdleListener*>(mIdleListeners[i].get());
    if (listener->mObserver == aObserver && listener->mTime == aIdleTimeInS) {
      nsresult rv;
      nsCOMPtr<nsIIdleService> idleService =
          do_GetService("@mozilla.org/widget/idleservice;1", &rv);
      NS_ENSURE_SUCCESS(rv, IPC_FAIL_NO_REASON(this));
      idleService->RemoveIdleObserver(listener, aIdleTimeInS);
      mIdleListeners.RemoveElementAt(i);
      break;
    }
  }
  return IPC_OK();
}

mozilla::ipc::IPCResult ContentParent::RecvBackUpXResources(
    const FileDescriptor& aXSocketFd) {
#ifndef MOZ_X11
  MOZ_CRASH("This message only makes sense on X11 platforms");
#else
  MOZ_ASSERT(0 > mChildXSocketFdDup.get(), "Already backed up X resources??");
  if (aXSocketFd.IsValid()) {
    auto rawFD = aXSocketFd.ClonePlatformHandle();
    mChildXSocketFdDup.reset(rawFD.release());
  }
#endif
  return IPC_OK();
}

class AnonymousTemporaryFileRequestor final : public Runnable {
 public:
  AnonymousTemporaryFileRequestor(ContentParent* aCP, const uint64_t& aID)
      : Runnable("dom::AnonymousTemporaryFileRequestor"),
        mCP(aCP),
        mID(aID),
        mRv(NS_OK),
        mPRFD(nullptr) {}

  NS_IMETHOD Run() override {
    if (NS_IsMainThread()) {
      FileDescOrError result;
      if (NS_WARN_IF(NS_FAILED(mRv))) {
        // Returning false will kill the child process; instead
        // propagate the error and let the child handle it.
        result = mRv;
      } else {
        result = FileDescriptor(FileDescriptor::PlatformHandleType(
            PR_FileDesc2NativeHandle(mPRFD)));
        // The FileDescriptor object owns a duplicate of the file handle; we
        // must close the original (and clean up the NSPR descriptor).
        PR_Close(mPRFD);
      }
      Unused << mCP->SendProvideAnonymousTemporaryFile(mID, result);
      // It's important to release this reference while wr're on the main
      // thread!
      mCP = nullptr;
    } else {
      mRv = NS_OpenAnonymousTemporaryFile(&mPRFD);
      NS_DispatchToMainThread(this);
    }
    return NS_OK;
  }

 private:
  RefPtr<ContentParent> mCP;
  uint64_t mID;
  nsresult mRv;
  PRFileDesc* mPRFD;
};

mozilla::ipc::IPCResult ContentParent::RecvRequestAnonymousTemporaryFile(
    const uint64_t& aID) {
  // Make sure to send a callback to the child if we bail out early.
  nsresult rv = NS_OK;
  RefPtr<ContentParent> self(this);
  auto autoNotifyChildOnError = MakeScopeExit([&, self]() {
    if (NS_FAILED(rv)) {
      FileDescOrError result(rv);
      Unused << self->SendProvideAnonymousTemporaryFile(aID, result);
    }
  });

  // We use a helper runnable to open the anonymous temporary file on the IO
  // thread.  The same runnable will call us back on the main thread when the
  // file has been opened.
  nsCOMPtr<nsIEventTarget> target =
      do_GetService(NS_STREAMTRANSPORTSERVICE_CONTRACTID, &rv);
  if (!target) {
    return IPC_OK();
  }

  rv = target->Dispatch(new AnonymousTemporaryFileRequestor(this, aID),
                        NS_DISPATCH_NORMAL);
  if (NS_WARN_IF(NS_FAILED(rv))) {
    return IPC_OK();
  }

  rv = NS_OK;
  return IPC_OK();
}

mozilla::ipc::IPCResult ContentParent::RecvCreateAudioIPCConnection(
    CreateAudioIPCConnectionResolver&& aResolver) {
  FileDescriptor fd = CubebUtils::CreateAudioIPCConnection();
  FileDescOrError result;
  if (fd.IsValid()) {
    result = fd;
  } else {
    result = NS_ERROR_FAILURE;
  }
  aResolver(std::move(result));
  return IPC_OK();
}

PFileDescriptorSetParent* ContentParent::AllocPFileDescriptorSetParent(
    const FileDescriptor& aFD) {
  return new FileDescriptorSetParent(aFD);
}

bool ContentParent::DeallocPFileDescriptorSetParent(
    PFileDescriptorSetParent* aActor) {
  delete static_cast<FileDescriptorSetParent*>(aActor);
  return true;
}

bool ContentParent::IgnoreIPCPrincipal() {
  static bool sDidAddVarCache = false;
  static bool sIgnoreIPCPrincipal = false;
  if (!sDidAddVarCache) {
    sDidAddVarCache = true;
    Preferences::AddBoolVarCache(&sIgnoreIPCPrincipal,
                                 "dom.testing.ignore_ipc_principal", false);
  }
  return sIgnoreIPCPrincipal;
}

void ContentParent::NotifyUpdatedDictionaries() {
  RefPtr<mozSpellChecker> spellChecker(mozSpellChecker::Create());
  MOZ_ASSERT(spellChecker, "No spell checker?");

  nsTArray<nsString> dictionaries;
  spellChecker->GetDictionaryList(&dictionaries);

  for (auto* cp : AllProcesses(eLive)) {
    Unused << cp->SendUpdateDictionaryList(dictionaries);
  }
}

void ContentParent::NotifyUpdatedFonts() {
  nsTArray<SystemFontListEntry> fontList;
  gfxPlatform::GetPlatform()->ReadSystemFontList(&fontList);

  for (auto* cp : AllProcesses(eLive)) {
    Unused << cp->SendUpdateFontList(fontList);
  }
}

void ContentParent::NotifyRebuildFontList() {
  for (auto* cp : AllProcesses(eLive)) {
    Unused << cp->SendRebuildFontList();
  }
}

mozilla::ipc::IPCResult ContentParent::RecvNotifyTabDestroying(
    const TabId& aTabId, const ContentParentId& aCpId) {
  NotifyTabDestroying(aTabId, aCpId);
  return IPC_OK();
}

mozilla::docshell::POfflineCacheUpdateParent*
ContentParent::AllocPOfflineCacheUpdateParent(
    const URIParams& aManifestURI, const URIParams& aDocumentURI,
    const PrincipalInfo& aLoadingPrincipalInfo, const bool& aStickDocument) {
  RefPtr<mozilla::docshell::OfflineCacheUpdateParent> update =
      new mozilla::docshell::OfflineCacheUpdateParent();
  // Use this reference as the IPDL reference.
  return update.forget().take();
}

mozilla::ipc::IPCResult ContentParent::RecvPOfflineCacheUpdateConstructor(
    POfflineCacheUpdateParent* aActor, const URIParams& aManifestURI,
    const URIParams& aDocumentURI, const PrincipalInfo& aLoadingPrincipal,
    const bool& aStickDocument) {
  MOZ_ASSERT(aActor);

  RefPtr<mozilla::docshell::OfflineCacheUpdateParent> update =
      static_cast<mozilla::docshell::OfflineCacheUpdateParent*>(aActor);

  nsresult rv = update->Schedule(aManifestURI, aDocumentURI, aLoadingPrincipal,
                                 aStickDocument);
  if (NS_FAILED(rv) && IsAlive()) {
    // Inform the child of failure.
    Unused << update->SendFinish(false, false);
  }

  return IPC_OK();
}

bool ContentParent::DeallocPOfflineCacheUpdateParent(
    POfflineCacheUpdateParent* aActor) {
  // Reclaim the IPDL reference.
  RefPtr<mozilla::docshell::OfflineCacheUpdateParent> update = dont_AddRef(
      static_cast<mozilla::docshell::OfflineCacheUpdateParent*>(aActor));
  return true;
}

PWebrtcGlobalParent* ContentParent::AllocPWebrtcGlobalParent() {
#ifdef MOZ_WEBRTC
  return WebrtcGlobalParent::Alloc();
#else
  return nullptr;
#endif
}

bool ContentParent::DeallocPWebrtcGlobalParent(PWebrtcGlobalParent* aActor) {
#ifdef MOZ_WEBRTC
  WebrtcGlobalParent::Dealloc(static_cast<WebrtcGlobalParent*>(aActor));
  return true;
#else
  return false;
#endif
}

mozilla::ipc::IPCResult ContentParent::RecvSetOfflinePermission(
    const Principal& aPrincipal) {
  nsIPrincipal* principal = aPrincipal;
  nsContentUtils::MaybeAllowOfflineAppByDefault(principal);
  return IPC_OK();
}

void ContentParent::MaybeInvokeDragSession(BrowserParent* aParent) {
  // dnd uses IPCBlob to transfer data to the content process and the IPC
  // message is sent as normal priority. When sending input events with input
  // priority, the message may be preempted by the later dnd events. To make
  // sure the input events and the blob message are processed in time order
  // on the content process, we temporarily send the input events with normal
  // priority when there is an active dnd session.
  SetInputPriorityEventEnabled(false);

  nsCOMPtr<nsIDragService> dragService =
      do_GetService("@mozilla.org/widget/dragservice;1");
  if (dragService && dragService->MaybeAddChildProcess(this)) {
    // We need to send transferable data to child process.
    nsCOMPtr<nsIDragSession> session;
    dragService->GetCurrentSession(getter_AddRefs(session));
    if (session) {
      nsTArray<IPCDataTransfer> dataTransfers;
      RefPtr<DataTransfer> transfer = session->GetDataTransfer();
      if (!transfer) {
        // Pass eDrop to get DataTransfer with external
        // drag formats cached.
        transfer = new DataTransfer(nullptr, eDrop, true, -1);
        session->SetDataTransfer(transfer);
      }
      // Note, even though this fills the DataTransfer object with
      // external data, the data is usually transfered over IPC lazily when
      // needed.
      transfer->FillAllExternalData();
      nsCOMPtr<nsILoadContext> lc =
          aParent ? aParent->GetLoadContext() : nullptr;
      nsCOMPtr<nsIArray> transferables = transfer->GetTransferables(lc);
      nsContentUtils::TransferablesToIPCTransferables(
          transferables, dataTransfers, false, nullptr, this);
      uint32_t action;
      session->GetDragAction(&action);
      mozilla::Unused << SendInvokeDragSession(dataTransfers, action);
    }
  }
}

mozilla::ipc::IPCResult ContentParent::RecvUpdateDropEffect(
    const uint32_t& aDragAction, const uint32_t& aDropEffect) {
  nsCOMPtr<nsIDragSession> dragSession = nsContentUtils::GetDragSession();
  if (dragSession) {
    dragSession->SetDragAction(aDragAction);
    RefPtr<DataTransfer> dt = dragSession->GetDataTransfer();
    if (dt) {
      dt->SetDropEffectInt(aDropEffect);
    }
    dragSession->UpdateDragEffect();
  }
  return IPC_OK();
}

PContentPermissionRequestParent*
ContentParent::AllocPContentPermissionRequestParent(
    const nsTArray<PermissionRequest>& aRequests,
    const IPC::Principal& aPrincipal, const IPC::Principal& aTopLevelPrincipal,
    const bool& aIsHandlingUserInput, const bool& aDocumentHasUserInput,
    const DOMTimeStamp& aPageLoadTimestamp, const TabId& aTabId) {
  ContentProcessManager* cpm = ContentProcessManager::GetSingleton();
  RefPtr<BrowserParent> tp =
      cpm->GetTopLevelBrowserParentByProcessAndTabId(this->ChildID(), aTabId);
  if (!tp) {
    return nullptr;
  }

  return nsContentPermissionUtils::CreateContentPermissionRequestParent(
      aRequests, tp->GetOwnerElement(), aPrincipal, aTopLevelPrincipal,
      aIsHandlingUserInput, aDocumentHasUserInput, aPageLoadTimestamp, aTabId);
}

bool ContentParent::DeallocPContentPermissionRequestParent(
    PContentPermissionRequestParent* actor) {
  nsContentPermissionUtils::NotifyRemoveContentPermissionRequestParent(actor);
  delete actor;
  return true;
}

PWebBrowserPersistDocumentParent*
ContentParent::AllocPWebBrowserPersistDocumentParent(
    PBrowserParent* aBrowser, const uint64_t& aOuterWindowID) {
  return new WebBrowserPersistDocumentParent();
}

bool ContentParent::DeallocPWebBrowserPersistDocumentParent(
    PWebBrowserPersistDocumentParent* aActor) {
  delete aActor;
  return true;
}

mozilla::ipc::IPCResult ContentParent::CommonCreateWindow(
    PBrowserParent* aThisTab, bool aSetOpener, const uint32_t& aChromeFlags,
    const bool& aCalledFromJS, const bool& aPositionSpecified,
    const bool& aSizeSpecified, nsIURI* aURIToLoad, const nsCString& aFeatures,
    const float& aFullZoom, uint64_t aNextRemoteTabId, const nsString& aName,
    nsresult& aResult, nsCOMPtr<nsIRemoteTab>& aNewRemoteTab,
    bool* aWindowIsNew, int32_t& aOpenLocation,
    nsIPrincipal* aTriggeringPrincipal, nsIReferrerInfo* aReferrerInfo,
    bool aLoadURI, nsIContentSecurityPolicy* aCsp)

{
  // The content process should never be in charge of computing whether or
  // not a window should be private or remote - the parent will do that.
  const uint32_t badFlags = nsIWebBrowserChrome::CHROME_PRIVATE_WINDOW |
                            nsIWebBrowserChrome::CHROME_NON_PRIVATE_WINDOW |
                            nsIWebBrowserChrome::CHROME_PRIVATE_LIFETIME |
                            nsIWebBrowserChrome::CHROME_REMOTE_WINDOW;
  if (!!(aChromeFlags & badFlags)) {
    return IPC_FAIL(this, "Forbidden aChromeFlags passed");
  }

  BrowserParent* thisBrowserParent = BrowserParent::GetFrom(aThisTab);
  BrowserHost* thisBrowserHost =
      thisBrowserParent ? thisBrowserParent->GetBrowserHost() : nullptr;
  MOZ_ASSERT(!thisBrowserParent == !thisBrowserHost);
  nsCOMPtr<nsIContent> frame;
  if (thisBrowserParent) {
    frame = thisBrowserParent->GetOwnerElement();

    if (NS_WARN_IF(thisBrowserParent->IsMozBrowser())) {
      return IPC_FAIL(this, "aThisTab is not a MozBrowser");
    }
  }

  nsCOMPtr<nsPIDOMWindowOuter> outerWin;
  if (frame) {
    outerWin = frame->OwnerDoc()->GetWindow();

    // If our chrome window is in the process of closing, don't try to open a
    // new tab in it.
    if (outerWin && outerWin->Closed()) {
      outerWin = nullptr;
    }
  }

  nsCOMPtr<nsIBrowserDOMWindow> browserDOMWin;
  if (thisBrowserParent) {
    browserDOMWin = thisBrowserParent->GetBrowserDOMWindow();
  }

  // If we haven't found a chrome window to open in, just use the most recently
  // opened one.
  if (!outerWin) {
    outerWin = nsContentUtils::GetMostRecentNonPBWindow();
    if (NS_WARN_IF(!outerWin)) {
      aResult = NS_ERROR_FAILURE;
      return IPC_OK();
    }

    nsCOMPtr<nsIDOMChromeWindow> rootChromeWin = do_QueryInterface(outerWin);
    if (rootChromeWin) {
      rootChromeWin->GetBrowserDOMWindow(getter_AddRefs(browserDOMWin));
    }
  }

  aOpenLocation = nsWindowWatcher::GetWindowOpenLocation(
      outerWin, aChromeFlags, aCalledFromJS, aPositionSpecified,
      aSizeSpecified);

  MOZ_ASSERT(aOpenLocation == nsIBrowserDOMWindow::OPEN_NEWTAB ||
             aOpenLocation == nsIBrowserDOMWindow::OPEN_NEWWINDOW);

  // Read the origin attributes for the tab from the opener browserParent.
  OriginAttributes openerOriginAttributes;
  if (thisBrowserHost) {
    nsCOMPtr<nsILoadContext> loadContext = thisBrowserHost->GetLoadContext();
    loadContext->GetOriginAttributes(openerOriginAttributes);
  } else if (Preferences::GetBool("browser.privatebrowsing.autostart")) {
    openerOriginAttributes.mPrivateBrowsingId = 1;
  }

  if (aOpenLocation == nsIBrowserDOMWindow::OPEN_NEWTAB) {
    if (NS_WARN_IF(!browserDOMWin)) {
      aResult = NS_ERROR_ABORT;
      return IPC_OK();
    }

    RefPtr<Element> openerElement = do_QueryObject(frame);

    nsCOMPtr<nsIOpenURIInFrameParams> params =
        new nsOpenURIInFrameParams(openerOriginAttributes, openerElement);
    params->SetReferrerInfo(aReferrerInfo);
    MOZ_ASSERT(aTriggeringPrincipal, "need a valid triggeringPrincipal");
    params->SetTriggeringPrincipal(aTriggeringPrincipal);
    params->SetCsp(aCsp);

    RefPtr<Element> el;

    if (aLoadURI) {
      aResult = browserDOMWin->OpenURIInFrame(
          aURIToLoad, params, aOpenLocation, nsIBrowserDOMWindow::OPEN_NEW,
          aNextRemoteTabId, aName, getter_AddRefs(el));
    } else {
      aResult = browserDOMWin->CreateContentWindowInFrame(
          aURIToLoad, params, aOpenLocation, nsIBrowserDOMWindow::OPEN_NEW,
          aNextRemoteTabId, aName, getter_AddRefs(el));
    }
    RefPtr<nsFrameLoaderOwner> frameLoaderOwner = do_QueryObject(el);
    if (NS_SUCCEEDED(aResult) && frameLoaderOwner) {
      RefPtr<nsFrameLoader> frameLoader = frameLoaderOwner->GetFrameLoader();
      if (frameLoader) {
        aNewRemoteTab = frameLoader->GetRemoteTab();
        // At this point, it's possible the inserted frameloader hasn't gone
        // through layout yet. To ensure that the dimensions that we send down
        // when telling the frameloader to display will be correct (instead of
        // falling back to a 10x10 default), we force layout if necessary to get
        // the most up-to-date dimensions. See bug 1358712 for details.
        frameLoader->ForceLayoutIfNecessary();
      }
    } else if (NS_SUCCEEDED(aResult) && !frameLoaderOwner) {
      // Fall through to the normal window opening code path when there is no
      // window which we can open a new tab in.
      aOpenLocation = nsIBrowserDOMWindow::OPEN_NEWWINDOW;
    } else {
      *aWindowIsNew = false;
    }

    // If we didn't retarget our window open into a new window, we should return
    // now.
    if (aOpenLocation != nsIBrowserDOMWindow::OPEN_NEWWINDOW) {
      return IPC_OK();
    }
  }

  nsCOMPtr<nsPIWindowWatcher> pwwatch =
      do_GetService(NS_WINDOWWATCHER_CONTRACTID, &aResult);
  if (NS_WARN_IF(NS_FAILED(aResult))) {
    return IPC_OK();
  }

  aResult = pwwatch->OpenWindowWithRemoteTab(
      thisBrowserHost, aFeatures, aCalledFromJS, aFullZoom, aNextRemoteTabId,
      !aSetOpener, getter_AddRefs(aNewRemoteTab));
  if (NS_WARN_IF(NS_FAILED(aResult))) {
    return IPC_OK();
  }

  MOZ_ASSERT(aNewRemoteTab);
  BrowserHost* newBrowserHost = BrowserHost::GetFrom(aNewRemoteTab.get());
  BrowserParent* newBrowserParent = newBrowserHost->GetActor();

  // At this point, it's possible the inserted frameloader hasn't gone through
  // layout yet. To ensure that the dimensions that we send down when telling
  // the frameloader to display will be correct (instead of falling back to a
  // 10x10 default), we force layout if necessary to get the most up-to-date
  // dimensions. See bug 1358712 for details.
  //
  // This involves doing a bit of gymnastics in order to get at the FrameLoader,
  // so we scope this to avoid polluting the main function scope.
  {
    nsCOMPtr<Element> frameElement = newBrowserHost->GetOwnerElement();
    MOZ_ASSERT(frameElement);
    RefPtr<nsFrameLoaderOwner> frameLoaderOwner = do_QueryObject(frameElement);
    MOZ_ASSERT(frameLoaderOwner);
    RefPtr<nsFrameLoader> frameLoader = frameLoaderOwner->GetFrameLoader();
    MOZ_ASSERT(frameLoader);
    frameLoader->ForceLayoutIfNecessary();
  }

  // If we were passed a name for the window which would override the default,
  // we should send it down to the new tab.
  if (nsContentUtils::IsOverridingWindowName(aName)) {
    Unused << newBrowserParent->SendSetWindowName(aName);
  }

  // Don't send down the OriginAttributes if the content process is handling
  // setting up the window for us. We only want to send them in the async case.
  //
  // If we send it down in the non-async case, then we might set the
  // OriginAttributes after the document has already navigated.
  if (!aSetOpener) {
    Unused << newBrowserParent->SendSetOriginAttributes(openerOriginAttributes);
  }

  if (aURIToLoad && aLoadURI) {
    nsCOMPtr<mozIDOMWindowProxy> openerWindow;
    if (aSetOpener && thisBrowserParent) {
      openerWindow = thisBrowserParent->GetParentWindowOuter();
    }
    nsCOMPtr<nsIBrowserDOMWindow> newBrowserDOMWin =
        newBrowserParent->GetBrowserDOMWindow();
    if (NS_WARN_IF(!newBrowserDOMWin)) {
      aResult = NS_ERROR_ABORT;
      return IPC_OK();
    }
    RefPtr<BrowsingContext> bc;
    aResult = newBrowserDOMWin->OpenURI(
        aURIToLoad, openerWindow, nsIBrowserDOMWindow::OPEN_CURRENTWINDOW,
        nsIBrowserDOMWindow::OPEN_NEW, aTriggeringPrincipal, aCsp,
        getter_AddRefs(bc));
  }

  return IPC_OK();
}

mozilla::ipc::IPCResult ContentParent::RecvCreateWindow(
    PBrowserParent* aThisTab, PBrowserParent* aNewTab,
    const uint32_t& aChromeFlags, const bool& aCalledFromJS,
    const bool& aPositionSpecified, const bool& aSizeSpecified,
    const Maybe<URIParams>& aURIToLoad, const nsCString& aFeatures,
    const float& aFullZoom, const IPC::Principal& aTriggeringPrincipal,
    nsIContentSecurityPolicy* aCsp, nsIReferrerInfo* aReferrerInfo,
    CreateWindowResolver&& aResolve) {
  nsresult rv = NS_OK;
  CreatedWindowInfo cwi;

  // We always expect to open a new window here. If we don't, it's an error.
  cwi.windowOpened() = true;
  cwi.maxTouchPoints() = 0;
  cwi.hasSiblings() = false;

  // Make sure to resolve the resolver when this function exits, even if we
  // failed to generate a valid response.
  auto resolveOnExit = MakeScopeExit([&] {
    // Copy over the nsresult, and then resolve.
    cwi.rv() = rv;
    aResolve(cwi);
  });

  BrowserParent* newTab = BrowserParent::GetFrom(aNewTab);
  MOZ_ASSERT(newTab);

  auto destroyNewTabOnError = MakeScopeExit([&] {
    // We always expect to open a new window here. If we don't, it's an error.
    if (!cwi.windowOpened() || NS_FAILED(rv)) {
      if (newTab) {
        newTab->Destroy();
      }
    }
  });

  // Content has requested that we open this new content window, so
  // we must have an opener.
  newTab->SetHasContentOpener(true);

  BrowserParent::AutoUseNewTab aunt(newTab, &cwi.urlToLoad());
  const uint64_t nextRemoteTabId = ++sNextRemoteTabId;
  sNextBrowserParents.Put(nextRemoteTabId, newTab);

  const nsCOMPtr<nsIURI> uriToLoad = DeserializeURI(aURIToLoad);

  nsCOMPtr<nsIRemoteTab> newRemoteTab;
  int32_t openLocation = nsIBrowserDOMWindow::OPEN_NEWWINDOW;
  mozilla::ipc::IPCResult ipcResult = CommonCreateWindow(
      aThisTab, /* aSetOpener = */ true, aChromeFlags, aCalledFromJS,
      aPositionSpecified, aSizeSpecified, uriToLoad, aFeatures, aFullZoom,
      nextRemoteTabId, VoidString(), rv, newRemoteTab, &cwi.windowOpened(),
      openLocation, aTriggeringPrincipal, aReferrerInfo,
      /* aLoadUri = */ false, aCsp);
  if (!ipcResult) {
    return ipcResult;
  }

  if (NS_WARN_IF(NS_FAILED(rv)) || !newRemoteTab) {
    return IPC_OK();
  }

  if (sNextBrowserParents.GetAndRemove(nextRemoteTabId).valueOr(nullptr)) {
    cwi.windowOpened() = false;
  }
  MOZ_ASSERT(BrowserHost::GetFrom(newRemoteTab.get()) ==
             newTab->GetBrowserHost());

  newTab->SwapFrameScriptsFrom(cwi.frameScripts());
  newTab->MaybeShowFrame();

  nsCOMPtr<nsIWidget> widget = newTab->GetWidget();
  if (widget) {
    cwi.dimensions() = newTab->GetDimensionInfo();
  }

  cwi.maxTouchPoints() = newTab->GetMaxTouchPoints();
  cwi.hasSiblings() = (openLocation == nsIBrowserDOMWindow::OPEN_NEWTAB);

  return IPC_OK();
}

mozilla::ipc::IPCResult ContentParent::RecvCreateWindowInDifferentProcess(
    PBrowserParent* aThisTab, const uint32_t& aChromeFlags,
    const bool& aCalledFromJS, const bool& aPositionSpecified,
    const bool& aSizeSpecified, const Maybe<URIParams>& aURIToLoad,
    const nsCString& aFeatures, const float& aFullZoom, const nsString& aName,
    nsIPrincipal* aTriggeringPrincipal, nsIContentSecurityPolicy* aCsp,
    nsIReferrerInfo* aReferrerInfo) {
  MOZ_DIAGNOSTIC_ASSERT(!nsContentUtils::IsSpecialName(aName));

  nsCOMPtr<nsIRemoteTab> newRemoteTab;
  bool windowIsNew;
  nsCOMPtr<nsIURI> uriToLoad = DeserializeURI(aURIToLoad);
  int32_t openLocation = nsIBrowserDOMWindow::OPEN_NEWWINDOW;

  // If we have enough data, check the schemes of the loader and loadee
  // to make sure they make sense.
  if (uriToLoad && uriToLoad->SchemeIs("file") &&
      !GetRemoteType().EqualsLiteral(FILE_REMOTE_TYPE) &&
      Preferences::GetBool("browser.tabs.remote.enforceRemoteTypeRestrictions",
                           false)) {
#ifdef MOZ_DIAGNOSTIC_ASSERT_ENABLED
#  ifdef DEBUG
    nsAutoCString uriToLoadStr;
    uriToLoad->GetAsciiSpec(uriToLoadStr);

    nsCOMPtr<nsIURI> triggeringUri;
    aTriggeringPrincipal->GetURI(getter_AddRefs(triggeringUri));
    nsAutoCString triggeringUriStr;
    if (triggeringUri) {
      triggeringUri->GetAsciiSpec(triggeringUriStr);
    }

    NS_WARNING(nsPrintfCString(
                   "RecvCreateWindowInDifferentProcess blocked loading file "
                   "scheme from non-file remotetype: %s tried to load %s",
                   triggeringUriStr.get(), uriToLoadStr.get())
                   .get());
#  endif
    MOZ_CRASH(
        "RecvCreateWindowInDifferentProcess blocked loading improper scheme");
#endif
    return IPC_OK();
  }

  nsresult rv;
  mozilla::ipc::IPCResult ipcResult = CommonCreateWindow(
      aThisTab, /* aSetOpener = */ false, aChromeFlags, aCalledFromJS,
      aPositionSpecified, aSizeSpecified, uriToLoad, aFeatures, aFullZoom,
      /* aNextRemoteTabId = */ 0, aName, rv, newRemoteTab, &windowIsNew,
      openLocation, aTriggeringPrincipal, aReferrerInfo,
      /* aLoadUri = */ true, aCsp);
  if (!ipcResult) {
    return ipcResult;
  }

  if (NS_FAILED(rv)) {
    NS_WARNING("Call to CommonCreateWindow failed.");
  }

  return IPC_OK();
}

mozilla::ipc::IPCResult ContentParent::RecvShutdownProfile(
    const nsCString& aProfile) {
#ifdef MOZ_GECKO_PROFILER
  nsCOMPtr<nsIProfiler> profiler(
      do_GetService("@mozilla.org/tools/profiler;1"));
  profiler->ReceiveShutdownProfile(aProfile);
#endif
  return IPC_OK();
}

mozilla::ipc::IPCResult ContentParent::RecvGetGraphicsDeviceInitData(
    ContentDeviceData* aOut) {
  gfxPlatform::GetPlatform()->BuildContentDeviceData(aOut);
  return IPC_OK();
}

mozilla::ipc::IPCResult ContentParent::RecvGetFontListShmBlock(
    const uint32_t& aGeneration, const uint32_t& aIndex,
    mozilla::ipc::SharedMemoryBasic::Handle* aOut) {
  gfxPlatformFontList::PlatformFontList()->ShareFontListShmBlockToProcess(
      aGeneration, aIndex, Pid(), aOut);
  return IPC_OK();
}

mozilla::ipc::IPCResult ContentParent::RecvInitializeFamily(
    const uint32_t& aGeneration, const uint32_t& aFamilyIndex) {
  gfxPlatformFontList::PlatformFontList()->InitializeFamily(aGeneration,
                                                            aFamilyIndex);
  return IPC_OK();
}

mozilla::ipc::IPCResult ContentParent::RecvSetCharacterMap(
    const uint32_t& aGeneration, const mozilla::fontlist::Pointer& aFacePtr,
    const gfxSparseBitSet& aMap) {
  gfxPlatformFontList::PlatformFontList()->SetCharacterMap(aGeneration,
                                                           aFacePtr, aMap);
  return IPC_OK();
}

mozilla::ipc::IPCResult ContentParent::RecvInitOtherFamilyNames(
    const uint32_t& aGeneration, const bool& aDefer, bool* aLoaded) {
  gfxPlatformFontList::PlatformFontList()->InitOtherFamilyNames(aGeneration,
                                                                aDefer);
  *aLoaded = true;
  return IPC_OK();
}

mozilla::ipc::IPCResult ContentParent::RecvSetupFamilyCharMap(
    const uint32_t& aGeneration, const mozilla::fontlist::Pointer& aFamilyPtr) {
  gfxPlatformFontList::PlatformFontList()->SetupFamilyCharMap(aGeneration,
                                                              aFamilyPtr);
  return IPC_OK();
}

mozilla::ipc::IPCResult ContentParent::RecvGraphicsError(
    const nsCString& aError) {
  gfx::LogForwarder* lf = gfx::Factory::GetLogForwarder();
  if (lf) {
    std::stringstream message;
    message << "CP+" << aError.get();
    lf->UpdateStringsVector(message.str());
  }
  return IPC_OK();
}

mozilla::ipc::IPCResult ContentParent::RecvBeginDriverCrashGuard(
    const uint32_t& aGuardType, bool* aOutCrashed) {
  // Only one driver crash guard should be active at a time, per-process.
  MOZ_ASSERT(!mDriverCrashGuard);

  UniquePtr<gfx::DriverCrashGuard> guard;
  switch (gfx::CrashGuardType(aGuardType)) {
    case gfx::CrashGuardType::D3D11Layers:
      guard = MakeUnique<gfx::D3D11LayersCrashGuard>(this);
      break;
    case gfx::CrashGuardType::D3D9Video:
      guard = MakeUnique<gfx::D3D9VideoCrashGuard>(this);
      break;
    case gfx::CrashGuardType::GLContext:
      guard = MakeUnique<gfx::GLContextCrashGuard>(this);
      break;
    case gfx::CrashGuardType::D3D11Video:
      guard = MakeUnique<gfx::D3D11VideoCrashGuard>(this);
      break;
    case gfx::CrashGuardType::WMFVPXVideo:
      guard = MakeUnique<gfx::WMFVPXVideoCrashGuard>(this);
      break;
    default:
      MOZ_ASSERT_UNREACHABLE("unknown crash guard type");
      return IPC_FAIL_NO_REASON(this);
  }

  if (guard->Crashed()) {
    *aOutCrashed = true;
    return IPC_OK();
  }

  *aOutCrashed = false;
  mDriverCrashGuard = std::move(guard);
  return IPC_OK();
}

mozilla::ipc::IPCResult ContentParent::RecvEndDriverCrashGuard(
    const uint32_t& aGuardType) {
  mDriverCrashGuard = nullptr;
  return IPC_OK();
}

mozilla::ipc::IPCResult ContentParent::RecvGetDeviceStorageLocation(
    const nsString& aType, nsString* aPath) {
#ifdef MOZ_WIDGET_ANDROID
  mozilla::AndroidBridge::GetExternalPublicDirectory(aType, *aPath);
  return IPC_OK();
#else
  return IPC_FAIL_NO_REASON(this);
#endif
}

mozilla::ipc::IPCResult ContentParent::RecvGetDeviceStorageLocations(
    DeviceStorageLocationInfo* info) {
  DeviceStorageStatics::GetDeviceStorageLocationsForIPC(info);
  return IPC_OK();
}

mozilla::ipc::IPCResult ContentParent::RecvNotifyBenchmarkResult(
    const nsString& aCodecName, const uint32_t& aDecodeFPS)

{
  if (aCodecName.EqualsLiteral("VP9")) {
    Preferences::SetUint(VP9Benchmark::sBenchmarkFpsPref, aDecodeFPS);
    Preferences::SetUint(VP9Benchmark::sBenchmarkFpsVersionCheck,
                         VP9Benchmark::sBenchmarkVersionID);
  }
  return IPC_OK();
}

mozilla::ipc::IPCResult ContentParent::RecvNotifyPushObservers(
    const nsCString& aScope, const IPC::Principal& aPrincipal,
    const nsString& aMessageId) {
  PushMessageDispatcher dispatcher(aScope, aPrincipal, aMessageId, Nothing());
  Unused << NS_WARN_IF(NS_FAILED(dispatcher.NotifyObserversAndWorkers()));
  return IPC_OK();
}

mozilla::ipc::IPCResult ContentParent::RecvNotifyPushObserversWithData(
    const nsCString& aScope, const IPC::Principal& aPrincipal,
    const nsString& aMessageId, nsTArray<uint8_t>&& aData) {
  PushMessageDispatcher dispatcher(aScope, aPrincipal, aMessageId, Some(aData));
  Unused << NS_WARN_IF(NS_FAILED(dispatcher.NotifyObserversAndWorkers()));
  return IPC_OK();
}

mozilla::ipc::IPCResult
ContentParent::RecvNotifyPushSubscriptionChangeObservers(
    const nsCString& aScope, const IPC::Principal& aPrincipal) {
  PushSubscriptionChangeDispatcher dispatcher(aScope, aPrincipal);
  Unused << NS_WARN_IF(NS_FAILED(dispatcher.NotifyObserversAndWorkers()));
  return IPC_OK();
}

mozilla::ipc::IPCResult ContentParent::RecvPushError(
    const nsCString& aScope, const IPC::Principal& aPrincipal,
    const nsString& aMessage, const uint32_t& aFlags) {
  PushErrorDispatcher dispatcher(aScope, aPrincipal, aMessage, aFlags);
  Unused << NS_WARN_IF(NS_FAILED(dispatcher.NotifyObserversAndWorkers()));
  return IPC_OK();
}

mozilla::ipc::IPCResult
ContentParent::RecvNotifyPushSubscriptionModifiedObservers(
    const nsCString& aScope, const IPC::Principal& aPrincipal) {
  PushSubscriptionModifiedDispatcher dispatcher(aScope, aPrincipal);
  Unused << NS_WARN_IF(NS_FAILED(dispatcher.NotifyObservers()));
  return IPC_OK();
}

/* static */
void ContentParent::BroadcastBlobURLRegistration(const nsACString& aURI,
                                                 BlobImpl* aBlobImpl,
                                                 nsIPrincipal* aPrincipal,
                                                 ContentParent* aIgnoreThisCP) {
  nsCString uri(aURI);
  IPC::Principal principal(aPrincipal);

  for (auto* cp : AllProcesses(eLive)) {
    if (cp != aIgnoreThisCP) {
      nsresult rv = cp->TransmitPermissionsForPrincipal(principal);
      if (NS_WARN_IF(NS_FAILED(rv))) {
        break;
      }

      IPCBlob ipcBlob;
      rv = IPCBlobUtils::Serialize(aBlobImpl, cp, ipcBlob);
      if (NS_WARN_IF(NS_FAILED(rv))) {
        break;
      }

      Unused << cp->SendBlobURLRegistration(uri, ipcBlob, principal);
    }
  }
}

/* static */
void ContentParent::BroadcastBlobURLUnregistration(
    const nsACString& aURI, ContentParent* aIgnoreThisCP) {
  nsCString uri(aURI);

  for (auto* cp : AllProcesses(eLive)) {
    if (cp != aIgnoreThisCP) {
      Unused << cp->SendBlobURLUnregistration(uri);
    }
  }
}

mozilla::ipc::IPCResult ContentParent::RecvStoreAndBroadcastBlobURLRegistration(
    const nsCString& aURI, const IPCBlob& aBlob, const Principal& aPrincipal) {
  RefPtr<BlobImpl> blobImpl = IPCBlobUtils::Deserialize(aBlob);
  if (NS_WARN_IF(!blobImpl)) {
    return IPC_FAIL_NO_REASON(this);
  }

  if (NS_SUCCEEDED(
          BlobURLProtocolHandler::AddDataEntry(aURI, aPrincipal, blobImpl))) {
    BroadcastBlobURLRegistration(aURI, blobImpl, aPrincipal, this);

    // We want to store this blobURL, so we can unregister it if the child
    // crashes.
    mBlobURLs.AppendElement(aURI);
  }

  BroadcastBlobURLRegistration(aURI, blobImpl, aPrincipal, this);
  return IPC_OK();
}

mozilla::ipc::IPCResult
ContentParent::RecvUnstoreAndBroadcastBlobURLUnregistration(
    const nsCString& aURI) {
  BlobURLProtocolHandler::RemoveDataEntry(aURI, false /* Don't broadcast */);
  BroadcastBlobURLUnregistration(aURI, this);
  mBlobURLs.RemoveElement(aURI);

  return IPC_OK();
}

mozilla::ipc::IPCResult ContentParent::RecvGetA11yContentId(
    uint32_t* aContentId) {
#if defined(XP_WIN) && defined(ACCESSIBILITY)
  *aContentId = a11y::AccessibleWrap::GetContentProcessIdFor(ChildID());
  MOZ_ASSERT(*aContentId);
  return IPC_OK();
#else
  return IPC_FAIL_NO_REASON(this);
#endif
}

mozilla::ipc::IPCResult ContentParent::RecvA11yHandlerControl(
    const uint32_t& aPid, const IHandlerControlHolder& aHandlerControl) {
#if defined(XP_WIN) && defined(ACCESSIBILITY)
  MOZ_ASSERT(!aHandlerControl.IsNull());
  RefPtr<IHandlerControl> proxy(aHandlerControl.Get());
  a11y::AccessibleWrap::SetHandlerControl(aPid, std::move(proxy));
  return IPC_OK();
#else
  return IPC_FAIL_NO_REASON(this);
#endif
}

bool ContentParent::HandleWindowsMessages(const Message& aMsg) const {
  MOZ_ASSERT(aMsg.is_sync());

  // a11y messages can be triggered by windows messages, which means if we
  // allow handling windows messages while we wait for the response to a sync
  // a11y message we can reenter the ipc message sending code.
  if (a11y::PDocAccessible::PDocAccessibleStart < aMsg.type() &&
      a11y::PDocAccessible::PDocAccessibleEnd > aMsg.type()) {
    return false;
  }

  return true;
}

mozilla::ipc::IPCResult ContentParent::RecvGetFilesRequest(
    const nsID& aUUID, const nsString& aDirectoryPath,
    const bool& aRecursiveFlag) {
  MOZ_ASSERT(!mGetFilesPendingRequests.GetWeak(aUUID));

  if (!mozilla::Preferences::GetBool("dom.filesystem.pathcheck.disabled",
                                     false)) {
    RefPtr<FileSystemSecurity> fss = FileSystemSecurity::Get();
    if (NS_WARN_IF(!fss || !fss->ContentProcessHasAccessTo(ChildID(),
                                                           aDirectoryPath))) {
      return IPC_FAIL_NO_REASON(this);
    }
  }

  ErrorResult rv;
  RefPtr<GetFilesHelper> helper = GetFilesHelperParent::Create(
      aUUID, aDirectoryPath, aRecursiveFlag, this, rv);

  if (NS_WARN_IF(rv.Failed())) {
    if (!SendGetFilesResponse(aUUID,
                              GetFilesResponseFailure(rv.StealNSResult()))) {
      return IPC_FAIL_NO_REASON(this);
    }
    return IPC_OK();
  }

  mGetFilesPendingRequests.Put(aUUID, helper);
  return IPC_OK();
}

mozilla::ipc::IPCResult ContentParent::RecvDeleteGetFilesRequest(
    const nsID& aUUID) {
  mGetFilesPendingRequests.Remove(aUUID);
  return IPC_OK();
}

void ContentParent::SendGetFilesResponseAndForget(
    const nsID& aUUID, const GetFilesResponseResult& aResult) {
  if (mGetFilesPendingRequests.Remove(aUUID)) {
    Unused << SendGetFilesResponse(aUUID, aResult);
  }
}

void ContentParent::PaintTabWhileInterruptingJS(
    BrowserParent* aBrowserParent, bool aForceRepaint,
    const layers::LayersObserverEpoch& aEpoch) {
  if (!mHangMonitorActor) {
    return;
  }
  ProcessHangMonitor::PaintWhileInterruptingJS(
      mHangMonitorActor, aBrowserParent, aForceRepaint, aEpoch);
}

void ContentParent::CancelContentJSExecutionIfRunning(
    BrowserParent* aBrowserParent, nsIRemoteTab::NavigationType aNavigationType,
    const CancelContentJSOptions& aCancelContentJSOptions) {
  if (!mHangMonitorActor) {
    return;
  }
  ProcessHangMonitor::CancelContentJSExecutionIfRunning(
      mHangMonitorActor, aBrowserParent, aNavigationType,
      aCancelContentJSOptions);
}

void ContentParent::UpdateCookieStatus(nsIChannel* aChannel) {
  PNeckoParent* neckoParent = LoneManagedOrNullAsserts(ManagedPNeckoParent());
  PCookieServiceParent* csParent =
      LoneManagedOrNullAsserts(neckoParent->ManagedPCookieServiceParent());
  if (csParent) {
    auto* cs = static_cast<CookieServiceParent*>(csParent);
    cs->TrackCookieLoad(aChannel);
  }
}

nsresult ContentParent::AboutToLoadHttpFtpDocumentForChild(
    nsIChannel* aChannel) {
  MOZ_ASSERT(aChannel);

  nsresult rv;
  bool isDocument = aChannel->IsDocument();
  if (!isDocument) {
    // We may be looking at a nsIHttpChannel which has isMainDocumentChannel set
    // (e.g. the internal http channel for a view-source: load.).
    nsCOMPtr<nsIHttpChannel> httpChannel = do_QueryInterface(aChannel);
    if (httpChannel) {
      rv = httpChannel->GetIsMainDocumentChannel(&isDocument);
      NS_ENSURE_SUCCESS(rv, rv);
    }
  }
  if (!isDocument) {
    return NS_OK;
  }

  // Get the principal for the channel result, so that we can get the permission
  // key for the document which will be created from this response.
  nsIScriptSecurityManager* ssm = nsContentUtils::GetSecurityManager();
  if (NS_WARN_IF(!ssm)) {
    return NS_ERROR_FAILURE;
  }

  nsCOMPtr<nsIPrincipal> principal;
  rv = ssm->GetChannelResultPrincipal(aChannel, getter_AddRefs(principal));
  NS_ENSURE_SUCCESS(rv, rv);

  rv = TransmitPermissionsForPrincipal(principal);
  NS_ENSURE_SUCCESS(rv, rv);

  nsLoadFlags newLoadFlags;
  aChannel->GetLoadFlags(&newLoadFlags);
  if (newLoadFlags & nsIRequest::LOAD_DOCUMENT_NEEDS_COOKIE) {
    UpdateCookieStatus(aChannel);
  }

  if (!NextGenLocalStorageEnabled()) {
    return NS_OK;
  }

  if (principal->GetIsContentPrincipal()) {
    nsCOMPtr<nsILocalStorageManager> lsm =
        do_GetService("@mozilla.org/dom/localStorage-manager;1");
    if (NS_WARN_IF(!lsm)) {
      return NS_ERROR_FAILURE;
    }

    nsCOMPtr<nsIPrincipal> storagePrincipal;
    rv = ssm->GetChannelResultStoragePrincipal(
        aChannel, getter_AddRefs(storagePrincipal));
    NS_ENSURE_SUCCESS(rv, rv);

    nsCOMPtr<nsISupports> dummy;
    rv = lsm->Preload(storagePrincipal, nullptr, getter_AddRefs(dummy));
    if (NS_FAILED(rv)) {
      NS_WARNING("Failed to preload local storage!");
    }
  }

  return NS_OK;
}

nsresult ContentParent::TransmitPermissionsForPrincipal(
    nsIPrincipal* aPrincipal) {
  // Create the key, and send it down to the content process.
  nsTArray<nsCString> keys =
      nsPermissionManager::GetAllKeysForPrincipal(aPrincipal);
  MOZ_ASSERT(keys.Length() >= 1);
  for (auto& key : keys) {
    EnsurePermissionsByKey(key);
  }

  return NS_OK;
}

void ContentParent::EnsurePermissionsByKey(const nsCString& aKey) {
  // NOTE: Make sure to initialize the permission manager before updating the
  // mActivePermissionKeys list. If the permission manager is being initialized
  // by this call to GetPermissionManager, and we've added the key to
  // mActivePermissionKeys, then the permission manager will send down a
  // SendAddPermission before receiving the SendSetPermissionsWithKey message.
  nsCOMPtr<nsIPermissionManager> permManager = services::GetPermissionManager();

  if (mActivePermissionKeys.Contains(aKey)) {
    return;
  }
  mActivePermissionKeys.PutEntry(aKey);

  nsTArray<IPC::Permission> perms;
  nsresult rv = permManager->GetPermissionsWithKey(aKey, perms);
  if (NS_WARN_IF(NS_FAILED(rv))) {
    return;
  }

  Unused << SendSetPermissionsWithKey(aKey, perms);
}

bool ContentParent::NeedsPermissionsUpdate(
    const nsACString& aPermissionKey) const {
  return mActivePermissionKeys.Contains(aPermissionKey);
}

mozilla::ipc::IPCResult ContentParent::RecvAccumulateChildHistograms(
    nsTArray<HistogramAccumulation>&& aAccumulations) {
  TelemetryIPC::AccumulateChildHistograms(GetTelemetryProcessID(mRemoteType),
                                          aAccumulations);
  return IPC_OK();
}

mozilla::ipc::IPCResult ContentParent::RecvAccumulateChildKeyedHistograms(
    nsTArray<KeyedHistogramAccumulation>&& aAccumulations) {
  TelemetryIPC::AccumulateChildKeyedHistograms(
      GetTelemetryProcessID(mRemoteType), aAccumulations);
  return IPC_OK();
}

mozilla::ipc::IPCResult ContentParent::RecvUpdateChildScalars(
    nsTArray<ScalarAction>&& aScalarActions) {
  TelemetryIPC::UpdateChildScalars(GetTelemetryProcessID(mRemoteType),
                                   aScalarActions);
  return IPC_OK();
}

mozilla::ipc::IPCResult ContentParent::RecvUpdateChildKeyedScalars(
    nsTArray<KeyedScalarAction>&& aScalarActions) {
  TelemetryIPC::UpdateChildKeyedScalars(GetTelemetryProcessID(mRemoteType),
                                        aScalarActions);
  return IPC_OK();
}

mozilla::ipc::IPCResult ContentParent::RecvRecordChildEvents(
    nsTArray<mozilla::Telemetry::ChildEventData>&& aEvents) {
  TelemetryIPC::RecordChildEvents(GetTelemetryProcessID(mRemoteType), aEvents);
  return IPC_OK();
}

mozilla::ipc::IPCResult ContentParent::RecvRecordDiscardedData(
    const mozilla::Telemetry::DiscardedData& aDiscardedData) {
  TelemetryIPC::RecordDiscardedData(GetTelemetryProcessID(mRemoteType),
                                    aDiscardedData);
  return IPC_OK();
}

mozilla::ipc::IPCResult ContentParent::RecvRecordOrigin(
    const uint32_t& aMetricId, const nsCString& aOrigin) {
  Telemetry::RecordOrigin(static_cast<Telemetry::OriginMetricID>(aMetricId),
                          aOrigin);
  return IPC_OK();
}

mozilla::ipc::IPCResult ContentParent::RecvReportContentBlockingLog(
    const IPCStream& aIPCStream) {
  nsCOMPtr<nsITrackingDBService> trackingDBService =
      do_GetService("@mozilla.org/tracking-db-service;1");
  if (NS_WARN_IF(!trackingDBService)) {
    return IPC_FAIL_NO_REASON(this);
  }

  nsCOMPtr<nsIInputStream> stream = DeserializeIPCStream(aIPCStream);
  nsCOMPtr<nsIAsyncInputStream> asyncStream;
  nsresult rv = NS_MakeAsyncNonBlockingInputStream(stream.forget(),
                                                   getter_AddRefs(asyncStream));
  if (NS_WARN_IF(NS_FAILED(rv))) {
    return IPC_FAIL_NO_REASON(this);
  }
  trackingDBService->RecordContentBlockingLog(asyncStream);
  return IPC_OK();
}

//////////////////////////////////////////////////////////////////
// PURLClassifierParent

PURLClassifierParent* ContentParent::AllocPURLClassifierParent(
    const Principal& aPrincipal, bool* aSuccess) {
  MOZ_ASSERT(NS_IsMainThread());

  *aSuccess = true;
  RefPtr<URLClassifierParent> actor = new URLClassifierParent();
  return actor.forget().take();
}

mozilla::ipc::IPCResult ContentParent::RecvPURLClassifierConstructor(
    PURLClassifierParent* aActor, const Principal& aPrincipal, bool* aSuccess) {
  MOZ_ASSERT(NS_IsMainThread());
  MOZ_ASSERT(aActor);
  *aSuccess = false;

  auto* actor = static_cast<URLClassifierParent*>(aActor);
  nsCOMPtr<nsIPrincipal> principal(aPrincipal);
  if (!principal) {
    actor->ClassificationFailed();
    return IPC_OK();
  }
  return actor->StartClassify(principal, aSuccess);
}

bool ContentParent::DeallocPURLClassifierParent(PURLClassifierParent* aActor) {
  MOZ_ASSERT(NS_IsMainThread());
  MOZ_ASSERT(aActor);

  RefPtr<URLClassifierParent> actor =
      dont_AddRef(static_cast<URLClassifierParent*>(aActor));
  return true;
}

//////////////////////////////////////////////////////////////////
// PURLClassifierLocalParent

PURLClassifierLocalParent* ContentParent::AllocPURLClassifierLocalParent(
    const URIParams& aURI, const nsTArray<IPCURLClassifierFeature>& aFeatures) {
  MOZ_ASSERT(NS_IsMainThread());

  RefPtr<URLClassifierLocalParent> actor = new URLClassifierLocalParent();
  return actor.forget().take();
}

mozilla::ipc::IPCResult ContentParent::RecvPURLClassifierLocalConstructor(
    PURLClassifierLocalParent* aActor, const URIParams& aURI,
    nsTArray<IPCURLClassifierFeature>&& aFeatures) {
  MOZ_ASSERT(NS_IsMainThread());
  MOZ_ASSERT(aActor);

  nsTArray<IPCURLClassifierFeature> features = std::move(aFeatures);

  nsCOMPtr<nsIURI> uri = DeserializeURI(aURI);
  if (!uri) {
    NS_WARNING("Failed to DeserializeURI");
    return IPC_FAIL_NO_REASON(this);
  }

  auto* actor = static_cast<URLClassifierLocalParent*>(aActor);
  return actor->StartClassify(uri, features);
}

bool ContentParent::DeallocPURLClassifierLocalParent(
    PURLClassifierLocalParent* aActor) {
  MOZ_ASSERT(NS_IsMainThread());
  MOZ_ASSERT(aActor);

  RefPtr<URLClassifierLocalParent> actor =
      dont_AddRef(static_cast<URLClassifierLocalParent*>(aActor));
  return true;
}

PLoginReputationParent* ContentParent::AllocPLoginReputationParent(
    const URIParams& aURI) {
  MOZ_ASSERT(NS_IsMainThread());

  RefPtr<LoginReputationParent> actor = new LoginReputationParent();
  return actor.forget().take();
}

mozilla::ipc::IPCResult ContentParent::RecvPLoginReputationConstructor(
    PLoginReputationParent* aActor, const URIParams& aURI) {
  MOZ_ASSERT(NS_IsMainThread());
  MOZ_ASSERT(aActor);

  nsCOMPtr<nsIURI> uri = DeserializeURI(aURI);
  if (!uri) {
    return IPC_FAIL_NO_REASON(this);
  }

  auto* actor = static_cast<LoginReputationParent*>(aActor);
  return actor->QueryReputation(uri);
}

bool ContentParent::DeallocPLoginReputationParent(
    PLoginReputationParent* aActor) {
  MOZ_ASSERT(NS_IsMainThread());
  MOZ_ASSERT(aActor);

  RefPtr<LoginReputationParent> actor =
      dont_AddRef(static_cast<LoginReputationParent*>(aActor));
  return true;
}

PSessionStorageObserverParent*
ContentParent::AllocPSessionStorageObserverParent() {
  MOZ_ASSERT(NS_IsMainThread());

  return mozilla::dom::AllocPSessionStorageObserverParent();
}

mozilla::ipc::IPCResult ContentParent::RecvPSessionStorageObserverConstructor(
    PSessionStorageObserverParent* aActor) {
  MOZ_ASSERT(NS_IsMainThread());
  MOZ_ASSERT(aActor);

  if (!mozilla::dom::RecvPSessionStorageObserverConstructor(aActor)) {
    return IPC_FAIL_NO_REASON(this);
  }
  return IPC_OK();
}

bool ContentParent::DeallocPSessionStorageObserverParent(
    PSessionStorageObserverParent* aActor) {
  MOZ_ASSERT(NS_IsMainThread());
  MOZ_ASSERT(aActor);

  return mozilla::dom::DeallocPSessionStorageObserverParent(aActor);
}

nsresult ContentParent::SaveRecording(nsIFile* aFile, bool* aRetval) {
  if (mRecordReplayState != eRecording) {
    *aRetval = false;
    return NS_OK;
  }

  PRFileDesc* prfd;
  nsresult rv = aFile->OpenNSPRFileDesc(
      PR_WRONLY | PR_TRUNCATE | PR_CREATE_FILE, 0644, &prfd);
  if (NS_FAILED(rv)) {
    return rv;
  }

  FileDescriptor::PlatformHandleType handle =
      FileDescriptor::PlatformHandleType(PR_FileDesc2NativeHandle(prfd));

  Unused << SendSaveRecording(FileDescriptor(handle));

  PR_Close(prfd);

  *aRetval = true;
  return NS_OK;
}

mozilla::ipc::IPCResult ContentParent::RecvMaybeReloadPlugins() {
  RefPtr<nsPluginHost> pluginHost = nsPluginHost::GetInst();
  pluginHost->ReloadPlugins();
  return IPC_OK();
}

mozilla::ipc::IPCResult ContentParent::RecvDeviceReset() {
  GPUProcessManager* pm = GPUProcessManager::Get();
  if (pm) {
    pm->SimulateDeviceReset();
  }

  return IPC_OK();
}

mozilla::ipc::IPCResult ContentParent::RecvBHRThreadHang(
    const HangDetails& aDetails) {
  nsCOMPtr<nsIObserverService> obs = mozilla::services::GetObserverService();
  if (obs) {
    // Copy the HangDetails recieved over the network into a nsIHangDetails, and
    // then fire our own observer notification.
    // XXX: We should be able to avoid this potentially expensive copy here by
    // moving our deserialized argument.
    nsCOMPtr<nsIHangDetails> hangDetails =
        new nsHangDetails(HangDetails(aDetails));
    obs->NotifyObservers(hangDetails, "bhr-thread-hang", nullptr);
  }
  return IPC_OK();
}

mozilla::ipc::IPCResult
ContentParent::RecvFirstPartyStorageAccessGrantedForOrigin(
    const Principal& aParentPrincipal, const Principal& aTrackingPrincipal,
    const nsCString& aTrackingOrigin, const nsCString& aGrantedOrigin,
    const int& aAllowMode,
    FirstPartyStorageAccessGrantedForOriginResolver&& aResolver) {
  AntiTrackingCommon::
      SaveFirstPartyStorageAccessGrantedForOriginOnParentProcess(
          aParentPrincipal, aTrackingPrincipal, aTrackingOrigin, aGrantedOrigin,
          aAllowMode)
          ->Then(GetCurrentThreadSerialEventTarget(), __func__,
                 [aResolver = std::move(aResolver)](
                     AntiTrackingCommon::FirstPartyStorageAccessGrantPromise::
                         ResolveOrRejectValue&& aValue) {
                   bool success = aValue.IsResolve() &&
                                  NS_SUCCEEDED(aValue.ResolveValue());
                   aResolver(success);
                 });
  return IPC_OK();
}

mozilla::ipc::IPCResult ContentParent::RecvStoreUserInteractionAsPermission(
    const Principal& aPrincipal) {
  AntiTrackingCommon::StoreUserInteractionFor(aPrincipal);
  return IPC_OK();
}

mozilla::ipc::IPCResult ContentParent::RecvNotifyMediaActiveChanged(
    BrowsingContext* aContext, bool aActive) {
  RefPtr<MediaControlService> service = MediaControlService::GetService();
  MOZ_ASSERT(!aContext->GetParent(), "Should be top level browsing context!");
  RefPtr<MediaController> controller =
      service->GetOrCreateControllerById(aContext->Id());
  controller->NotifyMediaActiveChanged(aActive);
  return IPC_OK();
}

mozilla::ipc::IPCResult ContentParent::RecvNotifyMediaAudibleChanged(
    BrowsingContext* aContext, bool aAudible) {
  RefPtr<MediaControlService> service = MediaControlService::GetService();
  MOZ_ASSERT(!aContext->GetParent(), "Should be top level browsing context!");
  RefPtr<MediaController> controller =
      service->GetControllerById(aContext->Id());
  if (controller) {
    controller->NotifyMediaAudibleChanged(aAudible);
  }
  return IPC_OK();
}

mozilla::ipc::IPCResult ContentParent::RecvAttachBrowsingContext(
    BrowsingContext::IPCInitializer&& aInit) {
  RefPtr<CanonicalBrowsingContext> parent;
  if (aInit.mParentId != 0) {
    parent = CanonicalBrowsingContext::Get(aInit.mParentId);
    MOZ_RELEASE_ASSERT(parent, "Parent doesn't exist in parent process");
  }

  if (parent && !parent->IsOwnedByProcess(ChildID())) {
    // We're trying attach a child BrowsingContext to a parent
    // BrowsingContext in another process. This is illegal since the
    // only thing that could create that child BrowsingContext is a
    // parent docshell in the same process as that BrowsingContext.
    MOZ_DIAGNOSTIC_ASSERT(false,
                          "Trying to attach to out of process parent context");

    MOZ_LOG(BrowsingContext::GetLog(), LogLevel::Warning,
            ("ParentIPC: Trying to attach to out of process parent context "
             "0x%08" PRIx64,
             aInit.mParentId));
    return IPC_OK();
  }

  RefPtr<BrowsingContext> child = BrowsingContext::Get(aInit.mId);
  if (child && !child->IsCached()) {
    // This is highly suspicious. BrowsingContexts should only be
    // attached at most once, but finding one indicates that someone
    // is doing something they shouldn't.
    MOZ_DIAGNOSTIC_ASSERT(false,
                          "Trying to attach already attached browsing context");

    MOZ_LOG(BrowsingContext::GetLog(), LogLevel::Warning,
            ("ParentIPC: Trying to attach already attached 0x%08" PRIx64
             " to 0x%08" PRIx64,
             aInit.mId, aInit.mParentId));
    return IPC_OK();
  }

  if (!child) {
    RefPtr<BrowsingContextGroup> group =
        BrowsingContextGroup::Select(aInit.mParentId, aInit.mOpenerId);
    child = BrowsingContext::CreateFromIPC(std::move(aInit), group, this);
  }

  child->Attach(/* aFromIPC */ true);

  child->Group()->EachOtherParent(this, [&](ContentParent* aParent) {
    Unused << aParent->SendAttachBrowsingContext(child->GetIPCInitializer());
  });

  return IPC_OK();
}

mozilla::ipc::IPCResult ContentParent::RecvDetachBrowsingContext(
    uint64_t aContextId, DetachBrowsingContextResolver&& aResolve) {
  // NOTE: Immediately resolve the promise, as we've received the message. This
  // will allow the content process to discard references to this BC.
  aResolve(true);

  // NOTE: It's OK if we don't have this context anymore. It was just already
  // detached, return.
  RefPtr<BrowsingContext> context = BrowsingContext::Get(aContextId);
  if (!context || context->IsDiscarded()) {
    MOZ_LOG(BrowsingContext::GetLog(), LogLevel::Debug,
            ("ParentIPC: Trying to detach already detached"));
    return IPC_OK();
  }

  if (!context->Canonical()->IsOwnedByProcess(ChildID())) {
    // We're trying to detach a child BrowsingContext in another child
    // process. This is illegal since the owner of the BrowsingContext
    // is the proccess with the in-process docshell, which is tracked
    // by OwnerProcessId.
    MOZ_DIAGNOSTIC_ASSERT(false, "Trying to detach out of process context");

    MOZ_LOG(BrowsingContext::GetLog(), LogLevel::Warning,
            ("ParentIPC: Trying to detach out of process context 0x%08" PRIx64,
             context->Id()));
    return IPC_OK();
  }

  context->Detach(/* aFromIPC */ true);

  context->Group()->EachOtherParent(this, [&](ContentParent* aParent) {
    // Hold a reference to `context` until the response comes back to ensure it
    // doesn't die while messages relating to this context are in-flight.
    auto resolve = [context](bool) {};
    auto reject = [context](ResponseRejectReason) {};
    aParent->SendDetachBrowsingContext(context->Id(), resolve, reject);
  });

  return IPC_OK();
}

mozilla::ipc::IPCResult ContentParent::RecvCacheBrowsingContextChildren(
    BrowsingContext* aContext) {
  if (!aContext || aContext->IsDiscarded()) {
    MOZ_LOG(BrowsingContext::GetLog(), LogLevel::Debug,
            ("ParentIPC: Trying to cache already detached"));
    return IPC_OK();
  }

  if (!aContext->Canonical()->IsOwnedByProcess(ChildID())) {
    // We're trying to cache a child BrowsingContext in another child
    // process. This is illegal since the owner of the BrowsingContext
    // is the proccess with the in-process docshell, which is tracked
    // by OwnerProcessId.
    MOZ_DIAGNOSTIC_ASSERT(false, "Trying to cache out of process context");

    MOZ_LOG(BrowsingContext::GetLog(), LogLevel::Warning,
            ("ParentIPC: Trying to cache out of process context 0x%08" PRIx64,
             aContext->Id()));
    return IPC_OK();
  }

  aContext->CacheChildren(/* aFromIPC */ true);

  aContext->Group()->EachOtherParent(this, [&](ContentParent* aParent) {
    Unused << aParent->SendCacheBrowsingContextChildren(aContext);
  });

  return IPC_OK();
}

mozilla::ipc::IPCResult ContentParent::RecvRestoreBrowsingContextChildren(
    BrowsingContext* aContext, BrowsingContext::Children&& aChildren) {
  if (!aContext || aContext->IsDiscarded()) {
    MOZ_LOG(BrowsingContext::GetLog(), LogLevel::Debug,
            ("ParentIPC: Trying to restore already detached"));
    return IPC_OK();
  }

  if (!aContext->Canonical()->IsOwnedByProcess(ChildID())) {
    // We're trying to cache a child BrowsingContext in another child
    // process. This is illegal since the owner of the BrowsingContext
    // is the proccess with the in-process docshell, which is tracked
    // by OwnerProcessId.
    MOZ_DIAGNOSTIC_ASSERT(false, "Trying to restore out of process context");

    MOZ_LOG(BrowsingContext::GetLog(), LogLevel::Warning,
            ("ParentIPC: Trying to restore out of process context 0x%08" PRIx64,
             aContext->Id()));
    return IPC_OK();
  }

  aContext->RestoreChildren(std::move(aChildren), /* aFromIPC */ true);

  aContext->Group()->EachOtherParent(this, [&](ContentParent* aParent) {
    Unused << aParent->SendRestoreBrowsingContextChildren(aContext, aChildren);
  });

  return IPC_OK();
}

void ContentParent::RegisterRemoteWorkerActor() { ++mRemoteWorkerActors; }

void ContentParent::UnregisterRemoveWorkerActor() {
  MOZ_ASSERT(NS_IsMainThread());

  if (--mRemoteWorkerActors) {
    return;
  }

  ContentProcessManager* cpm = ContentProcessManager::GetSingleton();
  if (!cpm->GetBrowserParentCountByProcessId(ChildID()) &&
      !ShouldKeepProcessAlive() && !TryToRecycle()) {
    // In the case of normal shutdown, send a shutdown message to child to
    // allow it to perform shutdown tasks.
    MessageLoop::current()->PostTask(NewRunnableMethod<ShutDownMethod>(
        "dom::ContentParent::ShutDownProcess", this,
        &ContentParent::ShutDownProcess, SEND_SHUTDOWN_MESSAGE));
  }
}

mozilla::ipc::IPCResult ContentParent::RecvWindowClose(
    BrowsingContext* aContext, bool aTrustedCaller) {
  if (!aContext || aContext->IsDiscarded()) {
    MOZ_LOG(
        BrowsingContext::GetLog(), LogLevel::Debug,
        ("ParentIPC: Trying to send a message to dead or detached context"));
    return IPC_OK();
  }

  // FIXME Need to check that the sending process has access to the unit of
  // related
  //       browsing contexts of bc.

  ContentProcessManager* cpm = ContentProcessManager::GetSingleton();
  ContentParent* cp = cpm->GetContentProcessById(
      ContentParentId(aContext->Canonical()->OwnerProcessId()));
  Unused << cp->SendWindowClose(aContext, aTrustedCaller);
  return IPC_OK();
}

mozilla::ipc::IPCResult ContentParent::RecvWindowFocus(
    BrowsingContext* aContext) {
  if (!aContext || aContext->IsDiscarded()) {
    MOZ_LOG(
        BrowsingContext::GetLog(), LogLevel::Debug,
        ("ParentIPC: Trying to send a message to dead or detached context"));
    return IPC_OK();
  }

  ContentProcessManager* cpm = ContentProcessManager::GetSingleton();
  ContentParent* cp = cpm->GetContentProcessById(
      ContentParentId(aContext->Canonical()->OwnerProcessId()));
  Unused << cp->SendWindowFocus(aContext);
  return IPC_OK();
}

mozilla::ipc::IPCResult ContentParent::RecvWindowBlur(
    BrowsingContext* aContext) {
  if (!aContext || aContext->IsDiscarded()) {
    MOZ_LOG(
        BrowsingContext::GetLog(), LogLevel::Debug,
        ("ParentIPC: Trying to send a message to dead or detached context"));
    return IPC_OK();
  }

  ContentProcessManager* cpm = ContentProcessManager::GetSingleton();
  ContentParent* cp = cpm->GetContentProcessById(
      ContentParentId(aContext->Canonical()->OwnerProcessId()));
  Unused << cp->SendWindowBlur(aContext);
  return IPC_OK();
}

mozilla::ipc::IPCResult ContentParent::RecvWindowPostMessage(
    BrowsingContext* aContext, const ClonedMessageData& aMessage,
    const PostMessageData& aData) {
  if (!aContext || aContext->IsDiscarded()) {
    MOZ_LOG(
        BrowsingContext::GetLog(), LogLevel::Debug,
        ("ParentIPC: Trying to send a message to dead or detached context"));
    return IPC_OK();
  }

  RefPtr<ContentParent> cp = aContext->Canonical()->GetContentParent();
  if (!cp) {
    MOZ_LOG(BrowsingContext::GetLog(), LogLevel::Debug,
            ("ParentIPC: Trying to send PostMessage to dead content process"));
    return IPC_OK();
  }

  StructuredCloneData messageFromChild;
  UnpackClonedMessageDataForParent(aMessage, messageFromChild);

  ClonedMessageData message;
  if (!BuildClonedMessageDataForParent(cp, messageFromChild, message)) {
    // FIXME Logging?
    return IPC_OK();
  }

  Unused << cp->SendWindowPostMessage(aContext, message, aData);
  return IPC_OK();
}

void ContentParent::OnBrowsingContextGroupSubscribe(
    BrowsingContextGroup* aGroup) {
  MOZ_DIAGNOSTIC_ASSERT(aGroup);
  mGroups.PutEntry(aGroup);
}

void ContentParent::OnBrowsingContextGroupUnsubscribe(
    BrowsingContextGroup* aGroup) {
  MOZ_DIAGNOSTIC_ASSERT(aGroup);
  mGroups.RemoveEntry(aGroup);
}

mozilla::ipc::IPCResult ContentParent::RecvCommitBrowsingContextTransaction(
    BrowsingContext* aContext, BrowsingContext::Transaction&& aTransaction,
    uint64_t aEpoch) {
  // Record the new BrowsingContextFieldEpoch associated with this transaction.
  // This should be done unconditionally, so that we're always in-sync.
  //
  // The order the parent process receives transactions is considered the
  // "canonical" ordering, so we don't need to worry about doing any
  // epoch-related validation.
  MOZ_ASSERT(aEpoch == mBrowsingContextFieldEpoch + 1,
             "Child process skipped an epoch?");
  mBrowsingContextFieldEpoch = aEpoch;

  if (!aContext || aContext->IsDiscarded()) {
    MOZ_LOG(BrowsingContext::GetLog(), LogLevel::Warning,
            ("ParentIPC: Trying to run transaction on missing context."));
    return IPC_OK();
  }

  if (!aTransaction.Validate(aContext, this)) {
    return IPC_FAIL(this, "Invalid BrowsingContext transaction from Child");
  }

  aContext->Group()->EachOtherParent(this, [&](ContentParent* aParent) {
    Unused << aParent->SendCommitBrowsingContextTransaction(
        aContext, aTransaction, aParent->GetBrowsingContextFieldEpoch());
  });

  aTransaction.Apply(aContext);
  return IPC_OK();
}
}  // namespace dom
}  // namespace mozilla

NS_IMPL_ISUPPORTS(ParentIdleListener, nsIObserver)

NS_IMETHODIMP
ParentIdleListener::Observe(nsISupports*, const char* aTopic,
                            const char16_t* aData) {
  mozilla::Unused << mParent->SendNotifyIdleObserver(
      mObserver, nsDependentCString(aTopic), nsDependentString(aData));
  return NS_OK;
}<|MERGE_RESOLUTION|>--- conflicted
+++ resolved
@@ -3405,13 +3405,6 @@
   return true;
 }
 
-<<<<<<< HEAD
-bool ContentParent::DeallocPBrowserParent(PBrowserParent* frame) {
-  BrowserParent* parent = BrowserParent::GetFrom(frame);
-  NS_RELEASE(parent);
-  return true;
-}
-
 PDeviceStorageRequestParent* ContentParent::AllocPDeviceStorageRequestParent(
     const DeviceStorageParams& aParams) {
   RefPtr<DeviceStorageRequestParent> result =
@@ -3428,8 +3421,6 @@
   return true;
 }
 
-=======
->>>>>>> b72ba3a9
 mozilla::ipc::IPCResult ContentParent::RecvConstructPopupBrowser(
     ManagedEndpoint<PBrowserParent>&& aBrowserEp,
     ManagedEndpoint<PWindowGlobalParent>&& aWindowEp, const TabId& aTabId,
