/* -*- Mode: C++; tab-width: 8; indent-tabs-mode: nil; c-basic-offset: 2 -*- */
/* vim: set ts=8 sts=2 et sw=2 tw=80: */
/* This Source Code Form is subject to the terms of the Mozilla Public
 * License, v. 2.0. If a copy of the MPL was not distributed with this
 * file, You can obtain one at http://mozilla.org/MPL/2.0/. */

#include "mozilla/DebugOnly.h"

#include "base/basictypes.h"
#include "base/shared_memory.h"

#include "ContentParent.h"
#include "ProcessUtils.h"
#include "BrowserParent.h"

#if defined(ANDROID) || defined(LINUX)
#  include <sys/time.h>
#  include <sys/resource.h>
#endif

#ifdef MOZ_WIDGET_GONK
#  include <sys/types.h>
#  include <sys/wait.h>
#endif

#include "chrome/common/process_watcher.h"
#include "mozilla/Result.h"
#include "mozilla/XREAppData.h"
#include "nsComponentManagerUtils.h"
#include "nsIBrowserDOMWindow.h"

#include "AudioChannelService.h"
#include "DeviceStorageStatics.h"
#ifdef ACCESSIBILITY
#  include "mozilla/a11y/PDocAccessible.h"
#endif
#include "GeckoProfiler.h"
#include "GMPServiceParent.h"
#include "HandlerServiceParent.h"
#include "IHistory.h"
#if defined(XP_WIN) && defined(ACCESSIBILITY)
#  include "mozilla/a11y/AccessibleWrap.h"
#  include "mozilla/a11y/Compatibility.h"
#endif
#include <utility>

#include "BrowserParent.h"
#include "ContentProcessManager.h"
#include "Geolocation.h"
#include "GfxInfoBase.h"
#include "MMPrinter.h"
#include "PDMFactory.h"
#include "PreallocatedProcessManager.h"
#include "ProcessPriorityManager.h"
#include "SandboxHal.h"
#include "SourceSurfaceRawData.h"
#include "URIUtils.h"
#include "gfxPlatform.h"
#include "gfxPlatformFontList.h"
#include "mozilla/AutoRestore.h"
#include "mozilla/ContentBlocking.h"
#include "mozilla/BasePrincipal.h"
#include "mozilla/BenchmarkStorageParent.h"
#include "mozilla/ContentBlockingUserInteraction.h"
#include "mozilla/ClearOnShutdown.h"
#include "mozilla/Components.h"
#include "mozilla/DataStorage.h"
#ifdef MOZ_GLEAN
#  include "mozilla/FOGIPC.h"
#endif
#include "mozilla/GlobalStyleSheetCache.h"
#include "mozilla/HangDetails.h"
#include "mozilla/LoginReputationIPC.h"
#include "mozilla/LookAndFeel.h"
#include "mozilla/NullPrincipal.h"
#include "mozilla/PerformanceMetricsCollector.h"
#include "mozilla/Preferences.h"
#include "mozilla/PresShell.h"
#include "mozilla/ProcessHangMonitor.h"
#include "mozilla/ProcessHangMonitorIPC.h"
#include "mozilla/ScopeExit.h"
#include "mozilla/ScriptPreloader.h"
#include "mozilla/Services.h"
#include "mozilla/Sprintf.h"
#include "mozilla/StaticPrefs_dom.h"
#include "mozilla/StaticPrefs_media.h"
#include "mozilla/StyleSheet.h"
#include "mozilla/StyleSheetInlines.h"
#include "mozilla/Telemetry.h"
#include "mozilla/TelemetryIPC.h"
#include "mozilla/Unused.h"
#include "mozilla/WebBrowserPersistDocumentParent.h"
#include "mozilla/devtools/HeapSnapshotTempFileHelperParent.h"
#include "mozilla/docshell/OfflineCacheUpdateParent.h"
#include "mozilla/dom/BlobURLProtocolHandler.h"
#include "mozilla/dom/BrowserHost.h"
#include "mozilla/dom/BrowsingContext.h"
#include "mozilla/dom/BrowsingContextGroup.h"
#include "mozilla/dom/CancelContentJSOptionsBinding.h"
#include "mozilla/dom/CanonicalBrowsingContext.h"
#include "mozilla/dom/ClientManager.h"
#include "mozilla/dom/ContentChild.h"
#include "mozilla/dom/DataTransfer.h"
#include "mozilla/dom/Document.h"
#include "mozilla/dom/Element.h"
#include "mozilla/dom/ExternalHelperAppParent.h"
#include "mozilla/dom/File.h"
#include "mozilla/dom/FileSystemSecurity.h"
#include "mozilla/dom/GeolocationBinding.h"
#include "mozilla/dom/GeolocationPositionError.h"
#include "mozilla/dom/GetFilesHelper.h"
#include "mozilla/dom/InputMethodServiceParent.h"
#include "mozilla/dom/IPCBlobUtils.h"
#include "mozilla/dom/JSActorService.h"
#include "mozilla/dom/JSProcessActorBinding.h"
#include "mozilla/dom/LocalStorageCommon.h"
#include "mozilla/dom/MediaController.h"
#include "mozilla/dom/MemoryReportRequest.h"
#include "mozilla/dom/MediaStatusManager.h"
#include "mozilla/dom/Notification.h"
#include "mozilla/dom/PContentPermissionRequestParent.h"
#include "mozilla/dom/PCycleCollectWithLogsParent.h"
#include "mozilla/dom/devicestorage/DeviceStorageRequestParent.h"
#include "mozilla/dom/PPresentationParent.h"
#include "mozilla/dom/ParentProcessMessageManager.h"
#include "mozilla/dom/Permissions.h"
#include "mozilla/dom/PresentationParent.h"
#include "mozilla/dom/ProcessMessageManager.h"
#include "mozilla/dom/PushNotifier.h"
#include "mozilla/dom/SystemMessageServiceParent.h"
#include "mozilla/dom/ServiceWorkerManager.h"
#include "mozilla/dom/ServiceWorkerRegistrar.h"
#include "mozilla/dom/ServiceWorkerUtils.h"
#include "mozilla/dom/SessionHistoryEntry.h"
#include "mozilla/dom/SessionStorageManager.h"
#include "mozilla/dom/StorageIPC.h"
#include "mozilla/dom/URLClassifierParent.h"
#include "mozilla/dom/WakeLock.h"
#include "mozilla/dom/WindowGlobalParent.h"
#ifdef MOZ_B2G_BT
#include "mozilla/dom/bluetooth/PBluetoothParent.h"
#endif
#include "mozilla/dom/ipc/SharedMap.h"
#include "mozilla/dom/ipc/StructuredCloneData.h"
#include "mozilla/dom/nsMixedContentBlocker.h"
#include "mozilla/dom/power/PowerManagerService.h"
#include "mozilla/dom/quota/QuotaManagerService.h"
#include "mozilla/embedding/printingui/PrintingParent.h"
#include "mozilla/extensions/StreamFilterParent.h"
#include "mozilla/gfx/GPUProcessManager.h"
#include "mozilla/gfx/gfxVars.h"
#include "mozilla/hal_sandbox/PHalParent.h"
#include "mozilla/intl/LocaleService.h"
#include "mozilla/ipc/BackgroundChild.h"
#include "mozilla/ipc/BackgroundParent.h"
#include "mozilla/ipc/CrashReporterHost.h"
#include "mozilla/ipc/Endpoint.h"
#include "mozilla/ipc/FileDescriptorSetParent.h"
#include "mozilla/ipc/FileDescriptorUtils.h"
#include "mozilla/ipc/IPCStreamAlloc.h"
#include "mozilla/ipc/IPCStreamDestination.h"
#include "mozilla/ipc/IPCStreamSource.h"
#include "mozilla/ipc/IPCStreamUtils.h"
#include "mozilla/ipc/PChildToParentStreamParent.h"
#include "mozilla/ipc/TestShellParent.h"
#include "mozilla/layers/CompositorThread.h"
#include "mozilla/layers/ImageBridgeParent.h"
#include "mozilla/layers/LayerTreeOwnerTracker.h"
#include "mozilla/layers/PAPZParent.h"
#include "mozilla/loader/ScriptCacheActors.h"
#include "mozilla/media/MediaParent.h"
#include "mozilla/mozSpellChecker.h"
#include "mozilla/net/CookieServiceParent.h"
#include "mozilla/net/NeckoMessageUtils.h"
#include "mozilla/net/NeckoParent.h"
#include "mozilla/net/PCookieServiceParent.h"
#include "mozilla/plugins/PluginBridge.h"
#include "mozilla/RemoteLazyInputStreamParent.h"
#include "mozilla/widget/ScreenManager.h"
#include "nsAnonymousTemporaryFile.h"
#include "nsAppRunner.h"
#include "nsCExternalHandlerService.h"
#include "nsCOMPtr.h"
#include "nsChromeRegistryChrome.h"
#include "nsConsoleMessage.h"
#include "nsConsoleService.h"
#include "nsContentPermissionHelper.h"
#include "nsContentUtils.h"
#include "nsDebugImpl.h"
#include "nsDirectoryServiceDefs.h"
#include "nsDocShell.h"
#include "nsEmbedCID.h"
#include "nsFocusManager.h"
#include "nsFrameLoader.h"
#include "nsFrameMessageManager.h"
#include "nsHashPropertyBag.h"
#include "nsHyphenationManager.h"
#include "nsIAlertsService.h"
#include "nsIAppStartup.h"
#include "nsIAppWindow.h"
#include "nsIAsyncInputStream.h"
#include "nsIBidiKeyboard.h"
#include "nsICaptivePortalService.h"
#include "nsICertOverrideService.h"
#include "nsIClipboard.h"
#include "nsIContentProcess.h"
#include "nsIContentSecurityPolicy.h"
#include "nsICookie.h"
#include "nsICrashService.h"
#include "nsICycleCollectorListener.h"
#include "nsIDOMChromeWindow.h"
#include "nsIDocShell.h"
#include "nsIDocShellTreeOwner.h"
#include "nsIDragService.h"
#include "nsIExternalProtocolService.h"
#include "nsIGfxInfo.h"
#include "nsIUserIdleService.h"
#include "nsIInterfaceRequestorUtils.h"
#include "nsILocalStorageManager.h"
#include "nsIMemoryInfoDumper.h"
#include "nsIMemoryReporter.h"
#include "nsIMozBrowserFrame.h"
#include "nsINetworkLinkService.h"
#include "nsIObserverService.h"
#include "nsIParentChannel.h"
#include "nsIScriptError.h"
#include "nsIScriptSecurityManager.h"
#include "nsIServiceWorkerManager.h"
#include "nsISiteSecurityService.h"
#include "nsISound.h"
#include "nsIStringBundle.h"
#include "nsITimer.h"
#include "nsIURL.h"
#include "nsIWebBrowserChrome.h"
#include "nsIX509Cert.h"
#include "nsIXULRuntime.h"
#include "nsMemoryInfoDumper.h"
#include "nsMemoryReporterManager.h"
#include "nsOpenURIInFrameParams.h"
#include "nsPIWindowWatcher.h"
#include "nsPluginHost.h"
#include "nsPluginTags.h"
#include "nsQueryObject.h"
#include "nsReadableUtils.h"
#include "nsSHistory.h"
#include "nsScriptError.h"
#include "nsSerializationHelper.h"
#include "nsServiceManagerUtils.h"
#include "nsStreamUtils.h"
#include "nsStyleSheetService.h"
#include "nsThread.h"
#include "nsThreadUtils.h"
#include "nsWidgetsCID.h"
#include "nsWindowWatcher.h"
#include "prio.h"
#include "private/pprio.h"
#include "xpcpublic.h"
#include "nsOpenWindowInfo.h"

#ifdef MOZ_B2G_RIL
#  include "mozilla/dom/cellbroadcast/CellBroadcastParent.h"
#  include "mozilla/dom/icc/IccParent.h"
#  include "mozilla/dom/mobileconnection/ImsRegistrationParent.h"
#  include "mozilla/dom/mobileconnection/MobileConnectionParent.h"
#  include "mozilla/dom/mobilemessage/SmsParent.h"
#  include "mozilla/dom/subsidylock/SubsidyLockParent.h"
#  include "mozilla/dom/telephony/TelephonyParent.h"
#  include "mozilla/dom/voicemail/VoicemailParent.h"
#endif  // MOZ_B2G_RIL

#ifdef MOZ_WEBRTC
#  include "jsapi/WebrtcGlobalParent.h"
#endif

#if defined(XP_MACOSX)
#  include "nsMacUtilsImpl.h"
#endif

#if defined(ANDROID) || defined(LINUX)
#  include "nsSystemInfo.h"
#endif

#if defined(XP_LINUX)
#  include "mozilla/Hal.h"
#endif

#ifdef ANDROID
#  include "gfxAndroidPlatform.h"
#endif

#include "mozilla/PermissionManager.h"

#ifdef MOZ_WIDGET_ANDROID
#  include "AndroidBridge.h"
#  include "mozilla/java/GeckoProcessManagerWrappers.h"
#  include "mozilla/java/GeckoProcessTypeWrappers.h"
#endif

#ifdef MOZ_WIDGET_GONK
#  include "nsIVolume.h"
#  include "nsVolumeService.h"
#  include "nsIVolumeService.h"
#  include "SpeakerManagerService.h"
using namespace mozilla::system;
#  include "nsISystemWorkerManager.h"
#  include "SystemWorkerManager.h"
#endif

#ifdef MOZ_WIDGET_GTK
#  include <gdk/gdk.h>
#endif

#ifdef MOZ_B2G_BT
#  include "BluetoothParent.h"
#  include "BluetoothService.h"
#endif

#ifdef MOZ_B2G_FM
#  include "mozilla/dom/FMRadioParent.h"
#endif

#include "mozilla/RemoteSpellCheckEngineParent.h"

#include "Crypto.h"

#ifdef MOZ_WEBSPEECH
#  include "mozilla/dom/SpeechSynthesisParent.h"
#endif

#if defined(MOZ_SANDBOX)
#  include "mozilla/SandboxSettings.h"
#  if defined(XP_LINUX)
#    include "mozilla/SandboxInfo.h"
#    include "mozilla/SandboxBroker.h"
#    include "mozilla/SandboxBrokerPolicyFactory.h"
#  endif
#  if defined(XP_MACOSX)
#    include "mozilla/Sandbox.h"
#  endif
#endif

#ifdef XP_WIN
#  include "mozilla/audio/AudioNotificationSender.h"
#  include "mozilla/widget/AudioSession.h"
#  include "mozilla/widget/WinContentSystemParameters.h"
#  include "mozilla/WinDllServices.h"
#endif

#ifdef ACCESSIBILITY
#  include "nsAccessibilityService.h"
#endif

#ifdef MOZ_GECKO_PROFILER
#  include "nsIProfiler.h"
#  include "ProfilerParent.h"
#endif

#ifdef MOZ_CODE_COVERAGE
#  include "mozilla/CodeCoverageHandler.h"
#endif

// For VP9Benchmark::sBenchmarkFpsPref
#include "Benchmark.h"

// XXX need another bug to move this to a common header.
#ifdef DISABLE_ASSERTS_FOR_FUZZING
#  define ASSERT_UNLESS_FUZZING(...) \
    do {                             \
    } while (0)
#else
#  define ASSERT_UNLESS_FUZZING(...) MOZ_ASSERT(false, __VA_ARGS__)
#endif

static NS_DEFINE_CID(kCClipboardCID, NS_CLIPBOARD_CID);

using base::KillProcess;

#ifdef MOZ_B2G_RIL
using namespace mozilla::dom::icc;
using namespace mozilla::dom::cellbroadcast;
using namespace mozilla::dom::mobileconnection;
using namespace mozilla::dom::mobilemessage;
using namespace mozilla::dom::telephony;
using namespace mozilla::dom::voicemail;
using namespace mozilla::dom::subsidylock;
#endif  // MOZ_B2G_RIL

using namespace CrashReporter;
#ifdef MOZ_B2G_BT
using namespace mozilla::dom::bluetooth;
#endif
using namespace mozilla::dom::devicestorage;
using namespace mozilla::dom::power;
using namespace mozilla::media;
using namespace mozilla::embedding;
using namespace mozilla::gfx;
using namespace mozilla::gmp;
using namespace mozilla::hal;
using namespace mozilla::ipc;
using namespace mozilla::intl;
using namespace mozilla::layers;
using namespace mozilla::layout;
using namespace mozilla::net;
using namespace mozilla::psm;
using namespace mozilla::widget;
using mozilla::loader::PScriptCacheParent;
using mozilla::Telemetry::ProcessID;

extern mozilla::LazyLogModule gFocusLog;

#define LOGFOCUS(args) MOZ_LOG(gFocusLog, mozilla::LogLevel::Debug, args)

// XXX Workaround for bug 986973 to maintain the existing broken semantics
template <>
struct nsIConsoleService::COMTypeInfo<nsConsoleService, void> {
  static const nsIID kIID;
};
const nsIID nsIConsoleService::COMTypeInfo<nsConsoleService, void>::kIID =
    NS_ICONSOLESERVICE_IID;

namespace mozilla {
namespace CubebUtils {
extern FileDescriptor CreateAudioIPCConnection();
}

namespace dom {

LazyLogModule gProcessLog("Process");

/* static */
LogModule* ContentParent::GetLog() { return gProcessLog; }

#define NS_IPC_IOSERVICE_SET_OFFLINE_TOPIC "ipc:network:set-offline"
#define NS_IPC_IOSERVICE_SET_CONNECTIVITY_TOPIC "ipc:network:set-connectivity"

// IPC receiver for remote GC/CC logging.
class CycleCollectWithLogsParent final : public PCycleCollectWithLogsParent {
 public:
  MOZ_COUNTED_DTOR(CycleCollectWithLogsParent)

  static bool AllocAndSendConstructor(ContentParent* aManager,
                                      bool aDumpAllTraces,
                                      nsICycleCollectorLogSink* aSink,
                                      nsIDumpGCAndCCLogsCallback* aCallback) {
    CycleCollectWithLogsParent* actor;
    FILE* gcLog;
    FILE* ccLog;
    nsresult rv;

    actor = new CycleCollectWithLogsParent(aSink, aCallback);
    rv = actor->mSink->Open(&gcLog, &ccLog);
    if (NS_WARN_IF(NS_FAILED(rv))) {
      delete actor;
      return false;
    }

    return aManager->SendPCycleCollectWithLogsConstructor(
        actor, aDumpAllTraces, FILEToFileDescriptor(gcLog),
        FILEToFileDescriptor(ccLog));
  }

 private:
  virtual mozilla::ipc::IPCResult RecvCloseGCLog() override {
    Unused << mSink->CloseGCLog();
    return IPC_OK();
  }

  virtual mozilla::ipc::IPCResult RecvCloseCCLog() override {
    Unused << mSink->CloseCCLog();
    return IPC_OK();
  }

  virtual mozilla::ipc::IPCResult Recv__delete__() override {
    // Report completion to mCallback only on successful
    // completion of the protocol.
    nsCOMPtr<nsIFile> gcLog, ccLog;
    mSink->GetGcLog(getter_AddRefs(gcLog));
    mSink->GetCcLog(getter_AddRefs(ccLog));
    Unused << mCallback->OnDump(gcLog, ccLog, /* parent = */ false);
    return IPC_OK();
  }

  virtual void ActorDestroy(ActorDestroyReason aReason) override {
    // If the actor is unexpectedly destroyed, we deliberately
    // don't call Close[GC]CLog on the sink, because the logs may
    // be incomplete.  See also the nsCycleCollectorLogSinkToFile
    // implementaiton of those methods, and its destructor.
  }

  CycleCollectWithLogsParent(nsICycleCollectorLogSink* aSink,
                             nsIDumpGCAndCCLogsCallback* aCallback)
      : mSink(aSink), mCallback(aCallback) {
    MOZ_COUNT_CTOR(CycleCollectWithLogsParent);
  }

  nsCOMPtr<nsICycleCollectorLogSink> mSink;
  nsCOMPtr<nsIDumpGCAndCCLogsCallback> mCallback;
};

// A memory reporter for ContentParent objects themselves.
class ContentParentsMemoryReporter final : public nsIMemoryReporter {
  ~ContentParentsMemoryReporter() = default;

 public:
  NS_DECL_ISUPPORTS
  NS_DECL_NSIMEMORYREPORTER
};

NS_IMPL_ISUPPORTS(ContentParentsMemoryReporter, nsIMemoryReporter)

NS_IMETHODIMP
ContentParentsMemoryReporter::CollectReports(
    nsIHandleReportCallback* aHandleReport, nsISupports* aData,
    bool aAnonymize) {
  AutoTArray<ContentParent*, 16> cps;
  ContentParent::GetAllEvenIfDead(cps);

  for (uint32_t i = 0; i < cps.Length(); i++) {
    ContentParent* cp = cps[i];
    MessageChannel* channel = cp->GetIPCChannel();

    nsString friendlyName;
    cp->FriendlyName(friendlyName, aAnonymize);

    cp->AddRef();
    nsrefcnt refcnt = cp->Release();

    const char* channelStr = "no channel";
    uint32_t numQueuedMessages = 0;
    if (channel) {
      if (channel->Unsound_IsClosed()) {
        channelStr = "closed channel";
      } else {
        channelStr = "open channel";
      }
      numQueuedMessages = channel->Unsound_NumQueuedMessages();
    }

    nsPrintfCString path(
        "queued-ipc-messages/content-parent"
        "(%s, pid=%d, %s, 0x%p, refcnt=%" PRIuPTR ")",
        NS_ConvertUTF16toUTF8(friendlyName).get(), cp->Pid(), channelStr,
        static_cast<nsIObserver*>(cp), refcnt);

    constexpr auto desc =
        "The number of unset IPC messages held in this ContentParent's "
        "channel.  A large value here might indicate that we're leaking "
        "messages.  Similarly, a ContentParent object for a process that's no "
        "longer running could indicate that we're leaking ContentParents."_ns;

    aHandleReport->Callback(/* process */ ""_ns, path, KIND_OTHER, UNITS_COUNT,
                            numQueuedMessages, desc, aData);
  }

  return NS_OK;
}

// A hashtable (by type) of processes/ContentParents.  This includes
// processes that are in the Preallocator cache (which would be type
// 'prealloc'), and recycled processes ('web' and in the future
// eTLD+1-locked) processes).
nsClassHashtable<nsCStringHashKey, nsTArray<ContentParent*>>*
    ContentParent::sBrowserContentParents;

namespace {

uint64_t ComputeLoadedOriginHash(nsIPrincipal* aPrincipal) {
  uint32_t originNoSuffix =
      BasePrincipal::Cast(aPrincipal)->GetOriginNoSuffixHash();
  uint32_t originSuffix =
      BasePrincipal::Cast(aPrincipal)->GetOriginSuffixHash();

  return ((uint64_t)originNoSuffix) << 32 | originSuffix;
}

class ScriptableCPInfo final : public nsIContentProcessInfo {
 public:
  explicit ScriptableCPInfo(ContentParent* aParent) : mContentParent(aParent) {
    MOZ_ASSERT(mContentParent);
  }

  NS_DECL_ISUPPORTS
  NS_DECL_NSICONTENTPROCESSINFO

  void ProcessDied() { mContentParent = nullptr; }

 private:
  ~ScriptableCPInfo() { MOZ_ASSERT(!mContentParent, "must call ProcessDied"); }

  ContentParent* mContentParent;
};

NS_IMPL_ISUPPORTS(ScriptableCPInfo, nsIContentProcessInfo)

NS_IMETHODIMP
ScriptableCPInfo::GetIsAlive(bool* aIsAlive) {
  *aIsAlive = mContentParent != nullptr;
  return NS_OK;
}

NS_IMETHODIMP
ScriptableCPInfo::GetProcessId(int32_t* aPID) {
  if (!mContentParent) {
    *aPID = -1;
    return NS_ERROR_NOT_INITIALIZED;
  }

  *aPID = mContentParent->Pid();
  if (*aPID == -1) {
    return NS_ERROR_FAILURE;
  }

  return NS_OK;
}

NS_IMETHODIMP
ScriptableCPInfo::GetTabCount(int32_t* aTabCount) {
  if (!mContentParent) {
    return NS_ERROR_NOT_INITIALIZED;
  }

  ContentProcessManager* cpm = ContentProcessManager::GetSingleton();
  *aTabCount = cpm->GetBrowserParentCountByProcessId(mContentParent->ChildID());

  return NS_OK;
}

NS_IMETHODIMP
ScriptableCPInfo::GetMessageManager(nsISupports** aMessenger) {
  *aMessenger = nullptr;
  if (!mContentParent) {
    return NS_ERROR_NOT_INITIALIZED;
  }

  RefPtr<ProcessMessageManager> manager = mContentParent->GetMessageManager();
  manager.forget(aMessenger);
  return NS_OK;
}

ProcessID GetTelemetryProcessID(const nsACString& remoteType) {
  // OOP WebExtensions run in a content process.
  // For Telemetry though we want to break out collected data from the
  // WebExtensions process into a separate bucket, to make sure we can analyze
  // it separately and avoid skewing normal content process metrics.
  return remoteType == EXTENSION_REMOTE_TYPE ? ProcessID::Extension
                                             : ProcessID::Content;
}

}  // anonymous namespace

UniquePtr<nsDataHashtable<nsUint32HashKey, ContentParent*>>
    ContentParent::sJSPluginContentParents;
UniquePtr<nsTArray<ContentParent*>> ContentParent::sPrivateContent;
UniquePtr<LinkedList<ContentParent>> ContentParent::sContentParents;
StaticRefPtr<ContentParent> ContentParent::sRecycledE10SProcess;
#if defined(XP_LINUX) && defined(MOZ_SANDBOX)
UniquePtr<SandboxBrokerPolicyFactory>
    ContentParent::sSandboxBrokerPolicyFactory;
#endif
#if defined(XP_MACOSX) && defined(MOZ_SANDBOX)
UniquePtr<std::vector<std::string>> ContentParent::sMacSandboxParams;
#endif

// Whether a private docshell has been seen before.
static bool sHasSeenPrivateDocShell = false;

// This is true when subprocess launching is enabled.  This is the
// case between StartUp() and ShutDown().
static bool sCanLaunchSubprocesses;

// Set to true when the first content process gets created.
static bool sCreatedFirstContentProcess = false;

#ifdef MOZ_DIAGNOSTIC_ASSERT_ENABLED
// True when we're running the process selection code, and do not expect to
// enter code paths where processes may die.
static bool sInProcessSelector = false;
#endif

// The first content child has ID 1, so the chrome process can have ID 0.
static uint64_t gContentChildID = 1;

static const char* sObserverTopics[] = {
    NS_IPC_IOSERVICE_SET_OFFLINE_TOPIC,
    NS_IPC_IOSERVICE_SET_CONNECTIVITY_TOPIC,
    NS_IPC_CAPTIVE_PORTAL_SET_STATE,
    "application-background",
    "application-foreground",
    "memory-pressure",
    "child-gc-request",
    "child-cc-request",
    "child-mmu-request",
    "child-ghost-request",
    "last-pb-context-exited",
    "file-watcher-update",
#ifdef MOZ_WIDGET_GONK
    NS_VOLUME_STATE_CHANGED,
    NS_VOLUME_REMOVED,
    "phone-state-changed",
#endif
#ifdef ACCESSIBILITY
    "a11y-init-or-shutdown",
#endif
    "cacheservice:empty-cache",
    "intl:app-locales-changed",
    "intl:requested-locales-changed",
    "cookie-changed",
    "private-cookie-changed",
    NS_NETWORK_LINK_TYPE_TOPIC,
};

// PreallocateProcess is called by the PreallocatedProcessManager.
// ContentParent then takes this process back within GetNewOrUsedBrowserProcess.
/*static*/ RefPtr<ContentParent::LaunchPromise>
ContentParent::PreallocateProcess() {
  RefPtr<ContentParent> process = new ContentParent(PREALLOC_REMOTE_TYPE);

  MOZ_LOG(ContentParent::GetLog(), LogLevel::Debug,
          ("Preallocating process of type prealloc"));
  return process->LaunchSubprocessAsync(PROCESS_PRIORITY_PREALLOC);
}

/*static*/
void ContentParent::StartUp() {
  // We could launch sub processes from content process
  // FIXME Bug 1023701 - Stop using ContentParent static methods in
  // child process
  sCanLaunchSubprocesses = true;

  if (!XRE_IsParentProcess()) {
    return;
  }

<<<<<<< HEAD
#if defined(MOZ_CONTENT_SANDBOX) && defined(MOZ_WIDGET_GONK) && \
    ANDROID_VERSION >= 19
  // Require sandboxing on B2G >= KitKat.  This condition must stay
  // in sync with ContentChild::RecvSetProcessSandbox.
  if (!SandboxInfo::Get().CanSandboxContent()) {
    // MOZ_CRASH strings are only for debug builds; make sure the
    // message is clear on non-debug builds as well:
    printf_stderr(
        "Sandboxing support is required on this platform.  "
        "Recompile kernel with CONFIG_SECCOMP_FILTER=y\n");
    MOZ_CRASH("Sandboxing support is required on this platform.");
  }
#endif
=======
  // From this point on, NS_WARNING, NS_ASSERTION, etc. should print out the
  // PID along with the warning.
  nsDebugImpl::SetMultiprocessMode("Parent");
>>>>>>> 81c02c9a

  // Note: This reporter measures all ContentParents.
  RegisterStrongMemoryReporter(new ContentParentsMemoryReporter());

  BackgroundChild::Startup();
  ClientManager::Startup();

#if defined(XP_LINUX) && defined(MOZ_SANDBOX)
  sSandboxBrokerPolicyFactory = MakeUnique<SandboxBrokerPolicyFactory>();
#endif

#if defined(XP_MACOSX) && defined(MOZ_SANDBOX)
  sMacSandboxParams = MakeUnique<std::vector<std::string>>();
#endif
}

/*static*/
void ContentParent::ShutDown() {
  // No-op for now.  We rely on normal process shutdown and
  // ClearOnShutdown() to clean up our state.
  sCanLaunchSubprocesses = false;

#if defined(XP_LINUX) && defined(MOZ_SANDBOX)
  sSandboxBrokerPolicyFactory = nullptr;
#endif

#if defined(XP_MACOSX) && defined(MOZ_SANDBOX)
  sMacSandboxParams = nullptr;
#endif
}

/*static*/
uint32_t ContentParent::GetPoolSize(const nsACString& aContentProcessType) {
  if (!sBrowserContentParents) {
    return 0;
  }

  nsTArray<ContentParent*>* parents =
      sBrowserContentParents->Get(aContentProcessType);

  return parents ? parents->Length() : 0;
}

/*static*/ nsTArray<ContentParent*>& ContentParent::GetOrCreatePool(
    const nsACString& aContentProcessType) {
  if (!sBrowserContentParents) {
    sBrowserContentParents =
        new nsClassHashtable<nsCStringHashKey, nsTArray<ContentParent*>>;
  }

  return *sBrowserContentParents->LookupOrAdd(aContentProcessType);
}

const nsDependentCSubstring RemoteTypePrefix(
    const nsACString& aContentProcessType) {
  // The suffix after a `=` in a remoteType is dynamic, and used to control the
  // process pool to use.
  int32_t equalIdx = aContentProcessType.FindChar(L'=');
  if (equalIdx == kNotFound) {
    equalIdx = aContentProcessType.Length();
  }
  return StringHead(aContentProcessType, equalIdx);
}

bool IsWebRemoteType(const nsACString& aContentProcessType) {
  // Note: matches webIsolated as well as web (and webLargeAllocation, and
  // webCOOP+COEP)
  return StringBeginsWith(aContentProcessType, DEFAULT_REMOTE_TYPE);
}

bool IsWebCoopCoepRemoteType(const nsACString& aContentProcessType) {
  return StringBeginsWith(aContentProcessType,
                          WITH_COOP_COEP_REMOTE_TYPE_PREFIX);
}

bool IsPrivilegedMozillaRemoteType(const nsACString& aContentProcessType) {
  return aContentProcessType == PRIVILEGEDMOZILLA_REMOTE_TYPE;
}

bool IsExtensionRemoteType(const nsACString& aContentProcessType) {
  return aContentProcessType == EXTENSION_REMOTE_TYPE;
}

/*static*/
uint32_t ContentParent::GetMaxProcessCount(
    const nsACString& aContentProcessType) {
  // Max process count is based only on the prefix.
  const nsDependentCSubstring processTypePrefix =
      RemoteTypePrefix(aContentProcessType);

  // Check for the default remote type of "web", as it uses different prefs.
  if (processTypePrefix == DEFAULT_REMOTE_TYPE) {
    return GetMaxWebProcessCount();
  }

  // Read the pref controling this remote type. `dom.ipc.processCount` is not
  // used as a fallback, as it is intended to control the number of "web"
  // content processes, checked in `mozilla::GetMaxWebProcessCount()`.
  nsAutoCString processCountPref("dom.ipc.processCount.");
  processCountPref.Append(processTypePrefix);

  int32_t maxContentParents = Preferences::GetInt(processCountPref.get(), 1);
  if (maxContentParents < 1) {
    maxContentParents = 1;
  }

  return static_cast<uint32_t>(maxContentParents);
}

/*static*/
bool ContentParent::IsMaxProcessCountReached(
    const nsACString& aContentProcessType) {
  return GetPoolSize(aContentProcessType) >=
         GetMaxProcessCount(aContentProcessType);
}

// Really more ReleaseUnneededProcesses()
/*static*/
void ContentParent::ReleaseCachedProcesses() {
  MOZ_LOG(ContentParent::GetLog(), LogLevel::Debug,
          ("ReleaseCachedProcesses:"));
  if (!sBrowserContentParents) {
    return;
  }

#ifdef DEBUG
  int num = 0;
  for (auto iter = sBrowserContentParents->Iter(); !iter.Done(); iter.Next()) {
    nsTArray<ContentParent*>* contentParents = iter.Data().get();
    num += contentParents->Length();
    for (auto* cp : *contentParents) {
      MOZ_LOG(ContentParent::GetLog(), LogLevel::Debug,
              ("%s: %zu processes", cp->mRemoteType.get(),
               contentParents->Length()));
      break;
    }
  }
#endif
  // We process the toRelease array outside of the iteration to avoid modifying
  // the list (via RemoveFromList()) while we're iterating it.
  nsTArray<ContentParent*> toRelease;
  for (auto iter = sBrowserContentParents->Iter(); !iter.Done(); iter.Next()) {
    nsTArray<ContentParent*>* contentParents = iter.Data().get();

    // Shutting down these processes will change the array so let's use another
    // array for the removal.
    for (auto* cp : *contentParents) {
      if (cp->ManagedPBrowserParent().Count() == 0 &&
          !cp->HasActiveWorkerOrJSPlugin() &&
          cp->mRemoteType == DEFAULT_REMOTE_TYPE) {
        toRelease.AppendElement(cp);
      } else {
        MOZ_LOG(ContentParent::GetLog(), LogLevel::Debug,
                ("  Skipping %p (%s), count %d, HasActiveWorkerOrJSPlugin %d",
                 cp, cp->mRemoteType.get(), cp->ManagedPBrowserParent().Count(),
                 cp->HasActiveWorkerOrJSPlugin()));
      }
    }
  }

  for (auto* cp : toRelease) {
    MOZ_LOG(ContentParent::GetLog(), LogLevel::Debug,
            ("  Shutdown %p (%s)", cp, cp->mRemoteType.get()));
    PreallocatedProcessManager::Erase(cp);
    // Start a soft shutdown.
    cp->ShutDownProcess(SEND_SHUTDOWN_MESSAGE);
    // Make sure we don't select this process for new tabs.
    cp->MarkAsDead();
    // Make sure that this process is no longer accessible from JS by its
    // message manager.
    cp->ShutDownMessageManager();
  }
}

/*static*/
already_AddRefed<ContentParent> ContentParent::MinTabSelect(
    const nsTArray<ContentParent*>& aContentParents,
    int32_t aMaxContentParents) {
  uint32_t maxSelectable =
      std::min(static_cast<uint32_t>(aContentParents.Length()),
               static_cast<uint32_t>(aMaxContentParents));
  uint32_t min = INT_MAX;
  RefPtr<ContentParent> candidate;
  ContentProcessManager* cpm = ContentProcessManager::GetSingleton();

  for (uint32_t i = 0; i < maxSelectable; i++) {
    ContentParent* p = aContentParents[i];
    MOZ_DIAGNOSTIC_ASSERT(!p->IsDead());

    uint32_t tabCount = cpm->GetBrowserParentCountByProcessId(p->ChildID());
    if (tabCount < min) {
      candidate = p;
      min = tabCount;
    }
  }

  // If all current processes have at least one tab and we have not yet reached
  // the maximum, use a new process.
  if (min > 0 &&
      aContentParents.Length() < static_cast<uint32_t>(aMaxContentParents)) {
    return nullptr;
  }

  // Otherwise we return candidate.
  return candidate.forget();
}

static already_AddRefed<nsIPrincipal> CreateRemoteTypeIsolationPrincipal(
    const nsACString& aRemoteType) {
  if ((RemoteTypePrefix(aRemoteType) != FISSION_WEB_REMOTE_TYPE) &&
      !StringBeginsWith(aRemoteType, WITH_COOP_COEP_REMOTE_TYPE_PREFIX)) {
    return nullptr;
  }

  int32_t offset = aRemoteType.FindChar('=') + 1;
  MOZ_ASSERT(offset > 1, "can not extract origin from that remote type");
  nsAutoCString origin(
      Substring(aRemoteType, offset, aRemoteType.Length() - offset));

  return BasePrincipal::CreateContentPrincipal(origin);
}

/*static*/
already_AddRefed<ContentParent> ContentParent::GetUsedBrowserProcess(
    const nsACString& aRemoteType, nsTArray<ContentParent*>& aContentParents,
    uint32_t aMaxContentParents, bool aPreferUsed) {
#ifdef MOZ_DIAGNOSTIC_ASSERT_ENABLED
  AutoRestore ar(sInProcessSelector);
  sInProcessSelector = true;
#endif

  uint32_t numberOfParents = aContentParents.Length();
  nsTArray<RefPtr<nsIContentProcessInfo>> infos(numberOfParents);
  for (auto* cp : aContentParents) {
    infos.AppendElement(cp->mScriptableHelper);
  }

  if (aPreferUsed && numberOfParents) {
    // For the preloaded browser we don't want to create a new process but
    // reuse an existing one.
    aMaxContentParents = numberOfParents;
  }

  nsCOMPtr<nsIContentProcessProvider> cpp =
      do_GetService("@mozilla.org/ipc/processselector;1");
  int32_t index;
  if (cpp && NS_SUCCEEDED(cpp->ProvideProcess(aRemoteType, infos,
                                              aMaxContentParents, &index))) {
    // If the provider returned an existing ContentParent, use that one.
    if (0 <= index && static_cast<uint32_t>(index) <= aMaxContentParents) {
      RefPtr<ContentParent> retval = aContentParents[index];
#ifdef MOZ_GECKO_PROFILER
      if (profiler_thread_is_being_profiled()) {
        nsPrintfCString marker("Reused process %u",
                               (unsigned int)retval->ChildID());
        PROFILER_MARKER_TEXT("Process", DOM, {}, marker);
      }
#endif
      MOZ_LOG(ContentParent::GetLog(), LogLevel::Debug,
              ("GetUsedProcess: Reused process %p (%u) for %s", retval.get(),
               (unsigned int)retval->ChildID(),
               PromiseFlatCString(aRemoteType).get()));
      retval->AssertAlive();
      retval->StopRecycling();
      return retval.forget();
    }
  } else {
    // If there was a problem with the JS chooser, fall back to a random
    // selection.
    NS_WARNING("nsIContentProcessProvider failed to return a process");
    RefPtr<ContentParent> random;
    if ((random = MinTabSelect(aContentParents, aMaxContentParents))) {
      MOZ_LOG(ContentParent::GetLog(), LogLevel::Debug,
              ("GetUsedProcess: Reused random process %p (%d) for %s",
               random.get(), (unsigned int)random->ChildID(),
               PromiseFlatCString(aRemoteType).get()));
      random->AssertAlive();
      random->StopRecycling();
      return random.forget();
    }
  }

  // If we are loading into the "web" remote type, are choosing to launch a new
  // tab, and have a recycled E10S process, we should launch into that process.
  if (aRemoteType == DEFAULT_REMOTE_TYPE && sRecycledE10SProcess) {
    RefPtr<ContentParent> recycled = sRecycledE10SProcess;
    MOZ_DIAGNOSTIC_ASSERT(recycled->GetRemoteType() == DEFAULT_REMOTE_TYPE);
    recycled->AssertAlive();
    recycled->StopRecycling();

#ifdef MOZ_GECKO_PROFILER
    if (profiler_thread_is_being_profiled()) {
      nsPrintfCString marker("Recycled process %u (%p)",
                             (unsigned int)recycled->ChildID(), recycled.get());
      PROFILER_MARKER_TEXT("Process", DOM, {}, marker);
    }
#endif
    MOZ_LOG(ContentParent::GetLog(), LogLevel::Debug,
            ("Recycled process %p", recycled.get()));

    return recycled.forget();
  }

  // Try to take a preallocated process except for certain remote types.
  RefPtr<ContentParent> preallocated;
  if (aRemoteType != FILE_REMOTE_TYPE &&
      aRemoteType != EXTENSION_REMOTE_TYPE &&  // Bug 1638119
      (preallocated = PreallocatedProcessManager::Take(aRemoteType))) {
    MOZ_DIAGNOSTIC_ASSERT(preallocated->GetRemoteType() ==
                          PREALLOC_REMOTE_TYPE);
    MOZ_DIAGNOSTIC_ASSERT(sRecycledE10SProcess != preallocated);
    preallocated->AssertAlive();

#ifdef MOZ_GECKO_PROFILER
    if (profiler_thread_is_being_profiled()) {
      nsPrintfCString marker("Assigned preallocated process %u",
                             (unsigned int)preallocated->ChildID());
      PROFILER_MARKER_TEXT("Process", DOM, {}, marker);
    }
#endif
    MOZ_LOG(ContentParent::GetLog(), LogLevel::Debug,
            ("Adopted preallocated process %p for type %s", preallocated.get(),
             PromiseFlatCString(aRemoteType).get()));

    // Specialize this process for the appropriate remote type, and activate it.
    preallocated->mActivateTS = TimeStamp::Now();
    preallocated->AddToPool(aContentParents);

    preallocated->mRemoteType.Assign(aRemoteType);
    preallocated->mRemoteTypeIsolationPrincipal =
        CreateRemoteTypeIsolationPrincipal(aRemoteType);
    Unused << preallocated->SendRemoteType(preallocated->mRemoteType);

    nsCOMPtr<nsIObserverService> obs = mozilla::services::GetObserverService();
    if (obs) {
      nsAutoString cpId;
      cpId.AppendInt(static_cast<uint64_t>(preallocated->ChildID()));
      obs->NotifyObservers(static_cast<nsIObserver*>(preallocated),
                           "process-type-set", cpId.get());
      preallocated->AssertAlive();
    }
    return preallocated.forget();
  }

  return nullptr;
}

/*static*/
already_AddRefed<ContentParent>
ContentParent::GetNewOrUsedLaunchingBrowserProcess(
    const nsACString& aRemoteType, BrowsingContextGroup* aGroup,
    ProcessPriority aPriority, bool aPreferUsed) {
  MOZ_LOG(ContentParent::GetLog(), LogLevel::Debug,
          ("GetNewOrUsedProcess for type %s",
           PromiseFlatCString(aRemoteType).get()));

  // If we have an existing host process attached to this BrowsingContextGroup,
  // always return it, as we can never have multiple host processes within a
  // single BrowsingContextGroup.
  RefPtr<ContentParent> contentParent;
  if (aGroup) {
    contentParent = aGroup->GetHostProcess(aRemoteType);
    if (contentParent) {
      MOZ_LOG(ContentParent::GetLog(), LogLevel::Debug,
              ("GetNewOrUsedProcess: Existing host process %p (launching %d)",
               contentParent.get(), contentParent->IsLaunching()));
      contentParent->AssertAlive();
      contentParent->StopRecycling();
      return contentParent.forget();
    }
  }

  nsTArray<ContentParent*>& contentParents = GetOrCreatePool(aRemoteType);
  uint32_t maxContentParents = GetMaxProcessCount(aRemoteType);
  // We never want to re-use Large-Allocation processes.
  if (aRemoteType == LARGE_ALLOCATION_REMOTE_TYPE &&
      contentParents.Length() >= maxContentParents) {
    MOZ_LOG(ContentParent::GetLog(), LogLevel::Debug,
            ("GetNewOrUsedProcess: returning Large Used process"));
    return GetNewOrUsedLaunchingBrowserProcess(DEFAULT_REMOTE_TYPE, aGroup,
                                               aPriority,
                                               /*aPreferUsed =*/false);
  }

  // Let's try and reuse an existing process.
  contentParent = GetUsedBrowserProcess(aRemoteType, contentParents,
                                        maxContentParents, aPreferUsed);

  if (contentParent) {
    // We have located a process. It may not have finished initializing,
    // this will be for the caller to handle.
    MOZ_LOG(ContentParent::GetLog(), LogLevel::Debug,
            ("GetNewOrUsedProcess: Used process %p (launching %d)",
             contentParent.get(), contentParent->IsLaunching()));
    contentParent->AssertAlive();
    contentParent->StopRecycling();
    if (aGroup) {
      aGroup->EnsureHostProcess(contentParent);
    }
    return contentParent.forget();
  }

  // No reusable process. Let's create and launch one.
  // The life cycle will be set to `LifecycleState::LAUNCHING`.
  MOZ_LOG(ContentParent::GetLog(), LogLevel::Debug,
          ("Launching new process immediately for type %s",
           PromiseFlatCString(aRemoteType).get()));

  contentParent = new ContentParent(aRemoteType);
  if (!contentParent->BeginSubprocessLaunch(aPriority)) {
    // Launch aborted because of shutdown. Bailout.
    contentParent->LaunchSubprocessReject();
    return nullptr;
  }
  // Store this process for future reuse.
  contentParent->AddToPool(contentParents);

  // Until the new process is ready let's not allow to start up any
  // preallocated processes. The blocker will be removed once we receive
  // the first idle message.
  contentParent->mIsAPreallocBlocker = true;
  PreallocatedProcessManager::AddBlocker(aRemoteType, contentParent);

  MOZ_ASSERT(contentParent->IsLaunching());
  MOZ_LOG(ContentParent::GetLog(), LogLevel::Debug,
          ("GetNewOrUsedProcess: new process %p", contentParent.get()));
  contentParent->AssertAlive();
  contentParent->StopRecycling();
  if (aGroup) {
    aGroup->EnsureHostProcess(contentParent);
  }
  return contentParent.forget();
}

/*static*/
RefPtr<ContentParent::LaunchPromise>
ContentParent::GetNewOrUsedBrowserProcessAsync(const nsACString& aRemoteType,
                                               BrowsingContextGroup* aGroup,
                                               ProcessPriority aPriority,
                                               bool aPreferUsed) {
  // Obtain a `ContentParent` launched asynchronously.
  RefPtr<ContentParent> contentParent = GetNewOrUsedLaunchingBrowserProcess(
      aRemoteType, aGroup, aPriority, aPreferUsed);
  if (!contentParent) {
    // In case of launch error, stop here.
    return LaunchPromise::CreateAndReject(LaunchError(), __func__);
  }
  return contentParent->WaitForLaunchAsync(aPriority);
}

/*static*/
already_AddRefed<ContentParent> ContentParent::GetNewOrUsedBrowserProcess(
    const nsACString& aRemoteType, BrowsingContextGroup* aGroup,
    ProcessPriority aPriority, bool aPreferUsed) {
  RefPtr<ContentParent> contentParent = GetNewOrUsedLaunchingBrowserProcess(
      aRemoteType, aGroup, aPriority, aPreferUsed);
  if (!contentParent || !contentParent->WaitForLaunchSync(aPriority)) {
    // In case of launch error, stop here.
    return nullptr;
  }
  return contentParent.forget();
}

RefPtr<ContentParent::LaunchPromise> ContentParent::WaitForLaunchAsync(
    ProcessPriority aPriority) {
  MOZ_DIAGNOSTIC_ASSERT(!IsDead());
  if (!IsLaunching()) {
    return LaunchPromise::CreateAndResolve(this, __func__);
  }

  // We've started an async content process launch.
  Telemetry::Accumulate(Telemetry::CONTENT_PROCESS_LAUNCH_IS_SYNC, 0);

  // We have located a process that hasn't finished initializing, then attempt
  // to finish initializing. Both `LaunchSubprocessResolve` and
  // `LaunchSubprocessReject` are safe to call multiple times if we race with
  // other `WaitForLaunchAsync` callbacks.
  return mSubprocess->WhenProcessHandleReady()->Then(
      GetCurrentSerialEventTarget(), __func__,
      [self = RefPtr{this}, aPriority] {
        if (self->LaunchSubprocessResolve(/* aIsSync = */ false, aPriority)) {
          self->mActivateTS = TimeStamp::Now();
          return LaunchPromise::CreateAndResolve(self, __func__);
        }

        self->LaunchSubprocessReject();
        return LaunchPromise::CreateAndReject(LaunchError(), __func__);
      },
      [self = RefPtr{this}] {
        self->LaunchSubprocessReject();
        return LaunchPromise::CreateAndReject(LaunchError(), __func__);
      });
}

bool ContentParent::WaitForLaunchSync(ProcessPriority aPriority) {
  MOZ_DIAGNOSTIC_ASSERT(!IsDead());
  if (!IsLaunching()) {
    return true;
  }

  // We've started a sync content process launch.
  Telemetry::Accumulate(Telemetry::CONTENT_PROCESS_LAUNCH_IS_SYNC, 1);

  // We're a process which hasn't finished initializing. We may be racing
  // against whoever launched it (and whoever else is already racing). Since
  // we're sync, we win the race and finish the initialization.
  bool launchSuccess = mSubprocess->WaitForProcessHandle();
  if (launchSuccess &&
      LaunchSubprocessResolve(/* aIsSync = */ true, aPriority)) {
    mActivateTS = TimeStamp::Now();
    ForwardKnownInfo();
    return true;
  }
  // In case of failure.
  LaunchSubprocessReject();
  return false;
}

/*static*/
already_AddRefed<ContentParent> ContentParent::GetNewOrUsedJSPluginProcess(
    uint32_t aPluginID, const hal::ProcessPriority& aPriority) {
  RefPtr<ContentParent> p;
  if (sJSPluginContentParents) {
    p = sJSPluginContentParents->Get(aPluginID);
  } else {
    sJSPluginContentParents =
        MakeUnique<nsDataHashtable<nsUint32HashKey, ContentParent*>>();
  }

  if (p) {
    return p.forget();
  }

  p = new ContentParent(aPluginID);

  if (!p->LaunchSubprocessSync(aPriority)) {
    return nullptr;
  }

  sJSPluginContentParents->Put(aPluginID, p);

  return p.forget();
}

#if defined(XP_WIN)
extern const wchar_t* kPluginWidgetContentParentProperty;

/*static*/
void ContentParent::SendAsyncUpdate(nsIWidget* aWidget) {
  if (!aWidget || aWidget->Destroyed()) {
    return;
  }
  // Fire off an async request to the plugin to paint its window
  HWND hwnd = (HWND)aWidget->GetNativeData(NS_NATIVE_WINDOW);
  NS_ASSERTION(hwnd, "Expected valid hwnd value.");
  ContentParent* cp = reinterpret_cast<ContentParent*>(
      ::GetPropW(hwnd, kPluginWidgetContentParentProperty));
  if (cp && cp->CanSend()) {
    Unused << cp->SendUpdateWindow((uintptr_t)hwnd);
  }
}
#endif  // defined(XP_WIN)

static nsIDocShell* GetOpenerDocShellHelper(Element* aFrameElement) {
  // Propagate the private-browsing status of the element's parent
  // docshell to the remote docshell, via the chrome flags.
  MOZ_ASSERT(aFrameElement);
  nsPIDOMWindowOuter* win = aFrameElement->OwnerDoc()->GetWindow();
  if (!win) {
    NS_WARNING("Remote frame has no window");
    return nullptr;
  }
  nsIDocShell* docShell = win->GetDocShell();
  if (!docShell) {
    NS_WARNING("Remote frame has no docshell");
    return nullptr;
  }

  return docShell;
}

mozilla::ipc::IPCResult ContentParent::RecvCreateGMPService() {
  Endpoint<PGMPServiceParent> parent;
  Endpoint<PGMPServiceChild> child;

  nsresult rv;
  rv = PGMPService::CreateEndpoints(base::GetCurrentProcId(), OtherPid(),
                                    &parent, &child);
  if (NS_FAILED(rv)) {
    MOZ_ASSERT(false, "CreateEndpoints failed");
    return IPC_FAIL_NO_REASON(this);
  }

  if (!GMPServiceParent::Create(std::move(parent))) {
    MOZ_ASSERT(false, "GMPServiceParent::Create failed");
    return IPC_FAIL_NO_REASON(this);
  }

  if (!SendInitGMPService(std::move(child))) {
    MOZ_ASSERT(false, "SendInitGMPService failed");
    return IPC_FAIL_NO_REASON(this);
  }

  return IPC_OK();
}

mozilla::ipc::IPCResult ContentParent::RecvLoadPlugin(
    const uint32_t& aPluginId, nsresult* aRv, uint32_t* aRunID,
    Endpoint<PPluginModuleParent>* aEndpoint) {
  *aRv = NS_OK;
  if (!mozilla::plugins::SetupBridge(aPluginId, this, aRv, aRunID, aEndpoint)) {
    return IPC_FAIL_NO_REASON(this);
  }
  return IPC_OK();
}

mozilla::ipc::IPCResult ContentParent::RecvUngrabPointer(
    const uint32_t& aTime) {
#if !defined(MOZ_WIDGET_GTK)
  MOZ_CRASH("This message only makes sense on GTK platforms");
#else
  gdk_pointer_ungrab(aTime);
  return IPC_OK();
#endif
}

mozilla::ipc::IPCResult ContentParent::RecvRemovePermission(
    const IPC::Principal& aPrincipal, const nsCString& aPermissionType,
    nsresult* aRv) {
  *aRv = Permissions::RemovePermission(aPrincipal, aPermissionType);
  return IPC_OK();
}

mozilla::ipc::IPCResult ContentParent::RecvConnectPluginBridge(
    const uint32_t& aPluginId, nsresult* aRv,
    Endpoint<PPluginModuleParent>* aEndpoint) {
  *aRv = NS_OK;
  // We don't need to get the run ID for the plugin, since we already got it
  // in the first call to SetupBridge in RecvLoadPlugin, so we pass in a dummy
  // pointer and just throw it away.
  uint32_t dummy = 0;
  if (!mozilla::plugins::SetupBridge(aPluginId, this, aRv, &dummy, aEndpoint)) {
    return IPC_FAIL(this, "SetupBridge failed");
  }
  return IPC_OK();
}

/*static*/
already_AddRefed<RemoteBrowser> ContentParent::CreateBrowser(
    const TabContext& aContext, Element* aFrameElement,
    const nsACString& aRemoteType, BrowsingContext* aBrowsingContext,
    ContentParent* aOpenerContentParent) {
  AUTO_PROFILER_LABEL("ContentParent::CreateBrowser", OTHER);

  if (!sCanLaunchSubprocesses) {
    return nullptr;
  }

  nsAutoCString remoteType(aRemoteType);
  if (remoteType.IsEmpty()) {
    remoteType = DEFAULT_REMOTE_TYPE;
  }

  TabId tabId(nsContentUtils::GenerateTabId());

  nsIDocShell* docShell = GetOpenerDocShellHelper(aFrameElement);
  TabId openerTabId;
  if (docShell) {
    openerTabId = BrowserParent::GetTabIdFrom(docShell);
  }

  bool isPreloadBrowser = false;
  nsAutoString isPreloadBrowserStr;
  if (aFrameElement->GetAttr(kNameSpaceID_None, nsGkAtoms::preloadedState,
                             isPreloadBrowserStr)) {
    isPreloadBrowser = isPreloadBrowserStr.EqualsLiteral("preloaded");
  }

  RefPtr<ContentParent> constructorSender;
  MOZ_RELEASE_ASSERT(XRE_IsParentProcess(),
                     "Cannot allocate BrowserParent in content process");
  if (aOpenerContentParent && aOpenerContentParent->IsAlive()) {
    constructorSender = aOpenerContentParent;
  } else {
    if (aContext.IsJSPlugin()) {
      constructorSender = GetNewOrUsedJSPluginProcess(
          aContext.JSPluginId(), PROCESS_PRIORITY_FOREGROUND);
    } else {
      constructorSender = GetNewOrUsedBrowserProcess(
          remoteType, aBrowsingContext->Group(), PROCESS_PRIORITY_FOREGROUND,
          isPreloadBrowser);
    }
    if (!constructorSender) {
      return nullptr;
    }

    // Dispatch a |processready| event when the content process is ready.
    constructorSender->WaitForLaunchAsync()->Then(
        GetMainThreadSerialEventTarget(), __func__,
        [constructorSender, aFrameElement](const LaunchPromise::ResolveOrRejectValue& aValue) {
          if (!aValue.IsResolve()) {
            return;
          }

          // Set processid of the frame
          nsString pid;
          pid.AppendInt(constructorSender->Pid());
          ErrorResult rv;
          aFrameElement->SetAttribute(u"processid"_ns, pid, rv);
          MOZ_ASSERT(!rv.Failed(),
                     "Fail to set the |processid| attribute of the frame element");

          // Dispatch a processready event
          RefPtr<Event> event = NS_NewDOMEvent(aFrameElement, nullptr, nullptr);
          event->InitEvent(u"processready"_ns, true, true);
          event->SetTrusted(true);
          aFrameElement->DispatchEvent(*event);
        });
  }

  aBrowsingContext->SetEmbedderElement(aFrameElement);

  // Ensure that the process which we're using to launch is set as the host
  // process for this BrowsingContextGroup.
  aBrowsingContext->Group()->EnsureHostProcess(constructorSender);

  nsCOMPtr<nsIDocShellTreeOwner> treeOwner;
  docShell->GetTreeOwner(getter_AddRefs(treeOwner));
  if (!treeOwner) {
    return nullptr;
  }

  nsCOMPtr<nsIWebBrowserChrome> wbc = do_GetInterface(treeOwner);
  if (!wbc) {
    return nullptr;
  }
  uint32_t chromeFlags = 0;
  wbc->GetChromeFlags(&chromeFlags);

  nsCOMPtr<nsILoadContext> loadContext = do_QueryInterface(docShell);
  if (loadContext && loadContext->UsePrivateBrowsing()) {
    chromeFlags |= nsIWebBrowserChrome::CHROME_PRIVATE_WINDOW;
  }
  if (loadContext && loadContext->UseRemoteTabs()) {
    chromeFlags |= nsIWebBrowserChrome::CHROME_REMOTE_WINDOW;
  }
  if (loadContext && loadContext->UseRemoteSubframes()) {
    chromeFlags |= nsIWebBrowserChrome::CHROME_FISSION_WINDOW;
  }
  if (docShell->GetAffectPrivateSessionLifetime()) {
    chromeFlags |= nsIWebBrowserChrome::CHROME_PRIVATE_LIFETIME;
  }

  if (tabId == 0) {
    return nullptr;
  }

  aBrowsingContext->Canonical()->SetOwnerProcessId(
      constructorSender->ChildID());

  RefPtr<BrowserParent> browserParent =
      new BrowserParent(constructorSender, tabId, aContext,
                        aBrowsingContext->Canonical(), chromeFlags);

  // Open a remote endpoint for our PBrowser actor.
  ManagedEndpoint<PBrowserChild> childEp =
      constructorSender->OpenPBrowserEndpoint(browserParent);
  if (NS_WARN_IF(!childEp.IsValid())) {
    return nullptr;
  }

  ContentProcessManager* cpm = ContentProcessManager::GetSingleton();
  cpm->RegisterRemoteFrame(browserParent);

  nsCOMPtr<nsIPrincipal> initialPrincipal =
      NullPrincipal::Create(aBrowsingContext->OriginAttributesRef());
  WindowGlobalInit windowInit = WindowGlobalActor::AboutBlankInitializer(
      aBrowsingContext, initialPrincipal);

  RefPtr<WindowGlobalParent> windowParent =
      WindowGlobalParent::CreateDisconnected(windowInit);
  if (NS_WARN_IF(!windowParent)) {
    return nullptr;
  }

  // Open a remote endpoint for the initial PWindowGlobal actor.
  ManagedEndpoint<PWindowGlobalChild> windowEp =
      browserParent->OpenPWindowGlobalEndpoint(windowParent);
  if (NS_WARN_IF(!windowEp.IsValid())) {
    return nullptr;
  }

  // Tell the content process to set up its PBrowserChild.
  bool ok = constructorSender->SendConstructBrowser(
      std::move(childEp), std::move(windowEp), tabId,
      aContext.AsIPCTabContext(), windowInit, chromeFlags,
      constructorSender->ChildID(), constructorSender->IsForBrowser(),
      /* aIsTopLevel */ true);
  if (NS_WARN_IF(!ok)) {
    return nullptr;
  }

  windowParent->Init();

  RefPtr<BrowserHost> browserHost = new BrowserHost(browserParent);
  browserParent->SetOwnerElement(aFrameElement);
  return browserHost.forget();
}

void ContentParent::GetAll(nsTArray<ContentParent*>& aArray) {
  aArray.Clear();

  for (auto* cp : AllProcesses(eLive)) {
    aArray.AppendElement(cp);
  }
}

void ContentParent::GetAllEvenIfDead(nsTArray<ContentParent*>& aArray) {
  aArray.Clear();

  for (auto* cp : AllProcesses(eAll)) {
    aArray.AppendElement(cp);
  }
}

void ContentParent::BroadcastStringBundle(
    const StringBundleDescriptor& aBundle) {
  AutoTArray<StringBundleDescriptor, 1> array;
  array.AppendElement(aBundle);

  for (auto* cp : AllProcesses(eLive)) {
    Unused << cp->SendRegisterStringBundles(array);
  }
}

void ContentParent::BroadcastFontListChanged() {
  for (auto* cp : AllProcesses(eLive)) {
    Unused << cp->SendFontListChanged();
  }
}

const nsACString& ContentParent::GetRemoteType() const { return mRemoteType; }

void ContentParent::Init() {
  nsCOMPtr<nsIObserverService> obs = mozilla::services::GetObserverService();
  if (obs) {
    size_t length = ArrayLength(sObserverTopics);
    for (size_t i = 0; i < length; ++i) {
      obs->AddObserver(this, sObserverTopics[i], false);
    }
  }

  AddShutdownBlockers();

  if (obs) {
    nsAutoString cpId;
    cpId.AppendInt(static_cast<uint64_t>(this->ChildID()));
    obs->NotifyObservers(static_cast<nsIObserver*>(this), "ipc:content-created",
                         cpId.get());
  }

#ifdef ACCESSIBILITY
  // If accessibility is running in chrome process then start it in content
  // process.
  if (PresShell::IsAccessibilityActive()) {
#  if defined(XP_WIN)
    // Don't init content a11y if we detect an incompat version of JAWS in use.
    if (!mozilla::a11y::Compatibility::IsOldJAWS()) {
      Unused << SendActivateA11y(
          ::GetCurrentThreadId(),
          a11y::AccessibleWrap::GetContentProcessIdFor(ChildID()));
    }
#  else
    Unused << SendActivateA11y(0, 0);
#  endif
  }
#endif  // #ifdef ACCESSIBILITY

#ifdef MOZ_GECKO_PROFILER
  Unused << SendInitProfiler(ProfilerParent::CreateForProcess(OtherPid()));
#endif

  // Ensure that the default set of permissions are avaliable in the content
  // process before we try to load any URIs in it.
  EnsurePermissionsByKey(""_ns, ""_ns);

  RefPtr<GeckoMediaPluginServiceParent> gmps(
      GeckoMediaPluginServiceParent::GetSingleton());
  gmps->UpdateContentProcessGMPCapabilities();

  // Flush any pref updates that happened during launch and weren't
  // included in the blobs set up in BeginSubprocessLaunch.
  for (const Pref& pref : mQueuedPrefs) {
    Unused << NS_WARN_IF(!SendPreferenceUpdate(pref));
  }
  mQueuedPrefs.Clear();
}

void ContentParent::ForwardKnownInfo() {
#ifdef MOZ_WIDGET_GONK
  nsTArray<VolumeInfo> volumeInfo;
  // TODO: SystemWorkerManager::FactoryCreate() was originally called by
  // RadioInterfaceLayer.js in gecko48.
  RefPtr<nsISystemWorkerManager> sm =
      gonk::SystemWorkerManager::FactoryCreate();
  RefPtr<nsVolumeService> vs = nsVolumeService::GetSingleton();
  if (vs) {
    vs->GetVolumesForIPC(&volumeInfo);
    Unused << SendVolumes(volumeInfo);
  }
#endif /* MOZ_WIDGET_GONK */
}

void ContentParent::MaybeBeginShutDown(uint32_t aExpectedBrowserCount,
                                       bool aSendShutDown) {
  MOZ_LOG(ContentParent::GetLog(), LogLevel::Verbose,
          ("MaybeBeginShutdown %p", this));
  MOZ_ASSERT(NS_IsMainThread());

  if (ManagedPBrowserParent().Count() != aExpectedBrowserCount ||
      ShouldKeepProcessAlive() || TryToRecycle()) {
    return;
  }

  MOZ_LOG(
      ContentParent::GetLog(), LogLevel::Debug,
      ("Beginning ContentParent Shutdown %p (%s)", this, mRemoteType.get()));

  // We're dying now, prevent anything from re-using this process.
  MarkAsDead();
  StartForceKillTimer();

  if (aSendShutDown) {
    MaybeAsyncSendShutDownMessage();
  }
}

void ContentParent::MaybeAsyncSendShutDownMessage() {
  MOZ_LOG(ContentParent::GetLog(), LogLevel::Verbose,
          ("MaybeAsyncSendShutDownMessage %p", this));
  MOZ_ASSERT(NS_IsMainThread());
  MOZ_ASSERT(sRecycledE10SProcess != this);

#ifdef DEBUG
  // Calling this below while the lock is acquired will deadlock.
  bool shouldKeepProcessAlive = ShouldKeepProcessAlive();
#endif

  auto lock = mRemoteWorkerActorData.Lock();
  MOZ_ASSERT_IF(!lock->mCount, !shouldKeepProcessAlive);

  if (lock->mCount) {
    return;
  }

  MOZ_ASSERT(!lock->mShutdownStarted);
  lock->mShutdownStarted = true;

  // In the case of normal shutdown, send a shutdown message to child to
  // allow it to perform shutdown tasks.
  GetCurrentSerialEventTarget()->Dispatch(NewRunnableMethod<ShutDownMethod>(
      "dom::ContentParent::ShutDownProcess", this,
      &ContentParent::ShutDownProcess, SEND_SHUTDOWN_MESSAGE));
}

void ContentParent::ShutDownProcess(ShutDownMethod aMethod) {
  // NB: must MarkAsDead() here so that this isn't accidentally
  // returned from Get*() while in the midst of shutdown.
  MarkAsDead();

  // Shutting down by sending a shutdown message works differently than the
  // other methods. We first call Shutdown() in the child. After the child is
  // ready, it calls FinishShutdown() on us. Then we close the channel.
  if (aMethod == SEND_SHUTDOWN_MESSAGE) {
    if (CanSend() && !mShutdownPending) {
      // Stop sending input events with input priority when shutting down.
      SetInputPriorityEventEnabled(false);
      if (SendShutdown()) {
        mShutdownPending = true;
        // Start the force-kill timer if we haven't already.
        StartForceKillTimer();
      }
    }
    // If call was not successful, the channel must have been broken
    // somehow, and we will clean up the error in ActorDestroy.
    return;
  }

  using mozilla::dom::quota::QuotaManagerService;

  if (QuotaManagerService* qms = QuotaManagerService::GetOrCreate()) {
    qms->AbortOperationsForProcess(mChildID);
  }

  // If Close() fails with an error, we'll end up back in this function, but
  // with aMethod = CLOSE_CHANNEL_WITH_ERROR.

  if (aMethod == CLOSE_CHANNEL && !mCalledClose) {
    // Close() can only be called once: It kicks off the destruction
    // sequence.
    mCalledClose = true;
    Close();
  }

  const ManagedContainer<POfflineCacheUpdateParent>& ocuParents =
      ManagedPOfflineCacheUpdateParent();
  for (auto iter = ocuParents.ConstIter(); !iter.Done(); iter.Next()) {
    RefPtr<mozilla::docshell::OfflineCacheUpdateParent> ocuParent =
        static_cast<mozilla::docshell::OfflineCacheUpdateParent*>(
            iter.Get()->GetKey());
    ocuParent->StopSendingMessagesToChild();
  }

  // A ContentParent object might not get freed until after XPCOM shutdown has
  // shut down the cycle collector.  But by then it's too late to release any
  // CC'ed objects, so we need to null them out here, while we still can.  See
  // bug 899761.
  ShutDownMessageManager();
}

mozilla::ipc::IPCResult ContentParent::RecvFinishShutdown() {
  // At this point, we already called ShutDownProcess once with
  // SEND_SHUTDOWN_MESSAGE. To actually close the channel, we call
  // ShutDownProcess again with CLOSE_CHANNEL.
  MOZ_ASSERT(mShutdownPending);
  ShutDownProcess(CLOSE_CHANNEL);
  return IPC_OK();
}

void ContentParent::ShutDownMessageManager() {
  if (!mMessageManager) {
    return;
  }

  mMessageManager->ReceiveMessage(mMessageManager, nullptr,
                                  CHILD_PROCESS_SHUTDOWN_MESSAGE, false,
                                  nullptr, nullptr, IgnoreErrors());

  mMessageManager->SetOsPid(-1);
  mMessageManager->Disconnect();
  mMessageManager = nullptr;
}

void ContentParent::AddToPool(nsTArray<ContentParent*>& aPool) {
  MOZ_DIAGNOSTIC_ASSERT(!mIsInPool);
  AssertAlive();
  MOZ_DIAGNOSTIC_ASSERT(!mCalledKillHard);
  aPool.AppendElement(this);
  mIsInPool = true;
}

void ContentParent::RemoveFromPool(nsTArray<ContentParent*>& aPool) {
  MOZ_DIAGNOSTIC_ASSERT(mIsInPool);
  aPool.RemoveElement(this);
  mIsInPool = false;
}

void ContentParent::AssertNotInPool() {
  MOZ_RELEASE_ASSERT(!mIsInPool);

  MOZ_RELEASE_ASSERT(!sPrivateContent || !sPrivateContent->Contains(this));
  MOZ_RELEASE_ASSERT(sRecycledE10SProcess != this);
  if (IsForJSPlugin()) {
    MOZ_RELEASE_ASSERT(!sJSPluginContentParents ||
                       !sJSPluginContentParents->Get(mJSPluginID));
  } else {
    MOZ_RELEASE_ASSERT(
        !sBrowserContentParents ||
        !sBrowserContentParents->Contains(mRemoteType) ||
        !sBrowserContentParents->Get(mRemoteType)->Contains(this) ||
        !sCanLaunchSubprocesses);  // aka in shutdown - avoid timing issues

    for (auto& group : mGroups) {
      MOZ_RELEASE_ASSERT(group.GetKey()->GetHostProcess(mRemoteType) != this,
                         "still a host process for one of our groups?");
    }
  }
}

void ContentParent::AssertAlive() { MOZ_DIAGNOSTIC_ASSERT(!IsDead()); }

void ContentParent::RemoveFromList() {
  if (IsForJSPlugin()) {
    if (sJSPluginContentParents) {
      sJSPluginContentParents->Remove(mJSPluginID);
      if (!sJSPluginContentParents->Count()) {
        sJSPluginContentParents = nullptr;
      }
    }
    return;
  }

  if (sPrivateContent) {
    sPrivateContent->RemoveElement(this);
    if (!sPrivateContent->Length()) {
      sPrivateContent = nullptr;
    }
  }

  if (!mIsInPool) {
#ifdef MOZ_DIAGNOSTIC_ASSERT_ENABLED
    AssertNotInPool();
#endif
    return;
  }

  // Ensure that this BrowsingContextGroup is no longer used to host new
  // documents from any associated BrowsingContextGroups. It may become a host
  // again in the future, if it is restored to the pool.
  for (auto& group : mGroups) {
    group.GetKey()->RemoveHostProcess(this);
  }

  StopRecycling(/* aForeground */ false);

  if (sBrowserContentParents) {
    if (auto entry = sBrowserContentParents->Lookup(mRemoteType)) {
      const auto& contentParents = entry.Data();
      RemoveFromPool(*contentParents);
      if (contentParents->IsEmpty()) {
        entry.Remove();
      }
    }
    if (sBrowserContentParents->IsEmpty()) {
      delete sBrowserContentParents;
      sBrowserContentParents = nullptr;
    }
  }
}

void ContentParent::MarkAsDead() {
  MOZ_LOG(ContentParent::GetLog(), LogLevel::Verbose,
          ("Marking ContentProcess %p as dead", this));
  MOZ_DIAGNOSTIC_ASSERT(!sInProcessSelector);
  RemoveFromList();

  PreallocatedProcessManager::Erase(this);

#ifdef MOZ_WIDGET_ANDROID
  if (IsAlive()) {
    // We're intentionally killing the content process at this point to ensure
    // that we never have a "dead" content process sitting around and occupying
    // an Android Service.
    nsCOMPtr<nsIEventTarget> launcherThread(GetIPCLauncher());
    MOZ_ASSERT(launcherThread);

    auto procType = java::GeckoProcessType::CONTENT();
    auto selector =
        java::GeckoProcessManager::Selector::New(procType, OtherPid());

    launcherThread->Dispatch(NS_NewRunnableFunction(
        "ContentParent::MarkAsDead",
        [selector =
             java::GeckoProcessManager::Selector::GlobalRef(selector)]() {
          java::GeckoProcessManager::ShutdownProcess(selector);
        }));
  }
#endif

  if (mScriptableHelper) {
    static_cast<ScriptableCPInfo*>(mScriptableHelper.get())->ProcessDied();
    mScriptableHelper = nullptr;
  }

  mLifecycleState = LifecycleState::DEAD;
}

void ContentParent::OnChannelError() {
  RefPtr<ContentParent> kungFuDeathGrip(this);
  PContentParent::OnChannelError();
}

void ContentParent::OnChannelConnected(int32_t pid) {
  MOZ_ASSERT(NS_IsMainThread());

  SetOtherProcessId(pid);
}

void ContentParent::ProcessingError(Result aCode, const char* aReason) {
  if (MsgDropped == aCode) {
    return;
  }
#ifndef FUZZING
  // Other errors are big deals.
  KillHard(aReason);
#endif
}

void ContentParent::ActorDestroy(ActorDestroyReason why) {
  MOZ_RELEASE_ASSERT(mSelfRef);

  if (mForceKillTimer) {
    mForceKillTimer->Cancel();
    mForceKillTimer = nullptr;
  }

  // Signal shutdown completion regardless of error state, so we can
  // finish waiting in the xpcom-shutdown/profile-before-change observer.
  RemoveShutdownBlockers();

  if (mHangMonitorActor) {
    ProcessHangMonitor::RemoveProcess(mHangMonitorActor);
    mHangMonitorActor = nullptr;
  }

  RefPtr<FileSystemSecurity> fss = FileSystemSecurity::Get();
  if (fss) {
    fss->Forget(ChildID());
  }

  if (why == NormalShutdown && !mCalledClose) {
    // If we shut down normally but haven't called Close, assume somebody
    // else called Close on us. In that case, we still need to call
    // ShutDownProcess below to perform other necessary clean up.
    mCalledClose = true;
  }

  // Make sure we always clean up.
  ShutDownProcess(why == NormalShutdown ? CLOSE_CHANNEL
                                        : CLOSE_CHANNEL_WITH_ERROR);

  nsCOMPtr<nsIObserverService> obs = mozilla::services::GetObserverService();
  if (obs) {
    size_t length = ArrayLength(sObserverTopics);
    for (size_t i = 0; i < length; ++i) {
      obs->RemoveObserver(static_cast<nsIObserver*>(this), sObserverTopics[i]);
    }
  }

  // remove the global remote preferences observers
  Preferences::RemoveObserver(this, "");
  gfxVars::RemoveReceiver(this);

  if (GPUProcessManager* gpu = GPUProcessManager::Get()) {
    // Note: the manager could have shutdown already.
    gpu->RemoveListener(this);
  }

  RecvRemoveGeolocationListener();

  mConsoleService = nullptr;

  // Destroy our JSProcessActors, and reject any pending queries.
  JSActorDidDestroy();

  if (obs) {
    RefPtr<nsHashPropertyBag> props = new nsHashPropertyBag();

    props->SetPropertyAsUint64(u"childID"_ns, mChildID);

    if (AbnormalShutdown == why) {
      Telemetry::Accumulate(Telemetry::SUBPROCESS_ABNORMAL_ABORT, "content"_ns,
                            1);

      props->SetPropertyAsBool(u"abnormal"_ns, true);

      nsAutoString dumpID;
      // There's a window in which child processes can crash
      // after IPC is established, but before a crash reporter
      // is created.
      if (mCrashReporter) {
        // if mCreatedPairedMinidumps is true, we've already generated
        // parent/child dumps for desktop crashes.
        if (!mCreatedPairedMinidumps) {
          if (mCrashReporter->GenerateCrashReport(OtherPid())) {
            // Propagate `isLikelyOOM`.
            Unused << props->SetPropertyAsBool(u"isLikelyOOM"_ns,
                                               mCrashReporter->IsLikelyOOM());
          }
        }

        if (mCrashReporter->HasMinidump()) {
          dumpID = mCrashReporter->MinidumpID();
        }
      } else {
        HandleOrphanedMinidump(&dumpID);
      }

      if (!dumpID.IsEmpty()) {
        props->SetPropertyAsAString(u"dumpID"_ns, dumpID);
      }
    }
    nsAutoString cpId;
    cpId.AppendInt(static_cast<uint64_t>(this->ChildID()));
    obs->NotifyObservers((nsIPropertyBag2*)props, "ipc:content-shutdown",
                         cpId.get());
  }

  // Remove any and all idle listeners.
  nsCOMPtr<nsIUserIdleService> idleService =
      do_GetService("@mozilla.org/widget/useridleservice;1");
  MOZ_ASSERT(idleService);
  RefPtr<ParentIdleListener> listener;
  for (int32_t i = mIdleListeners.Length() - 1; i >= 0; --i) {
    listener = static_cast<ParentIdleListener*>(mIdleListeners[i].get());
    idleService->RemoveIdleObserver(listener, listener->mTime);
  }
  mIdleListeners.Clear();

  MOZ_LOG(ContentParent::GetLog(), LogLevel::Verbose,
          ("destroying Subprocess in ActorDestroy: ContentParent %p "
           "mSubprocess %p handle %" PRIuPTR,
           this, mSubprocess,
           mSubprocess ? (uintptr_t)mSubprocess->GetChildProcessHandle() : -1));
  // FIXME (bug 1520997): does this really need an additional dispatch?
  GetCurrentSerialEventTarget()->Dispatch(NS_NewRunnableFunction(
      "DelayedDeleteSubprocessRunnable", [subprocess = mSubprocess] {
        MOZ_LOG(
            ContentParent::GetLog(), LogLevel::Debug,
            ("destroyed Subprocess in ActorDestroy: Subprocess %p handle "
             "%" PRIuPTR,
             subprocess,
             subprocess ? (uintptr_t)subprocess->GetChildProcessHandle() : -1));
        subprocess->Destroy();
      }));
  mSubprocess = nullptr;

  ContentProcessManager* cpm = ContentProcessManager::GetSingleton();
  cpm->RemoveContentProcess(this->ChildID());

  if (mDriverCrashGuard) {
    mDriverCrashGuard->NotifyCrashed();
  }

  // Unregister all the BlobURLs registered by the ContentChild.
  for (uint32_t i = 0; i < mBlobURLs.Length(); ++i) {
    BlobURLProtocolHandler::RemoveDataEntry(mBlobURLs[i]);
  }

  mBlobURLs.Clear();

#if defined(XP_WIN) && defined(ACCESSIBILITY)
  a11y::AccessibleWrap::ReleaseContentProcessIdFor(ChildID());
#endif

#ifdef MOZ_DIAGNOSTIC_ASSERT_ENABLED
  AssertNotInPool();
#endif

  // As this process is going away, ensure that every BrowsingContext hosted by
  // it has been detached, and every BrowsingContextGroup has been fully
  // unsubscribed.
  BrowsingContext::DiscardFromContentParent(this);

  nsTHashtable<nsRefPtrHashKey<BrowsingContextGroup>> groups;
  mGroups.SwapElements(groups);
  for (auto& group : groups) {
    group.GetKey()->Unsubscribe(this);
  }
  MOZ_DIAGNOSTIC_ASSERT(mGroups.IsEmpty());
}

void ContentParent::ActorDealloc() { mSelfRef = nullptr; }

bool ContentParent::TryToRecycle() {
  // Only try to recycle "web" content processes, as other remote types are
  // generally more unique, and cannot be effectively re-used. This is disabled
  // with Fission, as "web" content processes are no longer frequently used.
  //
  // Disabling the process pre-allocator will also disable process recycling,
  // allowing for more consistent process counts under testing.
  if (mRemoteType != DEFAULT_REMOTE_TYPE || mozilla::FissionAutostart() ||
      !PreallocatedProcessManager::Enabled()) {
    return false;
  }

  // This life time check should be replaced by a memory health check (memory
  // usage + fragmentation).

  // Note that this is specifically to help with edge cases that rapidly
  // create-and-destroy processes
  const double kMaxLifeSpan = 5;
  MOZ_LOG(
      ContentParent::GetLog(), LogLevel::Debug,
      ("TryToRecycle ContentProcess %p (%u) with lifespan %f seconds", this,
       (unsigned int)ChildID(), (TimeStamp::Now() - mActivateTS).ToSeconds()));

  if (mCalledKillHard || !IsAlive() ||
      (TimeStamp::Now() - mActivateTS).ToSeconds() > kMaxLifeSpan) {
    MOZ_LOG(ContentParent::GetLog(), LogLevel::Debug,
            ("TryToRecycle did not recycle %p", this));

    // It's possible that the process was already cached, and we're being called
    // from a different path, and we're now past kMaxLifeSpan (or some other).
    // Ensure that if we're going to kill this process we don't recycle it.
    StopRecycling(/* aForeground */ false);
    return false;
  }

  if (!sRecycledE10SProcess) {
    MOZ_LOG(ContentParent::GetLog(), LogLevel::Debug,
            ("TryToRecycle began recycling %p", this));
    sRecycledE10SProcess = this;

    ProcessPriorityManager::SetProcessPriority(this,
                                               PROCESS_PRIORITY_BACKGROUND);
    return true;
  }

  if (sRecycledE10SProcess == this) {
    MOZ_LOG(ContentParent::GetLog(), LogLevel::Debug,
            ("TryToRecycle continue recycling %p", this));
    return true;
  }

  // Some other process is already being recycled, just shut this one down.
  MOZ_LOG(ContentParent::GetLog(), LogLevel::Debug,
          ("TryToRecycle did not recycle %p (already recycling %p)", this,
           sRecycledE10SProcess.get()));
  return false;
}

void ContentParent::StopRecycling(bool aForeground) {
  if (sRecycledE10SProcess != this) {
    return;
  }

  sRecycledE10SProcess = nullptr;
  if (aForeground) {
    ProcessPriorityManager::SetProcessPriority(this,
                                               PROCESS_PRIORITY_FOREGROUND);
  }
}

bool ContentParent::HasActiveWorkerOrJSPlugin() {
  if (IsForJSPlugin()) {
    return true;
  }

  // If we have active workers, we need to stay alive.
  {
    const auto lock = mRemoteWorkerActorData.Lock();
    if (lock->mCount) {
      return true;
    }
  }
  return false;
}

bool ContentParent::ShouldKeepProcessAlive() {
  if (HasActiveWorkerOrJSPlugin()) {
    return true;
  }

  if (mNumKeepaliveCalls > 0) {
    return true;
  }

  if (IsLaunching()) {
    return true;
  }

  // If we have already been marked as dead, don't prevent shutdown.
  if (IsDead()) {
    return false;
  }

  if (!sBrowserContentParents) {
    return false;
  }

  auto contentParents = sBrowserContentParents->Get(mRemoteType);
  if (!contentParents) {
    return false;
  }

  // We might want to keep some content processes alive for performance reasons.
  // e.g. test runs and privileged content process for some about: pages.
  // We don't want to alter behavior if the pref is not set, so default to 0.
  int32_t processesToKeepAlive = 0;

  nsAutoCString keepAlivePref("dom.ipc.keepProcessesAlive.");

  if (StringBeginsWith(mRemoteType, FISSION_WEB_REMOTE_TYPE) &&
      xpc::IsInAutomation()) {
    keepAlivePref.Append(FISSION_WEB_REMOTE_TYPE);
    keepAlivePref.AppendLiteral(".perOrigin");
  } else {
    keepAlivePref.Append(mRemoteType);
  }
  if (NS_FAILED(
          Preferences::GetInt(keepAlivePref.get(), &processesToKeepAlive))) {
    return false;
  }

  int32_t numberOfAliveProcesses = contentParents->Length();

  return numberOfAliveProcesses <= processesToKeepAlive;
}

void ContentParent::NotifyTabDestroying() {
  // There can be more than one PBrowser for a given app process
  // because of popup windows.  PBrowsers can also destroy
  // concurrently.  When all the PBrowsers are destroying, kick off
  // another task to ensure the child process *really* shuts down,
  // even if the PBrowsers themselves never finish destroying.
  ++mNumDestroyingTabs;

  /**
   * We intentionally skip this code on Android:
   * 1. Android has a fixed upper bound on the number of content processes, so
   *    we prefer to re-use them whenever possible (as opposed to letting an
   *    old process wind down while we launch a new one).
   * 2. GeckoView always hard-kills content processes (and if it does not,
   *    Android itself will), so we don't concern ourselves with the ForceKill
   *    timer either.
   */
#if !defined(MOZ_WIDGET_ANDROID)
  MaybeBeginShutDown(/* aExpectedBrowserCount */ mNumDestroyingTabs,
                     /* aSendShutDown */ false);
#endif  // !defined(MOZ_WIDGET_ANDROID)
}

void ContentParent::AddKeepAlive() {
  // Something wants to keep this content process alive.
  ++mNumKeepaliveCalls;
}

void ContentParent::RemoveKeepAlive() {
  MOZ_DIAGNOSTIC_ASSERT(mNumKeepaliveCalls > 0);
  --mNumKeepaliveCalls;

  MaybeBeginShutDown();
}

void ContentParent::StartForceKillTimer() {
  if (mForceKillTimer || !CanSend()) {
    return;
  }

  NotifyImpendingShutdown();

  int32_t timeoutSecs = StaticPrefs::dom_ipc_tabs_shutdownTimeoutSecs();
  if (timeoutSecs > 0) {
    NS_NewTimerWithFuncCallback(getter_AddRefs(mForceKillTimer),
                                ContentParent::ForceKillTimerCallback, this,
                                timeoutSecs * 1000, nsITimer::TYPE_ONE_SHOT,
                                "dom::ContentParent::StartForceKillTimer");
    MOZ_ASSERT(mForceKillTimer);
  }
}

void ContentParent::NotifyTabDestroyed(const TabId& aTabId,
                                       bool aNotifiedDestroying) {
  if (aNotifiedDestroying) {
    --mNumDestroyingTabs;
  }

  nsTArray<PContentPermissionRequestParent*> parentArray =
      nsContentPermissionUtils::GetContentPermissionRequestParentById(aTabId);

  // Need to close undeleted ContentPermissionRequestParents before tab is
  // closed.
  for (auto& permissionRequestParent : parentArray) {
    Unused << PContentPermissionRequestParent::Send__delete__(
        permissionRequestParent);
  }

  // There can be more than one PBrowser for a given app process
  // because of popup windows.  When the last one closes, shut
  // us down.
  MOZ_LOG(ContentParent::GetLog(), LogLevel::Verbose,
          ("NotifyTabDestroyed %p", this));

  MaybeBeginShutDown(/* aExpectedBrowserCount */ 1);
}

TestShellParent* ContentParent::CreateTestShell() {
  return static_cast<TestShellParent*>(SendPTestShellConstructor());
}

bool ContentParent::DestroyTestShell(TestShellParent* aTestShell) {
  return PTestShellParent::Send__delete__(aTestShell);
}

TestShellParent* ContentParent::GetTestShellSingleton() {
  PTestShellParent* p = LoneManagedOrNullAsserts(ManagedPTestShellParent());
  return static_cast<TestShellParent*>(p);
}

#if defined(XP_MACOSX) && defined(MOZ_SANDBOX)
// Append the sandbox command line parameters that are not static. i.e.,
// parameters that can be different for different child processes.
void ContentParent::AppendDynamicSandboxParams(
    std::vector<std::string>& aArgs) {
  // For file content processes
  if (GetRemoteType() == FILE_REMOTE_TYPE) {
    MacSandboxInfo::AppendFileAccessParam(aArgs, true);
  }
}

// Generate the static sandbox command line parameters and store
// them in the provided params vector to be used each time a new
// content process is launched.
static void CacheSandboxParams(std::vector<std::string>& aCachedParams) {
  // This must only be called once and we should
  // be starting with an empty list of parameters.
  MOZ_ASSERT(aCachedParams.empty());

  MacSandboxInfo info;
  info.type = MacSandboxType_Content;
  info.level = GetEffectiveContentSandboxLevel();

  // Sandbox logging
  if (Preferences::GetBool("security.sandbox.logging.enabled") ||
      PR_GetEnv("MOZ_SANDBOX_LOGGING")) {
    info.shouldLog = true;
  }

  // Audio access
  if (!StaticPrefs::media_cubeb_sandbox()) {
    info.hasAudio = true;
  }

  // Windowserver access
  if (!Preferences::GetBool(
          "security.sandbox.content.mac.disconnect-windowserver")) {
    info.hasWindowServer = true;
  }

  // .app path (normalized)
  nsAutoCString appPath;
  if (!nsMacUtilsImpl::GetAppPath(appPath)) {
    MOZ_CRASH("Failed to get app dir paths");
  }
  info.appPath = appPath.get();

  // TESTING_READ_PATH1
  nsAutoCString testingReadPath1;
  Preferences::GetCString("security.sandbox.content.mac.testing_read_path1",
                          testingReadPath1);
  if (!testingReadPath1.IsEmpty()) {
    info.testingReadPath1 = testingReadPath1.get();
  }

  // TESTING_READ_PATH2
  nsAutoCString testingReadPath2;
  Preferences::GetCString("security.sandbox.content.mac.testing_read_path2",
                          testingReadPath2);
  if (!testingReadPath2.IsEmpty()) {
    info.testingReadPath2 = testingReadPath2.get();
  }

  // TESTING_READ_PATH3, TESTING_READ_PATH4. In development builds,
  // these are used to whitelist the repo dir and object dir respectively.
  nsresult rv;
  if (mozilla::IsDevelopmentBuild()) {
    // Repo dir
    nsCOMPtr<nsIFile> repoDir;
    rv = nsMacUtilsImpl::GetRepoDir(getter_AddRefs(repoDir));
    if (NS_FAILED(rv)) {
      MOZ_CRASH("Failed to get path to repo dir");
    }
    nsCString repoDirPath;
    Unused << repoDir->GetNativePath(repoDirPath);
    info.testingReadPath3 = repoDirPath.get();

    // Object dir
    nsCOMPtr<nsIFile> objDir;
    rv = nsMacUtilsImpl::GetObjDir(getter_AddRefs(objDir));
    if (NS_FAILED(rv)) {
      MOZ_CRASH("Failed to get path to build object dir");
    }
    nsCString objDirPath;
    Unused << objDir->GetNativePath(objDirPath);
    info.testingReadPath4 = objDirPath.get();
  }

  // DEBUG_WRITE_DIR
#  ifdef DEBUG
  // For bloat/leak logging or when a content process dies intentionally
  // (|NoteIntentionalCrash|) for tests, it wants to log that it did this.
  // Allow writing to this location.
  nsAutoCString bloatLogDirPath;
  if (NS_SUCCEEDED(nsMacUtilsImpl::GetBloatLogDir(bloatLogDirPath))) {
    info.debugWriteDir = bloatLogDirPath.get();
  }
#  endif  // DEBUG

  info.AppendAsParams(aCachedParams);
}

// Append sandboxing command line parameters.
void ContentParent::AppendSandboxParams(std::vector<std::string>& aArgs) {
  MOZ_ASSERT(sMacSandboxParams != nullptr);

  // An empty sMacSandboxParams indicates this is the
  // first invocation and we don't have cached params yet.
  if (sMacSandboxParams->empty()) {
    CacheSandboxParams(*sMacSandboxParams);
    MOZ_ASSERT(!sMacSandboxParams->empty());
  }

  // Append cached arguments.
  aArgs.insert(aArgs.end(), sMacSandboxParams->begin(),
               sMacSandboxParams->end());

  // Append remaining arguments.
  AppendDynamicSandboxParams(aArgs);
}
#endif  // XP_MACOSX && MOZ_SANDBOX

bool ContentParent::BeginSubprocessLaunch(ProcessPriority aPriority) {
  AUTO_PROFILER_LABEL("ContentParent::LaunchSubprocess", OTHER);

  if (!ContentProcessManager::GetSingleton()) {
    // Shutdown has begun, we shouldn't spawn any more child processes.
    return false;
  }

  std::vector<std::string> extraArgs;
  extraArgs.push_back("-childID");
  char idStr[21];
  SprintfLiteral(idStr, "%" PRId64, static_cast<uint64_t>(mChildID));
  extraArgs.push_back(idStr);
  extraArgs.push_back(IsForBrowser() ? "-isForBrowser" : "-notForBrowser");

  // Prefs information is passed via anonymous shared memory to avoid bloating
  // the command line.

  // Instantiate the pref serializer. It will be cleaned up in
  // `LaunchSubprocessReject`/`LaunchSubprocessResolve`.
  mPrefSerializer = MakeUnique<mozilla::ipc::SharedPreferenceSerializer>();
  if (!mPrefSerializer->SerializeToSharedMemory()) {
    MarkAsDead();
    return false;
  }
  mPrefSerializer->AddSharedPrefCmdLineArgs(*mSubprocess, extraArgs);

  // Register ContentParent as an observer for changes to any pref
  // whose prefix matches the empty string, i.e. all of them.  The
  // observation starts here in order to capture pref updates that
  // happen during async launch.
  Preferences::AddStrongObserver(this, "");

  if (gSafeMode) {
    extraArgs.push_back("-safeMode");
  }

#if defined(XP_MACOSX) && defined(MOZ_SANDBOX)
  if (IsContentSandboxEnabled()) {
    AppendSandboxParams(extraArgs);
    mSubprocess->DisableOSActivityMode();
  }
#endif

  nsCString parentBuildID(mozilla::PlatformBuildID());
  extraArgs.push_back("-parentBuildID");
  extraArgs.push_back(parentBuildID.get());

  // See also ActorDealloc.
  mSelfRef = this;
  mLaunchYieldTS = TimeStamp::Now();
  return mSubprocess->AsyncLaunch(std::move(extraArgs));
}

void ContentParent::LaunchSubprocessReject() {
  NS_ERROR("failed to launch child in the parent");
  // Now that communication with the child is complete, we can cleanup
  // the preference serializer.
  mPrefSerializer = nullptr;
  if (mIsAPreallocBlocker) {
    PreallocatedProcessManager::RemoveBlocker(mRemoteType, this);
    mIsAPreallocBlocker = false;
  }
  MarkAsDead();
}

bool ContentParent::LaunchSubprocessResolve(bool aIsSync,
                                            ProcessPriority aPriority) {
  AUTO_PROFILER_LABEL("ContentParent::LaunchSubprocess::resolve", OTHER);

  // Take the pending IPC channel. This channel will be used to open the raw IPC
  // connection between this process and the launched content process.
  UniquePtr<IPC::Channel> channel = mSubprocess->TakeChannel();
  if (!channel) {
    // We don't have a channel, so this method must've been called already.
    MOZ_ASSERT(sCreatedFirstContentProcess);
    MOZ_ASSERT(!mPrefSerializer);
    MOZ_ASSERT(mLifecycleState != LifecycleState::LAUNCHING);
    return true;
  }

  // Now that communication with the child is complete, we can cleanup
  // the preference serializer.
  mPrefSerializer = nullptr;

  const auto launchResumeTS = TimeStamp::Now();
#ifdef MOZ_GECKO_PROFILER
  if (profiler_thread_is_being_profiled()) {
    nsPrintfCString marker("Process start%s for %u",
                           mIsAPreallocBlocker ? " (immediate)" : "",
                           (unsigned int)ChildID());
    PROFILER_MARKER_TEXT(
        mIsAPreallocBlocker ? ProfilerString8View("Process Immediate Launch")
                            : ProfilerString8View("Process Launch"),
        DOM, MarkerTiming::Interval(mLaunchTS, launchResumeTS), marker);
  }
#endif

  if (!sCreatedFirstContentProcess) {
    nsCOMPtr<nsIObserverService> obs = mozilla::services::GetObserverService();
    obs->NotifyObservers(nullptr, "ipc:first-content-process-created", nullptr);
    sCreatedFirstContentProcess = true;
  }

  base::ProcessId procId =
      base::GetProcId(mSubprocess->GetChildProcessHandle());
  Open(std::move(channel), procId);

  ContentProcessManager::GetSingleton()->AddContentProcess(this);

#ifdef MOZ_CODE_COVERAGE
  Unused << SendShareCodeCoverageMutex(
      CodeCoverageHandler::Get()->GetMutexHandle(procId));
#endif

  // We must be in the LAUNCHING state still. If we've somehow already been
  // marked as DEAD, fail the process launch, and immediately begin tearing down
  // the content process.
  if (IsDead()) {
    ShutDownProcess(SEND_SHUTDOWN_MESSAGE);
    return false;
  }
  MOZ_ASSERT(mLifecycleState == LifecycleState::LAUNCHING);
  mLifecycleState = LifecycleState::ALIVE;

  if (!InitInternal(aPriority)) {
    NS_WARNING("failed to initialize child in the parent");
    // We've already called Open() by this point, so we need to close the
    // channel to avoid leaking the process.
    ShutDownProcess(SEND_SHUTDOWN_MESSAGE);
    return false;
  }

  mHangMonitorActor = ProcessHangMonitor::AddProcess(this);

  // Set a reply timeout for CPOWs.
  SetReplyTimeoutMs(StaticPrefs::dom_ipc_cpow_timeout());

  nsCOMPtr<nsIObserverService> obs = mozilla::services::GetObserverService();
  if (obs) {
    nsAutoString cpId;
    cpId.AppendInt(static_cast<uint64_t>(this->ChildID()));
    obs->NotifyObservers(static_cast<nsIObserver*>(this),
                         "ipc:content-initializing", cpId.get());
  }

  Init();

  mLifecycleState = LifecycleState::INITIALIZED;

  if (aIsSync) {
    Telemetry::AccumulateTimeDelta(Telemetry::CONTENT_PROCESS_SYNC_LAUNCH_MS,
                                   mLaunchTS);
  } else {
    Telemetry::AccumulateTimeDelta(Telemetry::CONTENT_PROCESS_LAUNCH_TOTAL_MS,
                                   mLaunchTS);

    Telemetry::Accumulate(
        Telemetry::CONTENT_PROCESS_LAUNCH_MAINTHREAD_MS,
        static_cast<uint32_t>(
            ((mLaunchYieldTS - mLaunchTS) + (TimeStamp::Now() - launchResumeTS))
                .ToMilliseconds()));
  }
  return true;
}

bool ContentParent::LaunchSubprocessSync(
    hal::ProcessPriority aInitialPriority) {
  // We've started a sync content process launch.
  Telemetry::Accumulate(Telemetry::CONTENT_PROCESS_LAUNCH_IS_SYNC, 1);

  if (!BeginSubprocessLaunch(aInitialPriority)) {
    return false;
  }
  const bool ok = mSubprocess->WaitForProcessHandle();
  if (ok && LaunchSubprocessResolve(/* aIsSync = */ true, aInitialPriority)) {
    return true;
  }
  LaunchSubprocessReject();
  return false;
}

RefPtr<ContentParent::LaunchPromise> ContentParent::LaunchSubprocessAsync(
    hal::ProcessPriority aInitialPriority) {
  // We've started an async content process launch.
  Telemetry::Accumulate(Telemetry::CONTENT_PROCESS_LAUNCH_IS_SYNC, 0);

  if (!BeginSubprocessLaunch(aInitialPriority)) {
    // Launch aborted because of shutdown. Bailout.
    LaunchSubprocessReject();
    return LaunchPromise::CreateAndReject(LaunchError(), __func__);
  }

  // Otherwise, wait until the process is ready.
  RefPtr<ProcessHandlePromise> ready = mSubprocess->WhenProcessHandleReady();
  RefPtr<ContentParent> self = this;
  mLaunchYieldTS = TimeStamp::Now();

  return ready->Then(
      GetCurrentSerialEventTarget(), __func__,
      [self, aInitialPriority](
          const ProcessHandlePromise::ResolveOrRejectValue& aValue) {
        if (aValue.IsResolve() &&
            self->LaunchSubprocessResolve(/* aIsSync = */ false,
                                          aInitialPriority)) {
          return LaunchPromise::CreateAndResolve(self, __func__);
        }
        self->LaunchSubprocessReject();
        return LaunchPromise::CreateAndReject(LaunchError(), __func__);
      });
}

ContentParent::ContentParent(const nsACString& aRemoteType, int32_t aJSPluginID)
    : mSelfRef(nullptr),
      mSubprocess(nullptr),
      mLaunchTS(TimeStamp::Now()),
      mLaunchYieldTS(mLaunchTS),
      mActivateTS(mLaunchTS),
      mIsAPreallocBlocker(false),
      mRemoteType(aRemoteType),
      mChildID(gContentChildID++),
      mGeolocationWatchID(-1),
      mJSPluginID(aJSPluginID),
      mRemoteWorkerActorData("ContentParent::mRemoteWorkerActorData"),
      mNumDestroyingTabs(0),
      mNumKeepaliveCalls(0),
      mLifecycleState(LifecycleState::LAUNCHING),
      mIsForBrowser(!mRemoteType.IsEmpty()),
      mCalledClose(false),
      mCalledKillHard(false),
      mCreatedPairedMinidumps(false),
      mShutdownPending(false),
      mIsRemoteInputEventQueueEnabled(false),
      mIsInputPriorityEventEnabled(false),
      mIsInPool(false),
      mHangMonitorActor(nullptr) {
  MOZ_DIAGNOSTIC_ASSERT(!IsForJSPlugin(),
                        "XXX(nika): How are we creating a JSPlugin?");

  mRemoteTypeIsolationPrincipal =
      CreateRemoteTypeIsolationPrincipal(aRemoteType);

  // Insert ourselves into the global linked list of ContentParent objects.
  if (!sContentParents) {
    sContentParents = MakeUnique<LinkedList<ContentParent>>();
  }
  sContentParents->insertBack(this);

  mMessageManager = nsFrameMessageManager::NewProcessMessageManager(true);

#if defined(XP_WIN)
  if (XRE_IsParentProcess()) {
    audio::AudioNotificationSender::Init();
  }
  // Request Windows message deferral behavior on our side of the PContent
  // channel. Generally only applies to the situation where we get caught in
  // a deadlock with the plugin process when sending CPOWs.
  GetIPCChannel()->SetChannelFlags(
      MessageChannel::REQUIRE_DEFERRED_MESSAGE_PROTECTION);
#endif

  NS_ASSERTION(NS_IsMainThread(), "Wrong thread!");
  bool isFile = mRemoteType == FILE_REMOTE_TYPE;
  mSubprocess = new GeckoChildProcessHost(GeckoProcessType_Content, isFile);
  MOZ_LOG(ContentParent::GetLog(), LogLevel::Verbose,
          ("CreateSubprocess: ContentParent %p mSubprocess %p handle %" PRIuPTR,
           this, mSubprocess,
           mSubprocess ? (uintptr_t)mSubprocess->GetChildProcessHandle() : -1));

  // This is safe to do in the constructor, as it doesn't take a strong
  // reference.
  mScriptableHelper = new ScriptableCPInfo(this);
}

ContentParent::~ContentParent() {
  if (mForceKillTimer) {
    mForceKillTimer->Cancel();
  }

  NS_ASSERTION(NS_IsMainThread(), "Wrong thread!");

  if (mIsAPreallocBlocker) {
    MOZ_LOG(ContentParent::GetLog(), LogLevel::Debug,
            ("Removing blocker on ContentProcess destruction"));
    PreallocatedProcessManager::RemoveBlocker(mRemoteType, this);
    mIsAPreallocBlocker = false;
  }

  // We should be removed from all these lists in ActorDestroy.
  AssertNotInPool();

  // Normally mSubprocess is destroyed in ActorDestroy, but that won't
  // happen if the process wasn't launched or if it failed to launch.
  if (mSubprocess) {
    MOZ_LOG(
        ContentParent::GetLog(), LogLevel::Verbose,
        ("DestroySubprocess: ContentParent %p mSubprocess %p handle %" PRIuPTR,
         this, mSubprocess,
         mSubprocess ? (uintptr_t)mSubprocess->GetChildProcessHandle() : -1));
    mSubprocess->Destroy();
  }

  // Make sure to clear the connection from `mScriptableHelper` if it hasn't
  // been cleared yet.
  if (mScriptableHelper) {
    static_cast<ScriptableCPInfo*>(mScriptableHelper.get())->ProcessDied();
    mScriptableHelper = nullptr;
  }
}

bool ContentParent::InitInternal(ProcessPriority aInitialPriority) {
  // We can't access the locale service after shutdown has started. Since we
  // can't init the process without it, and since we're going to be canceling
  // whatever load attempt that initiated this process creation anyway, just
  // bail out now if shutdown has already started.
  if (PastShutdownPhase(ShutdownPhase::Shutdown)) {
    return false;
  }

  XPCOMInitData xpcomInit;

  MOZ_LOG(ContentParent::GetLog(), LogLevel::Debug,
          ("ContentParent::InitInternal: %p", (void*)this));
  nsCOMPtr<nsIIOService> io(do_GetIOService());
  MOZ_ASSERT(io, "No IO service?");
  DebugOnly<nsresult> rv = io->GetOffline(&xpcomInit.isOffline());
  MOZ_ASSERT(NS_SUCCEEDED(rv), "Failed getting offline?");

  rv = io->GetConnectivity(&xpcomInit.isConnected());
  MOZ_ASSERT(NS_SUCCEEDED(rv), "Failed getting connectivity?");

  xpcomInit.captivePortalState() = nsICaptivePortalService::UNKNOWN;
  nsCOMPtr<nsICaptivePortalService> cps =
      do_GetService(NS_CAPTIVEPORTAL_CONTRACTID);
  if (cps) {
    cps->GetState(&xpcomInit.captivePortalState());
  }

  nsIBidiKeyboard* bidi = nsContentUtils::GetBidiKeyboard();

  xpcomInit.isLangRTL() = false;
  xpcomInit.haveBidiKeyboards() = false;
  if (bidi) {
    bidi->IsLangRTL(&xpcomInit.isLangRTL());
    bidi->GetHaveBidiKeyboards(&xpcomInit.haveBidiKeyboards());
  }

  RefPtr<mozSpellChecker> spellChecker(mozSpellChecker::Create());
  MOZ_ASSERT(spellChecker, "No spell checker?");

  spellChecker->GetDictionaryList(&xpcomInit.dictionaries());

  LocaleService::GetInstance()->GetAppLocalesAsBCP47(xpcomInit.appLocales());
  LocaleService::GetInstance()->GetRequestedLocales(
      xpcomInit.requestedLocales());

  nsCOMPtr<nsIClipboard> clipboard(
      do_GetService("@mozilla.org/widget/clipboard;1"));
  MOZ_ASSERT(clipboard, "No clipboard?");

  rv = clipboard->SupportsSelectionClipboard(
      &xpcomInit.clipboardCaps().supportsSelectionClipboard());
  MOZ_ASSERT(NS_SUCCEEDED(rv));

  rv = clipboard->SupportsFindClipboard(
      &xpcomInit.clipboardCaps().supportsFindClipboard());
  MOZ_ASSERT(NS_SUCCEEDED(rv));

  // Let's copy the domain policy from the parent to the child (if it's active).
  StructuredCloneData initialData;
  nsIScriptSecurityManager* ssm = nsContentUtils::GetSecurityManager();
  if (ssm) {
    ssm->CloneDomainPolicy(&xpcomInit.domainPolicy());

    if (ParentProcessMessageManager* mm =
            nsFrameMessageManager::sParentProcessManager) {
      AutoJSAPI jsapi;
      if (NS_WARN_IF(!jsapi.Init(xpc::PrivilegedJunkScope()))) {
        MOZ_CRASH();
      }
      JS::RootedValue init(jsapi.cx());
      // We'll crash on failure, so use a IgnoredErrorResult (which also
      // auto-suppresses exceptions).
      IgnoredErrorResult rv;
      mm->GetInitialProcessData(jsapi.cx(), &init, rv);
      if (NS_WARN_IF(rv.Failed())) {
        MOZ_CRASH();
      }

      initialData.Write(jsapi.cx(), init, rv);
      if (NS_WARN_IF(rv.Failed())) {
        MOZ_CRASH();
      }
    }
  }
  // This is only implemented (returns a non-empty list) by MacOSX and Linux
  // at present.
  nsTArray<SystemFontListEntry> fontList;
  gfxPlatform::GetPlatform()->ReadSystemFontList(&fontList);

  LookAndFeelCache lnfCache = LookAndFeel::GetCache();

  // If the shared fontlist is in use, collect its shmem block handles to pass
  // to the child.
  nsTArray<SharedMemoryHandle> sharedFontListBlocks;
  gfxPlatformFontList::PlatformFontList()->ShareFontListToProcess(
      &sharedFontListBlocks, OtherPid());

  // Content processes have no permission to access profile directory, so we
  // send the file URL instead.
  auto* sheetCache = GlobalStyleSheetCache::Singleton();
  if (StyleSheet* ucs = sheetCache->GetUserContentSheet()) {
    xpcomInit.userContentSheetURL() = ucs->GetSheetURI();
  } else {
    xpcomInit.userContentSheetURL() = nullptr;
  }

  // 1. Build ContentDeviceData first, as it may affect some gfxVars.
  gfxPlatform::GetPlatform()->BuildContentDeviceData(
      &xpcomInit.contentDeviceData());
  // 2. Gather non-default gfxVars.
  xpcomInit.gfxNonDefaultVarUpdates() = gfxVars::FetchNonDefaultVars();
  // 3. Start listening for gfxVars updates, to notify content process later on.
  gfxVars::AddReceiver(this);

  nsCOMPtr<nsIGfxInfo> gfxInfo = services::GetGfxInfo();
  if (gfxInfo) {
    GfxInfoBase* gfxInfoRaw = static_cast<GfxInfoBase*>(gfxInfo.get());
    xpcomInit.gfxFeatureStatus() = gfxInfoRaw->GetAllFeatures();
  }

#ifdef XP_WIN
  xpcomInit.systemParameters() =
      widget::WinContentSystemParameters::GetSingleton()->GetParentValues();
#endif

  DataStorage::GetAllChildProcessData(xpcomInit.dataStorage());

  // Send the dynamic scalar definitions to the new process.
  TelemetryIPC::GetDynamicScalarDefinitions(xpcomInit.dynamicScalarDefs());

  // Pre-calculate the various PlatformDecoderModule (PDM) supported on this
  // machine.
  xpcomInit.codecsSupported() = PDMFactory::Supported();

  // Must send screen info before send initialData
  ScreenManager& screenManager = ScreenManager::GetSingleton();
  screenManager.CopyScreensToRemote(this);

  // Send the UA sheet shared memory buffer and the address it is mapped at.
  Maybe<SharedMemoryHandle> sharedUASheetHandle;
  uintptr_t sharedUASheetAddress = sheetCache->GetSharedMemoryAddress();

  SharedMemoryHandle handle;
  if (sheetCache->ShareToProcess(OtherPid(), &handle)) {
    sharedUASheetHandle.emplace(handle);
  } else {
    sharedUASheetAddress = 0;
  }

  Unused << SendSetXPCOMProcessAttributes(
      xpcomInit, initialData, lnfCache, fontList, sharedUASheetHandle,
      sharedUASheetAddress, sharedFontListBlocks);

  ipc::WritableSharedMap* sharedData =
      nsFrameMessageManager::sParentProcessManager->SharedData();
  sharedData->Flush();
  sharedData->SendTo(this);

  nsCOMPtr<nsIChromeRegistry> registrySvc = nsChromeRegistry::GetService();
  nsChromeRegistryChrome* chromeRegistry =
      static_cast<nsChromeRegistryChrome*>(registrySvc.get());
  chromeRegistry->SendRegisteredChrome(this);

  nsCOMPtr<nsIStringBundleService> stringBundleService =
      services::GetStringBundleService();
  stringBundleService->SendContentBundles(this);

  if (gAppData) {
    nsCString version(gAppData->version);
    nsCString buildID(gAppData->buildID);
    nsCString name(gAppData->name);
    nsCString UAName(gAppData->UAName);
    nsCString ID(gAppData->ID);
    nsCString vendor(gAppData->vendor);
    nsCString sourceURL(gAppData->sourceURL);
    nsCString updateURL(gAppData->updateURL);

    // Sending all information to content process.
    Unused << SendAppInfo(version, buildID, name, UAName, ID, vendor, sourceURL,
                          updateURL);
  }

  // Send the child its remote type. On Mac, this needs to be sent prior
  // to the message we send to enable the Sandbox (SendStartProcessSandbox)
  // because different remote types require different sandbox privileges.
  Unused << SendRemoteType(mRemoteType);

  ScriptPreloader::InitContentChild(*this);

  // Initialize the message manager (and load delayed scripts) now that we
  // have established communications with the child.
  mMessageManager->InitWithCallback(this);
  mMessageManager->SetOsPid(Pid());

  // Set the subprocess's priority.  We do this early on because we're likely
  // /lowering/ the process's CPU and memory priority, which it has inherited
  // from this process.
  //
  // This call can cause us to send IPC messages to the child process, so it
  // must come after the Open() call above.
  ProcessPriorityManager::SetProcessPriority(this, aInitialPriority);

  // NB: internally, this will send an IPC message to the child
  // process to get it to create the CompositorBridgeChild.  This
  // message goes through the regular IPC queue for this
  // channel, so delivery will happen-before any other messages
  // we send.  The CompositorBridgeChild must be created before any
  // PBrowsers are created, because they rely on the Compositor
  // already being around.  (Creation is async, so can't happen
  // on demand.)
  GPUProcessManager* gpm = GPUProcessManager::Get();

  Endpoint<PCompositorManagerChild> compositor;
  Endpoint<PImageBridgeChild> imageBridge;
  Endpoint<PVRManagerChild> vrBridge;
  Endpoint<PRemoteDecoderManagerChild> videoManager;
  AutoTArray<uint32_t, 3> namespaces;
  DebugOnly<bool> opened;

#ifdef MOZ_WIDGET_GONK
  Endpoint<PSharedBufferManagerChild> bufferManager;
  opened = gpm->CreateBufferManager(OtherPid(), &bufferManager);
  MOZ_ASSERT(opened);
  Unused << SendInitBufferManager(std::move(bufferManager));
#endif
  if (!gpm->CreateContentBridges(OtherPid(), &compositor, &imageBridge,
                                 &vrBridge, &videoManager, &namespaces)) {
    // This can fail if we've already started shutting down the compositor
    // thread. See Bug 1562763 comment 8.
    return false;
  }

  Unused << SendInitRendering(std::move(compositor), std::move(imageBridge),
                              std::move(vrBridge), std::move(videoManager),
                              namespaces);

  gpm->AddListener(this);

  nsStyleSheetService* sheetService = nsStyleSheetService::GetInstance();
  if (sheetService) {
    // This looks like a lot of work, but in a normal browser session we just
    // send two loads.
    //
    // The URIs of the Gecko and Servo sheets should be the same, so it
    // shouldn't matter which we look at.

    for (StyleSheet* sheet : *sheetService->AgentStyleSheets()) {
      Unused << SendLoadAndRegisterSheet(sheet->GetSheetURI(),
                                         nsIStyleSheetService::AGENT_SHEET);
    }

    for (StyleSheet* sheet : *sheetService->UserStyleSheets()) {
      Unused << SendLoadAndRegisterSheet(sheet->GetSheetURI(),
                                         nsIStyleSheetService::USER_SHEET);
    }

    for (StyleSheet* sheet : *sheetService->AuthorStyleSheets()) {
      Unused << SendLoadAndRegisterSheet(sheet->GetSheetURI(),
                                         nsIStyleSheetService::AUTHOR_SHEET);
    }
  }

#ifdef MOZ_SANDBOX
  bool shouldSandbox = true;
  Maybe<FileDescriptor> brokerFd;
  // XXX: Checking the pref here makes it possible to enable/disable sandboxing
  // during an active session. Currently the pref is only used for testing
  // purpose. If the decision is made to permanently rely on the pref, this
  // should be changed so that it is required to restart firefox for the change
  // of value to take effect. Always send SetProcessSandbox message on macOS.
#  if !defined(XP_MACOSX)
  shouldSandbox = IsContentSandboxEnabled();
#  endif

#  ifdef XP_LINUX
  if (shouldSandbox) {
    MOZ_ASSERT(!mSandboxBroker);
    bool isFileProcess = mRemoteType == FILE_REMOTE_TYPE;
    UniquePtr<SandboxBroker::Policy> policy =
        sSandboxBrokerPolicyFactory->GetContentPolicy(Pid(), isFileProcess);
    if (policy) {
      brokerFd = Some(FileDescriptor());
      mSandboxBroker =
          SandboxBroker::Create(std::move(policy), Pid(), brokerFd.ref());
      if (!mSandboxBroker) {
        KillHard("SandboxBroker::Create failed");
        return false;
      }
      MOZ_ASSERT(brokerFd.ref().IsValid());
    }
  }
#  endif
  if (shouldSandbox && !SendSetProcessSandbox(brokerFd)) {
    KillHard("SandboxInitFailed");
  }
#endif

  if (!ServiceWorkerParentInterceptEnabled()) {
    RefPtr<ServiceWorkerRegistrar> swr = ServiceWorkerRegistrar::Get();
    MOZ_ASSERT(swr);

    nsTArray<ServiceWorkerRegistrationData> registrations;
    swr->GetRegistrations(registrations);

    // Send down to the content process the permissions for each of the
    // registered service worker scopes.
    for (auto& registration : registrations) {
      auto principalOrErr = PrincipalInfoToPrincipal(registration.principal());
      if (principalOrErr.isOk()) {
        nsCOMPtr<nsIPrincipal> principal = principalOrErr.unwrap();
        TransmitPermissionsForPrincipal(principal);
      }
    }

    Unused << SendInitServiceWorkers(ServiceWorkerConfiguration(registrations));
  }

  {
    nsTArray<BlobURLRegistrationData> registrations;
    BlobURLProtocolHandler::ForEachBlobURL(
        [&](BlobImpl* aBlobImpl, nsIPrincipal* aPrincipal,
            const Maybe<nsID>& aAgentClusterId, const nsACString& aURI,
            bool aRevoked) {
          nsAutoCString origin;
          nsresult rv = aPrincipal->GetOrigin(origin);
          if (NS_WARN_IF(NS_FAILED(rv))) {
            return false;
          }

          // We send all moz-extension Blob URL's to all content processes
          // because content scripts mean that a moz-extension can live in any
          // process. Same thing for system principal Blob URLs. Content Blob
          // URL's are sent for content principals on-demand by
          // AboutToLoadHttpFtpDocumentForChild and RemoteWorkerManager.
          if (!StringBeginsWith(origin, "moz-extension://"_ns) &&
              !aPrincipal->IsSystemPrincipal()) {
            return true;
          }

          IPCBlob ipcBlob;
          rv = IPCBlobUtils::Serialize(aBlobImpl, this, ipcBlob);
          if (NS_WARN_IF(NS_FAILED(rv))) {
            return false;
          }

          registrations.AppendElement(BlobURLRegistrationData(
              nsCString(aURI), ipcBlob, aPrincipal, aAgentClusterId, aRevoked));

          rv = TransmitPermissionsForPrincipal(aPrincipal);
          Unused << NS_WARN_IF(NS_FAILED(rv));
          return true;
        });

    if (!registrations.IsEmpty()) {
      Unused << SendInitBlobURLs(registrations);
    }
  }

  // Send down { Parent, Window }ActorOptions at startup to content process.
  RefPtr<JSActorService> actorSvc = JSActorService::GetSingleton();
  if (actorSvc) {
    nsTArray<JSProcessActorInfo> contentInfos;
    actorSvc->GetJSProcessActorInfos(contentInfos);

    nsTArray<JSWindowActorInfo> windowInfos;
    actorSvc->GetJSWindowActorInfos(windowInfos);

    Unused << SendInitJSActorInfos(contentInfos, windowInfos);
  }

  // Begin subscribing to any BrowsingContextGroups which were hosted by this
  // process before it finished launching.
  for (auto& group : mGroups) {
    group.GetKey()->Subscribe(this);
  }

  // Start up nsPluginHost and run FindPlugins to cache the plugin list.
  // If this isn't our first content process, just send over cached list.
  RefPtr<nsPluginHost> pluginHost = nsPluginHost::GetInst();
  pluginHost->SendPluginsToContent(this);
  MaybeEnableRemoteInputEventQueue();

  return true;
}

bool ContentParent::IsAlive() const {
  return mLifecycleState == LifecycleState::ALIVE ||
         mLifecycleState == LifecycleState::INITIALIZED;
}

bool ContentParent::IsInitialized() const {
  return mLifecycleState == LifecycleState::INITIALIZED;
}

int32_t ContentParent::Pid() const {
  if (!mSubprocess || !mSubprocess->GetChildProcessHandle()) {
    return -1;
  }
  return base::GetProcId(mSubprocess->GetChildProcessHandle());
}

mozilla::ipc::IPCResult ContentParent::RecvGetGfxVars(
    nsTArray<GfxVarUpdate>* aVars) {
  // Ensure gfxVars is initialized (for xpcshell tests).
  gfxVars::Initialize();

  *aVars = gfxVars::FetchNonDefaultVars();

  // Now that content has initialized gfxVars, we can start listening for
  // updates.
  gfxVars::AddReceiver(this);
  return IPC_OK();
}

void ContentParent::OnCompositorUnexpectedShutdown() {
  GPUProcessManager* gpm = GPUProcessManager::Get();

  Endpoint<PCompositorManagerChild> compositor;
  Endpoint<PImageBridgeChild> imageBridge;
  Endpoint<PVRManagerChild> vrBridge;
  Endpoint<PRemoteDecoderManagerChild> videoManager;
  AutoTArray<uint32_t, 3> namespaces;
  DebugOnly<bool> opened;

#ifdef MOZ_WIDGET_GONK
  Endpoint<PSharedBufferManagerChild> bufferManager;
  opened = gpm->CreateBufferManager(OtherPid(), &bufferManager);
  MOZ_ASSERT(opened);
  Unused << SendReinitBufferManager(std::move(bufferManager));
#endif

  opened = gpm->CreateContentBridges(OtherPid(), &compositor, &imageBridge,
                                     &vrBridge, &videoManager, &namespaces);
  MOZ_ASSERT(opened);

  Unused << SendReinitRendering(std::move(compositor), std::move(imageBridge),
                                std::move(vrBridge), std::move(videoManager),
                                namespaces);
}

void ContentParent::OnCompositorDeviceReset() {
  Unused << SendReinitRenderingForDeviceReset();
}

void ContentParent::MaybeEnableRemoteInputEventQueue() {
  MOZ_ASSERT(!mIsRemoteInputEventQueueEnabled);
  if (!IsInputEventQueueSupported()) {
    return;
  }
  mIsRemoteInputEventQueueEnabled = true;
  Unused << SendSetInputEventQueueEnabled();
  SetInputPriorityEventEnabled(true);
}

void ContentParent::SetInputPriorityEventEnabled(bool aEnabled) {
  if (!IsInputEventQueueSupported() || !mIsRemoteInputEventQueueEnabled ||
      mIsInputPriorityEventEnabled == aEnabled) {
    return;
  }
  mIsInputPriorityEventEnabled = aEnabled;
  // Send IPC messages to flush the pending events in the input event queue and
  // the normal event queue. See PContent.ipdl for more details.
  Unused << SendSuspendInputEventQueue();
  Unused << SendFlushInputEventQueue();
  Unused << SendResumeInputEventQueue();
}

/*static*/
bool ContentParent::IsInputEventQueueSupported() {
  static bool sSupported = false;
  static bool sInitialized = false;
  if (!sInitialized) {
    MOZ_ASSERT(Preferences::IsServiceAvailable());
    sSupported = Preferences::GetBool("input_event_queue.supported", false);
    sInitialized = true;
  }
  return sSupported;
}

void ContentParent::OnVarChanged(const GfxVarUpdate& aVar) {
  if (!CanSend()) {
    return;
  }
  Unused << SendVarUpdate(aVar);
}

mozilla::ipc::IPCResult ContentParent::RecvSetClipboard(
    const IPCDataTransfer& aDataTransfer, const bool& aIsPrivateData,
    const IPC::Principal& aRequestingPrincipal,
    const uint32_t& aContentPolicyType, const int32_t& aWhichClipboard) {
  nsresult rv;
  nsCOMPtr<nsIClipboard> clipboard(do_GetService(kCClipboardCID, &rv));
  NS_ENSURE_SUCCESS(rv, IPC_OK());

  nsCOMPtr<nsITransferable> trans =
      do_CreateInstance("@mozilla.org/widget/transferable;1", &rv);
  NS_ENSURE_SUCCESS(rv, IPC_OK());
  trans->Init(nullptr);

  rv = nsContentUtils::IPCTransferableToTransferable(
      aDataTransfer, aIsPrivateData, aRequestingPrincipal, aContentPolicyType,
      trans, this, nullptr);
  NS_ENSURE_SUCCESS(rv, IPC_OK());

  clipboard->SetData(trans, nullptr, aWhichClipboard);
  return IPC_OK();
}

mozilla::ipc::IPCResult ContentParent::RecvGetClipboard(
    nsTArray<nsCString>&& aTypes, const int32_t& aWhichClipboard,
    IPCDataTransfer* aDataTransfer) {
  nsresult rv;
  nsCOMPtr<nsIClipboard> clipboard(do_GetService(kCClipboardCID, &rv));
  NS_ENSURE_SUCCESS(rv, IPC_OK());

  nsCOMPtr<nsITransferable> trans =
      do_CreateInstance("@mozilla.org/widget/transferable;1", &rv);
  NS_ENSURE_SUCCESS(rv, IPC_OK());
  trans->Init(nullptr);
  // The private flag is only used to prevent the data from being cached to the
  // disk. The flag is not exported to the IPCDataTransfer object.
  // The flag is set because we are not sure whether the clipboard data is used
  // in a private browsing context. The transferable is only used in this scope,
  // so the cache would not reduce memory consumption anyway.
  trans->SetIsPrivateData(true);

  for (uint32_t t = 0; t < aTypes.Length(); t++) {
    trans->AddDataFlavor(aTypes[t].get());
  }

  clipboard->GetData(trans, aWhichClipboard);
  nsContentUtils::TransferableToIPCTransferable(trans, aDataTransfer, true,
                                                nullptr, this);
  return IPC_OK();
}

mozilla::ipc::IPCResult ContentParent::RecvEmptyClipboard(
    const int32_t& aWhichClipboard) {
  nsresult rv;
  nsCOMPtr<nsIClipboard> clipboard(do_GetService(kCClipboardCID, &rv));
  NS_ENSURE_SUCCESS(rv, IPC_OK());

  clipboard->EmptyClipboard(aWhichClipboard);

  return IPC_OK();
}

mozilla::ipc::IPCResult ContentParent::RecvClipboardHasType(
    nsTArray<nsCString>&& aTypes, const int32_t& aWhichClipboard,
    bool* aHasType) {
  nsresult rv;
  nsCOMPtr<nsIClipboard> clipboard(do_GetService(kCClipboardCID, &rv));
  NS_ENSURE_SUCCESS(rv, IPC_OK());

  clipboard->HasDataMatchingFlavors(aTypes, aWhichClipboard, aHasType);

  return IPC_OK();
}

mozilla::ipc::IPCResult ContentParent::RecvGetExternalClipboardFormats(
    const int32_t& aWhichClipboard, const bool& aPlainTextOnly,
    nsTArray<nsCString>* aTypes) {
  MOZ_ASSERT(aTypes);
  DataTransfer::GetExternalClipboardFormats(aWhichClipboard, aPlainTextOnly,
                                            aTypes);
  return IPC_OK();
}

mozilla::ipc::IPCResult ContentParent::RecvPlaySound(nsIURI* aURI) {
  // If the check here fails, it can only mean that this message was spoofed.
  if (!aURI || !aURI->SchemeIs("chrome")) {
    // PlaySound only accepts a valid chrome URI.
    return IPC_FAIL_NO_REASON(this);
  }
  nsCOMPtr<nsIURL> soundURL(do_QueryInterface(aURI));
  if (!soundURL) {
    return IPC_OK();
  }

  nsresult rv;
  nsCOMPtr<nsISound> sound(do_GetService(NS_SOUND_CID, &rv));
  NS_ENSURE_SUCCESS(rv, IPC_OK());

  sound->Play(soundURL);

  return IPC_OK();
}

mozilla::ipc::IPCResult ContentParent::RecvBeep() {
  nsresult rv;
  nsCOMPtr<nsISound> sound(do_GetService(NS_SOUND_CID, &rv));
  NS_ENSURE_SUCCESS(rv, IPC_OK());

  sound->Beep();

  return IPC_OK();
}

mozilla::ipc::IPCResult ContentParent::RecvPlayEventSound(
    const uint32_t& aEventId) {
  nsresult rv;
  nsCOMPtr<nsISound> sound(do_GetService(NS_SOUND_CID, &rv));
  NS_ENSURE_SUCCESS(rv, IPC_OK());

  sound->PlayEventSound(aEventId);

  return IPC_OK();
}

mozilla::ipc::IPCResult ContentParent::RecvGetIconForExtension(
    const nsCString& aFileExt, const uint32_t& aIconSize,
    nsTArray<uint8_t>* bits) {
#ifdef MOZ_WIDGET_ANDROID
  NS_ASSERTION(AndroidBridge::Bridge() != nullptr,
               "AndroidBridge is not available");
  if (AndroidBridge::Bridge() == nullptr) {
    // Do not fail - just no icon will be shown
    return IPC_OK();
  }

  bits->AppendElements(aIconSize * aIconSize * 4);

  AndroidBridge::Bridge()->GetIconForExtension(aFileExt, aIconSize,
                                               bits->Elements());
#endif
  return IPC_OK();
}

mozilla::ipc::IPCResult ContentParent::RecvFirstIdle() {
  // When the ContentChild goes idle, it sends us a FirstIdle message
  // which we use as a good time to signal the PreallocatedProcessManager
  // that it can start allocating processes from now on.
  if (mIsAPreallocBlocker) {
    PreallocatedProcessManager::RemoveBlocker(mRemoteType, this);
    mIsAPreallocBlocker = false;
  }
  return IPC_OK();
}

mozilla::ipc::IPCResult ContentParent::RecvAudioChannelChangeDefVolChannel(
    const int32_t& aChannel, const bool& aHidden) {
  RefPtr<AudioChannelService> service = AudioChannelService::GetOrCreate();
  MOZ_ASSERT(service);
  service->SetDefaultVolumeControlChannelInternal(aChannel, aHidden, mChildID);
  return IPC_OK();
}

mozilla::ipc::IPCResult ContentParent::RecvAudioChannelServiceStatus(
    const bool& aTelephonyChannel, const bool& aContentOrNormalChannel,
    const bool& aAnyChannel) {
  RefPtr<AudioChannelService> service = AudioChannelService::GetOrCreate();
  MOZ_ASSERT(service);

  service->ChildStatusReceived(mChildID, aTelephonyChannel,
                               aContentOrNormalChannel, aAnyChannel);
  return IPC_OK();
}

mozilla::ipc::IPCResult ContentParent::RecvSpeakerManagerGetSpeakerStatus(
    bool* aValue) {
#ifdef MOZ_WIDGET_GONK
  *aValue = false;
  RefPtr<SpeakerManagerService> service =
      SpeakerManagerService::GetOrCreateSpeakerManagerService();
  MOZ_ASSERT(service);
  *aValue = service->GetSpeakerStatus();
  return IPC_OK();
#else
  NS_WARNING(
      "ContentParent::RecvSpeakerManagerGetSpeakerStatus shouldn't be called "
      "when MOZ_WIDGET_GONK is not defined");
  return IPC_FAIL_NO_REASON(this);
#endif
}

mozilla::ipc::IPCResult ContentParent::RecvSpeakerManagerForceSpeaker(
    const bool& aEnable, const bool& aVisible, const bool& aAudioChannelActive,
    const uint64_t& aWindowID) {
#ifdef MOZ_WIDGET_GONK
  RefPtr<SpeakerManagerService> service =
      SpeakerManagerService::GetOrCreateSpeakerManagerService();
  MOZ_ASSERT(service);
  service->ForceSpeaker(aEnable, aVisible, aAudioChannelActive, aWindowID,
                        mChildID);
  return IPC_OK();
#else
  NS_WARNING(
      "ContentParent::RecvSpeakerManagerForceSpeaker shouldn't be called when "
      "MOZ_WIDGET_GONK is not defined");
  return IPC_FAIL_NO_REASON(this);
#endif
}

// We want ContentParent to show up in CC logs for debugging purposes, but we
// don't actually cycle collect it.
NS_IMPL_CYCLE_COLLECTION_0(ContentParent)

NS_IMPL_CYCLE_COLLECTING_ADDREF(ContentParent)
NS_IMPL_CYCLE_COLLECTING_RELEASE(ContentParent)

NS_INTERFACE_MAP_BEGIN_CYCLE_COLLECTION(ContentParent)
  NS_INTERFACE_MAP_ENTRY_CONCRETE(ContentParent)
  NS_INTERFACE_MAP_ENTRY(nsIDOMProcessParent)
  NS_INTERFACE_MAP_ENTRY(nsIObserver)
  NS_INTERFACE_MAP_ENTRY(nsIDOMGeoPositionCallback)
  NS_INTERFACE_MAP_ENTRY(nsIDOMGeoPositionErrorCallback)
  NS_INTERFACE_MAP_ENTRY(nsIAsyncShutdownBlocker)
  NS_INTERFACE_MAP_ENTRY(nsIInterfaceRequestor)
  NS_INTERFACE_MAP_ENTRY_AMBIGUOUS(nsISupports, nsIDOMProcessParent)
NS_INTERFACE_MAP_END

// Async shutdown blocker
NS_IMETHODIMP
ContentParent::BlockShutdown(nsIAsyncShutdownClient* aClient) {
  // Make sure that our process will get scheduled.
  ProcessPriorityManager::SetProcessPriority(this, PROCESS_PRIORITY_FOREGROUND);

  // Okay to call ShutDownProcess multiple times.
  ShutDownProcess(SEND_SHUTDOWN_MESSAGE);
  MarkAsDead();

  return NS_OK;
}

NS_IMETHODIMP
ContentParent::GetName(nsAString& aName) {
  aName.AssignLiteral("ContentParent:");
  aName.AppendPrintf(" id=%p", this);
  return NS_OK;
}

NS_IMETHODIMP
ContentParent::GetState(nsIPropertyBag** aResult) {
  auto props = MakeRefPtr<nsHashPropertyBag>();
  props->SetPropertyAsACString(u"remoteTypePrefix"_ns,
                               RemoteTypePrefix(mRemoteType));
  *aResult = props.forget().downcast<nsIWritablePropertyBag>().take();
  return NS_OK;
}

static StaticRefPtr<nsIAsyncShutdownClient> sXPCOMShutdownClient;
static StaticRefPtr<nsIAsyncShutdownClient> sProfileBeforeChangeClient;

static void InitClients() {
  if (!sXPCOMShutdownClient) {
    nsresult rv;
    nsCOMPtr<nsIAsyncShutdownService> svc = services::GetAsyncShutdownService();

    nsCOMPtr<nsIAsyncShutdownClient> client;
    rv = svc->GetXpcomWillShutdown(getter_AddRefs(client));
    sXPCOMShutdownClient = client.forget();
    ClearOnShutdown(&sXPCOMShutdownClient);
    MOZ_RELEASE_ASSERT(NS_SUCCEEDED(rv), "XPCOMShutdown shutdown blocker");

    rv = svc->GetProfileBeforeChange(getter_AddRefs(client));
    sProfileBeforeChangeClient = client.forget();
    ClearOnShutdown(&sProfileBeforeChangeClient);
    MOZ_RELEASE_ASSERT(NS_SUCCEEDED(rv),
                       "profileBeforeChange shutdown blocker");
  }
}

void ContentParent::AddShutdownBlockers() {
  InitClients();

  sXPCOMShutdownClient->AddBlocker(
      this, NS_LITERAL_STRING_FROM_CSTRING(__FILE__), __LINE__, u""_ns);
  sProfileBeforeChangeClient->AddBlocker(
      this, NS_LITERAL_STRING_FROM_CSTRING(__FILE__), __LINE__, u""_ns);
}

void ContentParent::RemoveShutdownBlockers() {
  Unused << sXPCOMShutdownClient->RemoveBlocker(this);
  Unused << sProfileBeforeChangeClient->RemoveBlocker(this);
}

NS_IMETHODIMP
ContentParent::Observe(nsISupports* aSubject, const char* aTopic,
                       const char16_t* aData) {
  if (IsDead() || !mSubprocess) {
    return NS_OK;
  }

  if (!strcmp(aTopic, "nsPref:changed")) {
    // A pref changed. If it is useful to do so, inform child processes.
    if (!ShouldSyncPreference(aData)) {
      return NS_OK;
    }

    // We know prefs are ASCII here.
    NS_LossyConvertUTF16toASCII strData(aData);

    Pref pref(strData, /* isLocked */ false, Nothing(), Nothing());
    Preferences::GetPreference(&pref);
    if (IsInitialized()) {
      MOZ_ASSERT(mQueuedPrefs.IsEmpty());
      if (!SendPreferenceUpdate(pref)) {
        return NS_ERROR_NOT_AVAILABLE;
      }
    } else {
      MOZ_ASSERT(!IsDead());
      mQueuedPrefs.AppendElement(pref);
    }
  }

  if (!IsAlive()) {
    return NS_OK;
  }

  // listening for memory pressure event
  if (!strcmp(aTopic, "memory-pressure")) {
    Unused << SendFlushMemory(nsDependentString(aData));
  } else if (!strcmp(aTopic, "application-background")) {
    Unused << SendApplicationBackground();
  } else if (!strcmp(aTopic, "application-foreground")) {
    Unused << SendApplicationForeground();
  } else if (!strcmp(aTopic, NS_IPC_IOSERVICE_SET_OFFLINE_TOPIC)) {
    NS_ConvertUTF16toUTF8 dataStr(aData);
    const char* offline = dataStr.get();
    if (!SendSetOffline(!strcmp(offline, "true"))) {
      return NS_ERROR_NOT_AVAILABLE;
    }
  } else if (!strcmp(aTopic, NS_IPC_IOSERVICE_SET_CONNECTIVITY_TOPIC)) {
    if (!SendSetConnectivity(u"true"_ns.Equals(aData))) {
      return NS_ERROR_NOT_AVAILABLE;
    }
  } else if (!strcmp(aTopic, NS_IPC_CAPTIVE_PORTAL_SET_STATE)) {
    nsCOMPtr<nsICaptivePortalService> cps = do_QueryInterface(aSubject);
    MOZ_ASSERT(cps, "Should QI to a captive portal service");
    if (!cps) {
      return NS_ERROR_FAILURE;
    }
    int32_t state;
    cps->GetState(&state);
    if (!SendSetCaptivePortalState(state)) {
      return NS_ERROR_NOT_AVAILABLE;
    }
  }
  // listening for alert notifications
  else if (!strcmp(aTopic, "alertfinished") ||
           !strcmp(aTopic, "alertclickcallback") ||
           !strcmp(aTopic, "alertshow") ||
           !strcmp(aTopic, "alertdisablecallback") ||
           !strcmp(aTopic, "alertsettingscallback")) {
    if (!SendNotifyAlertsObserver(nsDependentCString(aTopic),
                                  nsDependentString(aData)))
      return NS_ERROR_NOT_AVAILABLE;
  } else if (!strcmp(aTopic, "child-gc-request")) {
    Unused << SendGarbageCollect();
  } else if (!strcmp(aTopic, "child-cc-request")) {
    Unused << SendCycleCollect();
  } else if (!strcmp(aTopic, "child-mmu-request")) {
    Unused << SendMinimizeMemoryUsage();
  } else if (!strcmp(aTopic, "child-ghost-request")) {
    Unused << SendUnlinkGhosts();
  } else if (!strcmp(aTopic, "last-pb-context-exited")) {
    Unused << SendLastPrivateDocShellDestroyed();
  } else if (!strcmp(aTopic, "file-watcher-update")) {
    nsCString creason;
    CopyUTF16toUTF8(MakeStringSpan(aData), creason);
    DeviceStorageFile* file = static_cast<DeviceStorageFile*>(aSubject);
    Unused << SendFilePathUpdate(file->mStorageType, file->mStorageName,
                                 file->mPath, creason);
  }
#ifdef MOZ_WIDGET_GONK
  else if (!strcmp(aTopic, NS_VOLUME_STATE_CHANGED)) {
    nsCOMPtr<nsIVolume> vol = do_QueryInterface(aSubject);
    if (!vol) {
      return NS_ERROR_NOT_AVAILABLE;
    }

    nsString volName;
    nsString mountPoint;
    int32_t state;
    int32_t mountGeneration;
    bool isMediaPresent;
    bool isSharing;
    bool isFormatting;
    bool isFake;
    bool isUnmounting;
    bool isRemovable;
    bool isHotSwappable;

    vol->GetName(volName);
    vol->GetMountPoint(mountPoint);
    vol->GetState(&state);
    vol->GetMountGeneration(&mountGeneration);
    vol->GetIsMediaPresent(&isMediaPresent);
    vol->GetIsSharing(&isSharing);
    vol->GetIsFormatting(&isFormatting);
    vol->GetIsFake(&isFake);
    vol->GetIsUnmounting(&isUnmounting);
    vol->GetIsRemovable(&isRemovable);
    vol->GetIsHotSwappable(&isHotSwappable);

    Unused << SendFileSystemUpdate(
        volName, mountPoint, state, mountGeneration, isMediaPresent, isSharing,
        isFormatting, isFake, isUnmounting, isRemovable, isHotSwappable);
  } else if (!strcmp(aTopic, "phone-state-changed")) {
    nsString state(aData);
    Unused << SendNotifyPhoneStateChange(state);
  } else if (!strcmp(aTopic, NS_VOLUME_REMOVED)) {
    nsString volName(aData);
    Unused << SendVolumeRemoved(volName);
  }
#endif
#ifdef ACCESSIBILITY
  else if (aData && !strcmp(aTopic, "a11y-init-or-shutdown")) {
    if (*aData == '1') {
      // Make sure accessibility is running in content process when
      // accessibility gets initiated in chrome process.
#  if defined(XP_WIN)
      // Don't init content a11y if we detect an incompat version of JAWS in
      // use.
      if (!mozilla::a11y::Compatibility::IsOldJAWS()) {
        Unused << SendActivateA11y(
            ::GetCurrentThreadId(),
            a11y::AccessibleWrap::GetContentProcessIdFor(ChildID()));
      }
#  else
      Unused << SendActivateA11y(0, 0);
#  endif
    } else {
      // If possible, shut down accessibility in content process when
      // accessibility gets shutdown in chrome process.
      Unused << SendShutdownA11y();
    }
  }
#endif
  else if (!strcmp(aTopic, "cacheservice:empty-cache")) {
    Unused << SendNotifyEmptyHTTPCache();
  } else if (!strcmp(aTopic, "intl:app-locales-changed")) {
    nsTArray<nsCString> appLocales;
    LocaleService::GetInstance()->GetAppLocalesAsBCP47(appLocales);
    Unused << SendUpdateAppLocales(appLocales);
  } else if (!strcmp(aTopic, "intl:requested-locales-changed")) {
    nsTArray<nsCString> requestedLocales;
    LocaleService::GetInstance()->GetRequestedLocales(requestedLocales);
    Unused << SendUpdateRequestedLocales(requestedLocales);
  } else if (!strcmp(aTopic, "cookie-changed") ||
             !strcmp(aTopic, "private-cookie-changed")) {
    if (!aData) {
      return NS_ERROR_UNEXPECTED;
    }
    PNeckoParent* neckoParent = LoneManagedOrNullAsserts(ManagedPNeckoParent());
    if (!neckoParent) {
      return NS_OK;
    }
    PCookieServiceParent* csParent =
        LoneManagedOrNullAsserts(neckoParent->ManagedPCookieServiceParent());
    if (!csParent) {
      return NS_OK;
    }
    auto* cs = static_cast<CookieServiceParent*>(csParent);
    // Do not push these cookie updates to the same process they originated
    // from.
    if (cs->ProcessingCookie()) {
      return NS_OK;
    }
    if (!nsCRT::strcmp(aData, u"batch-deleted")) {
      nsCOMPtr<nsIArray> cookieList = do_QueryInterface(aSubject);
      NS_ASSERTION(cookieList, "couldn't get cookie list");
      cs->RemoveBatchDeletedCookies(cookieList);
      return NS_OK;
    }

    if (!nsCRT::strcmp(aData, u"cleared")) {
      cs->RemoveAll();
      return NS_OK;
    }

    nsCOMPtr<nsICookie> xpcCookie = do_QueryInterface(aSubject);
    NS_ASSERTION(xpcCookie, "couldn't get cookie");
    if (!nsCRT::strcmp(aData, u"deleted")) {
      cs->RemoveCookie(xpcCookie);
    } else if ((!nsCRT::strcmp(aData, u"added")) ||
               (!nsCRT::strcmp(aData, u"changed"))) {
      cs->AddCookie(xpcCookie);
    }
  } else if (!strcmp(aTopic, NS_NETWORK_LINK_TYPE_TOPIC)) {
    UpdateNetworkLinkType();
  }

  return NS_OK;
}

/* static */
bool ContentParent::ShouldSyncPreference(const char16_t* aData) {
#define PARENT_ONLY_PREF_LIST_ENTRY(s) \
  { s, (sizeof(s) / sizeof(char16_t)) - 1 }
  struct ParentOnlyPrefListEntry {
    const char16_t* mPrefBranch;
    size_t mLen;
  };
  // These prefs are not useful in child processes.
  static const ParentOnlyPrefListEntry sParentOnlyPrefBranchList[] = {
      PARENT_ONLY_PREF_LIST_ENTRY(u"app.update.lastUpdateTime."),
      PARENT_ONLY_PREF_LIST_ENTRY(u"datareporting.policy."),
      PARENT_ONLY_PREF_LIST_ENTRY(u"browser.safebrowsing.provider."),
      PARENT_ONLY_PREF_LIST_ENTRY(u"browser.shell."),
      PARENT_ONLY_PREF_LIST_ENTRY(u"browser.slowStartup."),
      PARENT_ONLY_PREF_LIST_ENTRY(u"browser.startup."),
      PARENT_ONLY_PREF_LIST_ENTRY(u"extensions.getAddons.cache."),
      PARENT_ONLY_PREF_LIST_ENTRY(u"media.gmp-manager."),
      PARENT_ONLY_PREF_LIST_ENTRY(u"media.gmp-gmpopenh264."),
      PARENT_ONLY_PREF_LIST_ENTRY(u"privacy.sanitize."),
  };
#undef PARENT_ONLY_PREF_LIST_ENTRY

  for (const auto& entry : sParentOnlyPrefBranchList) {
    if (NS_strncmp(entry.mPrefBranch, aData, entry.mLen) == 0) {
      return false;
    }
  }
  return true;
}

void ContentParent::UpdateNetworkLinkType() {
  nsresult rv;
  nsCOMPtr<nsINetworkLinkService> nls =
      do_GetService(NS_NETWORK_LINK_SERVICE_CONTRACTID, &rv);
  if (NS_FAILED(rv)) {
    return;
  }

  uint32_t linkType = nsINetworkLinkService::LINK_TYPE_UNKNOWN;
  rv = nls->GetLinkType(&linkType);
  if (NS_FAILED(rv)) {
    return;
  }

  Unused << SendNetworkLinkTypeChange(linkType);
}

NS_IMETHODIMP
ContentParent::GetInterface(const nsIID& aIID, void** aResult) {
  NS_ENSURE_ARG_POINTER(aResult);

  if (aIID.Equals(NS_GET_IID(nsIMessageSender))) {
    nsCOMPtr<nsIMessageSender> mm = GetMessageManager();
    mm.forget(aResult);
    return NS_OK;
  }

  return NS_NOINTERFACE;
}

mozilla::ipc::IPCResult ContentParent::RecvInitBackground(
    Endpoint<PBackgroundParent>&& aEndpoint) {
  if (!BackgroundParent::Alloc(this, std::move(aEndpoint))) {
    NS_WARNING("BackgroundParent::Alloc failed");
  }

  return IPC_OK();
}

bool ContentParent::CanOpenBrowser(const IPCTabContext& aContext) {
  // (PopupIPCTabContext lets the child process prove that it has access to
  // the app it's trying to open.)
  // On e10s we also allow UnsafeTabContext to allow service workers to open
  // windows. This is enforced in MaybeInvalidTabContext.
  if (aContext.type() != IPCTabContext::TPopupIPCTabContext) {
    ASSERT_UNLESS_FUZZING(
        "Unexpected IPCTabContext type.  Aborting AllocPBrowserParent.");
    return false;
  }

  if (aContext.type() == IPCTabContext::TPopupIPCTabContext) {
    const PopupIPCTabContext& popupContext = aContext.get_PopupIPCTabContext();

    auto opener = BrowserParent::GetFrom(popupContext.openerParent());
    if (!opener) {
      ASSERT_UNLESS_FUZZING(
          "Got null opener from child; aborting AllocPBrowserParent.");
      return false;
    }
  }

  MaybeInvalidTabContext tc(aContext);
  if (!tc.IsValid()) {
    NS_ERROR(nsPrintfCString("Child passed us an invalid TabContext.  (%s)  "
                             "Aborting AllocPBrowserParent.",
                             tc.GetInvalidReason())
                 .get());
    return false;
  }

  return true;
}

PDeviceStorageRequestParent* ContentParent::AllocPDeviceStorageRequestParent(
    const DeviceStorageParams& aParams) {
  RefPtr<DeviceStorageRequestParent> result =
      new DeviceStorageRequestParent(aParams);
  result->Dispatch();
  return result.forget().take();
}

bool ContentParent::DeallocPDeviceStorageRequestParent(
    PDeviceStorageRequestParent* doomed) {
  DeviceStorageRequestParent* parent =
      static_cast<DeviceStorageRequestParent*>(doomed);
  NS_RELEASE(parent);
  return true;
}

static bool CloneIsLegal(ContentParent* aCp, CanonicalBrowsingContext& aSource,
                         CanonicalBrowsingContext& aTarget) {
  // Source and target must be in the same BCG
  if (NS_WARN_IF(aSource.Group() != aTarget.Group())) {
    return false;
  }
  // The source and target must be in different toplevel <browser>s
  if (NS_WARN_IF(aSource.Top() == aTarget.Top())) {
    return false;
  }

  // Neither source nor target must be toplevel.
  if (NS_WARN_IF(aSource.IsTop()) || NS_WARN_IF(aTarget.IsTop())) {
    return false;
  }

  // Both should be embedded by the same process.
  auto* sourceEmbedder = aSource.GetParentWindowContext();
  if (NS_WARN_IF(!sourceEmbedder) ||
      NS_WARN_IF(sourceEmbedder->GetContentParent() != aCp)) {
    return false;
  }

  auto* targetEmbedder = aSource.GetParentWindowContext();
  if (NS_WARN_IF(!targetEmbedder) ||
      NS_WARN_IF(targetEmbedder->GetContentParent() != aCp)) {
    return false;
  }

  // All seems sane.
  return true;
}

mozilla::ipc::IPCResult ContentParent::RecvCloneDocumentTreeInto(
    const MaybeDiscarded<BrowsingContext>& aSource,
    const MaybeDiscarded<BrowsingContext>& aTarget) {
  if (aSource.IsNullOrDiscarded() || aTarget.IsNullOrDiscarded()) {
    return IPC_OK();
  }

  auto* source = aSource.get_canonical();
  auto* target = aTarget.get_canonical();

  if (!CloneIsLegal(this, *source, *target)) {
    return IPC_FAIL(this, "Illegal subframe clone");
  }

  ContentParent* cp = source->GetContentParent();
  if (NS_WARN_IF(!cp)) {
    return IPC_OK();
  }

  if (NS_WARN_IF(cp->GetRemoteType() == GetRemoteType())) {
    // Wanted to switch to a target browsing context that's already local again.
    // See bug 1676996 for how this can happen.
    //
    // Dropping the switch on the floor seems fine for this case, though we
    // could also try to clone the local document.
    //
    // If the remote type matches & it's in the same group (which was confirmed
    // by CloneIsLegal), it must be the exact same process.
    MOZ_DIAGNOSTIC_ASSERT(cp == this);
    return IPC_OK();
  }

  target
      ->ChangeRemoteness(cp->GetRemoteType(), /* aLoadID = */ 0,
                         /* aReplaceBC = */ false, /* aSpecificGroupId = */ 0)
      ->Then(
          GetMainThreadSerialEventTarget(), __func__,
          [source = RefPtr{source}](BrowserParent* aBp) {
            Unused << aBp->SendCloneDocumentTreeIntoSelf(source);
          },
          [](nsresult aRv) {
            NS_WARNING(
                nsPrintfCString("Remote clone failed: %x\n", unsigned(aRv))
                    .get());
          });
  return IPC_OK();
}

mozilla::ipc::IPCResult ContentParent::RecvConstructPopupBrowser(
    ManagedEndpoint<PBrowserParent>&& aBrowserEp,
    ManagedEndpoint<PWindowGlobalParent>&& aWindowEp, const TabId& aTabId,
    const IPCTabContext& aContext, const WindowGlobalInit& aInitialWindowInit,
    const uint32_t& aChromeFlags) {
  MOZ_ASSERT(XRE_IsParentProcess());

  if (!CanOpenBrowser(aContext)) {
    return IPC_FAIL(this, "CanOpenBrowser Failed");
  }

  RefPtr<CanonicalBrowsingContext> browsingContext =
      CanonicalBrowsingContext::Get(
          aInitialWindowInit.context().mBrowsingContextId);
  if (!browsingContext || browsingContext->IsDiscarded()) {
    return IPC_FAIL(this, "Null or discarded initial BrowsingContext");
  }
  if (!aInitialWindowInit.principal()) {
    return IPC_FAIL(this, "Cannot create without valid initial principal");
  }

  uint32_t chromeFlags = aChromeFlags;
  TabId openerTabId(0);
  ContentParentId openerCpId(0);
  if (aContext.type() == IPCTabContext::TPopupIPCTabContext) {
    // CanOpenBrowser has ensured that the IPCTabContext is of
    // type PopupIPCTabContext, and that the opener BrowserParent is
    // reachable.
    const PopupIPCTabContext& popupContext = aContext.get_PopupIPCTabContext();
    auto opener = BrowserParent::GetFrom(popupContext.openerParent());
    openerTabId = opener->GetTabId();
    openerCpId = opener->Manager()->ChildID();

    // We must ensure that the private browsing and remoteness flags
    // match those of the opener.
    nsCOMPtr<nsILoadContext> loadContext = opener->GetLoadContext();
    if (!loadContext) {
      return IPC_FAIL(this, "Missing Opener LoadContext");
    }
    if (loadContext->UsePrivateBrowsing()) {
      chromeFlags |= nsIWebBrowserChrome::CHROME_PRIVATE_WINDOW;
    }
    if (loadContext->UseRemoteSubframes()) {
      chromeFlags |= nsIWebBrowserChrome::CHROME_FISSION_WINDOW;
    }
  }

  // And because we're allocating a remote browser, of course the
  // window is remote.
  chromeFlags |= nsIWebBrowserChrome::CHROME_REMOTE_WINDOW;

  if (NS_WARN_IF(!browsingContext->IsOwnedByProcess(ChildID()))) {
    return IPC_FAIL(this, "BrowsingContext Owned by Incorrect Process!");
  }

  MaybeInvalidTabContext tc(aContext);
  MOZ_ASSERT(tc.IsValid());

  RefPtr<WindowGlobalParent> initialWindow =
      WindowGlobalParent::CreateDisconnected(aInitialWindowInit);
  if (!initialWindow) {
    return IPC_FAIL(this, "Failed to create WindowGlobalParent");
  }

  auto parent = MakeRefPtr<BrowserParent>(this, aTabId, tc.GetTabContext(),
                                          browsingContext, chromeFlags);

  // Bind the created BrowserParent to IPC to actually link the actor.
  if (NS_WARN_IF(!BindPBrowserEndpoint(std::move(aBrowserEp), parent))) {
    return IPC_FAIL(this, "BindPBrowserEndpoint failed");
  }

  // XXX: Why are we checking these requirements? It seems we should register
  // the created frame unconditionally?
  if (openerTabId > 0) {
    // The creation of PBrowser was triggered from content process through
    // window.open().
    // We need to register remote frame with the child generated tab id.
    auto* cpm = ContentProcessManager::GetSingleton();
    if (!cpm->RegisterRemoteFrame(parent)) {
      return IPC_FAIL(this, "RegisterRemoteFrame Failed");
    }
  }

  if (NS_WARN_IF(!parent->BindPWindowGlobalEndpoint(std::move(aWindowEp),
                                                    initialWindow))) {
    return IPC_FAIL(this, "BindPWindowGlobalEndpoint failed");
  }

  initialWindow->Init();

  // When enabling input event prioritization, input events may preempt other
  // normal priority IPC messages. To prevent the input events preempt
  // PBrowserConstructor, we use an IPC 'RemoteIsReadyToHandleInputEvents' to
  // notify parent that BrowserChild is created. In this case, PBrowser is
  // initiated from content so that we can set BrowserParent as ready to handle
  // input
  parent->SetReadyToHandleInputEvents();
  return IPC_OK();
}

mozilla::PRemoteSpellcheckEngineParent*
ContentParent::AllocPRemoteSpellcheckEngineParent() {
  mozilla::RemoteSpellcheckEngineParent* parent =
      new mozilla::RemoteSpellcheckEngineParent();
  return parent;
}

bool ContentParent::DeallocPRemoteSpellcheckEngineParent(
    PRemoteSpellcheckEngineParent* parent) {
  delete parent;
  return true;
}

/* static */
void ContentParent::ForceKillTimerCallback(nsITimer* aTimer, void* aClosure) {
  // We don't want to time out the content process during XPCShell tests. This
  // is the easiest way to ensure that.
  if (PR_GetEnv("XPCSHELL_TEST_PROFILE_DIR")) {
    return;
  }

  auto self = static_cast<ContentParent*>(aClosure);
  self->KillHard("ShutDownKill");
}

void ContentParent::GeneratePairedMinidump(const char* aReason) {
  // We're about to kill the child process associated with this content.
  // Something has gone wrong to get us here, so we generate a minidump
  // of the parent and child for submission to the crash server unless we're
  // already shutting down.
  nsCOMPtr<nsIAppStartup> appStartup = components::AppStartup::Service();
  if (mCrashReporter && !appStartup->GetShuttingDown() &&
      StaticPrefs::dom_ipc_tabs_createKillHardCrashReports_AtStartup()) {
    // GeneratePairedMinidump creates two minidumps for us - the main
    // one is for the content process we're about to kill, and the other
    // one is for the main browser process. That second one is the extra
    // minidump tagging along, so we have to tell the crash reporter that
    // it exists and is being appended.
    nsAutoCString additionalDumps("browser");
    mCrashReporter->AddAnnotation(
        CrashReporter::Annotation::additional_minidumps, additionalDumps);
    nsDependentCString reason(aReason);
    mCrashReporter->AddAnnotation(CrashReporter::Annotation::ipc_channel_error,
                                  reason);

    // Generate the report and insert into the queue for submittal.
    if (mCrashReporter->GenerateMinidumpAndPair(this, nullptr, "browser"_ns)) {
      mCreatedPairedMinidumps = mCrashReporter->FinalizeCrashReport();
    }
  }
}

void ContentParent::HandleOrphanedMinidump(nsString* aDumpId) {
  if (CrashReporter::FinalizeOrphanedMinidump(
          OtherPid(), GeckoProcessType_Content, aDumpId)) {
    CrashReporterHost::RecordCrash(GeckoProcessType_Content,
                                   nsICrashService::CRASH_TYPE_CRASH, *aDumpId);
  } else {
    NS_WARNING(nsPrintfCString("content process pid = %d crashed without "
                               "leaving a minidump behind",
                               OtherPid())
                   .get());
  }
}

// WARNING: aReason appears in telemetry, so any new value passed in requires
// data review.
void ContentParent::KillHard(const char* aReason) {
  AUTO_PROFILER_LABEL("ContentParent::KillHard", OTHER);

  // On Windows, calling KillHard multiple times causes problems - the
  // process handle becomes invalid on the first call, causing a second call
  // to crash our process - more details in bug 890840.
  if (mCalledKillHard) {
    return;
  }
  mCalledKillHard = true;
  mForceKillTimer = nullptr;

  RemoveShutdownBlockers();

  GeneratePairedMinidump(aReason);

  nsDependentCString reason(aReason);
  Telemetry::Accumulate(Telemetry::SUBPROCESS_KILL_HARD, reason, 1);

  ProcessHandle otherProcessHandle;
  if (!base::OpenProcessHandle(OtherPid(), &otherProcessHandle)) {
    NS_ERROR("Failed to open child process when attempting kill.");
    return;
  }

  if (!KillProcess(otherProcessHandle, base::PROCESS_END_KILLED_BY_USER,
                   false)) {
    NS_WARNING("failed to kill subprocess!");
  }

  if (mSubprocess) {
    MOZ_LOG(
        ContentParent::GetLog(), LogLevel::Verbose,
        ("KillHard Subprocess: ContentParent %p mSubprocess %p handle "
         "%" PRIuPTR,
         this, mSubprocess,
         mSubprocess ? (uintptr_t)mSubprocess->GetChildProcessHandle() : -1));
    mSubprocess->SetAlreadyDead();
  }

  // EnsureProcessTerminated has responsibilty for closing otherProcessHandle.
  XRE_GetIOMessageLoop()->PostTask(
      NewRunnableFunction("EnsureProcessTerminatedRunnable",
                          &ProcessWatcher::EnsureProcessTerminated,
                          otherProcessHandle, /*force=*/true));
}

void ContentParent::FriendlyName(nsAString& aName, bool aAnonymize) {
  aName.Truncate();
  if (mIsForBrowser) {
    aName.AssignLiteral("Browser");
  } else if (aAnonymize) {
    aName.AssignLiteral("<anonymized-name>");
  } else {
    aName.AssignLiteral("???");
  }
}

mozilla::ipc::IPCResult ContentParent::RecvInitCrashReporter(
    const NativeThreadId& aThreadId) {
  mCrashReporter =
      MakeUnique<CrashReporterHost>(GeckoProcessType_Content, aThreadId);

  return IPC_OK();
}

hal_sandbox::PHalParent* ContentParent::AllocPHalParent() {
  return hal_sandbox::CreateHalParent();
}

bool ContentParent::DeallocPHalParent(hal_sandbox::PHalParent* aHal) {
  delete aHal;
  return true;
}

devtools::PHeapSnapshotTempFileHelperParent*
ContentParent::AllocPHeapSnapshotTempFileHelperParent() {
  return devtools::HeapSnapshotTempFileHelperParent::Create();
}

bool ContentParent::DeallocPHeapSnapshotTempFileHelperParent(
    devtools::PHeapSnapshotTempFileHelperParent* aHeapSnapshotHelper) {
  delete aHeapSnapshotHelper;
  return true;
}

bool ContentParent::SendRequestMemoryReport(
    const uint32_t& aGeneration, const bool& aAnonymize,
    const bool& aMinimizeMemoryUsage, const Maybe<FileDescriptor>& aDMDFile) {
  // This automatically cancels the previous request.
  mMemoryReportRequest = MakeUnique<MemoryReportRequestHost>(aGeneration);
  // If we run the callback in response to a reply, then by definition |this|
  // is still alive, so the ref pointer is redundant, but it seems easier
  // to hold a strong reference than to worry about that.
  RefPtr<ContentParent> self(this);
  PContentParent::SendRequestMemoryReport(
      aGeneration, aAnonymize, aMinimizeMemoryUsage, aDMDFile,
      [&, self](const uint32_t& aGeneration2) {
        if (self->mMemoryReportRequest) {
          self->mMemoryReportRequest->Finish(aGeneration2);
          self->mMemoryReportRequest = nullptr;
        }
      },
      [&, self](mozilla::ipc::ResponseRejectReason) {
        self->mMemoryReportRequest = nullptr;
      });
  return IPC_OK();
}

mozilla::ipc::IPCResult ContentParent::RecvAddMemoryReport(
    const MemoryReport& aReport) {
  if (mMemoryReportRequest) {
    mMemoryReportRequest->RecvReport(aReport);
  }
  return IPC_OK();
}

mozilla::ipc::IPCResult ContentParent::RecvAddPerformanceMetrics(
    const nsID& aID, nsTArray<PerformanceInfo>&& aMetrics) {
  nsresult rv = PerformanceMetricsCollector::DataReceived(aID, aMetrics);
  Unused << NS_WARN_IF(NS_FAILED(rv));
  return IPC_OK();
}

PCycleCollectWithLogsParent* ContentParent::AllocPCycleCollectWithLogsParent(
    const bool& aDumpAllTraces, const FileDescriptor& aGCLog,
    const FileDescriptor& aCCLog) {
  MOZ_CRASH("Don't call this; use ContentParent::CycleCollectWithLogs");
}

bool ContentParent::DeallocPCycleCollectWithLogsParent(
    PCycleCollectWithLogsParent* aActor) {
  delete aActor;
  return true;
}

bool ContentParent::CycleCollectWithLogs(
    bool aDumpAllTraces, nsICycleCollectorLogSink* aSink,
    nsIDumpGCAndCCLogsCallback* aCallback) {
  return CycleCollectWithLogsParent::AllocAndSendConstructor(
      this, aDumpAllTraces, aSink, aCallback);
}

PTestShellParent* ContentParent::AllocPTestShellParent() {
  return new TestShellParent();
}

bool ContentParent::DeallocPTestShellParent(PTestShellParent* shell) {
  delete shell;
  return true;
}

#ifdef MOZ_B2G_RIL
PMobileConnectionParent* ContentParent::AllocPMobileConnectionParent(
    const uint32_t& aClientId) {
  RefPtr<MobileConnectionParent> actor = new MobileConnectionParent(aClientId);

  return actor.forget().take();
}

bool ContentParent::DeallocPMobileConnectionParent(
    PMobileConnectionParent* aActor) {
  RefPtr<MobileConnectionParent> actor =
    dont_AddRef(static_cast<MobileConnectionParent*>(aActor));
  return true;
}

PImsRegServiceFinderParent* ContentParent::AllocPImsRegServiceFinderParent() {
  // Cameron mark fist.
  // if (!AssertAppProcessPermission(this, "mobileconnection")) {
  //    return nullptr;
  //}
  return new mozilla::dom::mobileconnection::ImsRegServiceFinderParent();
}

bool ContentParent::DeallocPImsRegServiceFinderParent(
    PImsRegServiceFinderParent* aActor) {
  delete aActor;
  return true;
}

PImsRegistrationParent* ContentParent::AllocPImsRegistrationParent(
    const uint32_t& aServiceId) {
  // Cameron mark fist.
  // if (!AssertAppProcessPermission(this, "mobileconnection")) {
  //    return nullptr;
  //}
  RefPtr<ImsRegistrationParent> actor = new ImsRegistrationParent(aServiceId);

  return actor.forget().take();
}

bool ContentParent::DeallocPImsRegistrationParent(
    PImsRegistrationParent* aActor) {

  RefPtr<ImsRegistrationParent> actor =
    dont_AddRef(static_cast<ImsRegistrationParent*>(aActor));

  return true;
}

PTelephonyParent* ContentParent::AllocPTelephonyParent() {
  // if (!AssertAppProcessPermission(this, "telephony")) {
  //  return nullptr;
  //}

  RefPtr<TelephonyParent> actor = new TelephonyParent();
  return actor.forget().take();
}

bool ContentParent::DeallocPTelephonyParent(PTelephonyParent* aActor) {
  RefPtr<TelephonyParent> actor =
    dont_AddRef(static_cast<TelephonyParent*>(aActor));
  return true;
}

PVoicemailParent* ContentParent::AllocPVoicemailParent() {
  /*if (!AssertAppProcessPermission(this, "voicemail")) {
    return nullptr;
  }*/

  RefPtr<VoicemailParent> actor = new VoicemailParent();

  return actor.forget().take();
}

mozilla::ipc::IPCResult ContentParent::RecvPVoicemailConstructor(
    PVoicemailParent* aActor) {
  return static_cast<VoicemailParent*>(aActor)->Init();
}

bool ContentParent::DeallocPVoicemailParent(PVoicemailParent* aActor) {
  RefPtr<VoicemailParent> actor =
      dont_AddRef(static_cast<VoicemailParent*>(aActor));

  return true;
}

PIccParent* ContentParent::AllocPIccParent(const uint32_t& aServiceId) {
  // if (!AssertAppProcessPermission(this, "mobileconnection")) {
  //   return nullptr;
  // }
  RefPtr<IccParent> actor = new IccParent(aServiceId);
  return actor.forget().take();
}

bool ContentParent::DeallocPIccParent(PIccParent* aActor) {
  RefPtr<IccParent> actor =
    dont_AddRef(static_cast<IccParent*>(aActor));
  return true;
}

PSubsidyLockParent* ContentParent::AllocPSubsidyLockParent(
    const uint32_t& aClientId) {
  RefPtr<SubsidyLockParent> actor = new SubsidyLockParent(aClientId);
  return actor.forget().take();

}

bool ContentParent::DeallocPSubsidyLockParent(PSubsidyLockParent* aActor) {
  RefPtr<SubsidyLockParent> actor =
    dont_AddRef(static_cast<SubsidyLockParent*>(aActor));
  return true;
}

PCellBroadcastParent* ContentParent::AllocPCellBroadcastParent() {
  // if (!AssertAppProcessPermission(this, "cellbroadcast")) {
  //   return nullptr;
  // }

  RefPtr<CellBroadcastParent> actor = new CellBroadcastParent();

  return actor.forget().take();
}

bool ContentParent::DeallocPCellBroadcastParent(PCellBroadcastParent* aActor) {
  RefPtr<CellBroadcastParent> actor =
      dont_AddRef(static_cast<CellBroadcastParent*>(aActor));

  return true;
}

mozilla::ipc::IPCResult ContentParent::RecvPCellBroadcastConstructor(
    PCellBroadcastParent* aActor) {
  return static_cast<CellBroadcastParent*>(aActor)->Init();
}

PSmsParent* ContentParent::AllocPSmsParent() {
  // if (!AssertAppProcessPermission(this, "sms")) {
  //  return nullptr;
  //}

  RefPtr<SmsParent> actor = new SmsParent();

  return actor.forget().take();
}

bool ContentParent::DeallocPSmsParent(PSmsParent* aActor) {
  RefPtr<SmsParent> actor = dont_AddRef(static_cast<SmsParent*>(aActor));
  return true;
}

#endif  // MOZ_B2G_RIL

PScriptCacheParent* ContentParent::AllocPScriptCacheParent(
    const FileDescOrError& cacheFile, const bool& wantCacheData) {
  return new loader::ScriptCacheParent(wantCacheData);
}

bool ContentParent::DeallocPScriptCacheParent(PScriptCacheParent* cache) {
  delete static_cast<loader::ScriptCacheParent*>(cache);
  return true;
}

PNeckoParent* ContentParent::AllocPNeckoParent() { return new NeckoParent(); }

bool ContentParent::DeallocPNeckoParent(PNeckoParent* necko) {
  delete necko;
  return true;
}

PPrintingParent* ContentParent::AllocPPrintingParent() {
#ifdef NS_PRINTING
  if (mPrintingParent) {
    // Only one PrintingParent should be created per process.
    return nullptr;
  }

  // Create the printing singleton for this process.
  mPrintingParent = new PrintingParent();

  // Take another reference for IPDL code.
  mPrintingParent.get()->AddRef();

  return mPrintingParent.get();
#else
  MOZ_ASSERT_UNREACHABLE("Should never be created if no printing.");
  return nullptr;
#endif
}

bool ContentParent::DeallocPPrintingParent(PPrintingParent* printing) {
#ifdef NS_PRINTING
  MOZ_RELEASE_ASSERT(
      mPrintingParent == printing,
      "Only one PrintingParent should have been created per process.");

  // Release reference taken for IPDL code.
  static_cast<PrintingParent*>(printing)->Release();

  mPrintingParent = nullptr;
#else
  MOZ_ASSERT_UNREACHABLE("Should never have been created if no printing.");
#endif
  return true;
}

#ifdef NS_PRINTING
already_AddRefed<embedding::PrintingParent> ContentParent::GetPrintingParent() {
  MOZ_ASSERT(mPrintingParent);

  RefPtr<embedding::PrintingParent> printingParent = mPrintingParent;
  return printingParent.forget();
}
#endif

mozilla::ipc::IPCResult ContentParent::RecvInitStreamFilter(
    const uint64_t& aChannelId, const nsString& aAddonId,
    InitStreamFilterResolver&& aResolver) {
  extensions::StreamFilterParent::Create(this, aChannelId, aAddonId)
      ->Then(
          GetCurrentSerialEventTarget(), __func__,
          [aResolver](mozilla::ipc::Endpoint<PStreamFilterChild>&& aEndpoint) {
            aResolver(std::move(aEndpoint));
          },
          [aResolver](bool aDummy) {
            aResolver(mozilla::ipc::Endpoint<PStreamFilterChild>());
          });

  return IPC_OK();
}

PChildToParentStreamParent* ContentParent::AllocPChildToParentStreamParent() {
  return mozilla::ipc::AllocPChildToParentStreamParent();
}

bool ContentParent::DeallocPChildToParentStreamParent(
    PChildToParentStreamParent* aActor) {
  delete aActor;
  return true;
}

PParentToChildStreamParent* ContentParent::AllocPParentToChildStreamParent() {
  MOZ_CRASH(
      "PParentToChildStreamParent actors should be manually constructed!");
}

bool ContentParent::DeallocPParentToChildStreamParent(
    PParentToChildStreamParent* aActor) {
  delete aActor;
  return true;
}

mozilla::ipc::IPCResult ContentParent::RecvAddSecurityState(
    const MaybeDiscarded<WindowContext>& aContext, uint32_t aStateFlags) {
  if (aContext.IsNullOrDiscarded()) {
    return IPC_OK();
  }

  aContext.get()->AddSecurityState(aStateFlags);
  return IPC_OK();
}

PInputMethodServiceParent* ContentParent::AllocPInputMethodServiceParent() {
  RefPtr<InputMethodServiceParent> actor = new InputMethodServiceParent();
  return actor.forget().take();
}

bool ContentParent::DeallocPInputMethodServiceParent(
    PInputMethodServiceParent* aActor) {
  RefPtr<InputMethodServiceParent> actor =
      dont_AddRef(static_cast<InputMethodServiceParent*>(aActor));
  return true;
}

mozilla::ipc::IPCResult ContentParent::RecvPInputMethodServiceConstructor(
    PInputMethodServiceParent* aActor) {
  // TODO: Some init function here.
  return IPC_OK();
}

already_AddRefed<PExternalHelperAppParent>
ContentParent::AllocPExternalHelperAppParent(
    nsIURI* uri, const Maybe<mozilla::net::LoadInfoArgs>& aLoadInfoArgs,
    const nsCString& aMimeContentType, const nsCString& aContentDisposition,
    const uint32_t& aContentDispositionHint,
    const nsString& aContentDispositionFilename, const bool& aForceSave,
    const int64_t& aContentLength, const bool& aWasFileChannel,
    nsIURI* aReferrer, const MaybeDiscarded<BrowsingContext>& aContext,
    const bool& aShouldCloseWindow) {
  RefPtr<ExternalHelperAppParent> parent = new ExternalHelperAppParent(
      uri, aContentLength, aWasFileChannel, aContentDisposition,
      aContentDispositionHint, aContentDispositionFilename);
  return parent.forget();
}

mozilla::ipc::IPCResult ContentParent::RecvPExternalHelperAppConstructor(
    PExternalHelperAppParent* actor, nsIURI* uri,
    const Maybe<LoadInfoArgs>& loadInfoArgs, const nsCString& aMimeContentType,
    const nsCString& aContentDisposition,
    const uint32_t& aContentDispositionHint,
    const nsString& aContentDispositionFilename, const bool& aForceSave,
    const int64_t& aContentLength, const bool& aWasFileChannel,
    nsIURI* aReferrer, const MaybeDiscarded<BrowsingContext>& aContext,
    const bool& aShouldCloseWindow) {
  BrowsingContext* context = aContext.IsDiscarded() ? nullptr : aContext.get();
  static_cast<ExternalHelperAppParent*>(actor)->Init(
      loadInfoArgs, aMimeContentType, aForceSave, aReferrer, context,
      aShouldCloseWindow);
  return IPC_OK();
}

already_AddRefed<PHandlerServiceParent>
ContentParent::AllocPHandlerServiceParent() {
  RefPtr<HandlerServiceParent> actor = new HandlerServiceParent();
  return actor.forget();
}

media::PMediaParent* ContentParent::AllocPMediaParent() {
  return media::AllocPMediaParent();
}

bool ContentParent::DeallocPMediaParent(media::PMediaParent* aActor) {
  return media::DeallocPMediaParent(aActor);
}

#ifdef MOZ_B2G_BT
PBluetoothParent* ContentParent::AllocPBluetoothParent() {
  // TODO: add 'bluetooth' permission check
  // if (!AssertAppProcessPermission(this, "bluetooth")) {
  //   return nullptr;
  // }
  return new mozilla::dom::bluetooth::BluetoothParent();
}

bool ContentParent::DeallocPBluetoothParent(PBluetoothParent* aActor) {
  delete aActor;
  return true;
}

mozilla::ipc::IPCResult ContentParent::RecvPBluetoothConstructor(
    PBluetoothParent* aActor) {
  RefPtr<BluetoothService> btService = BluetoothService::Get();
  NS_ENSURE_TRUE(btService, IPC_FAIL_NO_REASON(this));

  return static_cast<BluetoothParent*>(aActor)->InitWithService(btService)
             ? IPC_OK()
             : IPC_FAIL_NO_REASON(this);
}
#endif

#ifdef MOZ_B2G_FM
PFMRadioParent* ContentParent::AllocPFMRadioParent() {
  /* FIXME
  if (!AssertAppProcessPermission(this, "fmradio")) {
    return nullptr;
  }
  */
  return new FMRadioParent();
}

bool ContentParent::DeallocPFMRadioParent(PFMRadioParent* aActor) {
  delete aActor;
  return true;
}
#endif

PBenchmarkStorageParent* ContentParent::AllocPBenchmarkStorageParent() {
  return new BenchmarkStorageParent;
}

bool ContentParent::DeallocPBenchmarkStorageParent(
    PBenchmarkStorageParent* aActor) {
  delete aActor;
  return true;
}

PPresentationParent* ContentParent::AllocPPresentationParent() {
  RefPtr<PresentationParent> actor = new PresentationParent();
  return actor.forget().take();
}

bool ContentParent::DeallocPPresentationParent(PPresentationParent* aActor) {
  RefPtr<PresentationParent> actor =
      dont_AddRef(static_cast<PresentationParent*>(aActor));
  return true;
}

mozilla::ipc::IPCResult ContentParent::RecvPPresentationConstructor(
    PPresentationParent* aActor) {
  if (!static_cast<PresentationParent*>(aActor)->Init(mChildID)) {
    return IPC_FAIL_NO_REASON(this);
  }
  return IPC_OK();
}

#ifdef MOZ_WEBSPEECH
PSpeechSynthesisParent* ContentParent::AllocPSpeechSynthesisParent() {
  return new mozilla::dom::SpeechSynthesisParent();
}

bool ContentParent::DeallocPSpeechSynthesisParent(
    PSpeechSynthesisParent* aActor) {
  delete aActor;
  return true;
}

mozilla::ipc::IPCResult ContentParent::RecvPSpeechSynthesisConstructor(
    PSpeechSynthesisParent* aActor) {
  if (!static_cast<SpeechSynthesisParent*>(aActor)->SendInit()) {
    return IPC_FAIL_NO_REASON(this);
  }
  return IPC_OK();
}
#endif

PSystemMessageServiceParent* ContentParent::AllocPSystemMessageServiceParent() {
  RefPtr<SystemMessageServiceParent> actor = new SystemMessageServiceParent();
  return actor.forget().take();
}

bool ContentParent::DeallocPSystemMessageServiceParent(
    PSystemMessageServiceParent* aActor) {
  RefPtr<SystemMessageServiceParent> actor =
      dont_AddRef(static_cast<SystemMessageServiceParent*>(aActor));
  return true;
}

mozilla::ipc::IPCResult ContentParent::RecvPSystemMessageServiceConstructor(
    PSystemMessageServiceParent* aActor) {
  // TODO: Some init function here.
  return IPC_OK();
}

mozilla::ipc::IPCResult ContentParent::RecvStartVisitedQueries(
    const nsTArray<RefPtr<nsIURI>>& aUris) {
  nsCOMPtr<IHistory> history = services::GetHistory();
  if (!history) {
    return IPC_OK();
  }
  for (const auto& params : aUris) {
    if (NS_WARN_IF(!params)) {
      continue;
    }
    history->RegisterVisitedCallback(params, nullptr);
  }
  return IPC_OK();
}

mozilla::ipc::IPCResult ContentParent::RecvSetURITitle(nsIURI* uri,
                                                       const nsString& title) {
  if (!uri) {
    return IPC_FAIL_NO_REASON(this);
  }
  nsCOMPtr<IHistory> history = services::GetHistory();
  if (history) {
    history->SetURITitle(uri, title);
  }
  return IPC_OK();
}

mozilla::ipc::IPCResult ContentParent::RecvIsSecureURI(
    const uint32_t& aType, nsIURI* aURI, const uint32_t& aFlags,
    const OriginAttributes& aOriginAttributes, bool* aIsSecureURI) {
  nsCOMPtr<nsISiteSecurityService> sss(do_GetService(NS_SSSERVICE_CONTRACTID));
  if (!sss) {
    return IPC_FAIL_NO_REASON(this);
  }
  if (!aURI) {
    return IPC_FAIL_NO_REASON(this);
  }
  nsresult rv = sss->IsSecureURI(aType, aURI, aFlags, aOriginAttributes,
                                 nullptr, nullptr, aIsSecureURI);
  if (NS_FAILED(rv)) {
    return IPC_FAIL_NO_REASON(this);
  }
  return IPC_OK();
}

mozilla::ipc::IPCResult ContentParent::RecvAccumulateMixedContentHSTS(
    nsIURI* aURI, const bool& aActive,
    const OriginAttributes& aOriginAttributes) {
  if (!aURI) {
    return IPC_FAIL_NO_REASON(this);
  }
  nsMixedContentBlocker::AccumulateMixedContentHSTS(aURI, aActive,
                                                    aOriginAttributes);
  return IPC_OK();
}

mozilla::ipc::IPCResult ContentParent::RecvLoadURIExternal(
    nsIURI* uri, nsIPrincipal* aTriggeringPrincipal,
    const MaybeDiscarded<BrowsingContext>& aContext) {
  if (aContext.IsDiscarded()) {
    return IPC_OK();
  }

  nsCOMPtr<nsIExternalProtocolService> extProtService(
      do_GetService(NS_EXTERNALPROTOCOLSERVICE_CONTRACTID));
  if (!extProtService) {
    return IPC_OK();
  }

  if (!uri) {
    return IPC_FAIL_NO_REASON(this);
  }

  BrowsingContext* bc = aContext.get();
  extProtService->LoadURI(uri, aTriggeringPrincipal, bc);
  return IPC_OK();
}

mozilla::ipc::IPCResult ContentParent::RecvExtProtocolChannelConnectParent(
    const uint64_t& registrarId) {
  nsresult rv;

  // First get the real channel created before redirect on the parent.
  nsCOMPtr<nsIChannel> channel;
  rv = NS_LinkRedirectChannels(registrarId, nullptr, getter_AddRefs(channel));
  NS_ENSURE_SUCCESS(rv, IPC_OK());

  nsCOMPtr<nsIParentChannel> parent = do_QueryInterface(channel, &rv);
  NS_ENSURE_SUCCESS(rv, IPC_OK());

  // The channel itself is its own (faked) parent, link it.
  rv = NS_LinkRedirectChannels(registrarId, parent, getter_AddRefs(channel));
  NS_ENSURE_SUCCESS(rv, IPC_OK());

  // Signal the parent channel that it's a redirect-to parent.  This will
  // make AsyncOpen on it do nothing (what we want).
  // Yes, this is a bit of a hack, but I don't think it's necessary to invent
  // a new interface just to set this flag on the channel.
  parent->SetParentListener(nullptr);

  return IPC_OK();
}

mozilla::ipc::IPCResult ContentParent::RecvShowAlert(
    nsIAlertNotification* aAlert) {
  if (!aAlert) {
    return IPC_FAIL_NO_REASON(this);
  }
  nsCOMPtr<nsIAlertsService> sysAlerts(components::Alerts::Service());
  if (sysAlerts) {
    sysAlerts->ShowAlert(aAlert, this);
  }
  return IPC_OK();
}

mozilla::ipc::IPCResult ContentParent::RecvCloseAlert(const nsString& aName) {
  nsCOMPtr<nsIAlertsService> sysAlerts(components::Alerts::Service());
  if (sysAlerts) {
    sysAlerts->CloseAlert(aName);
  }

  return IPC_OK();
}

mozilla::ipc::IPCResult ContentParent::RecvDisableNotifications(
    const IPC::Principal& aPrincipal) {
  Unused << Notification::RemovePermission(aPrincipal);
  return IPC_OK();
}

mozilla::ipc::IPCResult ContentParent::RecvOpenNotificationSettings(
    const IPC::Principal& aPrincipal) {
  Unused << Notification::OpenSettings(aPrincipal);
  return IPC_OK();
}

mozilla::ipc::IPCResult ContentParent::RecvNotificationEvent(
    const nsString& aType, const NotificationEventData& aData) {
  nsCOMPtr<nsIServiceWorkerManager> swm =
      mozilla::services::GetServiceWorkerManager();
  if (NS_WARN_IF(!swm)) {
    // Probably shouldn't happen, but no need to crash the child process.
    return IPC_OK();
  }

  if (aType.EqualsLiteral("click")) {
    nsresult rv = swm->SendNotificationClickEvent(
        aData.originSuffix(), aData.scope(), aData.ID(), aData.title(),
        aData.dir(), aData.lang(), aData.body(), aData.tag(), aData.icon(),
        aData.image(), aData.data(), aData.requireInteraction(),
        aData.actions(), aData.userAction(), aData.silent(), aData.behavior());
    Unused << NS_WARN_IF(NS_FAILED(rv));
  } else {
    MOZ_ASSERT(aType.EqualsLiteral("close"));
    nsresult rv = swm->SendNotificationCloseEvent(
        aData.originSuffix(), aData.scope(), aData.ID(), aData.title(),
        aData.dir(), aData.lang(), aData.body(), aData.tag(), aData.icon(),
        aData.image(), aData.data(), aData.requireInteraction(),
        aData.actions(), aData.silent(), aData.behavior());
    Unused << NS_WARN_IF(NS_FAILED(rv));
  }

  return IPC_OK();
}

mozilla::ipc::IPCResult ContentParent::RecvSyncMessage(
    const nsString& aMsg, const ClonedMessageData& aData,
    nsTArray<StructuredCloneData>* aRetvals) {
  AUTO_PROFILER_LABEL_DYNAMIC_LOSSY_NSSTRING("ContentParent::RecvSyncMessage",
                                             OTHER, aMsg);
  MMPrinter::Print("ContentParent::RecvSyncMessage", aMsg, aData);

  RefPtr<nsFrameMessageManager> ppm = mMessageManager;
  if (ppm) {
    ipc::StructuredCloneData data;
    ipc::UnpackClonedMessageDataForParent(aData, data);

    ppm->ReceiveMessage(ppm, nullptr, aMsg, true, &data, aRetvals,
                        IgnoreErrors());
  }
  return IPC_OK();
}

mozilla::ipc::IPCResult ContentParent::RecvAsyncMessage(
    const nsString& aMsg, const ClonedMessageData& aData) {
  AUTO_PROFILER_LABEL_DYNAMIC_LOSSY_NSSTRING("ContentParent::RecvAsyncMessage",
                                             OTHER, aMsg);
  MMPrinter::Print("ContentParent::RecvAsyncMessage", aMsg, aData);

  RefPtr<nsFrameMessageManager> ppm = mMessageManager;
  if (ppm) {
    ipc::StructuredCloneData data;
    ipc::UnpackClonedMessageDataForParent(aData, data);

    ppm->ReceiveMessage(ppm, nullptr, aMsg, false, &data, nullptr,
                        IgnoreErrors());
  }
  return IPC_OK();
}

mozilla::ipc::IPCResult ContentParent::RecvFilePathUpdateNotify(
    const nsString& aType, const nsString& aStorageName,
    const nsString& aFilePath, const nsCString& aReason) {
  RefPtr<DeviceStorageFile> dsf =
      new DeviceStorageFile(aType, aStorageName, aFilePath);

  nsCOMPtr<nsIObserverService> obs = mozilla::services::GetObserverService();
  if (!obs) {
    return IPC_FAIL_NO_REASON(this);
  }
  obs->NotifyObservers(dsf, "file-watcher-update",
                       NS_ConvertASCIItoUTF16(aReason).get());
  return IPC_OK();
}

MOZ_CAN_RUN_SCRIPT
static int32_t AddGeolocationListener(
    nsIDOMGeoPositionCallback* watcher,
    nsIDOMGeoPositionErrorCallback* errorCallBack, bool highAccuracy) {
  RefPtr<Geolocation> geo = Geolocation::NonWindowSingleton();

  UniquePtr<PositionOptions> options = MakeUnique<PositionOptions>();
  options->mTimeout = 0;
  options->mMaximumAge = 0;
  options->mEnableHighAccuracy = highAccuracy;
  return geo->WatchPosition(watcher, errorCallBack, std::move(options));
}

mozilla::ipc::IPCResult ContentParent::RecvAddGeolocationListener(
    const bool& aHighAccuracy) {
  // To ensure no geolocation updates are skipped, we always force the
  // creation of a new listener.
  RecvRemoveGeolocationListener();
  mGeolocationWatchID = AddGeolocationListener(this, this, aHighAccuracy);
  return IPC_OK();
}

mozilla::ipc::IPCResult ContentParent::RecvRemoveGeolocationListener() {
  if (mGeolocationWatchID != -1) {
    RefPtr<Geolocation> geo = Geolocation::NonWindowSingleton();
    geo->ClearWatch(mGeolocationWatchID);
    mGeolocationWatchID = -1;
  }
  return IPC_OK();
}

mozilla::ipc::IPCResult ContentParent::RecvSetGeolocationHigherAccuracy(
    const bool& aEnable) {
  // This should never be called without a listener already present,
  // so this check allows us to forgo securing privileges.
  if (mGeolocationWatchID != -1) {
    RecvRemoveGeolocationListener();
    mGeolocationWatchID = AddGeolocationListener(this, this, aEnable);
  }
  return IPC_OK();
}

NS_IMETHODIMP
ContentParent::HandleEvent(nsIDOMGeoPosition* postion) {
  Unused << SendGeolocationUpdate(postion);
  return NS_OK;
}

NS_IMETHODIMP
ContentParent::HandleEvent(GeolocationPositionError* positionError) {
  Unused << SendGeolocationError(positionError->Code());
  return NS_OK;
}

nsConsoleService* ContentParent::GetConsoleService() {
  if (mConsoleService) {
    return mConsoleService.get();
  }

  // XXXkhuey everything about this is terrible.
  // Get the ConsoleService by CID rather than ContractID, so that we
  // can cast the returned pointer to an nsConsoleService (rather than
  // just an nsIConsoleService). This allows us to call the non-idl function
  // nsConsoleService::LogMessageWithMode.
  NS_DEFINE_CID(consoleServiceCID, NS_CONSOLESERVICE_CID);
  nsCOMPtr<nsIConsoleService> consoleService(do_GetService(consoleServiceCID));
  mConsoleService = static_cast<nsConsoleService*>(consoleService.get());
  return mConsoleService.get();
}

mozilla::ipc::IPCResult ContentParent::RecvConsoleMessage(
    const nsString& aMessage) {
  RefPtr<nsConsoleService> consoleService = GetConsoleService();
  if (!consoleService) {
    return IPC_OK();
  }

  RefPtr<nsConsoleMessage> msg(new nsConsoleMessage(aMessage.get()));
  consoleService->LogMessageWithMode(msg, nsConsoleService::SuppressLog);
  return IPC_OK();
}

mozilla::ipc::IPCResult ContentParent::RecvReportFrameTimingData(
    uint64_t aInnerWindowId, const nsString& entryName,
    const nsString& initiatorType, UniquePtr<PerformanceTimingData>&& aData) {
  RefPtr<WindowGlobalParent> parent =
      WindowGlobalParent::GetByInnerWindowId(aInnerWindowId);
  if (!parent || !parent->GetContentParent()) {
    return IPC_OK();
  }

  MOZ_ASSERT(parent->GetContentParent() != this,
             "No need to bounce around if in the same process");

  Unused << parent->GetContentParent()->SendReportFrameTimingData(
      aInnerWindowId, entryName, initiatorType, std::move(aData));
  return IPC_OK();
}

mozilla::ipc::IPCResult ContentParent::RecvScriptError(
    const nsString& aMessage, const nsString& aSourceName,
    const nsString& aSourceLine, const uint32_t& aLineNumber,
    const uint32_t& aColNumber, const uint32_t& aFlags,
    const nsCString& aCategory, const bool& aFromPrivateWindow,
    const uint64_t& aInnerWindowId, const bool& aFromChromeContext) {
  return RecvScriptErrorInternal(aMessage, aSourceName, aSourceLine,
                                 aLineNumber, aColNumber, aFlags, aCategory,
                                 aFromPrivateWindow, aFromChromeContext);
}

mozilla::ipc::IPCResult ContentParent::RecvScriptErrorWithStack(
    const nsString& aMessage, const nsString& aSourceName,
    const nsString& aSourceLine, const uint32_t& aLineNumber,
    const uint32_t& aColNumber, const uint32_t& aFlags,
    const nsCString& aCategory, const bool& aFromPrivateWindow,
    const bool& aFromChromeContext, const ClonedMessageData& aFrame) {
  return RecvScriptErrorInternal(
      aMessage, aSourceName, aSourceLine, aLineNumber, aColNumber, aFlags,
      aCategory, aFromPrivateWindow, aFromChromeContext, &aFrame);
}

mozilla::ipc::IPCResult ContentParent::RecvScriptErrorInternal(
    const nsString& aMessage, const nsString& aSourceName,
    const nsString& aSourceLine, const uint32_t& aLineNumber,
    const uint32_t& aColNumber, const uint32_t& aFlags,
    const nsCString& aCategory, const bool& aFromPrivateWindow,
    const bool& aFromChromeContext, const ClonedMessageData* aStack) {
  RefPtr<nsConsoleService> consoleService = GetConsoleService();
  if (!consoleService) {
    return IPC_OK();
  }

  nsCOMPtr<nsIScriptError> msg;

  if (aStack) {
    StructuredCloneData data;
    UnpackClonedMessageDataForParent(*aStack, data);

    AutoJSAPI jsapi;
    if (NS_WARN_IF(!jsapi.Init(xpc::PrivilegedJunkScope()))) {
      MOZ_CRASH();
    }
    JSContext* cx = jsapi.cx();

    JS::RootedValue stack(cx);
    ErrorResult rv;
    data.Read(cx, &stack, rv);
    if (rv.Failed() || !stack.isObject()) {
      rv.SuppressException();
      return IPC_OK();
    }

    JS::RootedObject stackObj(cx, &stack.toObject());
    MOZ_ASSERT(JS::IsUnwrappedSavedFrame(stackObj));

    JS::RootedObject stackGlobal(cx, JS::GetNonCCWObjectGlobal(stackObj));
    msg = new nsScriptErrorWithStack(JS::NothingHandleValue, stackObj,
                                     stackGlobal);
  } else {
    msg = new nsScriptError();
  }

  nsresult rv = msg->Init(aMessage, aSourceName, aSourceLine, aLineNumber,
                          aColNumber, aFlags, aCategory.get(),
                          aFromPrivateWindow, aFromChromeContext);
  if (NS_FAILED(rv)) return IPC_OK();

  msg->SetIsForwardedFromContentProcess(true);

  consoleService->LogMessageWithMode(msg, nsConsoleService::SuppressLog);
  return IPC_OK();
}

mozilla::ipc::IPCResult ContentParent::RecvPrivateDocShellsExist(
    const bool& aExist) {
  if (!sPrivateContent) {
    sPrivateContent = MakeUnique<nsTArray<ContentParent*>>();
    if (!sHasSeenPrivateDocShell) {
      sHasSeenPrivateDocShell = true;
      Telemetry::ScalarSet(
          Telemetry::ScalarID::DOM_PARENTPROCESS_PRIVATE_WINDOW_USED, true);
    }
  }
  if (aExist) {
    sPrivateContent->AppendElement(this);
  } else {
    sPrivateContent->RemoveElement(this);

    // Only fire the notification if we have private and non-private
    // windows: if privatebrowsing.autostart is true, all windows are
    // private.
    if (!sPrivateContent->Length() &&
        !Preferences::GetBool("browser.privatebrowsing.autostart")) {
      nsCOMPtr<nsIObserverService> obs =
          mozilla::services::GetObserverService();
      obs->NotifyObservers(nullptr, "last-pb-context-exited", nullptr);
      sPrivateContent = nullptr;
    }
  }
  return IPC_OK();
}

bool ContentParent::DoLoadMessageManagerScript(const nsAString& aURL,
                                               bool aRunInGlobalScope) {
  MOZ_ASSERT(!aRunInGlobalScope);
  return SendLoadProcessScript(nsString(aURL));
}

nsresult ContentParent::DoSendAsyncMessage(const nsAString& aMessage,
                                           StructuredCloneData& aHelper) {
  ClonedMessageData data;
  if (!BuildClonedMessageDataForParent(this, aHelper, data)) {
    return NS_ERROR_DOM_DATA_CLONE_ERR;
  }
  if (!SendAsyncMessage(nsString(aMessage), data)) {
    return NS_ERROR_UNEXPECTED;
  }
  return NS_OK;
}

mozilla::ipc::IPCResult ContentParent::RecvCreateFakeVolume(
    const nsString& fsName, const nsString& mountPoint) {
#ifdef MOZ_WIDGET_GONK
  nsresult rv;
  nsCOMPtr<nsIVolumeService> vs =
      do_GetService(NS_VOLUMESERVICE_CONTRACTID, &rv);
  if (vs) {
    vs->CreateFakeVolume(fsName, mountPoint);
  }
  return IPC_OK();
#else
  NS_WARNING(
      "ContentParent::RecvCreateFakeVolume shouldn't be called when "
      "MOZ_WIDGET_GONK is not defined");
  return IPC_FAIL_NO_REASON(this);
#endif
}

mozilla::ipc::IPCResult ContentParent::RecvSetFakeVolumeState(
    const nsString& fsName, const int32_t& fsState) {
#ifdef MOZ_WIDGET_GONK
  nsresult rv;
  nsCOMPtr<nsIVolumeService> vs =
      do_GetService(NS_VOLUMESERVICE_CONTRACTID, &rv);
  if (vs) {
    vs->SetFakeVolumeState(fsName, fsState);
  }
  return IPC_OK();
#else
  NS_WARNING(
      "ContentParent::RecvSetFakeVolumeState shouldn't be called when "
      "MOZ_WIDGET_GONK is not defined");
  return IPC_FAIL_NO_REASON(this);
#endif
}

mozilla::ipc::IPCResult ContentParent::RecvRemoveFakeVolume(
    const nsString& fsName) {
#ifdef MOZ_WIDGET_GONK
  nsresult rv;
  nsCOMPtr<nsIVolumeService> vs =
      do_GetService(NS_VOLUMESERVICE_CONTRACTID, &rv);
  if (vs) {
    vs->RemoveFakeVolume(fsName);
  }
  return IPC_OK();
#else
  NS_WARNING(
      "ContentParent::RecvRemoveFakeVolume shouldn't be called when "
      "MOZ_WIDGET_GONK is not defined");
  return IPC_FAIL_NO_REASON(this);
#endif
}

mozilla::ipc::IPCResult ContentParent::RecvCopyFavicon(
    nsIURI* aOldURI, nsIURI* aNewURI, const bool& aInPrivateBrowsing) {
  if (!aOldURI) {
    return IPC_FAIL(this, "aOldURI should not be null");
  }
  if (!aNewURI) {
    return IPC_FAIL(this, "aNewURI should not be null");
  }

  nsDocShell::CopyFavicon(aOldURI, aNewURI, aInPrivateBrowsing);
  return IPC_OK();
}

bool ContentParent::ShouldContinueFromReplyTimeout() {
  RefPtr<ProcessHangMonitor> monitor = ProcessHangMonitor::Get();
  return !monitor || !monitor->ShouldTimeOutCPOWs();
}

mozilla::ipc::IPCResult ContentParent::RecvRecordingDeviceEvents(
    const nsString& aRecordingStatus, const nsString& aPageURL,
    const bool& aIsAudio, const bool& aIsVideo) {
  nsCOMPtr<nsIObserverService> obs = mozilla::services::GetObserverService();
  if (obs) {
    // recording-device-ipc-events needs to gather more information from content
    // process
    RefPtr<nsHashPropertyBag> props = new nsHashPropertyBag();
    props->SetPropertyAsUint64(u"childID"_ns, ChildID());
    props->SetPropertyAsBool(u"isAudio"_ns, aIsAudio);
    props->SetPropertyAsBool(u"isVideo"_ns, aIsVideo);
    props->SetPropertyAsAString(u"requestURL"_ns, aPageURL);

    obs->NotifyObservers((nsIPropertyBag2*)props, "recording-device-ipc-events",
                         aRecordingStatus.get());
  } else {
    NS_WARNING(
        "Could not get the Observer service for "
        "ContentParent::RecvRecordingDeviceEvents.");
  }
  return IPC_OK();
}

mozilla::ipc::IPCResult ContentParent::RecvAddIdleObserver(
    const uint64_t& aObserver, const uint32_t& aIdleTimeInS) {
  nsresult rv;
  nsCOMPtr<nsIUserIdleService> idleService =
      do_GetService("@mozilla.org/widget/useridleservice;1", &rv);
  NS_ENSURE_SUCCESS(rv, IPC_FAIL_NO_REASON(this));

  RefPtr<ParentIdleListener> listener =
      new ParentIdleListener(this, aObserver, aIdleTimeInS);
  rv = idleService->AddIdleObserver(listener, aIdleTimeInS);
  NS_ENSURE_SUCCESS(rv, IPC_FAIL_NO_REASON(this));
  mIdleListeners.AppendElement(listener);
  return IPC_OK();
}

mozilla::ipc::IPCResult ContentParent::RecvRemoveIdleObserver(
    const uint64_t& aObserver, const uint32_t& aIdleTimeInS) {
  RefPtr<ParentIdleListener> listener;
  for (int32_t i = mIdleListeners.Length() - 1; i >= 0; --i) {
    listener = static_cast<ParentIdleListener*>(mIdleListeners[i].get());
    if (listener->mObserver == aObserver && listener->mTime == aIdleTimeInS) {
      nsresult rv;
      nsCOMPtr<nsIUserIdleService> idleService =
          do_GetService("@mozilla.org/widget/useridleservice;1", &rv);
      NS_ENSURE_SUCCESS(rv, IPC_FAIL_NO_REASON(this));
      idleService->RemoveIdleObserver(listener, aIdleTimeInS);
      mIdleListeners.RemoveElementAt(i);
      break;
    }
  }
  return IPC_OK();
}

mozilla::ipc::IPCResult ContentParent::RecvBackUpXResources(
    const FileDescriptor& aXSocketFd) {
#ifndef MOZ_X11
  MOZ_CRASH("This message only makes sense on X11 platforms");
#else
  MOZ_ASSERT(0 > mChildXSocketFdDup.get(), "Already backed up X resources??");
  if (aXSocketFd.IsValid()) {
    auto rawFD = aXSocketFd.ClonePlatformHandle();
    mChildXSocketFdDup.reset(rawFD.release());
  }
#endif
  return IPC_OK();
}

class AnonymousTemporaryFileRequestor final : public Runnable {
 public:
  AnonymousTemporaryFileRequestor(ContentParent* aCP, const uint64_t& aID)
      : Runnable("dom::AnonymousTemporaryFileRequestor"),
        mCP(aCP),
        mID(aID),
        mRv(NS_OK),
        mPRFD(nullptr) {}

  NS_IMETHOD Run() override {
    if (NS_IsMainThread()) {
      FileDescOrError result;
      if (NS_WARN_IF(NS_FAILED(mRv))) {
        // Returning false will kill the child process; instead
        // propagate the error and let the child handle it.
        result = mRv;
      } else {
        result = FileDescriptor(FileDescriptor::PlatformHandleType(
            PR_FileDesc2NativeHandle(mPRFD)));
        // The FileDescriptor object owns a duplicate of the file handle; we
        // must close the original (and clean up the NSPR descriptor).
        PR_Close(mPRFD);
      }
      Unused << mCP->SendProvideAnonymousTemporaryFile(mID, result);
      // It's important to release this reference while wr're on the main
      // thread!
      mCP = nullptr;
    } else {
      mRv = NS_OpenAnonymousTemporaryFile(&mPRFD);
      NS_DispatchToMainThread(this);
    }
    return NS_OK;
  }

 private:
  RefPtr<ContentParent> mCP;
  uint64_t mID;
  nsresult mRv;
  PRFileDesc* mPRFD;
};

mozilla::ipc::IPCResult ContentParent::RecvRequestAnonymousTemporaryFile(
    const uint64_t& aID) {
  // Make sure to send a callback to the child if we bail out early.
  nsresult rv = NS_OK;
  RefPtr<ContentParent> self(this);
  auto autoNotifyChildOnError = MakeScopeExit([&, self]() {
    if (NS_FAILED(rv)) {
      FileDescOrError result(rv);
      Unused << self->SendProvideAnonymousTemporaryFile(aID, result);
    }
  });

  // We use a helper runnable to open the anonymous temporary file on the IO
  // thread.  The same runnable will call us back on the main thread when the
  // file has been opened.
  nsCOMPtr<nsIEventTarget> target =
      do_GetService(NS_STREAMTRANSPORTSERVICE_CONTRACTID, &rv);
  if (!target) {
    return IPC_OK();
  }

  rv = target->Dispatch(new AnonymousTemporaryFileRequestor(this, aID),
                        NS_DISPATCH_NORMAL);
  if (NS_WARN_IF(NS_FAILED(rv))) {
    return IPC_OK();
  }

  rv = NS_OK;
  return IPC_OK();
}

mozilla::ipc::IPCResult ContentParent::RecvCreateAudioIPCConnection(
    CreateAudioIPCConnectionResolver&& aResolver) {
  FileDescriptor fd = CubebUtils::CreateAudioIPCConnection();
  FileDescOrError result;
  if (fd.IsValid()) {
    result = fd;
  } else {
    result = NS_ERROR_FAILURE;
  }
  aResolver(std::move(result));
  return IPC_OK();
}

PFileDescriptorSetParent* ContentParent::AllocPFileDescriptorSetParent(
    const FileDescriptor& aFD) {
  return new FileDescriptorSetParent(aFD);
}

bool ContentParent::DeallocPFileDescriptorSetParent(
    PFileDescriptorSetParent* aActor) {
  delete static_cast<FileDescriptorSetParent*>(aActor);
  return true;
}

void ContentParent::NotifyUpdatedDictionaries() {
  RefPtr<mozSpellChecker> spellChecker(mozSpellChecker::Create());
  MOZ_ASSERT(spellChecker, "No spell checker?");

  nsTArray<nsString> dictionaries;
  spellChecker->GetDictionaryList(&dictionaries);

  for (auto* cp : AllProcesses(eLive)) {
    Unused << cp->SendUpdateDictionaryList(dictionaries);
  }
}

void ContentParent::NotifyUpdatedFonts() {
  nsTArray<SystemFontListEntry> fontList;
  gfxPlatform::GetPlatform()->ReadSystemFontList(&fontList);

  for (auto* cp : AllProcesses(eLive)) {
    Unused << cp->SendUpdateFontList(fontList);
  }
}

void ContentParent::NotifyRebuildFontList() {
  for (auto* cp : AllProcesses(eLive)) {
    Unused << cp->SendRebuildFontList();
  }
}

already_AddRefed<mozilla::docshell::POfflineCacheUpdateParent>
ContentParent::AllocPOfflineCacheUpdateParent(
    nsIURI* aManifestURI, nsIURI* aDocumentURI,
    const PrincipalInfo& aLoadingPrincipalInfo, const bool& aStickDocument,
    const CookieJarSettingsArgs& aCookieJarSettingsArgs) {
  RefPtr<mozilla::docshell::OfflineCacheUpdateParent> update =
      new mozilla::docshell::OfflineCacheUpdateParent();
  return update.forget();
}

mozilla::ipc::IPCResult ContentParent::RecvPOfflineCacheUpdateConstructor(
    POfflineCacheUpdateParent* aActor, nsIURI* aManifestURI,
    nsIURI* aDocumentURI, const PrincipalInfo& aLoadingPrincipal,
    const bool& aStickDocument,
    const CookieJarSettingsArgs& aCookieJarSettingsArgs) {
  MOZ_ASSERT(aActor);

  RefPtr<mozilla::docshell::OfflineCacheUpdateParent> update =
      static_cast<mozilla::docshell::OfflineCacheUpdateParent*>(aActor);

  nsresult rv = update->Schedule(aManifestURI, aDocumentURI, aLoadingPrincipal,
                                 aStickDocument, aCookieJarSettingsArgs);
  if (NS_FAILED(rv) && IsAlive()) {
    // Inform the child of failure.
    Unused << update->SendFinish(false, false);
  }

  return IPC_OK();
}

PWebrtcGlobalParent* ContentParent::AllocPWebrtcGlobalParent() {
#ifdef MOZ_WEBRTC
  return WebrtcGlobalParent::Alloc();
#else
  return nullptr;
#endif
}

bool ContentParent::DeallocPWebrtcGlobalParent(PWebrtcGlobalParent* aActor) {
#ifdef MOZ_WEBRTC
  WebrtcGlobalParent::Dealloc(static_cast<WebrtcGlobalParent*>(aActor));
  return true;
#else
  return false;
#endif
}

mozilla::ipc::IPCResult ContentParent::RecvSetOfflinePermission(
    const Principal& aPrincipal) {
  nsCOMPtr<nsIOfflineCacheUpdateService> updateService =
      components::OfflineCacheUpdate::Service();
  if (!updateService) {
    return IPC_FAIL_NO_REASON(this);
  }
  nsresult rv = updateService->AllowOfflineApp(aPrincipal);
  NS_ENSURE_SUCCESS(rv, IPC_FAIL_NO_REASON(this));

  return IPC_OK();
}

void ContentParent::MaybeInvokeDragSession(BrowserParent* aParent) {
  // dnd uses IPCBlob to transfer data to the content process and the IPC
  // message is sent as normal priority. When sending input events with input
  // priority, the message may be preempted by the later dnd events. To make
  // sure the input events and the blob message are processed in time order
  // on the content process, we temporarily send the input events with normal
  // priority when there is an active dnd session.
  SetInputPriorityEventEnabled(false);

  nsCOMPtr<nsIDragService> dragService =
      do_GetService("@mozilla.org/widget/dragservice;1");
  if (dragService && dragService->MaybeAddChildProcess(this)) {
    // We need to send transferable data to child process.
    nsCOMPtr<nsIDragSession> session;
    dragService->GetCurrentSession(getter_AddRefs(session));
    if (session) {
      nsTArray<IPCDataTransfer> dataTransfers;
      RefPtr<DataTransfer> transfer = session->GetDataTransfer();
      if (!transfer) {
        // Pass eDrop to get DataTransfer with external
        // drag formats cached.
        transfer = new DataTransfer(nullptr, eDrop, true, -1);
        session->SetDataTransfer(transfer);
      }
      // Note, even though this fills the DataTransfer object with
      // external data, the data is usually transfered over IPC lazily when
      // needed.
      transfer->FillAllExternalData();
      nsCOMPtr<nsILoadContext> lc =
          aParent ? aParent->GetLoadContext() : nullptr;
      nsCOMPtr<nsIArray> transferables = transfer->GetTransferables(lc);
      nsContentUtils::TransferablesToIPCTransferables(
          transferables, dataTransfers, false, nullptr, this);
      uint32_t action;
      session->GetDragAction(&action);
      mozilla::Unused << SendInvokeDragSession(dataTransfers, action);
    }
  }
}

mozilla::ipc::IPCResult ContentParent::RecvUpdateDropEffect(
    const uint32_t& aDragAction, const uint32_t& aDropEffect) {
  nsCOMPtr<nsIDragSession> dragSession = nsContentUtils::GetDragSession();
  if (dragSession) {
    dragSession->SetDragAction(aDragAction);
    RefPtr<DataTransfer> dt = dragSession->GetDataTransfer();
    if (dt) {
      dt->SetDropEffectInt(aDropEffect);
    }
    dragSession->UpdateDragEffect();
  }
  return IPC_OK();
}

PContentPermissionRequestParent*
ContentParent::AllocPContentPermissionRequestParent(
    const nsTArray<PermissionRequest>& aRequests,
    const IPC::Principal& aPrincipal, const IPC::Principal& aTopLevelPrincipal,
    const bool& aIsHandlingUserInput,
    const bool& aMaybeUnsafePermissionDelegate, const TabId& aTabId) {
  ContentProcessManager* cpm = ContentProcessManager::GetSingleton();
  RefPtr<BrowserParent> tp =
      cpm->GetTopLevelBrowserParentByProcessAndTabId(this->ChildID(), aTabId);
  if (!tp) {
    return nullptr;
  }

  nsIPrincipal* topPrincipal = aTopLevelPrincipal;
  if (!topPrincipal) {
    nsCOMPtr<nsIPrincipal> principal = tp->GetContentPrincipal();
    topPrincipal = principal;
  }
  return nsContentPermissionUtils::CreateContentPermissionRequestParent(
      aRequests, tp->GetOwnerElement(), aPrincipal, topPrincipal,
      aIsHandlingUserInput, aMaybeUnsafePermissionDelegate, aTabId);
}

bool ContentParent::DeallocPContentPermissionRequestParent(
    PContentPermissionRequestParent* actor) {
  nsContentPermissionUtils::NotifyRemoveContentPermissionRequestParent(actor);
  delete actor;
  return true;
}

PWebBrowserPersistDocumentParent*
ContentParent::AllocPWebBrowserPersistDocumentParent(
    PBrowserParent* aBrowser, const MaybeDiscarded<BrowsingContext>& aContext) {
  return new WebBrowserPersistDocumentParent();
}

bool ContentParent::DeallocPWebBrowserPersistDocumentParent(
    PWebBrowserPersistDocumentParent* aActor) {
  delete aActor;
  return true;
}

mozilla::ipc::IPCResult ContentParent::CommonCreateWindow(
    PBrowserParent* aThisTab, BrowsingContext* aParent, bool aSetOpener,
    const uint32_t& aChromeFlags, const bool& aCalledFromJS,
    const bool& aWidthSpecified, const bool& aForPrinting,
    const bool& aForWindowDotPrint, nsIURI* aURIToLoad,
    const nsCString& aFeatures, const float& aFullZoom,
    BrowserParent* aNextRemoteBrowser, const nsString& aName, nsresult& aResult,
    nsCOMPtr<nsIRemoteTab>& aNewRemoteTab, bool* aWindowIsNew,
    int32_t& aOpenLocation, nsIPrincipal* aTriggeringPrincipal,
    nsIReferrerInfo* aReferrerInfo, bool aLoadURI,
    nsIContentSecurityPolicy* aCsp, const OriginAttributes& aOriginAttributes) {
  // The content process should never be in charge of computing whether or
  // not a window should be private - the parent will do that.
  const uint32_t badFlags = nsIWebBrowserChrome::CHROME_PRIVATE_WINDOW |
                            nsIWebBrowserChrome::CHROME_NON_PRIVATE_WINDOW |
                            nsIWebBrowserChrome::CHROME_PRIVATE_LIFETIME;
  if (!!(aChromeFlags & badFlags)) {
    return IPC_FAIL(this, "Forbidden aChromeFlags passed");
  }

  RefPtr<nsOpenWindowInfo> openInfo = new nsOpenWindowInfo();
  openInfo->mForceNoOpener = !aSetOpener;
  openInfo->mParent = aParent;
  openInfo->mIsRemote = true;
  openInfo->mIsForPrinting = aForPrinting;
  openInfo->mIsForWindowDotPrint = aForWindowDotPrint;
  openInfo->mNextRemoteBrowser = aNextRemoteBrowser;
  openInfo->mOriginAttributes = aOriginAttributes;

  MOZ_ASSERT_IF(aForWindowDotPrint, aForPrinting);

  RefPtr<BrowserParent> topParent = BrowserParent::GetFrom(aThisTab);
  while (topParent && topParent->GetBrowserBridgeParent()) {
    topParent = topParent->GetBrowserBridgeParent()->Manager();
  }
  RefPtr<BrowserHost> thisBrowserHost =
      topParent ? topParent->GetBrowserHost() : nullptr;
  MOZ_ASSERT_IF(topParent, thisBrowserHost);
  RefPtr<BrowsingContext> topBC =
      topParent ? topParent->GetBrowsingContext() : nullptr;
  MOZ_ASSERT_IF(topParent, topBC);

  // The content process should have set its remote and fission flags correctly.
  if (topBC) {
    if ((!!(aChromeFlags & nsIWebBrowserChrome::CHROME_REMOTE_WINDOW) !=
         topBC->UseRemoteTabs()) ||
        (!!(aChromeFlags & nsIWebBrowserChrome::CHROME_FISSION_WINDOW) !=
         topBC->UseRemoteSubframes())) {
      return IPC_FAIL(this, "Unexpected aChromeFlags passed");
    }

    if (!aOriginAttributes.EqualsIgnoringFPD(topBC->OriginAttributesRef())) {
      return IPC_FAIL(this, "Passed-in OriginAttributes does not match opener");
    }
  }

  nsCOMPtr<nsIContent> frame;
  if (topParent) {
    frame = topParent->GetOwnerElement();
  }

  nsCOMPtr<nsPIDOMWindowOuter> outerWin;
  if (frame) {
    outerWin = frame->OwnerDoc()->GetWindow();

    // If our chrome window is in the process of closing, don't try to open a
    // new tab in it.
    if (outerWin && outerWin->Closed()) {
      outerWin = nullptr;
    }
  }

  nsCOMPtr<nsIBrowserDOMWindow> browserDOMWin;
  if (topParent) {
    browserDOMWin = topParent->GetBrowserDOMWindow();
  }

  // If we haven't found a chrome window to open in, just use the most recently
  // opened one.
  if (!outerWin) {
    outerWin = nsContentUtils::GetMostRecentNonPBWindow();
    if (NS_WARN_IF(!outerWin)) {
      aResult = NS_ERROR_FAILURE;
      return IPC_OK();
    }

    nsCOMPtr<nsIDOMChromeWindow> rootChromeWin = do_QueryInterface(outerWin);
    if (rootChromeWin) {
      rootChromeWin->GetBrowserDOMWindow(getter_AddRefs(browserDOMWin));
    }
  }

  aOpenLocation = nsWindowWatcher::GetWindowOpenLocation(
      outerWin, aChromeFlags, aCalledFromJS, aWidthSpecified, aForPrinting);

  MOZ_ASSERT(aOpenLocation == nsIBrowserDOMWindow::OPEN_NEWTAB ||
             aOpenLocation == nsIBrowserDOMWindow::OPEN_NEWWINDOW ||
             aOpenLocation == nsIBrowserDOMWindow::OPEN_PRINT_BROWSER);

  if (NS_WARN_IF(!browserDOMWin)) {
    // Opening in the same window or headless requires an nsIBrowserDOMWindow.
    aOpenLocation = nsIBrowserDOMWindow::OPEN_NEWWINDOW;
  }

  if (aOpenLocation == nsIBrowserDOMWindow::OPEN_NEWTAB ||
      aOpenLocation == nsIBrowserDOMWindow::OPEN_PRINT_BROWSER) {
    RefPtr<Element> openerElement = do_QueryObject(frame);

    nsCOMPtr<nsIOpenURIInFrameParams> params =
        new nsOpenURIInFrameParams(openInfo, openerElement, aFeatures);
    params->SetReferrerInfo(aReferrerInfo);
    MOZ_ASSERT(aTriggeringPrincipal, "need a valid triggeringPrincipal");
    params->SetTriggeringPrincipal(aTriggeringPrincipal);
    params->SetCsp(aCsp);

    RefPtr<Element> el;

    if (aLoadURI) {
      aResult = browserDOMWin->OpenURIInFrame(aURIToLoad, params, aOpenLocation,
                                              nsIBrowserDOMWindow::OPEN_NEW,
                                              aName, getter_AddRefs(el));
    } else {
      aResult = browserDOMWin->CreateContentWindowInFrame(
          aURIToLoad, params, aOpenLocation, nsIBrowserDOMWindow::OPEN_NEW,
          aName, getter_AddRefs(el));
    }
    RefPtr<nsFrameLoaderOwner> frameLoaderOwner = do_QueryObject(el);
    if (NS_SUCCEEDED(aResult) && frameLoaderOwner) {
      RefPtr<nsFrameLoader> frameLoader = frameLoaderOwner->GetFrameLoader();
      if (frameLoader) {
        aNewRemoteTab = frameLoader->GetRemoteTab();
        // At this point, it's possible the inserted frameloader hasn't gone
        // through layout yet. To ensure that the dimensions that we send down
        // when telling the frameloader to display will be correct (instead of
        // falling back to a 10x10 default), we force layout if necessary to get
        // the most up-to-date dimensions. See bug 1358712 for details.
        frameLoader->ForceLayoutIfNecessary();
      }
    } else if (NS_SUCCEEDED(aResult) && !frameLoaderOwner) {
      // Fall through to the normal window opening code path when there is no
      // window which we can open a new tab in.
      aOpenLocation = nsIBrowserDOMWindow::OPEN_NEWWINDOW;
    } else {
      *aWindowIsNew = false;
    }

    // If we didn't retarget our window open into a new window, we should return
    // now.
    if (aOpenLocation != nsIBrowserDOMWindow::OPEN_NEWWINDOW) {
      return IPC_OK();
    }
  }

  nsCOMPtr<nsPIWindowWatcher> pwwatch =
      do_GetService(NS_WINDOWWATCHER_CONTRACTID, &aResult);
  if (NS_WARN_IF(NS_FAILED(aResult))) {
    return IPC_OK();
  }

  aResult = pwwatch->OpenWindowWithRemoteTab(thisBrowserHost, aFeatures,
                                             aCalledFromJS, aFullZoom, openInfo,
                                             getter_AddRefs(aNewRemoteTab));
  if (NS_WARN_IF(NS_FAILED(aResult))) {
    return IPC_OK();
  }

  MOZ_ASSERT(aNewRemoteTab);
  RefPtr<BrowserHost> newBrowserHost = BrowserHost::GetFrom(aNewRemoteTab);
  RefPtr<BrowserParent> newBrowserParent = newBrowserHost->GetActor();

  // At this point, it's possible the inserted frameloader hasn't gone through
  // layout yet. To ensure that the dimensions that we send down when telling
  // the frameloader to display will be correct (instead of falling back to a
  // 10x10 default), we force layout if necessary to get the most up-to-date
  // dimensions. See bug 1358712 for details.
  //
  // This involves doing a bit of gymnastics in order to get at the FrameLoader,
  // so we scope this to avoid polluting the main function scope.
  {
    nsCOMPtr<Element> frameElement = newBrowserHost->GetOwnerElement();
    MOZ_ASSERT(frameElement);
    RefPtr<nsFrameLoaderOwner> frameLoaderOwner = do_QueryObject(frameElement);
    MOZ_ASSERT(frameLoaderOwner);
    RefPtr<nsFrameLoader> frameLoader = frameLoaderOwner->GetFrameLoader();
    MOZ_ASSERT(frameLoader);
    frameLoader->ForceLayoutIfNecessary();
  }

  // If we were passed a name for the window which would override the default,
  // we should send it down to the new tab.
  if (nsContentUtils::IsOverridingWindowName(aName)) {
    MOZ_ALWAYS_SUCCEEDS(newBrowserHost->GetBrowsingContext()->SetName(aName));
  }

  MOZ_ASSERT(newBrowserHost->GetBrowsingContext()->OriginAttributesRef() ==
             aOriginAttributes);

  if (aURIToLoad && aLoadURI) {
    nsCOMPtr<mozIDOMWindowProxy> openerWindow;
    if (aSetOpener && topParent) {
      openerWindow = topParent->GetParentWindowOuter();
    }
    nsCOMPtr<nsIBrowserDOMWindow> newBrowserDOMWin =
        newBrowserParent->GetBrowserDOMWindow();
    if (NS_WARN_IF(!newBrowserDOMWin)) {
      aResult = NS_ERROR_ABORT;
      return IPC_OK();
    }
    RefPtr<BrowsingContext> bc;
    aResult = newBrowserDOMWin->OpenURI(
        aURIToLoad, openInfo, nsIBrowserDOMWindow::OPEN_CURRENTWINDOW,
        nsIBrowserDOMWindow::OPEN_NEW, aTriggeringPrincipal, aCsp,
        getter_AddRefs(bc));
  }

  return IPC_OK();
}

mozilla::ipc::IPCResult ContentParent::RecvCreateWindow(
    PBrowserParent* aThisTab, const MaybeDiscarded<BrowsingContext>& aParent,
    PBrowserParent* aNewTab, const uint32_t& aChromeFlags,
    const bool& aCalledFromJS, const bool& aWidthSpecified,
    const bool& aForPrinting, const bool& aForPrintPreview, nsIURI* aURIToLoad,
    const nsCString& aFeatures, const float& aFullZoom,
    const IPC::Principal& aTriggeringPrincipal, nsIContentSecurityPolicy* aCsp,
    nsIReferrerInfo* aReferrerInfo, const OriginAttributes& aOriginAttributes,
    CreateWindowResolver&& aResolve) {
  nsresult rv = NS_OK;
  CreatedWindowInfo cwi;

  // We always expect to open a new window here. If we don't, it's an error.
  cwi.windowOpened() = true;
  cwi.maxTouchPoints() = 0;
  cwi.hasSiblings() = false;

  // Make sure to resolve the resolver when this function exits, even if we
  // failed to generate a valid response.
  auto resolveOnExit = MakeScopeExit([&] {
    // Copy over the nsresult, and then resolve.
    cwi.rv() = rv;
    aResolve(cwi);
  });

  RefPtr<BrowserParent> thisTab = BrowserParent::GetFrom(aThisTab);
  RefPtr<BrowserParent> newTab = BrowserParent::GetFrom(aNewTab);
  MOZ_ASSERT(newTab);

  auto destroyNewTabOnError = MakeScopeExit([&] {
    // We always expect to open a new window here. If we don't, it's an error.
    if (!cwi.windowOpened() || NS_FAILED(rv)) {
      if (newTab) {
        newTab->Destroy();
      }
    }
  });

  // Don't continue to try to create a new window if we've been discarded.
  if (aParent.IsDiscarded()) {
    rv = NS_ERROR_FAILURE;
    return IPC_OK();
  }

  // Validate that our new BrowsingContext looks as we would expect it.
  RefPtr<BrowsingContext> newBC = newTab->GetBrowsingContext();
  if (!newBC) {
    return IPC_FAIL(this, "Missing BrowsingContext for new tab");
  }

  RefPtr<BrowsingContext> newBCOpener = newBC->GetOpener();
  if (newBCOpener && aParent.get() != newBCOpener) {
    return IPC_FAIL(this, "Invalid opener BrowsingContext for new tab");
  }
  if (newBC->GetParent() != nullptr) {
    return IPC_FAIL(this,
                    "Unexpected non-toplevel BrowsingContext for new tab");
  }
  if (!!(aChromeFlags & nsIWebBrowserChrome::CHROME_REMOTE_WINDOW) !=
          newBC->UseRemoteTabs() ||
      !!(aChromeFlags & nsIWebBrowserChrome::CHROME_FISSION_WINDOW) !=
          newBC->UseRemoteSubframes()) {
    return IPC_FAIL(this, "Unexpected aChromeFlags passed");
  }
  if (!aOriginAttributes.EqualsIgnoringFPD(newBC->OriginAttributesRef())) {
    return IPC_FAIL(this, "Opened tab has mismatched OriginAttributes");
  }

  if (thisTab && BrowserParent::GetFrom(thisTab)->GetBrowsingContext()) {
    BrowsingContext* thisTabBC = thisTab->GetBrowsingContext();
    if (thisTabBC->UseRemoteTabs() != newBC->UseRemoteTabs() ||
        thisTabBC->UseRemoteSubframes() != newBC->UseRemoteSubframes() ||
        thisTabBC->UsePrivateBrowsing() != newBC->UsePrivateBrowsing()) {
      return IPC_FAIL(this, "New BrowsingContext has mismatched LoadContext");
    }
  }

  BrowserParent::AutoUseNewTab aunt(newTab);

  nsCOMPtr<nsIRemoteTab> newRemoteTab;
  int32_t openLocation = nsIBrowserDOMWindow::OPEN_NEWWINDOW;
  mozilla::ipc::IPCResult ipcResult = CommonCreateWindow(
      aThisTab, aParent.get(), !!newBCOpener, aChromeFlags, aCalledFromJS,
      aWidthSpecified, aForPrinting, aForPrintPreview, aURIToLoad, aFeatures,
      aFullZoom, newTab, VoidString(), rv, newRemoteTab, &cwi.windowOpened(),
      openLocation, aTriggeringPrincipal, aReferrerInfo, /* aLoadUri = */ false,
      aCsp, aOriginAttributes);
  if (!ipcResult) {
    return ipcResult;
  }

  if (NS_WARN_IF(NS_FAILED(rv)) || !newRemoteTab) {
    return IPC_OK();
  }

#if !defined(MOZ_B2G) || defined(MOZ_WIDGET_GONK)
  // TODO: figure out why that fails on desktop builds but not device ones.
  MOZ_ASSERT(BrowserHost::GetFrom(newRemoteTab.get()) ==
             newTab->GetBrowserHost());
#endif

  newTab->SwapFrameScriptsFrom(cwi.frameScripts());
  newTab->MaybeShowFrame();

  nsCOMPtr<nsIWidget> widget = newTab->GetWidget();
  if (widget) {
    cwi.dimensions() = newTab->GetDimensionInfo();
  }

  cwi.maxTouchPoints() = newTab->GetMaxTouchPoints();
  cwi.hasSiblings() = (openLocation == nsIBrowserDOMWindow::OPEN_NEWTAB);

  return IPC_OK();
}

mozilla::ipc::IPCResult ContentParent::RecvCreateWindowInDifferentProcess(
    PBrowserParent* aThisTab, const MaybeDiscarded<BrowsingContext>& aParent,
    const uint32_t& aChromeFlags, const bool& aCalledFromJS,
    const bool& aWidthSpecified, nsIURI* aURIToLoad, const nsCString& aFeatures,
    const float& aFullZoom, const nsString& aName,
    nsIPrincipal* aTriggeringPrincipal, nsIContentSecurityPolicy* aCsp,
    nsIReferrerInfo* aReferrerInfo, const OriginAttributes& aOriginAttributes) {
  MOZ_DIAGNOSTIC_ASSERT(!nsContentUtils::IsSpecialName(aName));

  // Don't continue to try to create a new window if we've been discarded.
  if (NS_WARN_IF(aParent.IsDiscarded())) {
    return IPC_OK();
  }

  nsCOMPtr<nsIRemoteTab> newRemoteTab;
  bool windowIsNew;
  int32_t openLocation = nsIBrowserDOMWindow::OPEN_NEWWINDOW;

  // If we have enough data, check the schemes of the loader and loadee
  // to make sure they make sense.
  if (aURIToLoad && aURIToLoad->SchemeIs("file") &&
      GetRemoteType() != FILE_REMOTE_TYPE &&
      Preferences::GetBool("browser.tabs.remote.enforceRemoteTypeRestrictions",
                           false)) {
#ifdef MOZ_DIAGNOSTIC_ASSERT_ENABLED
#  ifdef DEBUG
    nsAutoCString uriToLoadStr;
    nsAutoCString triggeringUriStr;
    aURIToLoad->GetAsciiSpec(uriToLoadStr);
    aTriggeringPrincipal->GetAsciiSpec(triggeringUriStr);

    NS_WARNING(nsPrintfCString(
                   "RecvCreateWindowInDifferentProcess blocked loading file "
                   "scheme from non-file remotetype: %s tried to load %s",
                   triggeringUriStr.get(), uriToLoadStr.get())
                   .get());
#  endif
    MOZ_CRASH(
        "RecvCreateWindowInDifferentProcess blocked loading improper scheme");
#endif
    return IPC_OK();
  }

  nsresult rv;
  mozilla::ipc::IPCResult ipcResult = CommonCreateWindow(
      aThisTab, aParent.get(), /* aSetOpener = */ false, aChromeFlags,
      aCalledFromJS, aWidthSpecified, /* aForPrinting = */ false,
      /* aForPrintPreview = */ false, aURIToLoad, aFeatures, aFullZoom,
      /* aNextRemoteBrowser = */ nullptr, aName, rv, newRemoteTab, &windowIsNew,
      openLocation, aTriggeringPrincipal, aReferrerInfo,
      /* aLoadUri = */ true, aCsp, aOriginAttributes);
  if (!ipcResult) {
    return ipcResult;
  }

  if (NS_FAILED(rv)) {
    NS_WARNING("Call to CommonCreateWindow failed.");
  }

  return IPC_OK();
}

mozilla::ipc::IPCResult ContentParent::RecvShutdownProfile(
    const nsCString& aProfile) {
#ifdef MOZ_GECKO_PROFILER
  nsCOMPtr<nsIProfiler> profiler(
      do_GetService("@mozilla.org/tools/profiler;1"));
  profiler->ReceiveShutdownProfile(aProfile);
#endif
  return IPC_OK();
}

mozilla::ipc::IPCResult ContentParent::RecvGetGraphicsDeviceInitData(
    ContentDeviceData* aOut) {
  gfxPlatform::GetPlatform()->BuildContentDeviceData(aOut);
  return IPC_OK();
}

mozilla::ipc::IPCResult ContentParent::RecvGetOutputColorProfileData(
    nsTArray<uint8_t>* aOutputColorProfileData) {
  (*aOutputColorProfileData) =
      gfxPlatform::GetPlatform()->GetPlatformCMSOutputProfileData();
  return IPC_OK();
}

mozilla::ipc::IPCResult ContentParent::RecvGetFontListShmBlock(
    const uint32_t& aGeneration, const uint32_t& aIndex,
    base::SharedMemoryHandle* aOut) {
  auto fontList = gfxPlatformFontList::PlatformFontList();
  MOZ_RELEASE_ASSERT(fontList, "gfxPlatformFontList not initialized?");
  fontList->ShareFontListShmBlockToProcess(aGeneration, aIndex, Pid(), aOut);
  return IPC_OK();
}

mozilla::ipc::IPCResult ContentParent::RecvInitializeFamily(
    const uint32_t& aGeneration, const uint32_t& aFamilyIndex,
    const bool& aLoadCmaps) {
  auto fontList = gfxPlatformFontList::PlatformFontList();
  MOZ_RELEASE_ASSERT(fontList, "gfxPlatformFontList not initialized?");
  fontList->InitializeFamily(aGeneration, aFamilyIndex, aLoadCmaps);
  return IPC_OK();
}

mozilla::ipc::IPCResult ContentParent::RecvSetCharacterMap(
    const uint32_t& aGeneration, const mozilla::fontlist::Pointer& aFacePtr,
    const gfxSparseBitSet& aMap) {
  auto fontList = gfxPlatformFontList::PlatformFontList();
  MOZ_RELEASE_ASSERT(fontList, "gfxPlatformFontList not initialized?");
  fontList->SetCharacterMap(aGeneration, aFacePtr, aMap);
  return IPC_OK();
}

mozilla::ipc::IPCResult ContentParent::RecvInitOtherFamilyNames(
    const uint32_t& aGeneration, const bool& aDefer, bool* aLoaded) {
  auto fontList = gfxPlatformFontList::PlatformFontList();
  MOZ_RELEASE_ASSERT(fontList, "gfxPlatformFontList not initialized?");
  fontList->InitOtherFamilyNames(aGeneration, aDefer);
  *aLoaded = true;
  return IPC_OK();
}

mozilla::ipc::IPCResult ContentParent::RecvSetupFamilyCharMap(
    const uint32_t& aGeneration, const mozilla::fontlist::Pointer& aFamilyPtr) {
  auto fontList = gfxPlatformFontList::PlatformFontList();
  MOZ_RELEASE_ASSERT(fontList, "gfxPlatformFontList not initialized?");
  fontList->SetupFamilyCharMap(aGeneration, aFamilyPtr);
  return IPC_OK();
}

mozilla::ipc::IPCResult ContentParent::RecvGetHyphDict(
    nsIURI* aURI, base::SharedMemoryHandle* aOutHandle, uint32_t* aOutSize) {
  if (!aURI) {
    return IPC_FAIL_NO_REASON(this);
  }
  nsHyphenationManager::Instance()->ShareHyphDictToProcess(
      aURI, Pid(), aOutHandle, aOutSize);
  return IPC_OK();
}

mozilla::ipc::IPCResult ContentParent::RecvGraphicsError(
    const nsCString& aError) {
  gfx::LogForwarder* lf = gfx::Factory::GetLogForwarder();
  if (lf) {
    std::stringstream message;
    message << "CP+" << aError.get();
    lf->UpdateStringsVector(message.str());
  }
  return IPC_OK();
}

mozilla::ipc::IPCResult ContentParent::RecvBeginDriverCrashGuard(
    const uint32_t& aGuardType, bool* aOutCrashed) {
  // Only one driver crash guard should be active at a time, per-process.
  MOZ_ASSERT(!mDriverCrashGuard);

  UniquePtr<gfx::DriverCrashGuard> guard;
  switch (gfx::CrashGuardType(aGuardType)) {
    case gfx::CrashGuardType::D3D11Layers:
      guard = MakeUnique<gfx::D3D11LayersCrashGuard>(this);
      break;
    case gfx::CrashGuardType::D3D9Video:
      guard = MakeUnique<gfx::D3D9VideoCrashGuard>(this);
      break;
    case gfx::CrashGuardType::GLContext:
      guard = MakeUnique<gfx::GLContextCrashGuard>(this);
      break;
    case gfx::CrashGuardType::D3D11Video:
      guard = MakeUnique<gfx::D3D11VideoCrashGuard>(this);
      break;
    case gfx::CrashGuardType::WMFVPXVideo:
      guard = MakeUnique<gfx::WMFVPXVideoCrashGuard>(this);
      break;
    default:
      MOZ_ASSERT_UNREACHABLE("unknown crash guard type");
      return IPC_FAIL_NO_REASON(this);
  }

  if (guard->Crashed()) {
    *aOutCrashed = true;
    return IPC_OK();
  }

  *aOutCrashed = false;
  mDriverCrashGuard = std::move(guard);
  return IPC_OK();
}

mozilla::ipc::IPCResult ContentParent::RecvEndDriverCrashGuard(
    const uint32_t& aGuardType) {
  mDriverCrashGuard = nullptr;
  return IPC_OK();
}

mozilla::ipc::IPCResult ContentParent::RecvGetDeviceStorageLocation(
    const nsString& aType, nsString* aPath) {
#ifdef MOZ_WIDGET_ANDROID
  mozilla::AndroidBridge::GetExternalPublicDirectory(aType, *aPath);
  return IPC_OK();
#else
  return IPC_FAIL_NO_REASON(this);
#endif
}

mozilla::ipc::IPCResult ContentParent::RecvGetDeviceStorageLocations(
    DeviceStorageLocationInfo* info) {
  DeviceStorageStatics::GetDeviceStorageLocationsForIPC(info);
  return IPC_OK();
}

mozilla::ipc::IPCResult ContentParent::RecvNotifyBenchmarkResult(
    const nsString& aCodecName, const uint32_t& aDecodeFPS)

{
  if (aCodecName.EqualsLiteral("VP9")) {
    Preferences::SetUint(VP9Benchmark::sBenchmarkFpsPref, aDecodeFPS);
    Preferences::SetUint(VP9Benchmark::sBenchmarkFpsVersionCheck,
                         VP9Benchmark::sBenchmarkVersionID);
  }
  return IPC_OK();
}

mozilla::ipc::IPCResult ContentParent::RecvNotifyPushObservers(
    const nsCString& aScope, const IPC::Principal& aPrincipal,
    const nsString& aMessageId) {
  PushMessageDispatcher dispatcher(aScope, aPrincipal, aMessageId, Nothing());
  Unused << NS_WARN_IF(NS_FAILED(dispatcher.NotifyObserversAndWorkers()));
  return IPC_OK();
}

mozilla::ipc::IPCResult ContentParent::RecvNotifyPushObserversWithData(
    const nsCString& aScope, const IPC::Principal& aPrincipal,
    const nsString& aMessageId, nsTArray<uint8_t>&& aData) {
  PushMessageDispatcher dispatcher(aScope, aPrincipal, aMessageId,
                                   Some(std::move(aData)));
  Unused << NS_WARN_IF(NS_FAILED(dispatcher.NotifyObserversAndWorkers()));
  return IPC_OK();
}

mozilla::ipc::IPCResult
ContentParent::RecvNotifyPushSubscriptionChangeObservers(
    const nsCString& aScope, const IPC::Principal& aPrincipal) {
  PushSubscriptionChangeDispatcher dispatcher(aScope, aPrincipal);
  Unused << NS_WARN_IF(NS_FAILED(dispatcher.NotifyObserversAndWorkers()));
  return IPC_OK();
}

mozilla::ipc::IPCResult ContentParent::RecvPushError(
    const nsCString& aScope, const IPC::Principal& aPrincipal,
    const nsString& aMessage, const uint32_t& aFlags) {
  PushErrorDispatcher dispatcher(aScope, aPrincipal, aMessage, aFlags);
  Unused << NS_WARN_IF(NS_FAILED(dispatcher.NotifyObserversAndWorkers()));
  return IPC_OK();
}

mozilla::ipc::IPCResult
ContentParent::RecvNotifyPushSubscriptionModifiedObservers(
    const nsCString& aScope, const IPC::Principal& aPrincipal) {
  PushSubscriptionModifiedDispatcher dispatcher(aScope, aPrincipal);
  Unused << NS_WARN_IF(NS_FAILED(dispatcher.NotifyObservers()));
  return IPC_OK();
}

/* static */
void ContentParent::BroadcastBlobURLRegistration(
    const nsACString& aURI, BlobImpl* aBlobImpl, nsIPrincipal* aPrincipal,
    const Maybe<nsID>& aAgentClusterId, ContentParent* aIgnoreThisCP) {
  nsAutoCString origin;
  nsresult rv = aPrincipal->GetOrigin(origin);
  NS_ENSURE_SUCCESS_VOID(rv);

  uint64_t originHash = ComputeLoadedOriginHash(aPrincipal);

  bool toBeSent = StringBeginsWith(origin, "moz-extension://"_ns) ||
                  aPrincipal->IsSystemPrincipal();

  nsCString uri(aURI);
  IPC::Principal principal(aPrincipal);

  for (auto* cp : AllProcesses(eLive)) {
    if (cp != aIgnoreThisCP) {
      if (!toBeSent && !cp->mLoadedOriginHashes.Contains(originHash)) {
        continue;
      }

      nsresult rv = cp->TransmitPermissionsForPrincipal(principal);
      if (NS_WARN_IF(NS_FAILED(rv))) {
        break;
      }

      IPCBlob ipcBlob;
      rv = IPCBlobUtils::Serialize(aBlobImpl, cp, ipcBlob);
      if (NS_WARN_IF(NS_FAILED(rv))) {
        break;
      }

      Unused << cp->SendBlobURLRegistration(uri, ipcBlob, principal,
                                            aAgentClusterId);
    }
  }
}

/* static */
void ContentParent::BroadcastBlobURLUnregistration(
    const nsACString& aURI, nsIPrincipal* aPrincipal,
    ContentParent* aIgnoreThisCP) {
  nsAutoCString origin;
  nsresult rv = aPrincipal->GetOrigin(origin);
  NS_ENSURE_SUCCESS_VOID(rv);

  uint64_t originHash = ComputeLoadedOriginHash(aPrincipal);

  bool toBeSent = StringBeginsWith(origin, "moz-extension://"_ns) ||
                  aPrincipal->IsSystemPrincipal();

  nsCString uri(aURI);

  for (auto* cp : AllProcesses(eLive)) {
    if (cp != aIgnoreThisCP &&
        (toBeSent || cp->mLoadedOriginHashes.Contains(originHash))) {
      Unused << cp->SendBlobURLUnregistration(uri);
    }
  }
}

mozilla::ipc::IPCResult ContentParent::RecvStoreAndBroadcastBlobURLRegistration(
    const nsCString& aURI, const IPCBlob& aBlob, const Principal& aPrincipal,
    const Maybe<nsID>& aAgentClusterId) {
  RefPtr<BlobImpl> blobImpl = IPCBlobUtils::Deserialize(aBlob);
  if (NS_WARN_IF(!blobImpl)) {
    return IPC_FAIL_NO_REASON(this);
  }

  BlobURLProtocolHandler::AddDataEntry(aURI, aPrincipal, aAgentClusterId,
                                       blobImpl);
  BroadcastBlobURLRegistration(aURI, blobImpl, aPrincipal, aAgentClusterId,
                               this);

  // We want to store this blobURL, so we can unregister it if the child
  // crashes.
  mBlobURLs.AppendElement(aURI);

  return IPC_OK();
}

mozilla::ipc::IPCResult
ContentParent::RecvUnstoreAndBroadcastBlobURLUnregistration(
    const nsCString& aURI, const Principal& aPrincipal) {
  BlobURLProtocolHandler::RemoveDataEntry(aURI, false /* Don't broadcast */);
  BroadcastBlobURLUnregistration(aURI, aPrincipal, this);
  mBlobURLs.RemoveElement(aURI);
  return IPC_OK();
}

mozilla::ipc::IPCResult ContentParent::RecvGetA11yContentId(
    uint32_t* aContentId) {
#if defined(XP_WIN) && defined(ACCESSIBILITY)
  *aContentId = a11y::AccessibleWrap::GetContentProcessIdFor(ChildID());
  MOZ_ASSERT(*aContentId);
  return IPC_OK();
#else
  return IPC_FAIL_NO_REASON(this);
#endif
}

mozilla::ipc::IPCResult ContentParent::RecvA11yHandlerControl(
    const uint32_t& aPid, const IHandlerControlHolder& aHandlerControl) {
#if defined(XP_WIN) && defined(ACCESSIBILITY)
  MOZ_ASSERT(!aHandlerControl.IsNull());
  RefPtr<IHandlerControl> proxy(aHandlerControl.Get());
  a11y::AccessibleWrap::SetHandlerControl(aPid, std::move(proxy));
  return IPC_OK();
#else
  return IPC_FAIL_NO_REASON(this);
#endif
}

bool ContentParent::HandleWindowsMessages(const Message& aMsg) const {
  MOZ_ASSERT(aMsg.is_sync());

#ifdef ACCESSIBILITY
  // a11y messages can be triggered by windows messages, which means if we
  // allow handling windows messages while we wait for the response to a sync
  // a11y message we can reenter the ipc message sending code.
  if (a11y::PDocAccessible::PDocAccessibleStart < aMsg.type() &&
      a11y::PDocAccessible::PDocAccessibleEnd > aMsg.type()) {
    return false;
  }
#endif

  return true;
}

mozilla::ipc::IPCResult ContentParent::RecvGetFilesRequest(
    const nsID& aUUID, const nsString& aDirectoryPath,
    const bool& aRecursiveFlag) {
  MOZ_ASSERT(!mGetFilesPendingRequests.GetWeak(aUUID));

  if (!mozilla::Preferences::GetBool("dom.filesystem.pathcheck.disabled",
                                     false)) {
    RefPtr<FileSystemSecurity> fss = FileSystemSecurity::Get();
    if (NS_WARN_IF(!fss || !fss->ContentProcessHasAccessTo(ChildID(),
                                                           aDirectoryPath))) {
      return IPC_FAIL_NO_REASON(this);
    }
  }

  ErrorResult rv;
  RefPtr<GetFilesHelper> helper = GetFilesHelperParent::Create(
      aUUID, aDirectoryPath, aRecursiveFlag, this, rv);

  if (NS_WARN_IF(rv.Failed())) {
    if (!SendGetFilesResponse(aUUID,
                              GetFilesResponseFailure(rv.StealNSResult()))) {
      return IPC_FAIL_NO_REASON(this);
    }
    return IPC_OK();
  }

  mGetFilesPendingRequests.Put(aUUID, std::move(helper));
  return IPC_OK();
}

mozilla::ipc::IPCResult ContentParent::RecvDeleteGetFilesRequest(
    const nsID& aUUID) {
  mGetFilesPendingRequests.Remove(aUUID);
  return IPC_OK();
}

void ContentParent::SendGetFilesResponseAndForget(
    const nsID& aUUID, const GetFilesResponseResult& aResult) {
  if (mGetFilesPendingRequests.Remove(aUUID)) {
    Unused << SendGetFilesResponse(aUUID, aResult);
  }
}

void ContentParent::PaintTabWhileInterruptingJS(
    BrowserParent* aBrowserParent, const layers::LayersObserverEpoch& aEpoch) {
  if (!mHangMonitorActor) {
    return;
  }
  ProcessHangMonitor::PaintWhileInterruptingJS(mHangMonitorActor,
                                               aBrowserParent, aEpoch);
}

void ContentParent::CancelContentJSExecutionIfRunning(
    BrowserParent* aBrowserParent, nsIRemoteTab::NavigationType aNavigationType,
    const CancelContentJSOptions& aCancelContentJSOptions) {
  if (!mHangMonitorActor) {
    return;
  }

  ProcessHangMonitor::CancelContentJSExecutionIfRunning(
      mHangMonitorActor, aBrowserParent, aNavigationType,
      aCancelContentJSOptions);
}

void ContentParent::UpdateCookieStatus(nsIChannel* aChannel) {
  PNeckoParent* neckoParent = LoneManagedOrNullAsserts(ManagedPNeckoParent());
  PCookieServiceParent* csParent =
      LoneManagedOrNullAsserts(neckoParent->ManagedPCookieServiceParent());
  if (csParent) {
    auto* cs = static_cast<CookieServiceParent*>(csParent);
    cs->TrackCookieLoad(aChannel);
  }
}

nsresult ContentParent::AboutToLoadHttpFtpDocumentForChild(
    nsIChannel* aChannel, bool* aShouldWaitForPermissionCookieUpdate) {
  MOZ_ASSERT(aChannel);

  if (aShouldWaitForPermissionCookieUpdate) {
    *aShouldWaitForPermissionCookieUpdate = false;
  }

  nsresult rv;
  bool isDocument = aChannel->IsDocument();
  if (!isDocument) {
    // We may be looking at a nsIHttpChannel which has isMainDocumentChannel set
    // (e.g. the internal http channel for a view-source: load.).
    nsCOMPtr<nsIHttpChannel> httpChannel = do_QueryInterface(aChannel);
    if (httpChannel) {
      rv = httpChannel->GetIsMainDocumentChannel(&isDocument);
      NS_ENSURE_SUCCESS(rv, rv);
    }
  }
  if (!isDocument) {
    return NS_OK;
  }

  // Get the principal for the channel result, so that we can get the permission
  // key for the document which will be created from this response.
  nsIScriptSecurityManager* ssm = nsContentUtils::GetSecurityManager();
  if (NS_WARN_IF(!ssm)) {
    return NS_ERROR_FAILURE;
  }

  nsCOMPtr<nsIPrincipal> principal;
  rv = ssm->GetChannelResultPrincipal(aChannel, getter_AddRefs(principal));
  NS_ENSURE_SUCCESS(rv, rv);

  // Let the caller know we're going to send main thread IPC for updating
  // permisssions/cookies.
  if (aShouldWaitForPermissionCookieUpdate) {
    *aShouldWaitForPermissionCookieUpdate = true;
  }

  TransmitBlobURLsForPrincipal(principal);

  rv = TransmitPermissionsForPrincipal(principal);
  NS_ENSURE_SUCCESS(rv, rv);

  nsLoadFlags newLoadFlags;
  aChannel->GetLoadFlags(&newLoadFlags);
  if (newLoadFlags & nsIRequest::LOAD_DOCUMENT_NEEDS_COOKIE) {
    UpdateCookieStatus(aChannel);
  }

  RefPtr<nsILoadInfo> loadInfo = aChannel->LoadInfo();
  RefPtr<BrowsingContext> browsingContext;
  rv = loadInfo->GetTargetBrowsingContext(getter_AddRefs(browsingContext));
  NS_ENSURE_SUCCESS(rv, rv);

  if (!NextGenLocalStorageEnabled()) {
    return NS_OK;
  }

  if (principal->GetIsContentPrincipal()) {
    nsCOMPtr<nsILocalStorageManager> lsm =
        do_GetService("@mozilla.org/dom/localStorage-manager;1");
    if (NS_WARN_IF(!lsm)) {
      return NS_ERROR_FAILURE;
    }

    nsCOMPtr<nsIPrincipal> storagePrincipal;
    rv = ssm->GetChannelResultStoragePrincipal(
        aChannel, getter_AddRefs(storagePrincipal));
    NS_ENSURE_SUCCESS(rv, rv);

    RefPtr<Promise> dummy;
    rv = lsm->Preload(storagePrincipal, nullptr, getter_AddRefs(dummy));
    if (NS_FAILED(rv)) {
      NS_WARNING("Failed to preload local storage!");
    }
  }

  return NS_OK;
}

nsresult ContentParent::TransmitPermissionsForPrincipal(
    nsIPrincipal* aPrincipal) {
  // Create the key, and send it down to the content process.
  nsTArray<std::pair<nsCString, nsCString>> pairs =
      PermissionManager::GetAllKeysForPrincipal(aPrincipal);
  MOZ_ASSERT(pairs.Length() >= 1);
  for (auto& pair : pairs) {
    EnsurePermissionsByKey(pair.first, pair.second);
  }

  return NS_OK;
}

void ContentParent::TransmitBlobURLsForPrincipal(nsIPrincipal* aPrincipal) {
  uint64_t originHash = ComputeLoadedOriginHash(aPrincipal);

  if (!mLoadedOriginHashes.Contains(originHash)) {
    mLoadedOriginHashes.AppendElement(originHash);

    nsTArray<BlobURLRegistrationData> registrations;
    BlobURLProtocolHandler::ForEachBlobURL(
        [&](BlobImpl* aBlobImpl, nsIPrincipal* aBlobPrincipal,
            const Maybe<nsID>& aAgentClusterId, const nsACString& aURI,
            bool aRevoked) {
          if (!aPrincipal->Subsumes(aBlobPrincipal)) {
            return true;
          }

          IPCBlob ipcBlob;
          nsresult rv = IPCBlobUtils::Serialize(aBlobImpl, this, ipcBlob);
          if (NS_WARN_IF(NS_FAILED(rv))) {
            return false;
          }

          registrations.AppendElement(BlobURLRegistrationData(
              nsCString(aURI), ipcBlob, aPrincipal, aAgentClusterId, aRevoked));

          rv = TransmitPermissionsForPrincipal(aPrincipal);
          Unused << NS_WARN_IF(NS_FAILED(rv));
          return true;
        });

    if (!registrations.IsEmpty()) {
      Unused << SendInitBlobURLs(registrations);
    }
  }
}

void ContentParent::TransmitBlobDataIfBlobURL(nsIURI* aURI,
                                              nsIPrincipal* aPrincipal) {
  MOZ_ASSERT(aURI);
  MOZ_ASSERT(aPrincipal);

  if (!IsBlobURI(aURI)) {
    return;
  }

  TransmitBlobURLsForPrincipal(aPrincipal);
}

void ContentParent::EnsurePermissionsByKey(const nsCString& aKey,
                                           const nsCString& aOrigin) {
  // NOTE: Make sure to initialize the permission manager before updating the
  // mActivePermissionKeys list. If the permission manager is being initialized
  // by this call to GetPermissionManager, and we've added the key to
  // mActivePermissionKeys, then the permission manager will send down a
  // SendAddPermission before receiving the SendSetPermissionsWithKey message.
  RefPtr<PermissionManager> permManager = PermissionManager::GetInstance();
  if (!permManager) {
    return;
  }

  if (mActivePermissionKeys.Contains(aKey)) {
    return;
  }
  mActivePermissionKeys.PutEntry(aKey);

  nsTArray<IPC::Permission> perms;
  if (permManager->GetPermissionsFromOriginOrKey(aOrigin, aKey, perms)) {
    Unused << SendSetPermissionsWithKey(aKey, perms);
  }
}

bool ContentParent::NeedsPermissionsUpdate(
    const nsACString& aPermissionKey) const {
  return mActivePermissionKeys.Contains(aPermissionKey);
}

mozilla::ipc::IPCResult ContentParent::RecvAccumulateChildHistograms(
    nsTArray<HistogramAccumulation>&& aAccumulations) {
  TelemetryIPC::AccumulateChildHistograms(GetTelemetryProcessID(mRemoteType),
                                          aAccumulations);
  return IPC_OK();
}

mozilla::ipc::IPCResult ContentParent::RecvAccumulateChildKeyedHistograms(
    nsTArray<KeyedHistogramAccumulation>&& aAccumulations) {
  TelemetryIPC::AccumulateChildKeyedHistograms(
      GetTelemetryProcessID(mRemoteType), aAccumulations);
  return IPC_OK();
}

mozilla::ipc::IPCResult ContentParent::RecvUpdateChildScalars(
    nsTArray<ScalarAction>&& aScalarActions) {
  TelemetryIPC::UpdateChildScalars(GetTelemetryProcessID(mRemoteType),
                                   aScalarActions);
  return IPC_OK();
}

mozilla::ipc::IPCResult ContentParent::RecvUpdateChildKeyedScalars(
    nsTArray<KeyedScalarAction>&& aScalarActions) {
  TelemetryIPC::UpdateChildKeyedScalars(GetTelemetryProcessID(mRemoteType),
                                        aScalarActions);
  return IPC_OK();
}

mozilla::ipc::IPCResult ContentParent::RecvRecordChildEvents(
    nsTArray<mozilla::Telemetry::ChildEventData>&& aEvents) {
  TelemetryIPC::RecordChildEvents(GetTelemetryProcessID(mRemoteType), aEvents);
  return IPC_OK();
}

mozilla::ipc::IPCResult ContentParent::RecvRecordDiscardedData(
    const mozilla::Telemetry::DiscardedData& aDiscardedData) {
  TelemetryIPC::RecordDiscardedData(GetTelemetryProcessID(mRemoteType),
                                    aDiscardedData);
  return IPC_OK();
}

//////////////////////////////////////////////////////////////////
// PURLClassifierParent

PURLClassifierParent* ContentParent::AllocPURLClassifierParent(
    const Principal& aPrincipal, bool* aSuccess) {
  MOZ_ASSERT(NS_IsMainThread());

  *aSuccess = true;
  RefPtr<URLClassifierParent> actor = new URLClassifierParent();
  return actor.forget().take();
}

mozilla::ipc::IPCResult ContentParent::RecvPURLClassifierConstructor(
    PURLClassifierParent* aActor, const Principal& aPrincipal, bool* aSuccess) {
  MOZ_ASSERT(NS_IsMainThread());
  MOZ_ASSERT(aActor);
  *aSuccess = false;

  auto* actor = static_cast<URLClassifierParent*>(aActor);
  nsCOMPtr<nsIPrincipal> principal(aPrincipal);
  if (!principal) {
    actor->ClassificationFailed();
    return IPC_OK();
  }
  return actor->StartClassify(principal, aSuccess);
}

bool ContentParent::DeallocPURLClassifierParent(PURLClassifierParent* aActor) {
  MOZ_ASSERT(NS_IsMainThread());
  MOZ_ASSERT(aActor);

  RefPtr<URLClassifierParent> actor =
      dont_AddRef(static_cast<URLClassifierParent*>(aActor));
  return true;
}

//////////////////////////////////////////////////////////////////
// PURLClassifierLocalParent

PURLClassifierLocalParent* ContentParent::AllocPURLClassifierLocalParent(
    nsIURI* aURI, const nsTArray<IPCURLClassifierFeature>& aFeatures) {
  MOZ_ASSERT(NS_IsMainThread());

  RefPtr<URLClassifierLocalParent> actor = new URLClassifierLocalParent();
  return actor.forget().take();
}

mozilla::ipc::IPCResult ContentParent::RecvPURLClassifierLocalConstructor(
    PURLClassifierLocalParent* aActor, nsIURI* aURI,
    nsTArray<IPCURLClassifierFeature>&& aFeatures) {
  MOZ_ASSERT(NS_IsMainThread());
  MOZ_ASSERT(aActor);

  nsTArray<IPCURLClassifierFeature> features = std::move(aFeatures);

  if (!aURI) {
    NS_WARNING("aURI should not be null");
    return IPC_FAIL_NO_REASON(this);
  }

  auto* actor = static_cast<URLClassifierLocalParent*>(aActor);
  return actor->StartClassify(aURI, features);
}

bool ContentParent::DeallocPURLClassifierLocalParent(
    PURLClassifierLocalParent* aActor) {
  MOZ_ASSERT(NS_IsMainThread());
  MOZ_ASSERT(aActor);

  RefPtr<URLClassifierLocalParent> actor =
      dont_AddRef(static_cast<URLClassifierLocalParent*>(aActor));
  return true;
}

PLoginReputationParent* ContentParent::AllocPLoginReputationParent(
    nsIURI* aURI) {
  MOZ_ASSERT(NS_IsMainThread());

  RefPtr<LoginReputationParent> actor = new LoginReputationParent();
  return actor.forget().take();
}

mozilla::ipc::IPCResult ContentParent::RecvPLoginReputationConstructor(
    PLoginReputationParent* aActor, nsIURI* aURI) {
  MOZ_ASSERT(NS_IsMainThread());
  MOZ_ASSERT(aActor);

  if (!aURI) {
    return IPC_FAIL_NO_REASON(this);
  }

  auto* actor = static_cast<LoginReputationParent*>(aActor);
  return actor->QueryReputation(aURI);
}

bool ContentParent::DeallocPLoginReputationParent(
    PLoginReputationParent* aActor) {
  MOZ_ASSERT(NS_IsMainThread());
  MOZ_ASSERT(aActor);

  RefPtr<LoginReputationParent> actor =
      dont_AddRef(static_cast<LoginReputationParent*>(aActor));
  return true;
}

PSessionStorageObserverParent*
ContentParent::AllocPSessionStorageObserverParent() {
  MOZ_ASSERT(NS_IsMainThread());

  return mozilla::dom::AllocPSessionStorageObserverParent();
}

mozilla::ipc::IPCResult ContentParent::RecvPSessionStorageObserverConstructor(
    PSessionStorageObserverParent* aActor) {
  MOZ_ASSERT(NS_IsMainThread());
  MOZ_ASSERT(aActor);

  if (!mozilla::dom::RecvPSessionStorageObserverConstructor(aActor)) {
    return IPC_FAIL_NO_REASON(this);
  }
  return IPC_OK();
}

bool ContentParent::DeallocPSessionStorageObserverParent(
    PSessionStorageObserverParent* aActor) {
  MOZ_ASSERT(NS_IsMainThread());
  MOZ_ASSERT(aActor);

  return mozilla::dom::DeallocPSessionStorageObserverParent(aActor);
}

mozilla::ipc::IPCResult ContentParent::RecvMaybeReloadPlugins() {
  RefPtr<nsPluginHost> pluginHost = nsPluginHost::GetInst();
  pluginHost->ReloadPlugins();
  return IPC_OK();
}

mozilla::ipc::IPCResult ContentParent::RecvDeviceReset() {
  GPUProcessManager* pm = GPUProcessManager::Get();
  if (pm) {
    pm->SimulateDeviceReset();
  }

  return IPC_OK();
}

mozilla::ipc::IPCResult ContentParent::RecvBHRThreadHang(
    const HangDetails& aDetails) {
  nsCOMPtr<nsIObserverService> obs = mozilla::services::GetObserverService();
  if (obs) {
    // Copy the HangDetails recieved over the network into a nsIHangDetails, and
    // then fire our own observer notification.
    // XXX: We should be able to avoid this potentially expensive copy here by
    // moving our deserialized argument.
    nsCOMPtr<nsIHangDetails> hangDetails =
        new nsHangDetails(HangDetails(aDetails), PersistedToDisk::No);
    obs->NotifyObservers(hangDetails, "bhr-thread-hang", nullptr);
  }
  return IPC_OK();
}

mozilla::ipc::IPCResult ContentParent::RecvAddCertException(
    const nsACString& aSerializedCert, uint32_t aFlags,
    const nsACString& aHostName, int32_t aPort, bool aIsTemporary,
    AddCertExceptionResolver&& aResolver) {
  nsCOMPtr<nsISupports> certObj;
  nsresult rv = NS_DeserializeObject(aSerializedCert, getter_AddRefs(certObj));
  if (NS_SUCCEEDED(rv)) {
    nsCOMPtr<nsIX509Cert> cert = do_QueryInterface(certObj);
    if (!cert) {
      rv = NS_ERROR_INVALID_ARG;
    } else {
      nsCOMPtr<nsICertOverrideService> overrideService =
          do_GetService(NS_CERTOVERRIDE_CONTRACTID);
      if (!overrideService) {
        rv = NS_ERROR_FAILURE;
      } else {
        rv = overrideService->RememberValidityOverride(aHostName, aPort, cert,
                                                       aFlags, aIsTemporary);
      }
    }
  }
  aResolver(rv);
  return IPC_OK();
}

mozilla::ipc::IPCResult
ContentParent::RecvAutomaticStorageAccessPermissionCanBeGranted(
    const Principal& aPrincipal,
    AutomaticStorageAccessPermissionCanBeGrantedResolver&& aResolver) {
  aResolver(Document::AutomaticStorageAccessPermissionCanBeGranted(aPrincipal));
  return IPC_OK();
}

mozilla::ipc::IPCResult
ContentParent::RecvStorageAccessPermissionGrantedForOrigin(
    uint64_t aTopLevelWindowId,
    const MaybeDiscarded<BrowsingContext>& aParentContext,
    const Principal& aTrackingPrincipal, const nsCString& aTrackingOrigin,
    const int& aAllowMode,
    const Maybe<ContentBlockingNotifier::StorageAccessPermissionGrantedReason>&
        aReason,
    StorageAccessPermissionGrantedForOriginResolver&& aResolver) {
  if (aParentContext.IsNullOrDiscarded()) {
    return IPC_OK();
  }

  // We only report here if we cannot report the console directly in the content
  // process. In that case, the `aReason` would be given a value. Otherwise, it
  // will be nothing.
  if (aReason) {
    ContentBlockingNotifier::ReportUnblockingToConsole(
        aParentContext.get_canonical(), NS_ConvertUTF8toUTF16(aTrackingOrigin),
        aReason.value());
  }

  ContentBlocking::SaveAccessForOriginOnParentProcess(
      aTopLevelWindowId, aParentContext.get_canonical(), aTrackingPrincipal,
      aTrackingOrigin, aAllowMode)
      ->Then(
          GetCurrentSerialEventTarget(), __func__,
          [aResolver = std::move(aResolver)](
              ContentBlocking::ParentAccessGrantPromise::ResolveOrRejectValue&&
                  aValue) {
            bool success =
                aValue.IsResolve() && NS_SUCCEEDED(aValue.ResolveValue());
            aResolver(success);
          });
  return IPC_OK();
}

mozilla::ipc::IPCResult ContentParent::RecvCompleteAllowAccessFor(
    const MaybeDiscarded<BrowsingContext>& aParentContext,
    uint64_t aTopLevelWindowId, const Principal& aTrackingPrincipal,
    const nsCString& aTrackingOrigin, uint32_t aCookieBehavior,
    const ContentBlockingNotifier::StorageAccessPermissionGrantedReason&
        aReason,
    CompleteAllowAccessForResolver&& aResolver) {
  if (aParentContext.IsNullOrDiscarded()) {
    return IPC_OK();
  }

  ContentBlocking::CompleteAllowAccessFor(
      aParentContext.get_canonical(), aTopLevelWindowId, aTrackingPrincipal,
      aTrackingOrigin, aCookieBehavior, aReason, nullptr)
      ->Then(GetCurrentSerialEventTarget(), __func__,
             [aResolver = std::move(aResolver)](
                 ContentBlocking::StorageAccessPermissionGrantPromise::
                     ResolveOrRejectValue&& aValue) {
               Maybe<StorageAccessPromptChoices> choice;
               if (aValue.IsResolve()) {
                 choice.emplace(static_cast<StorageAccessPromptChoices>(
                     aValue.ResolveValue()));
               }
               aResolver(choice);
             });
  return IPC_OK();
}

mozilla::ipc::IPCResult ContentParent::RecvStoreUserInteractionAsPermission(
    const Principal& aPrincipal) {
  ContentBlockingUserInteraction::Observe(aPrincipal);
  return IPC_OK();
}

mozilla::ipc::IPCResult ContentParent::RecvNotifyMediaPlaybackChanged(
    const MaybeDiscarded<BrowsingContext>& aContext,
    MediaPlaybackState aState) {
  if (aContext.IsNullOrDiscarded()) {
    return IPC_OK();
  }
  if (RefPtr<IMediaInfoUpdater> updater =
          aContext.get_canonical()->GetMediaController()) {
    updater->NotifyMediaPlaybackChanged(aContext.ContextId(), aState);
  }
  return IPC_OK();
}

mozilla::ipc::IPCResult ContentParent::RecvNotifyMediaAudibleChanged(
    const MaybeDiscarded<BrowsingContext>& aContext, MediaAudibleState aState) {
  if (aContext.IsNullOrDiscarded()) {
    return IPC_OK();
  }
  if (RefPtr<IMediaInfoUpdater> updater =
          aContext.get_canonical()->GetMediaController()) {
    updater->NotifyMediaAudibleChanged(aContext.ContextId(), aState);
  }
  return IPC_OK();
}

mozilla::ipc::IPCResult ContentParent::RecvNotifyPictureInPictureModeChanged(
    const MaybeDiscarded<BrowsingContext>& aContext, bool aEnabled) {
  if (aContext.IsNullOrDiscarded()) {
    return IPC_OK();
  }
  if (RefPtr<MediaController> controller =
          aContext.get_canonical()->GetMediaController()) {
    controller->SetIsInPictureInPictureMode(aContext.ContextId(), aEnabled);
  }
  return IPC_OK();
}

mozilla::ipc::IPCResult ContentParent::RecvAbortOtherOrientationPendingPromises(
    const MaybeDiscarded<BrowsingContext>& aContext) {
  if (aContext.IsNullOrDiscarded()) {
    return IPC_OK();
  }

  CanonicalBrowsingContext* context = aContext.get_canonical();

  context->Group()->EachOtherParent(this, [&](ContentParent* aParent) {
    Unused << aParent->SendAbortOrientationPendingPromises(context);
  });

  return IPC_OK();
}

mozilla::ipc::IPCResult ContentParent::RecvNotifyMediaSessionUpdated(
    const MaybeDiscarded<BrowsingContext>& aContext, bool aIsCreated) {
  if (aContext.IsNullOrDiscarded()) {
    return IPC_OK();
  }

  RefPtr<IMediaInfoUpdater> updater =
      aContext.get_canonical()->GetMediaController();
  if (!updater) {
    return IPC_OK();
  }
  if (aIsCreated) {
    updater->NotifySessionCreated(aContext->Id());
  } else {
    updater->NotifySessionDestroyed(aContext->Id());
  }
  return IPC_OK();
}

mozilla::ipc::IPCResult ContentParent::RecvNotifyUpdateMediaMetadata(
    const MaybeDiscarded<BrowsingContext>& aContext,
    const Maybe<MediaMetadataBase>& aMetadata) {
  if (aContext.IsNullOrDiscarded()) {
    return IPC_OK();
  }
  if (RefPtr<IMediaInfoUpdater> updater =
          aContext.get_canonical()->GetMediaController()) {
    updater->UpdateMetadata(aContext.ContextId(), aMetadata);
  }
  return IPC_OK();
}

mozilla::ipc::IPCResult
ContentParent::RecvNotifyMediaSessionPlaybackStateChanged(
    const MaybeDiscarded<BrowsingContext>& aContext,
    MediaSessionPlaybackState aPlaybackState) {
  if (aContext.IsNullOrDiscarded()) {
    return IPC_OK();
  }
  if (RefPtr<IMediaInfoUpdater> updater =
          aContext.get_canonical()->GetMediaController()) {
    updater->SetDeclaredPlaybackState(aContext.ContextId(), aPlaybackState);
  }
  return IPC_OK();
}

mozilla::ipc::IPCResult
ContentParent::RecvNotifyMediaSessionSupportedActionChanged(
    const MaybeDiscarded<BrowsingContext>& aContext, MediaSessionAction aAction,
    bool aEnabled) {
  if (aContext.IsNullOrDiscarded()) {
    return IPC_OK();
  }
  RefPtr<IMediaInfoUpdater> updater =
      aContext.get_canonical()->GetMediaController();
  if (!updater) {
    return IPC_OK();
  }
  if (aEnabled) {
    updater->EnableAction(aContext.ContextId(), aAction);
  } else {
    updater->DisableAction(aContext.ContextId(), aAction);
  }
  return IPC_OK();
}

mozilla::ipc::IPCResult ContentParent::RecvNotifyMediaFullScreenState(
    const MaybeDiscarded<BrowsingContext>& aContext, bool aIsInFullScreen) {
  if (aContext.IsNullOrDiscarded()) {
    return IPC_OK();
  }
  if (RefPtr<IMediaInfoUpdater> updater =
          aContext.get_canonical()->GetMediaController()) {
    updater->NotifyMediaFullScreenState(aContext.ContextId(), aIsInFullScreen);
  }
  return IPC_OK();
}

mozilla::ipc::IPCResult ContentParent::RecvNotifyPositionStateChanged(
    const MaybeDiscarded<BrowsingContext>& aContext,
    const PositionState& aState) {
  if (aContext.IsNullOrDiscarded()) {
    return IPC_OK();
  }
  if (RefPtr<IMediaInfoUpdater> updater =
          aContext.get_canonical()->GetMediaController()) {
    updater->UpdatePositionState(aContext.ContextId(), aState);
  }
  return IPC_OK();
}

mozilla::ipc::IPCResult ContentParent::RecvGetModulesTrust(
    ModulePaths&& aModPaths, bool aRunAtNormalPriority,
    GetModulesTrustResolver&& aResolver) {
#if defined(XP_WIN)
  RefPtr<DllServices> dllSvc(DllServices::Get());
  dllSvc->GetModulesTrust(std::move(aModPaths), aRunAtNormalPriority)
      ->Then(
          GetMainThreadSerialEventTarget(), __func__,
          [aResolver](ModulesMapResult&& aResult) {
            aResolver(Some(ModulesMapResult(std::move(aResult))));
          },
          [aResolver](nsresult aRv) { aResolver(Nothing()); });
  return IPC_OK();
#else
  return IPC_FAIL(this, "Unsupported on this platform");
#endif  // defined(XP_WIN)
}

mozilla::ipc::IPCResult ContentParent::RecvCreateBrowsingContext(
    uint64_t aGroupId, BrowsingContext::IPCInitializer&& aInit) {
  RefPtr<WindowGlobalParent> parent;
  if (aInit.mParentId != 0) {
    parent = WindowGlobalParent::GetByInnerWindowId(aInit.mParentId);
    if (!parent) {
      return IPC_FAIL(this, "Parent doesn't exist in parent process");
    }
  }

  if (parent && parent->GetContentParent() != this) {
    // We're trying attach a child BrowsingContext to a parent
    // WindowContext in another process. This is illegal since the
    // only thing that could create that child BrowsingContext is the parent
    // window's process.
    return IPC_FAIL(this,
                    "Must create BrowsingContext from the parent's process");
  }

  RefPtr<BrowsingContext> opener;
  if (aInit.GetOpenerId() != 0) {
    opener = BrowsingContext::Get(aInit.GetOpenerId());
    if (!opener) {
      return IPC_FAIL(this, "Opener doesn't exist in parent process");
    }
  }

  RefPtr<BrowsingContext> child = BrowsingContext::Get(aInit.mId);
  if (child) {
    // This is highly suspicious. BrowsingContexts should only be created once,
    // so finding one indicates that someone is doing something they shouldn't.
    return IPC_FAIL(this, "A BrowsingContext with this ID already exists");
  }

  // Ensure that the passed-in BrowsingContextGroup is valid.
  RefPtr<BrowsingContextGroup> group =
      BrowsingContextGroup::GetOrCreate(aGroupId);
  if (parent && parent->Group() != group) {
    if (parent->Group()->Id() != aGroupId) {
      return IPC_FAIL(this, "Parent has different group ID");
    } else {
      return IPC_FAIL(this, "Parent has different group object");
    }
  }
  if (opener && opener->Group() != group) {
    if (opener->Group()->Id() != aGroupId) {
      return IPC_FAIL(this, "Opener has different group ID");
    } else {
      return IPC_FAIL(this, "Opener has different group object");
    }
  }
  if (!parent && !opener && !group->Toplevels().IsEmpty()) {
    return IPC_FAIL(this, "Unrelated context from child in stale group");
  }

  BrowsingContext::CreateFromIPC(std::move(aInit), group, this);
  return IPC_OK();
}

bool ContentParent::CheckBrowsingContextEmbedder(CanonicalBrowsingContext* aBC,
                                                 const char* aOperation) const {
  if (!aBC->IsEmbeddedInProcess(ChildID())) {
    MOZ_LOG(BrowsingContext::GetLog(), LogLevel::Warning,
            ("ParentIPC: Trying to %s out of process context 0x%08" PRIx64,
             aOperation, aBC->Id()));
    return false;
  }
  return true;
}

mozilla::ipc::IPCResult ContentParent::RecvDiscardBrowsingContext(
    const MaybeDiscarded<BrowsingContext>& aContext,
    DiscardBrowsingContextResolver&& aResolve) {
  if (!aContext.IsNullOrDiscarded()) {
    RefPtr<CanonicalBrowsingContext> context = aContext.get_canonical();
    if (!CheckBrowsingContextEmbedder(context, "discard")) {
      return IPC_FAIL(this, "Illegal Discard attempt");
    }

    context->Detach(/* aFromIPC */ true);
  }

  // Resolve the promise, as we've received and handled the message. This will
  // allow the content process to fully-discard references to this BC.
  aResolve(true);
  return IPC_OK();
}

void ContentParent::RegisterRemoteWorkerActor() {
  auto lock = mRemoteWorkerActorData.Lock();
  ++lock->mCount;
}

void ContentParent::UnregisterRemoveWorkerActor() {
  MOZ_ASSERT(NS_IsMainThread());

  {
    auto lock = mRemoteWorkerActorData.Lock();
    if (--lock->mCount) {
      return;
    }
  }

  MOZ_LOG(ContentParent::GetLog(), LogLevel::Verbose,
          ("UnregisterRemoveWorkerActor %p", this));
  MaybeBeginShutDown();
}

mozilla::ipc::IPCResult ContentParent::RecvWindowClose(
    const MaybeDiscarded<BrowsingContext>& aContext, bool aTrustedCaller) {
  if (aContext.IsNullOrDiscarded()) {
    MOZ_LOG(
        BrowsingContext::GetLog(), LogLevel::Debug,
        ("ParentIPC: Trying to send a message to dead or detached context"));
    return IPC_OK();
  }
  CanonicalBrowsingContext* context = aContext.get_canonical();

  // FIXME Need to check that the sending process has access to the unit of
  // related
  //       browsing contexts of bc.

  ContentProcessManager* cpm = ContentProcessManager::GetSingleton();
  ContentParent* cp =
      cpm->GetContentProcessById(ContentParentId(context->OwnerProcessId()));
  Unused << cp->SendWindowClose(context, aTrustedCaller);
  return IPC_OK();
}

mozilla::ipc::IPCResult ContentParent::RecvWindowFocus(
    const MaybeDiscarded<BrowsingContext>& aContext, CallerType aCallerType) {
  if (aContext.IsNullOrDiscarded()) {
    MOZ_LOG(
        BrowsingContext::GetLog(), LogLevel::Debug,
        ("ParentIPC: Trying to send a message to dead or detached context"));
    return IPC_OK();
  }
  CanonicalBrowsingContext* context = aContext.get_canonical();

  ContentProcessManager* cpm = ContentProcessManager::GetSingleton();
  ContentParent* cp =
      cpm->GetContentProcessById(ContentParentId(context->OwnerProcessId()));
  Unused << cp->SendWindowFocus(context, aCallerType);
  return IPC_OK();
}

mozilla::ipc::IPCResult ContentParent::RecvWindowBlur(
    const MaybeDiscarded<BrowsingContext>& aContext) {
  if (aContext.IsNullOrDiscarded()) {
    MOZ_LOG(
        BrowsingContext::GetLog(), LogLevel::Debug,
        ("ParentIPC: Trying to send a message to dead or detached context"));
    return IPC_OK();
  }
  CanonicalBrowsingContext* context = aContext.get_canonical();

  ContentProcessManager* cpm = ContentProcessManager::GetSingleton();
  ContentParent* cp =
      cpm->GetContentProcessById(ContentParentId(context->OwnerProcessId()));
  Unused << cp->SendWindowBlur(context);
  return IPC_OK();
}

mozilla::ipc::IPCResult ContentParent::RecvRaiseWindow(
    const MaybeDiscarded<BrowsingContext>& aContext, CallerType aCallerType,
    uint64_t aActionId) {
  if (aContext.IsNullOrDiscarded()) {
    MOZ_LOG(
        BrowsingContext::GetLog(), LogLevel::Debug,
        ("ParentIPC: Trying to send a message to dead or detached context"));
    return IPC_OK();
  }

  CanonicalBrowsingContext* context = aContext.get_canonical();

  ContentProcessManager* cpm = ContentProcessManager::GetSingleton();
  ContentParent* cp =
      cpm->GetContentProcessById(ContentParentId(context->OwnerProcessId()));
  Unused << cp->SendRaiseWindow(context, aCallerType, aActionId);
  return IPC_OK();
}

mozilla::ipc::IPCResult ContentParent::RecvAdjustWindowFocus(
    const MaybeDiscarded<BrowsingContext>& aContext, bool aCheckPermission,
    bool aIsVisible) {
  if (aContext.IsNullOrDiscarded()) {
    MOZ_LOG(
        BrowsingContext::GetLog(), LogLevel::Debug,
        ("ParentIPC: Trying to send a message to dead or detached context"));
    return IPC_OK();
  }
  CanonicalBrowsingContext* context = aContext.get_canonical();
  BrowsingContext* parent = context->GetParent();
  if (!parent) {
    return IPC_OK();
  }

  CanonicalBrowsingContext* canonicalParent = parent->Canonical();

  ContentProcessManager* cpm = ContentProcessManager::GetSingleton();
  ContentParent* cp = cpm->GetContentProcessById(
      ContentParentId(canonicalParent->OwnerProcessId()));
  Unused << cp->SendAdjustWindowFocus(context, aCheckPermission, aIsVisible);
  return IPC_OK();
}

mozilla::ipc::IPCResult ContentParent::RecvClearFocus(
    const MaybeDiscarded<BrowsingContext>& aContext) {
  if (aContext.IsNullOrDiscarded()) {
    MOZ_LOG(
        BrowsingContext::GetLog(), LogLevel::Debug,
        ("ParentIPC: Trying to send a message to dead or detached context"));
    return IPC_OK();
  }
  CanonicalBrowsingContext* context = aContext.get_canonical();

  ContentProcessManager* cpm = ContentProcessManager::GetSingleton();
  ContentParent* cp =
      cpm->GetContentProcessById(ContentParentId(context->OwnerProcessId()));
  Unused << cp->SendClearFocus(context);
  return IPC_OK();
}

mozilla::ipc::IPCResult ContentParent::RecvSetFocusedBrowsingContext(
    const MaybeDiscarded<BrowsingContext>& aContext) {
  if (aContext.IsNullOrDiscarded()) {
    MOZ_LOG(
        BrowsingContext::GetLog(), LogLevel::Debug,
        ("ParentIPC: Trying to send a message to dead or detached context"));
    return IPC_OK();
  }
  CanonicalBrowsingContext* context = aContext.get_canonical();

  nsFocusManager* fm = nsFocusManager::GetFocusManager();
  if (fm) {
    fm->SetFocusedBrowsingContextInChrome(context);
    BrowserParent::UpdateFocusFromBrowsingContext();
  }

  context->Group()->EachOtherParent(this, [&](ContentParent* aParent) {
    Unused << aParent->SendSetFocusedBrowsingContext(context);
  });

  return IPC_OK();
}

mozilla::ipc::IPCResult ContentParent::RecvSetActiveBrowsingContext(
    const MaybeDiscarded<BrowsingContext>& aContext, uint64_t aActionId) {
  if (aContext.IsNullOrDiscarded()) {
    MOZ_LOG(
        BrowsingContext::GetLog(), LogLevel::Debug,
        ("ParentIPC: Trying to send a message to dead or detached context"));
    return IPC_OK();
  }
  CanonicalBrowsingContext* context = aContext.get_canonical();

  nsFocusManager* fm = nsFocusManager::GetFocusManager();
  if (!fm) {
    return IPC_OK();
  }

  if (!fm->SetActiveBrowsingContextInChrome(context, aActionId)) {
    LOGFOCUS(
        ("Ignoring out-of-sequence attempt [%p] to set active browsing context "
         "in parent.",
         context));
    Unused << SendReviseActiveBrowsingContext(
        fm->GetActiveBrowsingContextInChrome(), aActionId);
    return IPC_OK();
  }

  context->Group()->EachOtherParent(this, [&](ContentParent* aParent) {
    Unused << aParent->SendSetActiveBrowsingContext(context, aActionId);
  });

  return IPC_OK();
}

mozilla::ipc::IPCResult ContentParent::RecvUnsetActiveBrowsingContext(
    const MaybeDiscarded<BrowsingContext>& aContext, uint64_t aActionId) {
  if (aContext.IsNullOrDiscarded()) {
    MOZ_LOG(
        BrowsingContext::GetLog(), LogLevel::Debug,
        ("ParentIPC: Trying to send a message to dead or detached context"));
    return IPC_OK();
  }
  CanonicalBrowsingContext* context = aContext.get_canonical();

  nsFocusManager* fm = nsFocusManager::GetFocusManager();
  if (!fm) {
    return IPC_OK();
  }

  if (!fm->SetActiveBrowsingContextInChrome(nullptr, aActionId)) {
    LOGFOCUS(
        ("Ignoring out-of-sequence attempt to unset active browsing context in "
         "parent [%p].",
         context));
    Unused << SendReviseActiveBrowsingContext(
        fm->GetActiveBrowsingContextInChrome(), aActionId);
    return IPC_OK();
  }

  context->Group()->EachOtherParent(this, [&](ContentParent* aParent) {
    Unused << aParent->SendUnsetActiveBrowsingContext(context, aActionId);
  });

  return IPC_OK();
}

mozilla::ipc::IPCResult ContentParent::RecvSetFocusedElement(
    const MaybeDiscarded<BrowsingContext>& aContext, bool aNeedsFocus) {
  if (aContext.IsNullOrDiscarded()) {
    MOZ_LOG(
        BrowsingContext::GetLog(), LogLevel::Debug,
        ("ParentIPC: Trying to send a message to dead or detached context"));
    return IPC_OK();
  }
  CanonicalBrowsingContext* context = aContext.get_canonical();

  ContentProcessManager* cpm = ContentProcessManager::GetSingleton();

  ContentParent* cp =
      cpm->GetContentProcessById(ContentParentId(context->OwnerProcessId()));
  Unused << cp->SendSetFocusedElement(context, aNeedsFocus);

  return IPC_OK();
}

mozilla::ipc::IPCResult ContentParent::RecvFinalizeFocusOuter(
    const MaybeDiscarded<BrowsingContext>& aContext, bool aCanFocus,
    CallerType aCallerType) {
  if (aContext.IsNullOrDiscarded()) {
    MOZ_LOG(
        BrowsingContext::GetLog(), LogLevel::Debug,
        ("ParentIPC: Trying to send a message to dead or detached context"));
    return IPC_OK();
  }
  CanonicalBrowsingContext* context = aContext.get_canonical();
  ContentProcessManager* cpm = ContentProcessManager::GetSingleton();

  ContentParent* cp =
      cpm->GetContentProcessById(ContentParentId(context->EmbedderProcessId()));
  if (cp) {
    Unused << cp->SendFinalizeFocusOuter(context, aCanFocus, aCallerType);
  }
  return IPC_OK();
}

mozilla::ipc::IPCResult ContentParent::RecvInsertNewFocusActionId(
    uint64_t aActionId) {
  nsFocusManager* fm = nsFocusManager::GetFocusManager();
  if (fm) {
    fm->InsertNewFocusActionId(aActionId);
  }
  return IPC_OK();
}

mozilla::ipc::IPCResult ContentParent::RecvBlurToParent(
    const MaybeDiscarded<BrowsingContext>& aFocusedBrowsingContext,
    const MaybeDiscarded<BrowsingContext>& aBrowsingContextToClear,
    const MaybeDiscarded<BrowsingContext>& aAncestorBrowsingContextToFocus,
    bool aIsLeavingDocument, bool aAdjustWidget,
    bool aBrowsingContextToClearHandled,
    bool aAncestorBrowsingContextToFocusHandled, uint64_t aActionId) {
  if (aFocusedBrowsingContext.IsNullOrDiscarded()) {
    MOZ_LOG(
        BrowsingContext::GetLog(), LogLevel::Debug,
        ("ParentIPC: Trying to send a message to dead or detached context"));
    return IPC_OK();
  }

  CanonicalBrowsingContext* focusedBrowsingContext =
      aFocusedBrowsingContext.get_canonical();

  ContentProcessManager* cpm = ContentProcessManager::GetSingleton();

  // If aBrowsingContextToClear and aAncestorBrowsingContextToFocusHandled
  // didn't get handled in the process that sent this IPC message and they
  // aren't in the same process as aFocusedBrowsingContext, we need to split
  // off their handling here and use SendSetFocusedElement to send them
  // elsewhere than the blurring itself.

  bool ancestorDifferent =
      (!aAncestorBrowsingContextToFocusHandled &&
       !aAncestorBrowsingContextToFocus.IsNullOrDiscarded() &&
       (focusedBrowsingContext->OwnerProcessId() !=
        aAncestorBrowsingContextToFocus.get_canonical()->OwnerProcessId()));
  if (!aBrowsingContextToClearHandled &&
      !aBrowsingContextToClear.IsNullOrDiscarded() &&
      (focusedBrowsingContext->OwnerProcessId() !=
       aBrowsingContextToClear.get_canonical()->OwnerProcessId())) {
    MOZ_RELEASE_ASSERT(!ancestorDifferent,
                       "This combination is not supposed to happen.");
    ContentParent* cp = cpm->GetContentProcessById(ContentParentId(
        aBrowsingContextToClear.get_canonical()->OwnerProcessId()));
    Unused << cp->SendSetFocusedElement(aBrowsingContextToClear, false);
  } else if (ancestorDifferent) {
    ContentParent* cp = cpm->GetContentProcessById(ContentParentId(
        aAncestorBrowsingContextToFocus.get_canonical()->OwnerProcessId()));
    Unused << cp->SendSetFocusedElement(aAncestorBrowsingContextToFocus, true);
  }

  ContentParent* cp = cpm->GetContentProcessById(
      ContentParentId(focusedBrowsingContext->OwnerProcessId()));
  Unused << cp->SendBlurToChild(aFocusedBrowsingContext,
                                aBrowsingContextToClear,
                                aAncestorBrowsingContextToFocus,
                                aIsLeavingDocument, aAdjustWidget, aActionId);
  return IPC_OK();
}

mozilla::ipc::IPCResult ContentParent::RecvMaybeExitFullscreen(
    const MaybeDiscarded<BrowsingContext>& aContext) {
  if (aContext.IsNullOrDiscarded()) {
    MOZ_LOG(
        BrowsingContext::GetLog(), LogLevel::Debug,
        ("ParentIPC: Trying to send a message to dead or detached context"));
    return IPC_OK();
  }
  CanonicalBrowsingContext* context = aContext.get_canonical();

  ContentProcessManager* cpm = ContentProcessManager::GetSingleton();

  ContentParent* cp =
      cpm->GetContentProcessById(ContentParentId(context->OwnerProcessId()));
  Unused << cp->SendMaybeExitFullscreen(context);

  return IPC_OK();
}

mozilla::ipc::IPCResult ContentParent::RecvWindowPostMessage(
    const MaybeDiscarded<BrowsingContext>& aContext,
    const ClonedOrErrorMessageData& aMessage, const PostMessageData& aData) {
  if (aContext.IsNullOrDiscarded()) {
    MOZ_LOG(
        BrowsingContext::GetLog(), LogLevel::Debug,
        ("ParentIPC: Trying to send a message to dead or detached context"));
    return IPC_OK();
  }
  CanonicalBrowsingContext* context = aContext.get_canonical();

  if (aData.source().IsDiscarded()) {
    MOZ_LOG(
        BrowsingContext::GetLog(), LogLevel::Debug,
        ("ParentIPC: Trying to send a message from dead or detached context"));
    return IPC_OK();
  }

  RefPtr<ContentParent> cp = context->GetContentParent();
  if (!cp) {
    MOZ_LOG(BrowsingContext::GetLog(), LogLevel::Debug,
            ("ParentIPC: Trying to send PostMessage to dead content process"));
    return IPC_OK();
  }

  ClonedOrErrorMessageData message;
  StructuredCloneData messageFromChild;
  if (aMessage.type() == ClonedOrErrorMessageData::TClonedMessageData) {
    UnpackClonedMessageDataForParent(aMessage, messageFromChild);

    ClonedMessageData clonedMessageData;
    if (BuildClonedMessageDataForParent(cp, messageFromChild,
                                        clonedMessageData)) {
      message = std::move(clonedMessageData);
    } else {
      // FIXME Logging?
      message = ErrorMessageData();
    }
  } else {
    MOZ_ASSERT(aMessage.type() == ClonedOrErrorMessageData::TErrorMessageData);
    message = ErrorMessageData();
  }

  Unused << cp->SendWindowPostMessage(context, message, aData);
  return IPC_OK();
}

void ContentParent::AddBrowsingContextGroup(BrowsingContextGroup* aGroup) {
  MOZ_DIAGNOSTIC_ASSERT(aGroup);
  // Ensure that the group has been inserted, and if we're not launching
  // anymore, also begin subscribing. Launching processes will be subscribed if
  // they finish launching in `LaunchSubprocessResolve`.
  if (mGroups.EnsureInserted(aGroup) && !IsLaunching()) {
    aGroup->Subscribe(this);
  }
}

void ContentParent::RemoveBrowsingContextGroup(BrowsingContextGroup* aGroup) {
  MOZ_DIAGNOSTIC_ASSERT(aGroup);
  // Remove the group from our list. This is called from the
  // BrowisngContextGroup when unsubscribing, so we don't need to do it here.
  mGroups.RemoveEntry(aGroup);
}

mozilla::ipc::IPCResult ContentParent::RecvCommitBrowsingContextTransaction(
    const MaybeDiscarded<BrowsingContext>& aContext,
    BrowsingContext::BaseTransaction&& aTransaction, uint64_t aEpoch) {
  // Record the new BrowsingContextFieldEpoch associated with this transaction.
  // This should be done unconditionally, so that we're always in-sync.
  //
  // The order the parent process receives transactions is considered the
  // "canonical" ordering, so we don't need to worry about doing any
  // epoch-related validation.
  MOZ_ASSERT(aEpoch == mBrowsingContextFieldEpoch + 1,
             "Child process skipped an epoch?");
  mBrowsingContextFieldEpoch = aEpoch;

  return aTransaction.CommitFromIPC(aContext, this);
}

PParentToChildStreamParent* ContentParent::SendPParentToChildStreamConstructor(
    PParentToChildStreamParent* aActor) {
  MOZ_ASSERT(NS_IsMainThread());
  return PContentParent::SendPParentToChildStreamConstructor(aActor);
}

PFileDescriptorSetParent* ContentParent::SendPFileDescriptorSetConstructor(
    const FileDescriptor& aFD) {
  MOZ_ASSERT(NS_IsMainThread());
  return PContentParent::SendPFileDescriptorSetConstructor(aFD);
}

mozilla::ipc::IPCResult ContentParent::RecvBlobURLDataRequest(
    const nsCString& aBlobURL, nsIPrincipal* aTriggeringPrincipal,
    nsIPrincipal* aLoadingPrincipal, const OriginAttributes& aOriginAttributes,
    const Maybe<nsID>& aAgentClusterId,
    BlobURLDataRequestResolver&& aResolver) {
  RefPtr<BlobImpl> blobImpl;

  // Since revoked blobs are also retrieved, it is possible that the blob no
  // longer exists (due to the 5 second timeout) when execution reaches here
  if (!BlobURLProtocolHandler::GetDataEntry(
          aBlobURL, getter_AddRefs(blobImpl), aLoadingPrincipal,
          aTriggeringPrincipal, aOriginAttributes, aAgentClusterId,
          true /* AlsoIfRevoked */)) {
    aResolver(NS_ERROR_DOM_BAD_URI);
    return IPC_OK();
  }

  IPCBlob ipcBlob;
  nsresult rv = IPCBlobUtils::Serialize(blobImpl, this, ipcBlob);

  if (NS_WARN_IF(NS_FAILED(rv))) {
    aResolver(rv);
    return IPC_OK();
  }

  aResolver(ipcBlob);
  return IPC_OK();
}

mozilla::ipc::IPCResult ContentParent::RecvReportServiceWorkerShutdownProgress(
    uint32_t aShutdownStateId, ServiceWorkerShutdownState::Progress aProgress) {
  RefPtr<ServiceWorkerManager> swm = ServiceWorkerManager::GetInstance();
  MOZ_RELEASE_ASSERT(swm, "ServiceWorkers should shutdown before SWM.");

  swm->ReportServiceWorkerShutdownProgress(aShutdownStateId, aProgress);

  return IPC_OK();
}

mozilla::ipc::IPCResult ContentParent::RecvNotifyOnHistoryReload(
    const MaybeDiscarded<BrowsingContext>& aContext, const bool& aForceReload,
    NotifyOnHistoryReloadResolver&& aResolver) {
  bool canReload = false;
  Maybe<RefPtr<nsDocShellLoadState>> loadState;
  Maybe<bool> reloadActiveEntry;
  if (!aContext.IsDiscarded()) {
    aContext.get_canonical()->NotifyOnHistoryReload(
        aForceReload, canReload, loadState, reloadActiveEntry);
  }
  aResolver(Tuple<const bool&, const Maybe<RefPtr<nsDocShellLoadState>>&,
                  const Maybe<bool>&>(canReload, loadState, reloadActiveEntry));
  return IPC_OK();
}

mozilla::ipc::IPCResult ContentParent::RecvHistoryCommit(
    const MaybeDiscarded<BrowsingContext>& aContext, const uint64_t& aLoadID,
    const nsID& aChangeID, const uint32_t& aLoadType) {
  if (!aContext.IsDiscarded()) {
    aContext.get_canonical()->SessionHistoryCommit(aLoadID, aChangeID,
                                                   aLoadType);
  }

  return IPC_OK();
}

mozilla::ipc::IPCResult ContentParent::RecvHistoryGo(
    const MaybeDiscarded<BrowsingContext>& aContext, int32_t aOffset,
    uint64_t aHistoryEpoch, bool aRequireUserInteraction,
    HistoryGoResolver&& aResolveRequestedIndex) {
  if (!aContext.IsDiscarded()) {
    aContext.get_canonical()->HistoryGo(
        aOffset, aHistoryEpoch, aRequireUserInteraction, Some(ChildID()),
        std::move(aResolveRequestedIndex));
  }
  return IPC_OK();
}

mozilla::ipc::IPCResult ContentParent::RecvSessionHistoryUpdate(
    const MaybeDiscarded<BrowsingContext>& aContext, const int32_t& aIndex,
    const int32_t& aLength, const nsID& aChangeID) {
  if (aContext.IsNullOrDiscarded()) {
    MOZ_LOG(
        BrowsingContext::GetLog(), LogLevel::Debug,
        ("ParentIPC: Trying to send a message to dead or detached context"));
    return IPC_OK();
  }

  CanonicalBrowsingContext* context = aContext.get_canonical();
  context->Group()->EachParent([&](ContentParent* aParent) {
    Unused << aParent->SendHistoryCommitIndexAndLength(aContext, aIndex,
                                                       aLength, aChangeID);
  });
  return IPC_OK();
}

mozilla::ipc::IPCResult ContentParent::RecvSynchronizeLayoutHistoryState(
    const MaybeDiscarded<BrowsingContext>& aContext,
    nsILayoutHistoryState* aState) {
  if (aContext.IsNullOrDiscarded()) {
    return IPC_OK();
  }

  SessionHistoryEntry* entry =
      aContext.get_canonical()->GetActiveSessionHistoryEntry();
  if (entry) {
    entry->SetLayoutHistoryState(aState);
  }
  return IPC_OK();
}

mozilla::ipc::IPCResult ContentParent::RecvSessionHistoryEntryTitle(
    const MaybeDiscarded<BrowsingContext>& aContext, const nsString& aTitle) {
  if (aContext.IsNullOrDiscarded()) {
    return IPC_OK();
  }

  SessionHistoryEntry* entry =
      aContext.get_canonical()->GetActiveSessionHistoryEntry();
  if (entry) {
    entry->SetTitle(aTitle);
  }
  return IPC_OK();
}

mozilla::ipc::IPCResult
ContentParent::RecvSessionHistoryEntryScrollRestorationIsManual(
    const MaybeDiscarded<BrowsingContext>& aContext, const bool& aIsManual) {
  if (aContext.IsNullOrDiscarded()) {
    return IPC_OK();
  }

  SessionHistoryEntry* entry =
      aContext.get_canonical()->GetActiveSessionHistoryEntry();
  if (entry) {
    entry->SetScrollRestorationIsManual(aIsManual);
  }
  return IPC_OK();
}

mozilla::ipc::IPCResult
ContentParent::RecvSessionHistoryEntryStoreWindowNameInContiguousEntries(
    const MaybeDiscarded<BrowsingContext>& aContext, const nsString& aName) {
  if (aContext.IsNullOrDiscarded()) {
    return IPC_OK();
  }

  // Per https://html.spec.whatwg.org/#history-traversal 4.2.1, we need to set
  // the name to all contiguous entries. This has to be called before
  // CanonicalBrowsingContext::SessionHistoryCommit(), so the active entry is
  // still the old entry that we want to set.

  SessionHistoryEntry* entry =
      aContext.get_canonical()->GetActiveSessionHistoryEntry();

  if (entry) {
    nsSHistory::WalkContiguousEntries(
        entry, [&](nsISHEntry* aEntry) { aEntry->SetName(aName); });
  }

  return IPC_OK();
}

mozilla::ipc::IPCResult ContentParent::RecvSessionHistoryEntryCacheKey(
    const MaybeDiscarded<BrowsingContext>& aContext,
    const uint32_t& aCacheKey) {
  if (aContext.IsNullOrDiscarded()) {
    return IPC_OK();
  }

  SessionHistoryEntry* entry =
      aContext.get_canonical()->GetActiveSessionHistoryEntry();
  if (entry) {
    entry->SetCacheKey(aCacheKey);
  }
  return IPC_OK();
}

mozilla::ipc::IPCResult
ContentParent::RecvGetLoadingSessionHistoryInfoFromParent(
    const MaybeDiscarded<BrowsingContext>& aContext,
    GetLoadingSessionHistoryInfoFromParentResolver&& aResolver) {
  if (aContext.IsNullOrDiscarded()) {
    return IPC_OK();
  }

  Maybe<LoadingSessionHistoryInfo> info;
  int32_t requestedIndex = -1;
  int32_t sessionHistoryLength = 0;
  aContext.get_canonical()->GetLoadingSessionHistoryInfoFromParent(
      info, &requestedIndex, &sessionHistoryLength);
  aResolver(
      Tuple<const mozilla::Maybe<LoadingSessionHistoryInfo>&, const int32_t&,
            const int32_t&>(info, requestedIndex, sessionHistoryLength));

  return IPC_OK();
}

mozilla::ipc::IPCResult ContentParent::RecvSetActiveSessionHistoryEntry(
    const MaybeDiscarded<BrowsingContext>& aContext,
    const Maybe<nsPoint>& aPreviousScrollPos, SessionHistoryInfo&& aInfo,
    uint32_t aLoadType, uint32_t aUpdatedCacheKey, const nsID& aChangeID) {
  if (!aContext.IsDiscarded()) {
    aContext.get_canonical()->SetActiveSessionHistoryEntry(
        aPreviousScrollPos, &aInfo, aLoadType, aUpdatedCacheKey, aChangeID);
  }
  return IPC_OK();
}

mozilla::ipc::IPCResult ContentParent::RecvReplaceActiveSessionHistoryEntry(
    const MaybeDiscarded<BrowsingContext>& aContext,
    SessionHistoryInfo&& aInfo) {
  if (!aContext.IsDiscarded()) {
    aContext.get_canonical()->ReplaceActiveSessionHistoryEntry(&aInfo);
  }
  return IPC_OK();
}

mozilla::ipc::IPCResult
ContentParent::RecvRemoveDynEntriesFromActiveSessionHistoryEntry(
    const MaybeDiscarded<BrowsingContext>& aContext) {
  if (!aContext.IsDiscarded()) {
    aContext.get_canonical()->RemoveDynEntriesFromActiveSessionHistoryEntry();
  }
  return IPC_OK();
}

mozilla::ipc::IPCResult ContentParent::RecvRemoveFromSessionHistory(
    const MaybeDiscarded<BrowsingContext>& aContext) {
  if (!aContext.IsDiscarded()) {
    aContext.get_canonical()->RemoveFromSessionHistory();
  }
  return IPC_OK();
}

mozilla::ipc::IPCResult ContentParent::RecvHistoryReload(
    const MaybeDiscarded<BrowsingContext>& aContext,
    const uint32_t aReloadFlags) {
  if (!aContext.IsDiscarded()) {
    nsISHistory* shistory = aContext.get_canonical()->GetSessionHistory();
    if (shistory) {
      shistory->Reload(aReloadFlags);
    }
  }
  return IPC_OK();
}

mozilla::ipc::IPCResult ContentParent::RecvCommitWindowContextTransaction(
    const MaybeDiscarded<WindowContext>& aContext,
    WindowContext::BaseTransaction&& aTransaction, uint64_t aEpoch) {
  // Record the new BrowsingContextFieldEpoch associated with this transaction.
  // This should be done unconditionally, so that we're always in-sync.
  //
  // The order the parent process receives transactions is considered the
  // "canonical" ordering, so we don't need to worry about doing any
  // epoch-related validation.
  MOZ_ASSERT(aEpoch == mBrowsingContextFieldEpoch + 1,
             "Child process skipped an epoch?");
  mBrowsingContextFieldEpoch = aEpoch;

  return aTransaction.CommitFromIPC(aContext, this);
}

NS_IMETHODIMP ContentParent::GetChildID(uint64_t* aOut) {
  *aOut = this->ChildID();
  return NS_OK;
}

NS_IMETHODIMP ContentParent::GetOsPid(int32_t* aOut) {
  *aOut = Pid();
  return NS_OK;
}

NS_IMETHODIMP ContentParent::GetRemoteType(nsACString& aRemoteType) {
  aRemoteType = GetRemoteType();
  return NS_OK;
}

IPCResult ContentParent::RecvRawMessage(
    const JSActorMessageMeta& aMeta, const Maybe<ClonedMessageData>& aData,
    const Maybe<ClonedMessageData>& aStack) {
  Maybe<StructuredCloneData> data;
  if (aData) {
    data.emplace();
    data->BorrowFromClonedMessageDataForParent(*aData);
  }
  Maybe<StructuredCloneData> stack;
  if (aStack) {
    stack.emplace();
    stack->BorrowFromClonedMessageDataForParent(*aStack);
  }
  ReceiveRawMessage(aMeta, std::move(data), std::move(stack));
  return IPC_OK();
}

NS_IMETHODIMP ContentParent::GetActor(const nsACString& aName, JSContext* aCx,
                                      JSProcessActorParent** retval) {
  ErrorResult error;
  RefPtr<JSProcessActorParent> actor =
      JSActorManager::GetActor(aCx, aName, error)
          .downcast<JSProcessActorParent>();
  if (error.MaybeSetPendingException(aCx)) {
    return NS_ERROR_FAILURE;
  }
  actor.forget(retval);
  return NS_OK;
}

already_AddRefed<JSActor> ContentParent::InitJSActor(
    JS::HandleObject aMaybeActor, const nsACString& aName, ErrorResult& aRv) {
  RefPtr<JSProcessActorParent> actor;
  if (aMaybeActor.get()) {
    aRv = UNWRAP_OBJECT(JSProcessActorParent, aMaybeActor.get(), actor);
    if (aRv.Failed()) {
      return nullptr;
    }
  } else {
    actor = new JSProcessActorParent();
  }

  MOZ_RELEASE_ASSERT(!actor->Manager(),
                     "mManager was already initialized once!");
  actor->Init(aName, this);
  return actor.forget();
}

IPCResult ContentParent::RecvFOGData(ByteBuf&& buf) {
#ifdef MOZ_GLEAN
  glean::FOGData(std::move(buf));
#endif
  return IPC_OK();
}

NS_IMETHODIMP ContentParent::GetCanSend(bool* aCanSend) {
  *aCanSend = CanSend();
  return NS_OK;
}

ContentParent* ContentParent::AsContentParent() { return this; }

JSActorManager* ContentParent::AsJSActorManager() { return this; }

}  // namespace dom
}  // namespace mozilla

NS_IMPL_ISUPPORTS(ParentIdleListener, nsIObserver)

NS_IMETHODIMP
ParentIdleListener::Observe(nsISupports*, const char* aTopic,
                            const char16_t* aData) {
  mozilla::Unused << mParent->SendNotifyIdleObserver(
      mObserver, nsDependentCString(aTopic), nsDependentString(aData));
  return NS_OK;
}<|MERGE_RESOLUTION|>--- conflicted
+++ resolved
@@ -731,7 +731,6 @@
     return;
   }
 
-<<<<<<< HEAD
 #if defined(MOZ_CONTENT_SANDBOX) && defined(MOZ_WIDGET_GONK) && \
     ANDROID_VERSION >= 19
   // Require sandboxing on B2G >= KitKat.  This condition must stay
@@ -745,11 +744,10 @@
     MOZ_CRASH("Sandboxing support is required on this platform.");
   }
 #endif
-=======
+
   // From this point on, NS_WARNING, NS_ASSERTION, etc. should print out the
   // PID along with the warning.
   nsDebugImpl::SetMultiprocessMode("Parent");
->>>>>>> 81c02c9a
 
   // Note: This reporter measures all ContentParents.
   RegisterStrongMemoryReporter(new ContentParentsMemoryReporter());
