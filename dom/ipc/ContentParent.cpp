/* -*- Mode: C++; tab-width: 8; indent-tabs-mode: nil; c-basic-offset: 2 -*- */
/* vim: set ts=8 sts=2 et sw=2 tw=80: */
/* This Source Code Form is subject to the terms of the Mozilla Public
 * License, v. 2.0. If a copy of the MPL was not distributed with this
 * file, You can obtain one at http://mozilla.org/MPL/2.0/. */

#include "mozilla/DebugOnly.h"

#include "base/basictypes.h"
#include "base/shared_memory.h"

#include "ContentParent.h"
#include "ProcessUtils.h"
#include "BrowserParent.h"

#if defined(ANDROID) || defined(LINUX)
#  include <sys/time.h>
#  include <sys/resource.h>
#endif

#ifdef MOZ_WIDGET_GONK
#  include <sys/types.h>
#  include <sys/wait.h>
#endif

#include "chrome/common/process_watcher.h"
#include "mozilla/Result.h"
#include "nsIBrowserDOMWindow.h"

#include "AudioChannelService.h"
#include "DeviceStorageStatics.h"
#ifdef ACCESSIBILITY
#  include "mozilla/a11y/PDocAccessible.h"
#endif
#include "GeckoProfiler.h"
#ifdef MOZ_GECKO_PROFILER
#  include "ProfilerMarkerPayload.h"
#endif
#include "GMPServiceParent.h"
#include "HandlerServiceParent.h"
#include "IHistory.h"
#if defined(XP_WIN) && defined(ACCESSIBILITY)
#  include "mozilla/a11y/AccessibleWrap.h"
#  include "mozilla/a11y/Compatibility.h"
#endif
#include <utility>

#include "BrowserParent.h"
#include "ContentProcessManager.h"
#include "Geolocation.h"
#include "GfxInfoBase.h"
#include "MMPrinter.h"
#include "PreallocatedProcessManager.h"
#include "ProcessPriorityManager.h"
#include "SandboxHal.h"
#include "SourceSurfaceRawData.h"
#include "URIUtils.h"
#include "gfxPlatform.h"
#include "gfxPlatformFontList.h"
#include "mozilla/AutoRestore.h"
#include "mozilla/ContentBlocking.h"
#include "mozilla/BasePrincipal.h"
#include "mozilla/BenchmarkStorageParent.h"
#include "mozilla/ContentBlockingUserInteraction.h"
#include "mozilla/ClearOnShutdown.h"
#include "mozilla/Components.h"
#include "mozilla/DataStorage.h"
#ifdef MOZ_GLEAN
#  include "mozilla/FOGIPC.h"
#endif
#include "mozilla/GlobalStyleSheetCache.h"
#include "mozilla/HangDetails.h"
#include "mozilla/LoginReputationIPC.h"
#include "mozilla/LookAndFeel.h"
#include "mozilla/NullPrincipal.h"
#include "mozilla/PerformanceMetricsCollector.h"
#include "mozilla/Preferences.h"
#include "mozilla/PresShell.h"
#include "mozilla/ProcessHangMonitor.h"
#include "mozilla/ProcessHangMonitorIPC.h"
#include "mozilla/RDDProcessManager.h"
#include "mozilla/ScopeExit.h"
#include "mozilla/scache/StartupCache.h"
#include "mozilla/ScriptPreloader.h"
#include "mozilla/Services.h"
#include "mozilla/Sprintf.h"
#include "mozilla/StaticPrefs_dom.h"
#include "mozilla/StaticPrefs_media.h"
#include "mozilla/StyleSheet.h"
#include "mozilla/StyleSheetInlines.h"
#include "mozilla/Telemetry.h"
#include "mozilla/TelemetryIPC.h"
#include "mozilla/Unused.h"
#include "mozilla/WebBrowserPersistDocumentParent.h"
#include "mozilla/devtools/HeapSnapshotTempFileHelperParent.h"
#include "mozilla/docshell/OfflineCacheUpdateParent.h"
#include "mozilla/dom/BlobURLProtocolHandler.h"
#include "mozilla/dom/BrowserHost.h"
#include "mozilla/dom/BrowsingContext.h"
#include "mozilla/dom/BrowsingContextGroup.h"
#include "mozilla/dom/CancelContentJSOptionsBinding.h"
#include "mozilla/dom/CanonicalBrowsingContext.h"
#include "mozilla/dom/ClientManager.h"
#include "mozilla/dom/ContentChild.h"
#include "mozilla/dom/DataTransfer.h"
#include "mozilla/dom/Document.h"
#include "mozilla/dom/Element.h"
#include "mozilla/dom/ExternalHelperAppParent.h"
#include "mozilla/dom/File.h"
#include "mozilla/dom/FileSystemSecurity.h"
#include "mozilla/dom/GeolocationBinding.h"
#include "mozilla/dom/GeolocationPositionError.h"
#include "mozilla/dom/GetFilesHelper.h"
#include "mozilla/dom/IPCBlobUtils.h"
#include "mozilla/dom/JSActorService.h"
#include "mozilla/dom/JSProcessActorBinding.h"
#include "mozilla/dom/LocalStorageCommon.h"
#include "mozilla/dom/MediaController.h"
#include "mozilla/dom/MemoryReportRequest.h"
#include "mozilla/dom/MediaStatusManager.h"
#include "mozilla/dom/Notification.h"
#include "mozilla/dom/PContentPermissionRequestParent.h"
#include "mozilla/dom/PCycleCollectWithLogsParent.h"
#include "mozilla/dom/devicestorage/DeviceStorageRequestParent.h"
#include "mozilla/dom/PPresentationParent.h"
#include "mozilla/dom/ParentProcessMessageManager.h"
#include "mozilla/dom/Permissions.h"
#include "mozilla/dom/PresentationParent.h"
#include "mozilla/dom/ProcessMessageManager.h"
#include "mozilla/dom/PushNotifier.h"
#include "mozilla/dom/SystemMessageServiceParent.h"
#include "mozilla/dom/ServiceWorkerManager.h"
#include "mozilla/dom/ServiceWorkerRegistrar.h"
#include "mozilla/dom/ServiceWorkerUtils.h"
#include "mozilla/dom/SessionHistoryEntry.h"
#include "mozilla/dom/SessionStorageManager.h"
#include "mozilla/dom/StorageIPC.h"
#include "mozilla/dom/URLClassifierParent.h"
#include "mozilla/dom/WakeLock.h"
#include "mozilla/dom/WindowGlobalParent.h"
#ifdef MOZ_B2G_BT
#include "mozilla/dom/bluetooth/PBluetoothParent.h"
#endif
#include "mozilla/dom/ipc/SharedMap.h"
#include "mozilla/dom/ipc/StructuredCloneData.h"
#include "mozilla/dom/nsMixedContentBlocker.h"
#include "mozilla/dom/power/PowerManagerService.h"
#include "mozilla/dom/quota/QuotaManagerService.h"
#include "mozilla/embedding/printingui/PrintingParent.h"
#include "mozilla/extensions/StreamFilterParent.h"
#include "mozilla/gfx/GPUProcessManager.h"
#include "mozilla/gfx/gfxVars.h"
#include "mozilla/hal_sandbox/PHalParent.h"
#include "mozilla/intl/LocaleService.h"
#include "mozilla/ipc/BackgroundChild.h"
#include "mozilla/ipc/BackgroundParent.h"
#include "mozilla/ipc/CrashReporterHost.h"
#include "mozilla/ipc/FileDescriptorSetParent.h"
#include "mozilla/ipc/FileDescriptorUtils.h"
#include "mozilla/ipc/IPCStreamAlloc.h"
#include "mozilla/ipc/IPCStreamDestination.h"
#include "mozilla/ipc/IPCStreamSource.h"
#include "mozilla/ipc/IPCStreamUtils.h"
#include "mozilla/ipc/PChildToParentStreamParent.h"
#include "mozilla/ipc/TestShellParent.h"
#include "mozilla/layers/CompositorThread.h"
#include "mozilla/layers/ImageBridgeParent.h"
#include "mozilla/layers/LayerTreeOwnerTracker.h"
#include "mozilla/layers/PAPZParent.h"
#include "mozilla/loader/ScriptCacheActors.h"
#include "mozilla/media/MediaParent.h"
#include "mozilla/mozSpellChecker.h"
#include "mozilla/net/CookieServiceParent.h"
#include "mozilla/net/NeckoMessageUtils.h"
#include "mozilla/net/NeckoParent.h"
#include "mozilla/net/PCookieServiceParent.h"
#include "mozilla/plugins/PluginBridge.h"
#include "mozilla/RemoteLazyInputStreamParent.h"
#include "mozilla/widget/ScreenManager.h"
#include "mozilla/scache/StartupCacheParent.h"
#include "nsAnonymousTemporaryFile.h"
#include "nsAppRunner.h"
#include "nsCExternalHandlerService.h"
#include "nsCOMPtr.h"
#include "nsChromeRegistryChrome.h"
#include "nsConsoleMessage.h"
#include "nsConsoleService.h"
#include "nsContentPermissionHelper.h"
#include "nsContentUtils.h"
#include "nsDebugImpl.h"
#include "nsDirectoryServiceDefs.h"
#include "nsDocShell.h"
#include "nsEmbedCID.h"
#include "nsFocusManager.h"
#include "nsFrameLoader.h"
#include "nsFrameMessageManager.h"
#include "nsHashPropertyBag.h"
#include "nsHyphenationManager.h"
#include "nsIAlertsService.h"
#include "nsIAppStartup.h"
#include "nsIAppWindow.h"
#include "nsIAsyncInputStream.h"
#include "nsIBidiKeyboard.h"
#include "nsICaptivePortalService.h"
#include "nsICertOverrideService.h"
#include "nsIClipboard.h"
#include "nsIContentProcess.h"
#include "nsIContentSecurityPolicy.h"
#include "nsICookie.h"
#include "nsICrashService.h"
#include "nsICycleCollectorListener.h"
#include "nsIDOMChromeWindow.h"
#include "nsIDocShell.h"
#include "nsIDocShellTreeOwner.h"
#include "nsIDragService.h"
#include "nsIExternalProtocolService.h"
#include "nsIGfxInfo.h"
#include "nsIUserIdleService.h"
#include "nsIInterfaceRequestorUtils.h"
#include "nsILocalStorageManager.h"
#include "nsIMemoryInfoDumper.h"
#include "nsIMemoryReporter.h"
#include "nsIMozBrowserFrame.h"
#include "nsINetworkLinkService.h"
#include "nsIObserverService.h"
#include "nsIParentChannel.h"
#include "nsIScriptError.h"
#include "nsIScriptSecurityManager.h"
#include "nsISearchService.h"
#include "nsIServiceWorkerManager.h"
#include "nsISiteSecurityService.h"
#include "nsISound.h"
#include "nsIStringBundle.h"
#include "nsITimer.h"
#include "nsIURIFixup.h"
#include "nsIURL.h"
#include "nsIWebBrowserChrome.h"
#include "nsIX509Cert.h"
#include "nsIXULRuntime.h"
#include "nsMemoryInfoDumper.h"
#include "nsMemoryReporterManager.h"
#include "nsOpenURIInFrameParams.h"
#include "nsPIWindowWatcher.h"
#include "nsPluginHost.h"
#include "nsPluginTags.h"
#include "nsQueryObject.h"
#include "nsReadableUtils.h"
#include "nsSHistory.h"
#include "nsScriptError.h"
#include "nsSerializationHelper.h"
#include "nsServiceManagerUtils.h"
#include "nsStreamUtils.h"
#include "nsStyleSheetService.h"
#include "nsThread.h"
#include "nsThreadUtils.h"
#include "nsWidgetsCID.h"
#include "nsWindowWatcher.h"
#include "prio.h"
#include "private/pprio.h"
#include "xpcpublic.h"
#include "nsOpenWindowInfo.h"

#ifdef MOZ_B2G_RIL
#  include "mozilla/dom/cellbroadcast/CellBroadcastParent.h"
#  include "mozilla/dom/icc/IccParent.h"
#  include "mozilla/dom/mobileconnection/ImsRegistrationParent.h"
#  include "mozilla/dom/mobileconnection/MobileConnectionParent.h"
#  include "mozilla/dom/mobilemessage/SmsParent.h"
#  include "mozilla/dom/subsidylock/SubsidyLockParent.h"
#  include "mozilla/dom/telephony/TelephonyParent.h"
#  include "mozilla/dom/voicemail/VoicemailParent.h"
#endif  // MOZ_B2G_RIL

#ifdef MOZ_WEBRTC
#  include "signaling/src/peerconnection/WebrtcGlobalParent.h"
#endif

#if defined(XP_MACOSX)
#  include "nsMacUtilsImpl.h"
#endif

#if defined(ANDROID) || defined(LINUX)
#  include "nsSystemInfo.h"
#endif

#if defined(XP_LINUX)
#  include "mozilla/Hal.h"
#endif

#ifdef ANDROID
#  include "gfxAndroidPlatform.h"
#endif

#include "mozilla/PermissionManager.h"

#ifdef MOZ_WIDGET_ANDROID
#  include "AndroidBridge.h"
#  include "mozilla/java/GeckoProcessManagerWrappers.h"
#  include "mozilla/java/GeckoProcessTypeWrappers.h"
#endif

#ifdef MOZ_WIDGET_GONK
#  include "nsIVolume.h"
#  include "nsVolumeService.h"
#  include "nsIVolumeService.h"
#  include "SpeakerManagerService.h"
using namespace mozilla::system;
#  include "nsISystemWorkerManager.h"
#  include "SystemWorkerManager.h"
#endif

#ifdef MOZ_WIDGET_GTK
#  include <gdk/gdk.h>
#endif

#ifdef MOZ_B2G_BT
#  include "BluetoothParent.h"
#  include "BluetoothService.h"
#endif

#ifdef MOZ_B2G_FM
#  include "mozilla/dom/FMRadioParent.h"
#endif

#include "mozilla/RemoteSpellCheckEngineParent.h"

#include "Crypto.h"

#ifdef MOZ_WEBSPEECH
#  include "mozilla/dom/SpeechSynthesisParent.h"
#endif

#if defined(MOZ_SANDBOX)
#  include "mozilla/SandboxSettings.h"
#  if defined(XP_LINUX)
#    include "mozilla/SandboxInfo.h"
#    include "mozilla/SandboxBroker.h"
#    include "mozilla/SandboxBrokerPolicyFactory.h"
#  endif
#  if defined(XP_MACOSX)
#    include "mozilla/Sandbox.h"
#  endif
#endif

#ifdef XP_WIN
#  include "mozilla/audio/AudioNotificationSender.h"
#  include "mozilla/widget/AudioSession.h"
#  include "mozilla/widget/WinContentSystemParameters.h"
#  include "mozilla/WinDllServices.h"
#endif

#ifdef ACCESSIBILITY
#  include "nsAccessibilityService.h"
#endif

#ifdef MOZ_GECKO_PROFILER
#  include "nsIProfiler.h"
#  include "ProfilerParent.h"
#endif

#ifdef MOZ_CODE_COVERAGE
#  include "mozilla/CodeCoverageHandler.h"
#endif

// For VP9Benchmark::sBenchmarkFpsPref
#include "Benchmark.h"

// XXX need another bug to move this to a common header.
#ifdef DISABLE_ASSERTS_FOR_FUZZING
#  define ASSERT_UNLESS_FUZZING(...) \
    do {                             \
    } while (0)
#else
#  define ASSERT_UNLESS_FUZZING(...) MOZ_ASSERT(false, __VA_ARGS__)
#endif

static NS_DEFINE_CID(kCClipboardCID, NS_CLIPBOARD_CID);

using base::KillProcess;

#ifdef MOZ_B2G_RIL
using namespace mozilla::dom::icc;
using namespace mozilla::dom::cellbroadcast;
using namespace mozilla::dom::mobileconnection;
using namespace mozilla::dom::mobilemessage;
using namespace mozilla::dom::telephony;
using namespace mozilla::dom::voicemail;
using namespace mozilla::dom::subsidylock;
#endif  // MOZ_B2G_RIL

using namespace CrashReporter;
#ifdef MOZ_B2G_BT
using namespace mozilla::dom::bluetooth;
#endif
using namespace mozilla::dom::devicestorage;
using namespace mozilla::dom::power;
using namespace mozilla::media;
using namespace mozilla::embedding;
using namespace mozilla::gfx;
using namespace mozilla::gmp;
using namespace mozilla::hal;
using namespace mozilla::ipc;
using namespace mozilla::intl;
using namespace mozilla::layers;
using namespace mozilla::layout;
using namespace mozilla::net;
using namespace mozilla::psm;
using namespace mozilla::widget;
using mozilla::loader::PScriptCacheParent;
using mozilla::Telemetry::ProcessID;

// XXX Workaround for bug 986973 to maintain the existing broken semantics
template <>
struct nsIConsoleService::COMTypeInfo<nsConsoleService, void> {
  static const nsIID kIID;
};
const nsIID nsIConsoleService::COMTypeInfo<nsConsoleService, void>::kIID =
    NS_ICONSOLESERVICE_IID;

namespace mozilla {
namespace CubebUtils {
extern FileDescriptor CreateAudioIPCConnection();
}

namespace dom {

LazyLogModule gProcessLog("Process");

/* static */
LogModule* ContentParent::GetLog() { return gProcessLog; }

#define NS_IPC_IOSERVICE_SET_OFFLINE_TOPIC "ipc:network:set-offline"
#define NS_IPC_IOSERVICE_SET_CONNECTIVITY_TOPIC "ipc:network:set-connectivity"

// IPC receiver for remote GC/CC logging.
class CycleCollectWithLogsParent final : public PCycleCollectWithLogsParent {
 public:
  MOZ_COUNTED_DTOR(CycleCollectWithLogsParent)

  static bool AllocAndSendConstructor(ContentParent* aManager,
                                      bool aDumpAllTraces,
                                      nsICycleCollectorLogSink* aSink,
                                      nsIDumpGCAndCCLogsCallback* aCallback) {
    CycleCollectWithLogsParent* actor;
    FILE* gcLog;
    FILE* ccLog;
    nsresult rv;

    actor = new CycleCollectWithLogsParent(aSink, aCallback);
    rv = actor->mSink->Open(&gcLog, &ccLog);
    if (NS_WARN_IF(NS_FAILED(rv))) {
      delete actor;
      return false;
    }

    return aManager->SendPCycleCollectWithLogsConstructor(
        actor, aDumpAllTraces, FILEToFileDescriptor(gcLog),
        FILEToFileDescriptor(ccLog));
  }

 private:
  virtual mozilla::ipc::IPCResult RecvCloseGCLog() override {
    Unused << mSink->CloseGCLog();
    return IPC_OK();
  }

  virtual mozilla::ipc::IPCResult RecvCloseCCLog() override {
    Unused << mSink->CloseCCLog();
    return IPC_OK();
  }

  virtual mozilla::ipc::IPCResult Recv__delete__() override {
    // Report completion to mCallback only on successful
    // completion of the protocol.
    nsCOMPtr<nsIFile> gcLog, ccLog;
    mSink->GetGcLog(getter_AddRefs(gcLog));
    mSink->GetCcLog(getter_AddRefs(ccLog));
    Unused << mCallback->OnDump(gcLog, ccLog, /* parent = */ false);
    return IPC_OK();
  }

  virtual void ActorDestroy(ActorDestroyReason aReason) override {
    // If the actor is unexpectedly destroyed, we deliberately
    // don't call Close[GC]CLog on the sink, because the logs may
    // be incomplete.  See also the nsCycleCollectorLogSinkToFile
    // implementaiton of those methods, and its destructor.
  }

  CycleCollectWithLogsParent(nsICycleCollectorLogSink* aSink,
                             nsIDumpGCAndCCLogsCallback* aCallback)
      : mSink(aSink), mCallback(aCallback) {
    MOZ_COUNT_CTOR(CycleCollectWithLogsParent);
  }

  nsCOMPtr<nsICycleCollectorLogSink> mSink;
  nsCOMPtr<nsIDumpGCAndCCLogsCallback> mCallback;
};

// A memory reporter for ContentParent objects themselves.
class ContentParentsMemoryReporter final : public nsIMemoryReporter {
  ~ContentParentsMemoryReporter() = default;

 public:
  NS_DECL_ISUPPORTS
  NS_DECL_NSIMEMORYREPORTER
};

NS_IMPL_ISUPPORTS(ContentParentsMemoryReporter, nsIMemoryReporter)

NS_IMETHODIMP
ContentParentsMemoryReporter::CollectReports(
    nsIHandleReportCallback* aHandleReport, nsISupports* aData,
    bool aAnonymize) {
  AutoTArray<ContentParent*, 16> cps;
  ContentParent::GetAllEvenIfDead(cps);

  for (uint32_t i = 0; i < cps.Length(); i++) {
    ContentParent* cp = cps[i];
    MessageChannel* channel = cp->GetIPCChannel();

    nsString friendlyName;
    cp->FriendlyName(friendlyName, aAnonymize);

    cp->AddRef();
    nsrefcnt refcnt = cp->Release();

    const char* channelStr = "no channel";
    uint32_t numQueuedMessages = 0;
    if (channel) {
      if (channel->Unsound_IsClosed()) {
        channelStr = "closed channel";
      } else {
        channelStr = "open channel";
      }
      numQueuedMessages = channel->Unsound_NumQueuedMessages();
    }

    nsPrintfCString path(
        "queued-ipc-messages/content-parent"
        "(%s, pid=%d, %s, 0x%p, refcnt=%" PRIuPTR ")",
        NS_ConvertUTF16toUTF8(friendlyName).get(), cp->Pid(), channelStr,
        static_cast<nsIObserver*>(cp), refcnt);

    constexpr auto desc =
        "The number of unset IPC messages held in this ContentParent's "
        "channel.  A large value here might indicate that we're leaking "
        "messages.  Similarly, a ContentParent object for a process that's no "
        "longer running could indicate that we're leaking ContentParents."_ns;

    aHandleReport->Callback(/* process */ EmptyCString(), path, KIND_OTHER,
                            UNITS_COUNT, numQueuedMessages, desc, aData);
  }

  return NS_OK;
}

// A hashtable (by type) of processes/ContentParents.  This includes
// processes that are in the Preallocator cache (which would be type
// 'prealloc'), and recycled processes ('web' and in the future
// eTLD+1-locked) processes).
nsClassHashtable<nsCStringHashKey, nsTArray<ContentParent*>>*
    ContentParent::sBrowserContentParents;

namespace {

uint64_t ComputeLoadedOriginHash(nsIPrincipal* aPrincipal) {
  uint32_t originNoSuffix =
      BasePrincipal::Cast(aPrincipal)->GetOriginNoSuffixHash();
  uint32_t originSuffix =
      BasePrincipal::Cast(aPrincipal)->GetOriginSuffixHash();

  return ((uint64_t)originNoSuffix) << 32 | originSuffix;
}

class ScriptableCPInfo final : public nsIContentProcessInfo {
 public:
  explicit ScriptableCPInfo(ContentParent* aParent) : mContentParent(aParent) {
    MOZ_ASSERT(mContentParent);
  }

  NS_DECL_ISUPPORTS
  NS_DECL_NSICONTENTPROCESSINFO

  void ProcessDied() { mContentParent = nullptr; }

 private:
  ~ScriptableCPInfo() { MOZ_ASSERT(!mContentParent, "must call ProcessDied"); }

  ContentParent* mContentParent;
};

NS_IMPL_ISUPPORTS(ScriptableCPInfo, nsIContentProcessInfo)

NS_IMETHODIMP
ScriptableCPInfo::GetIsAlive(bool* aIsAlive) {
  *aIsAlive = mContentParent != nullptr;
  return NS_OK;
}

NS_IMETHODIMP
ScriptableCPInfo::GetProcessId(int32_t* aPID) {
  if (!mContentParent) {
    *aPID = -1;
    return NS_ERROR_NOT_INITIALIZED;
  }

  *aPID = mContentParent->Pid();
  if (*aPID == -1) {
    return NS_ERROR_FAILURE;
  }

  return NS_OK;
}

NS_IMETHODIMP
ScriptableCPInfo::GetTabCount(int32_t* aTabCount) {
  if (!mContentParent) {
    return NS_ERROR_NOT_INITIALIZED;
  }

  ContentProcessManager* cpm = ContentProcessManager::GetSingleton();
  *aTabCount = cpm->GetBrowserParentCountByProcessId(mContentParent->ChildID());

  return NS_OK;
}

NS_IMETHODIMP
ScriptableCPInfo::GetMessageManager(nsISupports** aMessenger) {
  *aMessenger = nullptr;
  if (!mContentParent) {
    return NS_ERROR_NOT_INITIALIZED;
  }

  RefPtr<ProcessMessageManager> manager = mContentParent->GetMessageManager();
  manager.forget(aMessenger);
  return NS_OK;
}

ProcessID GetTelemetryProcessID(const nsACString& remoteType) {
  // OOP WebExtensions run in a content process.
  // For Telemetry though we want to break out collected data from the
  // WebExtensions process into a separate bucket, to make sure we can analyze
  // it separately and avoid skewing normal content process metrics.
  return remoteType == EXTENSION_REMOTE_TYPE ? ProcessID::Extension
                                             : ProcessID::Content;
}

}  // anonymous namespace

UniquePtr<nsDataHashtable<nsUint32HashKey, ContentParent*>>
    ContentParent::sJSPluginContentParents;
UniquePtr<nsTArray<ContentParent*>> ContentParent::sPrivateContent;
UniquePtr<LinkedList<ContentParent>> ContentParent::sContentParents;
StaticRefPtr<ContentParent> ContentParent::sRecycledE10SProcess;
#if defined(XP_LINUX) && defined(MOZ_SANDBOX)
UniquePtr<SandboxBrokerPolicyFactory>
    ContentParent::sSandboxBrokerPolicyFactory;
#endif
#if defined(XP_MACOSX) && defined(MOZ_SANDBOX)
UniquePtr<std::vector<std::string>> ContentParent::sMacSandboxParams;
#endif

// Whether a private docshell has been seen before.
static bool sHasSeenPrivateDocShell = false;

// This is true when subprocess launching is enabled.  This is the
// case between StartUp() and ShutDown().
static bool sCanLaunchSubprocesses;

// Set to true when the first content process gets created.
static bool sCreatedFirstContentProcess = false;

#ifdef MOZ_DIAGNOSTIC_ASSERT_ENABLED
// True when we're running the process selection code, and do not expect to
// enter code paths where processes may die.
static bool sInProcessSelector = false;
#endif

// The first content child has ID 1, so the chrome process can have ID 0.
static uint64_t gContentChildID = 1;

static const char* sObserverTopics[] = {
    NS_IPC_IOSERVICE_SET_OFFLINE_TOPIC,
    NS_IPC_IOSERVICE_SET_CONNECTIVITY_TOPIC,
    NS_IPC_CAPTIVE_PORTAL_SET_STATE,
    "application-background",
    "application-foreground",
    "memory-pressure",
    "child-gc-request",
    "child-cc-request",
    "child-mmu-request",
    "child-ghost-request",
    "last-pb-context-exited",
    "file-watcher-update",
#ifdef MOZ_WIDGET_GONK
    NS_VOLUME_STATE_CHANGED,
    NS_VOLUME_REMOVED,
    "phone-state-changed",
#endif
#ifdef ACCESSIBILITY
    "a11y-init-or-shutdown",
#endif
    "cacheservice:empty-cache",
    "intl:app-locales-changed",
    "intl:requested-locales-changed",
    "cookie-changed",
    "private-cookie-changed",
    NS_NETWORK_LINK_TYPE_TOPIC,
};

// PreallocateProcess is called by the PreallocatedProcessManager.
// ContentParent then takes this process back within GetNewOrUsedBrowserProcess.
/*static*/ RefPtr<ContentParent::LaunchPromise>
ContentParent::PreallocateProcess() {
  RefPtr<ContentParent> process = new ContentParent(PREALLOC_REMOTE_TYPE);

  MOZ_LOG(ContentParent::GetLog(), LogLevel::Debug,
          ("Preallocating process of type prealloc"));
  return process->LaunchSubprocessAsync(PROCESS_PRIORITY_PREALLOC);
}

/*static*/
void ContentParent::StartUp() {
  // We could launch sub processes from content process
  // FIXME Bug 1023701 - Stop using ContentParent static methods in
  // child process
  sCanLaunchSubprocesses = true;

  if (!XRE_IsParentProcess()) {
    return;
  }

#if defined(MOZ_CONTENT_SANDBOX) && defined(MOZ_WIDGET_GONK) && \
    ANDROID_VERSION >= 19
  // Require sandboxing on B2G >= KitKat.  This condition must stay
  // in sync with ContentChild::RecvSetProcessSandbox.
  if (!SandboxInfo::Get().CanSandboxContent()) {
    // MOZ_CRASH strings are only for debug builds; make sure the
    // message is clear on non-debug builds as well:
    printf_stderr(
        "Sandboxing support is required on this platform.  "
        "Recompile kernel with CONFIG_SECCOMP_FILTER=y\n");
    MOZ_CRASH("Sandboxing support is required on this platform.");
  }
#endif

  // Note: This reporter measures all ContentParents.
  RegisterStrongMemoryReporter(new ContentParentsMemoryReporter());

  BackgroundChild::Startup();
  ClientManager::Startup();

#if defined(XP_LINUX) && defined(MOZ_SANDBOX)
  sSandboxBrokerPolicyFactory = MakeUnique<SandboxBrokerPolicyFactory>();
#endif

#if defined(XP_MACOSX) && defined(MOZ_SANDBOX)
  sMacSandboxParams = MakeUnique<std::vector<std::string>>();
#endif
}

/*static*/
void ContentParent::ShutDown() {
  // No-op for now.  We rely on normal process shutdown and
  // ClearOnShutdown() to clean up our state.
  sCanLaunchSubprocesses = false;

#if defined(XP_LINUX) && defined(MOZ_SANDBOX)
  sSandboxBrokerPolicyFactory = nullptr;
#endif

#if defined(XP_MACOSX) && defined(MOZ_SANDBOX)
  sMacSandboxParams = nullptr;
#endif
}

/*static*/
uint32_t ContentParent::GetPoolSize(const nsACString& aContentProcessType) {
  if (!sBrowserContentParents) {
    return 0;
  }

  nsTArray<ContentParent*>* parents =
      sBrowserContentParents->Get(aContentProcessType);

  return parents ? parents->Length() : 0;
}

/*static*/ nsTArray<ContentParent*>& ContentParent::GetOrCreatePool(
    const nsACString& aContentProcessType) {
  if (!sBrowserContentParents) {
    sBrowserContentParents =
        new nsClassHashtable<nsCStringHashKey, nsTArray<ContentParent*>>;
  }

  return *sBrowserContentParents->LookupOrAdd(aContentProcessType);
}

const nsDependentCSubstring RemoteTypePrefix(
    const nsACString& aContentProcessType) {
  // The suffix after a `=` in a remoteType is dynamic, and used to control the
  // process pool to use.
  int32_t equalIdx = aContentProcessType.FindChar(L'=');
  if (equalIdx == kNotFound) {
    equalIdx = aContentProcessType.Length();
  }
  return StringHead(aContentProcessType, equalIdx);
}

bool IsWebRemoteType(const nsACString& aContentProcessType) {
  // Note: matches webIsolated as well as web (and webLargeAllocation, and
  // webCOOP+COEP)
  return StringBeginsWith(aContentProcessType, DEFAULT_REMOTE_TYPE);
}

bool IsWebCoopCoepRemoteType(const nsACString& aContentProcessType) {
  return StringBeginsWith(aContentProcessType,
                          WITH_COOP_COEP_REMOTE_TYPE_PREFIX);
}

/*static*/
uint32_t ContentParent::GetMaxProcessCount(
    const nsACString& aContentProcessType) {
  // Max process count is based only on the prefix.
  const nsDependentCSubstring processTypePrefix =
      RemoteTypePrefix(aContentProcessType);

  // Check for the default remote type of "web", as it uses different prefs.
  if (processTypePrefix == DEFAULT_REMOTE_TYPE) {
    return GetMaxWebProcessCount();
  }

  // Read the pref controling this remote type. `dom.ipc.processCount` is not
  // used as a fallback, as it is intended to control the number of "web"
  // content processes, checked in `mozilla::GetMaxWebProcessCount()`.
  nsAutoCString processCountPref("dom.ipc.processCount.");
  processCountPref.Append(processTypePrefix);

  int32_t maxContentParents = Preferences::GetInt(processCountPref.get(), 1);
  if (maxContentParents < 1) {
    maxContentParents = 1;
  }

  return static_cast<uint32_t>(maxContentParents);
}

/*static*/
bool ContentParent::IsMaxProcessCountReached(
    const nsACString& aContentProcessType) {
  return GetPoolSize(aContentProcessType) >=
         GetMaxProcessCount(aContentProcessType);
}

// Really more ReleaseUnneededProcesses()
/*static*/
void ContentParent::ReleaseCachedProcesses() {
  MOZ_LOG(ContentParent::GetLog(), LogLevel::Debug,
          ("ReleaseCachedProcesses:"));
  if (!sBrowserContentParents) {
    return;
  }

#ifdef DEBUG
  int num = 0;
  for (auto iter = sBrowserContentParents->Iter(); !iter.Done(); iter.Next()) {
    nsTArray<ContentParent*>* contentParents = iter.Data().get();
    num += contentParents->Length();
    for (auto* cp : *contentParents) {
      MOZ_LOG(ContentParent::GetLog(), LogLevel::Debug,
              ("%s: %zu processes", cp->mRemoteType.get(),
               contentParents->Length()));
      break;
    }
  }
#endif
  // We process the toRelease array outside of the iteration to avoid modifying
  // the list (via RemoveFromList()) while we're iterating it.
  nsTArray<ContentParent*> toRelease;
  for (auto iter = sBrowserContentParents->Iter(); !iter.Done(); iter.Next()) {
    nsTArray<ContentParent*>* contentParents = iter.Data().get();

    // Shutting down these processes will change the array so let's use another
    // array for the removal.
    for (auto* cp : *contentParents) {
      if (cp->ManagedPBrowserParent().Count() == 0 &&
          !cp->HasActiveWorkerOrJSPlugin() &&
          cp->mRemoteType == DEFAULT_REMOTE_TYPE) {
        toRelease.AppendElement(cp);
      } else {
        MOZ_LOG(ContentParent::GetLog(), LogLevel::Debug,
                ("  Skipping %p (%s), count %d, HasActiveWorkerOrJSPlugin %d",
                 cp, cp->mRemoteType.get(), cp->ManagedPBrowserParent().Count(),
                 cp->HasActiveWorkerOrJSPlugin()));
      }
    }
  }

  for (auto* cp : toRelease) {
    MOZ_LOG(ContentParent::GetLog(), LogLevel::Debug,
            ("  Shutdown %p (%s)", cp, cp->mRemoteType.get()));
    PreallocatedProcessManager::Erase(cp);
    // Start a soft shutdown.
    cp->ShutDownProcess(SEND_SHUTDOWN_MESSAGE);
    // Make sure we don't select this process for new tabs.
    cp->MarkAsDead();
    // Make sure that this process is no longer accessible from JS by its
    // message manager.
    cp->ShutDownMessageManager();
  }
}

/*static*/
already_AddRefed<ContentParent> ContentParent::MinTabSelect(
    const nsTArray<ContentParent*>& aContentParents,
    int32_t aMaxContentParents) {
  uint32_t maxSelectable =
      std::min(static_cast<uint32_t>(aContentParents.Length()),
               static_cast<uint32_t>(aMaxContentParents));
  uint32_t min = INT_MAX;
  RefPtr<ContentParent> candidate;
  ContentProcessManager* cpm = ContentProcessManager::GetSingleton();

  for (uint32_t i = 0; i < maxSelectable; i++) {
    ContentParent* p = aContentParents[i];
    MOZ_DIAGNOSTIC_ASSERT(!p->IsDead());
    MOZ_DIAGNOSTIC_ASSERT(!p->mShutdownPending);

    uint32_t tabCount = cpm->GetBrowserParentCountByProcessId(p->ChildID());
    if (tabCount < min) {
      candidate = p;
      min = tabCount;
    }
  }

  // If all current processes have at least one tab and we have not yet reached
  // the maximum, use a new process.
  if (min > 0 &&
      aContentParents.Length() < static_cast<uint32_t>(aMaxContentParents)) {
    return nullptr;
  }

  // Otherwise we return candidate.
  return candidate.forget();
}

/*static*/
already_AddRefed<ContentParent> ContentParent::GetUsedBrowserProcess(
    const nsACString& aRemoteType, nsTArray<ContentParent*>& aContentParents,
    uint32_t aMaxContentParents, bool aPreferUsed) {
#ifdef MOZ_DIAGNOSTIC_ASSERT_ENABLED
  AutoRestore ar(sInProcessSelector);
  sInProcessSelector = true;
#endif

  uint32_t numberOfParents = aContentParents.Length();
  nsTArray<RefPtr<nsIContentProcessInfo>> infos(numberOfParents);
  for (auto* cp : aContentParents) {
    infos.AppendElement(cp->mScriptableHelper);
  }

  if (aPreferUsed && numberOfParents) {
    // For the preloaded browser we don't want to create a new process but
    // reuse an existing one.
    aMaxContentParents = numberOfParents;
  }

  nsCOMPtr<nsIContentProcessProvider> cpp =
      do_GetService("@mozilla.org/ipc/processselector;1");
  int32_t index;
  if (cpp && NS_SUCCEEDED(cpp->ProvideProcess(aRemoteType, infos,
                                              aMaxContentParents, &index))) {
    // If the provider returned an existing ContentParent, use that one.
    if (0 <= index && static_cast<uint32_t>(index) <= aMaxContentParents) {
      RefPtr<ContentParent> retval = aContentParents[index];
#ifdef MOZ_GECKO_PROFILER
      if (profiler_thread_is_being_profiled()) {
        nsPrintfCString marker("Reused process %u",
                               (unsigned int)retval->ChildID());
        TimeStamp now = TimeStamp::Now();
        PROFILER_ADD_MARKER_WITH_PAYLOAD("Process", DOM, TextMarkerPayload,
                                         (marker, now, now));
      }
#endif
      MOZ_LOG(ContentParent::GetLog(), LogLevel::Debug,
              ("GetUsedProcess: Reused process %p (%u) for %s", retval.get(),
               (unsigned int)retval->ChildID(),
               PromiseFlatCString(aRemoteType).get()));
      retval->AssertAlive();
      retval->StopRecycling();
      return retval.forget();
    }
  } else {
    // If there was a problem with the JS chooser, fall back to a random
    // selection.
    NS_WARNING("nsIContentProcessProvider failed to return a process");
    RefPtr<ContentParent> random;
    if ((random = MinTabSelect(aContentParents, aMaxContentParents))) {
      MOZ_LOG(ContentParent::GetLog(), LogLevel::Debug,
              ("GetUsedProcess: Reused random process %p (%d) for %s",
               random.get(), (unsigned int)random->ChildID(),
               PromiseFlatCString(aRemoteType).get()));
      random->AssertAlive();
      random->StopRecycling();
      return random.forget();
    }
  }

  // If we are loading into the "web" remote type, are choosing to launch a new
  // tab, and have a recycled E10S process, we should launch into that process.
  if (aRemoteType == DEFAULT_REMOTE_TYPE && sRecycledE10SProcess) {
    RefPtr<ContentParent> recycled = sRecycledE10SProcess;
    MOZ_DIAGNOSTIC_ASSERT(recycled->GetRemoteType() == DEFAULT_REMOTE_TYPE);
    recycled->AssertAlive();
    recycled->StopRecycling();

#ifdef MOZ_GECKO_PROFILER
    if (profiler_thread_is_being_profiled()) {
      nsPrintfCString marker("Recycled process %u (%p)",
                             (unsigned int)recycled->ChildID(), recycled.get());
      TimeStamp now = TimeStamp::Now();
      PROFILER_ADD_MARKER_WITH_PAYLOAD("Process", DOM, TextMarkerPayload,
                                       (marker, now, now));
    }
#endif
    MOZ_LOG(ContentParent::GetLog(), LogLevel::Debug,
            ("Recycled process %p", recycled.get()));

    return recycled.forget();
  }

  // Try to take a preallocated process except for certain remote types.
  RefPtr<ContentParent> preallocated;
  if (aRemoteType != FILE_REMOTE_TYPE &&
      aRemoteType != EXTENSION_REMOTE_TYPE &&  // Bug 1638119
      (preallocated = PreallocatedProcessManager::Take(aRemoteType))) {
    MOZ_DIAGNOSTIC_ASSERT(preallocated->GetRemoteType() ==
                          PREALLOC_REMOTE_TYPE);
    MOZ_DIAGNOSTIC_ASSERT(sRecycledE10SProcess != preallocated);
    preallocated->AssertAlive();

#ifdef MOZ_GECKO_PROFILER
    if (profiler_thread_is_being_profiled()) {
      nsPrintfCString marker("Assigned preallocated process %u",
                             (unsigned int)preallocated->ChildID());
      TimeStamp now = TimeStamp::Now();
      PROFILER_ADD_MARKER_WITH_PAYLOAD("Process", DOM, TextMarkerPayload,
                                       (marker, now, now));
    }
#endif
    MOZ_LOG(ContentParent::GetLog(), LogLevel::Debug,
            ("Adopted preallocated process %p for type %s", preallocated.get(),
             PromiseFlatCString(aRemoteType).get()));

    // Specialize this process for the appropriate remote type, and activate it.
    preallocated->mActivateTS = TimeStamp::Now();
    preallocated->AddToPool(aContentParents);

    preallocated->mRemoteType.Assign(aRemoteType);
    Unused << preallocated->SendRemoteType(preallocated->mRemoteType);

    nsCOMPtr<nsIObserverService> obs = mozilla::services::GetObserverService();
    if (obs) {
      nsAutoString cpId;
      cpId.AppendInt(static_cast<uint64_t>(preallocated->ChildID()));
      obs->NotifyObservers(static_cast<nsIObserver*>(preallocated),
                           "process-type-set", cpId.get());
      preallocated->AssertAlive();
    }
    return preallocated.forget();
  }

  return nullptr;
}

/*static*/
already_AddRefed<ContentParent>
ContentParent::GetNewOrUsedLaunchingBrowserProcess(
    const nsACString& aRemoteType, BrowsingContextGroup* aGroup,
    ProcessPriority aPriority, bool aPreferUsed) {
  MOZ_LOG(ContentParent::GetLog(), LogLevel::Debug,
          ("GetNewOrUsedProcess for type %s",
           PromiseFlatCString(aRemoteType).get()));

  // If we have an existing host process attached to this BrowsingContextGroup,
  // always return it, as we can never have multiple host processes within a
  // single BrowsingContextGroup.
  RefPtr<ContentParent> contentParent;
  if (aGroup) {
    contentParent = aGroup->GetHostProcess(aRemoteType);
    if (contentParent) {
      MOZ_LOG(ContentParent::GetLog(), LogLevel::Debug,
              ("GetNewOrUsedProcess: Existing host process %p (launching %d)",
               contentParent.get(), contentParent->IsLaunching()));
      contentParent->AssertAlive();
      contentParent->StopRecycling();
      return contentParent.forget();
    }
  }

  nsTArray<ContentParent*>& contentParents = GetOrCreatePool(aRemoteType);
  uint32_t maxContentParents = GetMaxProcessCount(aRemoteType);
  // We never want to re-use Large-Allocation processes.
  if (aRemoteType == LARGE_ALLOCATION_REMOTE_TYPE &&
      contentParents.Length() >= maxContentParents) {
    MOZ_LOG(ContentParent::GetLog(), LogLevel::Debug,
            ("GetNewOrUsedProcess: returning Large Used process"));
    return GetNewOrUsedLaunchingBrowserProcess(DEFAULT_REMOTE_TYPE, aGroup,
                                               aPriority,
                                               /*aPreferUsed =*/false);
  }

  // Let's try and reuse an existing process.
  contentParent = GetUsedBrowserProcess(aRemoteType, contentParents,
                                        maxContentParents, aPreferUsed);

  if (contentParent) {
    // We have located a process. It may not have finished initializing,
    // this will be for the caller to handle.
    MOZ_LOG(ContentParent::GetLog(), LogLevel::Debug,
            ("GetNewOrUsedProcess: Used process %p (launching %d)",
             contentParent.get(), contentParent->IsLaunching()));
    contentParent->AssertAlive();
    contentParent->StopRecycling();
    if (aGroup) {
      aGroup->EnsureHostProcess(contentParent);
    }
    return contentParent.forget();
  }

  // No reusable process. Let's create and launch one.
  // The life cycle will be set to `LifecycleState::LAUNCHING`.
  MOZ_LOG(ContentParent::GetLog(), LogLevel::Debug,
          ("Launching new process immediately for type %s",
           PromiseFlatCString(aRemoteType).get()));

  contentParent = new ContentParent(aRemoteType);
  if (!contentParent->BeginSubprocessLaunch(aPriority)) {
    // Launch aborted because of shutdown. Bailout.
    contentParent->LaunchSubprocessReject();
    return nullptr;
  }
  // Store this process for future reuse.
  contentParent->AddToPool(contentParents);

  // Until the new process is ready let's not allow to start up any
  // preallocated processes. The blocker will be removed once we receive
  // the first idle message.
  contentParent->mIsAPreallocBlocker = true;
  PreallocatedProcessManager::AddBlocker(aRemoteType, contentParent);

  MOZ_ASSERT(contentParent->IsLaunching());
  MOZ_LOG(ContentParent::GetLog(), LogLevel::Debug,
          ("GetNewOrUsedProcess: new process %p", contentParent.get()));
  contentParent->AssertAlive();
  contentParent->StopRecycling();
  if (aGroup) {
    aGroup->EnsureHostProcess(contentParent);
  }
  return contentParent.forget();
}

/*static*/
RefPtr<ContentParent::LaunchPromise>
ContentParent::GetNewOrUsedBrowserProcessAsync(const nsACString& aRemoteType,
                                               BrowsingContextGroup* aGroup,
                                               ProcessPriority aPriority,
                                               bool aPreferUsed) {
  // Obtain a `ContentParent` launched asynchronously.
  RefPtr<ContentParent> contentParent = GetNewOrUsedLaunchingBrowserProcess(
      aRemoteType, aGroup, aPriority, aPreferUsed);
  if (!contentParent) {
    // In case of launch error, stop here.
    return LaunchPromise::CreateAndReject(LaunchError(), __func__);
  }
  return contentParent->WaitForLaunchAsync(aPriority);
}

/*static*/
already_AddRefed<ContentParent> ContentParent::GetNewOrUsedBrowserProcess(
    const nsACString& aRemoteType, BrowsingContextGroup* aGroup,
    ProcessPriority aPriority, bool aPreferUsed) {
  RefPtr<ContentParent> contentParent = GetNewOrUsedLaunchingBrowserProcess(
      aRemoteType, aGroup, aPriority, aPreferUsed);
  if (!contentParent || !contentParent->WaitForLaunchSync(aPriority)) {
    // In case of launch error, stop here.
    return nullptr;
  }
  return contentParent.forget();
}

RefPtr<ContentParent::LaunchPromise> ContentParent::WaitForLaunchAsync(
    ProcessPriority aPriority) {
  MOZ_DIAGNOSTIC_ASSERT(!IsDead());
  if (!IsLaunching()) {
    return LaunchPromise::CreateAndResolve(this, __func__);
  }

  // We've started an async content process launch.
  Telemetry::Accumulate(Telemetry::CONTENT_PROCESS_LAUNCH_IS_SYNC, 0);

  // We have located a process that hasn't finished initializing. Let's race
  // against whoever launched it (and whoever else is already racing). Once
  // the race is complete, the winner will finish the initialization.
  return mSubprocess->WhenProcessHandleReady()->Then(
      GetCurrentSerialEventTarget(), __func__,
      // On resolve.
      [self = RefPtr{this}, aPriority]() {
        if (self->IsLaunching()) {
          if (!self->LaunchSubprocessResolve(/* aIsSync = */ false,
                                             aPriority)) {
            self->LaunchSubprocessReject();
            return LaunchPromise::CreateAndReject(LaunchError(), __func__);
          }
          self->mActivateTS = TimeStamp::Now();
        } else if (self->IsDead()) {
          // This could happen if we're racing against a sync launch and it
          // failed.
          return LaunchPromise::CreateAndReject(LaunchError(), __func__);
        }
        return LaunchPromise::CreateAndResolve(self, __func__);
      },
      // On reject.
      [self = RefPtr{this}]() {
        if (self->IsLaunching()) {
          self->LaunchSubprocessReject();
        }
        return LaunchPromise::CreateAndReject(LaunchError(), __func__);
      });
}

bool ContentParent::WaitForLaunchSync(ProcessPriority aPriority) {
  MOZ_DIAGNOSTIC_ASSERT(!IsDead());
  if (!IsLaunching()) {
    return true;
  }

  // We've started a sync content process launch.
  Telemetry::Accumulate(Telemetry::CONTENT_PROCESS_LAUNCH_IS_SYNC, 1);

  // We're a process which hasn't finished initializing. We may be racing
  // against whoever launched it (and whoever else is already racing). Since
  // we're sync, we win the race and finish the initialization.
  bool launchSuccess = mSubprocess->WaitForProcessHandle();
  if (launchSuccess &&
      LaunchSubprocessResolve(/* aIsSync = */ true, aPriority)) {
    mActivateTS = TimeStamp::Now();
    ForwardKnownInfo();
    return true;
  }
  // In case of failure.
  LaunchSubprocessReject();
  return false;
}

/*static*/
already_AddRefed<ContentParent> ContentParent::GetNewOrUsedJSPluginProcess(
    uint32_t aPluginID, const hal::ProcessPriority& aPriority) {
  RefPtr<ContentParent> p;
  if (sJSPluginContentParents) {
    p = sJSPluginContentParents->Get(aPluginID);
  } else {
    sJSPluginContentParents =
        MakeUnique<nsDataHashtable<nsUint32HashKey, ContentParent*>>();
  }

  if (p) {
    return p.forget();
  }

  p = new ContentParent(aPluginID);

  if (!p->LaunchSubprocessSync(aPriority)) {
    return nullptr;
  }

  sJSPluginContentParents->Put(aPluginID, p);

  return p.forget();
}

#if defined(XP_WIN)
extern const wchar_t* kPluginWidgetContentParentProperty;

/*static*/
void ContentParent::SendAsyncUpdate(nsIWidget* aWidget) {
  if (!aWidget || aWidget->Destroyed()) {
    return;
  }
  // Fire off an async request to the plugin to paint its window
  HWND hwnd = (HWND)aWidget->GetNativeData(NS_NATIVE_WINDOW);
  NS_ASSERTION(hwnd, "Expected valid hwnd value.");
  ContentParent* cp = reinterpret_cast<ContentParent*>(
      ::GetPropW(hwnd, kPluginWidgetContentParentProperty));
  if (cp && !cp->IsDestroyed()) {
    Unused << cp->SendUpdateWindow((uintptr_t)hwnd);
  }
}
#endif  // defined(XP_WIN)

static nsIDocShell* GetOpenerDocShellHelper(Element* aFrameElement) {
  // Propagate the private-browsing status of the element's parent
  // docshell to the remote docshell, via the chrome flags.
  MOZ_ASSERT(aFrameElement);
  nsPIDOMWindowOuter* win = aFrameElement->OwnerDoc()->GetWindow();
  if (!win) {
    NS_WARNING("Remote frame has no window");
    return nullptr;
  }
  nsIDocShell* docShell = win->GetDocShell();
  if (!docShell) {
    NS_WARNING("Remote frame has no docshell");
    return nullptr;
  }

  return docShell;
}

mozilla::ipc::IPCResult ContentParent::RecvCreateGMPService() {
  Endpoint<PGMPServiceParent> parent;
  Endpoint<PGMPServiceChild> child;

  nsresult rv;
  rv = PGMPService::CreateEndpoints(base::GetCurrentProcId(), OtherPid(),
                                    &parent, &child);
  if (NS_FAILED(rv)) {
    MOZ_ASSERT(false, "CreateEndpoints failed");
    return IPC_FAIL_NO_REASON(this);
  }

  if (!GMPServiceParent::Create(std::move(parent))) {
    MOZ_ASSERT(false, "GMPServiceParent::Create failed");
    return IPC_FAIL_NO_REASON(this);
  }

  if (!SendInitGMPService(std::move(child))) {
    MOZ_ASSERT(false, "SendInitGMPService failed");
    return IPC_FAIL_NO_REASON(this);
  }

  return IPC_OK();
}

mozilla::ipc::IPCResult ContentParent::RecvLoadPlugin(
    const uint32_t& aPluginId, nsresult* aRv, uint32_t* aRunID,
    Endpoint<PPluginModuleParent>* aEndpoint) {
  *aRv = NS_OK;
  if (!mozilla::plugins::SetupBridge(aPluginId, this, aRv, aRunID, aEndpoint)) {
    return IPC_FAIL_NO_REASON(this);
  }
  return IPC_OK();
}

mozilla::ipc::IPCResult ContentParent::RecvUngrabPointer(
    const uint32_t& aTime) {
#if !defined(MOZ_WIDGET_GTK)
  MOZ_CRASH("This message only makes sense on GTK platforms");
#else
  gdk_pointer_ungrab(aTime);
  return IPC_OK();
#endif
}

mozilla::ipc::IPCResult ContentParent::RecvRemovePermission(
    const IPC::Principal& aPrincipal, const nsCString& aPermissionType,
    nsresult* aRv) {
  *aRv = Permissions::RemovePermission(aPrincipal, aPermissionType);
  return IPC_OK();
}

mozilla::ipc::IPCResult ContentParent::RecvConnectPluginBridge(
    const uint32_t& aPluginId, nsresult* aRv,
    Endpoint<PPluginModuleParent>* aEndpoint) {
  *aRv = NS_OK;
  // We don't need to get the run ID for the plugin, since we already got it
  // in the first call to SetupBridge in RecvLoadPlugin, so we pass in a dummy
  // pointer and just throw it away.
  uint32_t dummy = 0;
  if (!mozilla::plugins::SetupBridge(aPluginId, this, aRv, &dummy, aEndpoint)) {
    return IPC_FAIL(this, "SetupBridge failed");
  }
  return IPC_OK();
}

mozilla::ipc::IPCResult ContentParent::RecvLaunchRDDProcess(
    nsresult* aRv, Endpoint<PRemoteDecoderManagerChild>* aEndpoint) {
  *aRv = NS_OK;

  if (XRE_IsParentProcess() &&
      BrowserTabsRemoteAutostart() &&  // only do rdd process if e10s on
      Preferences::GetBool("media.rdd-process.enabled", false)) {
    RDDProcessManager* rdd = RDDProcessManager::Get();
    if (rdd) {
      bool rddOpened = rdd->LaunchRDDProcess();
      if (rddOpened) {
        rddOpened = rdd->CreateContentBridge(OtherPid(), aEndpoint);
      }

      if (NS_WARN_IF(!rddOpened)) {
        *aRv = NS_ERROR_NOT_AVAILABLE;
      }
    } else {
      *aRv = NS_ERROR_NOT_AVAILABLE;
    }
  }

  return IPC_OK();
}

/*static*/
already_AddRefed<RemoteBrowser> ContentParent::CreateBrowser(
    const TabContext& aContext, Element* aFrameElement,
    const nsACString& aRemoteType, BrowsingContext* aBrowsingContext,
    ContentParent* aOpenerContentParent) {
  AUTO_PROFILER_LABEL("ContentParent::CreateBrowser", OTHER);

  if (!sCanLaunchSubprocesses) {
    return nullptr;
  }

  nsAutoCString remoteType(aRemoteType);
  if (remoteType.IsEmpty()) {
    remoteType = DEFAULT_REMOTE_TYPE;
  }

  TabId tabId(nsContentUtils::GenerateTabId());

  nsIDocShell* docShell = GetOpenerDocShellHelper(aFrameElement);
  TabId openerTabId;
  if (docShell) {
    openerTabId = BrowserParent::GetTabIdFrom(docShell);
  }

  bool isPreloadBrowser = false;
  nsAutoString isPreloadBrowserStr;
  if (aFrameElement->GetAttr(kNameSpaceID_None, nsGkAtoms::preloadedState,
                             isPreloadBrowserStr)) {
    isPreloadBrowser = isPreloadBrowserStr.EqualsLiteral("preloaded");
  }

  RefPtr<ContentParent> constructorSender;
  MOZ_RELEASE_ASSERT(XRE_IsParentProcess(),
                     "Cannot allocate BrowserParent in content process");
  if (aOpenerContentParent && aOpenerContentParent->IsAlive()) {
    constructorSender = aOpenerContentParent;
  } else {
    if (aContext.IsJSPlugin()) {
      constructorSender = GetNewOrUsedJSPluginProcess(
          aContext.JSPluginId(), PROCESS_PRIORITY_FOREGROUND);
    } else {
      constructorSender = GetNewOrUsedBrowserProcess(
          remoteType, aBrowsingContext->Group(), PROCESS_PRIORITY_FOREGROUND,
          isPreloadBrowser);
    }
    if (!constructorSender) {
      return nullptr;
    }

    // Dispatch a |processready| event when the content process is ready.
    constructorSender->WaitForLaunchAsync()->Then(
        GetMainThreadSerialEventTarget(), __func__,
        [constructorSender, aFrameElement](const LaunchPromise::ResolveOrRejectValue& aValue) {
          if (!aValue.IsResolve()) {
            return;
          }

          // Set processid of the frame
          nsString pid;
          pid.AppendInt(constructorSender->Pid());
          ErrorResult rv;
          aFrameElement->SetAttribute(u"processid"_ns, pid, rv);
          MOZ_ASSERT(!rv.Failed(),
                     "Fail to set the |processid| attribute of the frame element");

          // Dispatch a processready event
          RefPtr<Event> event = NS_NewDOMEvent(aFrameElement, nullptr, nullptr);
          event->InitEvent(u"processready"_ns, true, true);
          event->SetTrusted(true);
          aFrameElement->DispatchEvent(*event);
        });
  }

  aBrowsingContext->SetEmbedderElement(aFrameElement);

  // Ensure that the process which we're using to launch is set as the host
  // process for this BrowsingContextGroup.
  aBrowsingContext->Group()->EnsureHostProcess(constructorSender);

  nsCOMPtr<nsIDocShellTreeOwner> treeOwner;
  docShell->GetTreeOwner(getter_AddRefs(treeOwner));
  if (!treeOwner) {
    return nullptr;
  }

  nsCOMPtr<nsIWebBrowserChrome> wbc = do_GetInterface(treeOwner);
  if (!wbc) {
    return nullptr;
  }
  uint32_t chromeFlags = 0;
  wbc->GetChromeFlags(&chromeFlags);

  nsCOMPtr<nsILoadContext> loadContext = do_QueryInterface(docShell);
  if (loadContext && loadContext->UsePrivateBrowsing()) {
    chromeFlags |= nsIWebBrowserChrome::CHROME_PRIVATE_WINDOW;
  }
  if (loadContext && loadContext->UseRemoteTabs()) {
    chromeFlags |= nsIWebBrowserChrome::CHROME_REMOTE_WINDOW;
  }
  if (loadContext && loadContext->UseRemoteSubframes()) {
    chromeFlags |= nsIWebBrowserChrome::CHROME_FISSION_WINDOW;
  }
  if (docShell->GetAffectPrivateSessionLifetime()) {
    chromeFlags |= nsIWebBrowserChrome::CHROME_PRIVATE_LIFETIME;
  }

  if (tabId == 0) {
    return nullptr;
  }

  aBrowsingContext->Canonical()->SetOwnerProcessId(
      constructorSender->ChildID());

  RefPtr<BrowserParent> browserParent =
      new BrowserParent(constructorSender, tabId, aContext,
                        aBrowsingContext->Canonical(), chromeFlags);

  // Open a remote endpoint for our PBrowser actor.
  ManagedEndpoint<PBrowserChild> childEp =
      constructorSender->OpenPBrowserEndpoint(browserParent);
  if (NS_WARN_IF(!childEp.IsValid())) {
    return nullptr;
  }

  ContentProcessManager* cpm = ContentProcessManager::GetSingleton();
  cpm->RegisterRemoteFrame(browserParent);

  nsCOMPtr<nsIPrincipal> initialPrincipal =
      NullPrincipal::Create(aBrowsingContext->OriginAttributesRef());
  WindowGlobalInit windowInit = WindowGlobalActor::AboutBlankInitializer(
      aBrowsingContext, initialPrincipal);

  RefPtr<WindowGlobalParent> windowParent =
      WindowGlobalParent::CreateDisconnected(windowInit);
  if (NS_WARN_IF(!windowParent)) {
    return nullptr;
  }

  // Open a remote endpoint for the initial PWindowGlobal actor.
  ManagedEndpoint<PWindowGlobalChild> windowEp =
      browserParent->OpenPWindowGlobalEndpoint(windowParent);
  if (NS_WARN_IF(!windowEp.IsValid())) {
    return nullptr;
  }

  // Tell the content process to set up its PBrowserChild.
  bool ok = constructorSender->SendConstructBrowser(
      std::move(childEp), std::move(windowEp), tabId,
      aContext.AsIPCTabContext(), windowInit, chromeFlags,
      constructorSender->ChildID(), constructorSender->IsForBrowser(),
      /* aIsTopLevel */ true);
  if (NS_WARN_IF(!ok)) {
    return nullptr;
  }

  windowParent->Init();

  RefPtr<BrowserHost> browserHost = new BrowserHost(browserParent);
  browserParent->SetOwnerElement(aFrameElement);
  return browserHost.forget();
}

void ContentParent::GetAll(nsTArray<ContentParent*>& aArray) {
  aArray.Clear();

  for (auto* cp : AllProcesses(eLive)) {
    aArray.AppendElement(cp);
  }
}

void ContentParent::GetAllEvenIfDead(nsTArray<ContentParent*>& aArray) {
  aArray.Clear();

  for (auto* cp : AllProcesses(eAll)) {
    aArray.AppendElement(cp);
  }
}

void ContentParent::BroadcastStringBundle(
    const StringBundleDescriptor& aBundle) {
  AutoTArray<StringBundleDescriptor, 1> array;
  array.AppendElement(aBundle);

  for (auto* cp : AllProcesses(eLive)) {
    Unused << cp->SendRegisterStringBundles(array);
  }
}

void ContentParent::BroadcastFontListChanged() {
  for (auto* cp : AllProcesses(eLive)) {
    Unused << cp->SendFontListChanged();
  }
}

const nsACString& ContentParent::GetRemoteType() const { return mRemoteType; }

void ContentParent::Init() {
  nsCOMPtr<nsIObserverService> obs = mozilla::services::GetObserverService();
  if (obs) {
    size_t length = ArrayLength(sObserverTopics);
    for (size_t i = 0; i < length; ++i) {
      obs->AddObserver(this, sObserverTopics[i], false);
    }
  }

  AddShutdownBlockers();

  // Flush any pref updates that happened during launch and weren't
  // included in the blobs set up in BeginSubprocessLaunch.
  for (const Pref& pref : mQueuedPrefs) {
    Unused << NS_WARN_IF(!SendPreferenceUpdate(pref));
  }
  mQueuedPrefs.Clear();

  if (obs) {
    nsAutoString cpId;
    cpId.AppendInt(static_cast<uint64_t>(this->ChildID()));
    obs->NotifyObservers(static_cast<nsIObserver*>(this), "ipc:content-created",
                         cpId.get());
  }

#ifdef ACCESSIBILITY
  // If accessibility is running in chrome process then start it in content
  // process.
  if (PresShell::IsAccessibilityActive()) {
#  if defined(XP_WIN)
    // Don't init content a11y if we detect an incompat version of JAWS in use.
    if (!mozilla::a11y::Compatibility::IsOldJAWS()) {
      Unused << SendActivateA11y(
          ::GetCurrentThreadId(),
          a11y::AccessibleWrap::GetContentProcessIdFor(ChildID()));
    }
#  else
    Unused << SendActivateA11y(0, 0);
#  endif
  }
#endif  // #ifdef ACCESSIBILITY

#ifdef MOZ_GECKO_PROFILER
  Unused << SendInitProfiler(ProfilerParent::CreateForProcess(OtherPid()));
#endif

  // Ensure that the default set of permissions are avaliable in the content
  // process before we try to load any URIs in it.
  EnsurePermissionsByKey(EmptyCString(), EmptyCString());

  RefPtr<GeckoMediaPluginServiceParent> gmps(
      GeckoMediaPluginServiceParent::GetSingleton());
  gmps->UpdateContentProcessGMPCapabilities();
}

<<<<<<< HEAD
void ContentParent::ForwardKnownInfo() {
#ifdef MOZ_WIDGET_GONK
  nsTArray<VolumeInfo> volumeInfo;
  // TODO: SystemWorkerManager::FactoryCreate() was originally called by
  // RadioInterfaceLayer.js in gecko48.
  RefPtr<nsISystemWorkerManager> sm =
      gonk::SystemWorkerManager::FactoryCreate();
  RefPtr<nsVolumeService> vs = nsVolumeService::GetSingleton();
  if (vs) {
    vs->GetVolumesForIPC(&volumeInfo);
    Unused << SendVolumes(volumeInfo);
  }
#endif /* MOZ_WIDGET_GONK */
=======
void ContentParent::MaybeBeginShutDown(uint32_t aExpectedBrowserCount,
                                       bool aSendShutDown) {
  MOZ_LOG(ContentParent::GetLog(), LogLevel::Verbose,
          ("MaybeBeginShutdown %p", this));
  MOZ_ASSERT(NS_IsMainThread());

  if (ManagedPBrowserParent().Count() != aExpectedBrowserCount ||
      ShouldKeepProcessAlive() || TryToRecycle()) {
    return;
  }

  MOZ_LOG(
      ContentParent::GetLog(), LogLevel::Debug,
      ("Beginning ContentParent Shutdown %p (%s)", this, mRemoteType.get()));

  // We're dying now, prevent anything from re-using this process.
  MarkAsDead();
  StartForceKillTimer();

  if (aSendShutDown) {
    MaybeAsyncSendShutDownMessage();
  }
>>>>>>> 5d45da52
}

void ContentParent::MaybeAsyncSendShutDownMessage() {
  MOZ_LOG(ContentParent::GetLog(), LogLevel::Verbose,
          ("MaybeAsyncSendShutDownMessage %p", this));
  MOZ_ASSERT(NS_IsMainThread());
  MOZ_ASSERT(sRecycledE10SProcess != this);

#ifdef DEBUG
  // Calling this below while the lock is acquired will deadlock.
  bool shouldKeepProcessAlive = ShouldKeepProcessAlive();
#endif

  auto lock = mRemoteWorkerActorData.Lock();
  MOZ_ASSERT_IF(!lock->mCount, !shouldKeepProcessAlive);

  if (lock->mCount) {
    return;
  }

  MOZ_ASSERT(!lock->mShutdownStarted);
  lock->mShutdownStarted = true;

  // In the case of normal shutdown, send a shutdown message to child to
  // allow it to perform shutdown tasks.
  GetCurrentSerialEventTarget()->Dispatch(NewRunnableMethod<ShutDownMethod>(
      "dom::ContentParent::ShutDownProcess", this,
      &ContentParent::ShutDownProcess, SEND_SHUTDOWN_MESSAGE));
}

void ContentParent::ShutDownProcess(ShutDownMethod aMethod) {
  // Shutting down by sending a shutdown message works differently than the
  // other methods. We first call Shutdown() in the child. After the child is
  // ready, it calls FinishShutdown() on us. Then we close the channel.
  if (aMethod == SEND_SHUTDOWN_MESSAGE) {
    if (mIPCOpen && !mShutdownPending) {
      // Stop sending input events with input priority when shutting down.
      SetInputPriorityEventEnabled(false);
      if (SendShutdown()) {
        RemoveFromList();
        mShutdownPending = true;
        // Start the force-kill timer if we haven't already.
        StartForceKillTimer();
      }
    }
    // If call was not successful, the channel must have been broken
    // somehow, and we will clean up the error in ActorDestroy.
    return;
  }

  using mozilla::dom::quota::QuotaManagerService;

  if (QuotaManagerService* qms = QuotaManagerService::GetOrCreate()) {
    qms->AbortOperationsForProcess(mChildID);
  }

  // If Close() fails with an error, we'll end up back in this function, but
  // with aMethod = CLOSE_CHANNEL_WITH_ERROR.

  if (aMethod == CLOSE_CHANNEL && !mCalledClose) {
    // Close() can only be called once: It kicks off the destruction
    // sequence.
    mCalledClose = true;
    Close();
  }

  const ManagedContainer<POfflineCacheUpdateParent>& ocuParents =
      ManagedPOfflineCacheUpdateParent();
  for (auto iter = ocuParents.ConstIter(); !iter.Done(); iter.Next()) {
    RefPtr<mozilla::docshell::OfflineCacheUpdateParent> ocuParent =
        static_cast<mozilla::docshell::OfflineCacheUpdateParent*>(
            iter.Get()->GetKey());
    ocuParent->StopSendingMessagesToChild();
  }

  // NB: must MarkAsDead() here so that this isn't accidentally
  // returned from Get*() while in the midst of shutdown.
  MarkAsDead();

  // A ContentParent object might not get freed until after XPCOM shutdown has
  // shut down the cycle collector.  But by then it's too late to release any
  // CC'ed objects, so we need to null them out here, while we still can.  See
  // bug 899761.
  ShutDownMessageManager();
}

mozilla::ipc::IPCResult ContentParent::RecvFinishShutdown() {
  // At this point, we already called ShutDownProcess once with
  // SEND_SHUTDOWN_MESSAGE. To actually close the channel, we call
  // ShutDownProcess again with CLOSE_CHANNEL.
  MOZ_ASSERT(mShutdownPending);
  ShutDownProcess(CLOSE_CHANNEL);
  return IPC_OK();
}

void ContentParent::ShutDownMessageManager() {
  if (!mMessageManager) {
    return;
  }

  mMessageManager->ReceiveMessage(mMessageManager, nullptr,
                                  CHILD_PROCESS_SHUTDOWN_MESSAGE, false,
                                  nullptr, nullptr, IgnoreErrors());

  mMessageManager->SetOsPid(-1);
  mMessageManager->Disconnect();
  mMessageManager = nullptr;
}

void ContentParent::AddToPool(nsTArray<ContentParent*>& aPool) {
  MOZ_DIAGNOSTIC_ASSERT(!mIsInPool);
  AssertAlive();
  MOZ_DIAGNOSTIC_ASSERT(!mCalledKillHard);
  aPool.AppendElement(this);
  mIsInPool = true;
}

void ContentParent::RemoveFromPool(nsTArray<ContentParent*>& aPool) {
  MOZ_DIAGNOSTIC_ASSERT(mIsInPool);
  aPool.RemoveElement(this);
  mIsInPool = false;
}

void ContentParent::AssertNotInPool() {
  MOZ_RELEASE_ASSERT(!mIsInPool);

  MOZ_RELEASE_ASSERT(!sPrivateContent || !sPrivateContent->Contains(this));
  MOZ_RELEASE_ASSERT(sRecycledE10SProcess != this);
  if (IsForJSPlugin()) {
    MOZ_RELEASE_ASSERT(!sJSPluginContentParents ||
                       !sJSPluginContentParents->Get(mJSPluginID));
  } else {
    MOZ_RELEASE_ASSERT(
        !sBrowserContentParents ||
        !sBrowserContentParents->Contains(mRemoteType) ||
        !sBrowserContentParents->Get(mRemoteType)->Contains(this) ||
        !sCanLaunchSubprocesses);  // aka in shutdown - avoid timing issues

    for (auto& group : mGroups) {
      MOZ_RELEASE_ASSERT(group.GetKey()->GetHostProcess(mRemoteType) != this,
                         "still a host process for one of our groups?");
    }
  }
}

void ContentParent::AssertAlive() {
  MOZ_DIAGNOSTIC_ASSERT(!IsDead());
  MOZ_DIAGNOSTIC_ASSERT(!mShutdownPending);
}

void ContentParent::RemoveFromList() {
  if (IsForJSPlugin()) {
    if (sJSPluginContentParents) {
      sJSPluginContentParents->Remove(mJSPluginID);
      if (!sJSPluginContentParents->Count()) {
        sJSPluginContentParents = nullptr;
      }
    }
    return;
  }

  if (sPrivateContent) {
    sPrivateContent->RemoveElement(this);
    if (!sPrivateContent->Length()) {
      sPrivateContent = nullptr;
    }
  }

  if (!mIsInPool) {
#ifdef MOZ_DIAGNOSTIC_ASSERT_ENABLED
    AssertNotInPool();
#endif
    return;
  }

  // Ensure that this BrowsingContextGroup is no longer used to host new
  // documents from any associated BrowsingContextGroups. It may become a host
  // again in the future, if it is restored to the pool.
  for (auto& group : mGroups) {
    group.GetKey()->RemoveHostProcess(this);
  }

  StopRecycling(/* aForeground */ false);

  if (sBrowserContentParents) {
    if (auto entry = sBrowserContentParents->Lookup(mRemoteType)) {
      const auto& contentParents = entry.Data();
      RemoveFromPool(*contentParents);
      if (contentParents->IsEmpty()) {
        entry.Remove();
      }
    }
    if (sBrowserContentParents->IsEmpty()) {
      delete sBrowserContentParents;
      sBrowserContentParents = nullptr;
    }
  }
}

void ContentParent::MarkAsDead() {
  MOZ_LOG(ContentParent::GetLog(), LogLevel::Verbose,
          ("Marking ContentProcess %p as dead", this));
  MOZ_DIAGNOSTIC_ASSERT(!sInProcessSelector);
  if (!mShutdownPending) {
    RemoveFromList();
  }

  PreallocatedProcessManager::Erase(this);

#ifdef MOZ_WIDGET_ANDROID
  if (mLifecycleState == LifecycleState::ALIVE) {
    nsCOMPtr<nsIEventTarget> launcherThread(GetIPCLauncher());
    MOZ_ASSERT(launcherThread);

    auto procType = java::GeckoProcessType::CONTENT();
    auto selector =
        java::GeckoProcessManager::Selector::New(procType, OtherPid());

    launcherThread->Dispatch(NS_NewRunnableFunction(
        "ContentParent::MarkAsDead",
        [selector =
             java::GeckoProcessManager::Selector::GlobalRef(selector)]() {
          java::GeckoProcessManager::MarkAsDead(selector);
        }));
  }
#endif

  if (mScriptableHelper) {
    static_cast<ScriptableCPInfo*>(mScriptableHelper.get())->ProcessDied();
    mScriptableHelper = nullptr;
  }

  mLifecycleState = LifecycleState::DEAD;
}

void ContentParent::OnChannelError() {
  RefPtr<ContentParent> kungFuDeathGrip(this);
  PContentParent::OnChannelError();
}

void ContentParent::OnChannelConnected(int32_t pid) {
  MOZ_ASSERT(NS_IsMainThread());

  SetOtherProcessId(pid);
}

void ContentParent::ProcessingError(Result aCode, const char* aReason) {
  if (MsgDropped == aCode) {
    return;
  }
#ifndef FUZZING
  // Other errors are big deals.
  KillHard(aReason);
#endif
}

void ContentParent::ActorDestroy(ActorDestroyReason why) {
  MOZ_RELEASE_ASSERT(mSelfRef);

  if (mForceKillTimer) {
    mForceKillTimer->Cancel();
    mForceKillTimer = nullptr;
  }

  // Signal shutdown completion regardless of error state, so we can
  // finish waiting in the xpcom-shutdown/profile-before-change observer.
  mIPCOpen = false;

  RemoveShutdownBlockers();

  if (mHangMonitorActor) {
    ProcessHangMonitor::RemoveProcess(mHangMonitorActor);
    mHangMonitorActor = nullptr;
  }

  RefPtr<FileSystemSecurity> fss = FileSystemSecurity::Get();
  if (fss) {
    fss->Forget(ChildID());
  }

  if (why == NormalShutdown && !mCalledClose) {
    // If we shut down normally but haven't called Close, assume somebody
    // else called Close on us. In that case, we still need to call
    // ShutDownProcess below to perform other necessary clean up.
    mCalledClose = true;
  }

  // Make sure we always clean up.
  ShutDownProcess(why == NormalShutdown ? CLOSE_CHANNEL
                                        : CLOSE_CHANNEL_WITH_ERROR);

  nsCOMPtr<nsIObserverService> obs = mozilla::services::GetObserverService();
  if (obs) {
    size_t length = ArrayLength(sObserverTopics);
    for (size_t i = 0; i < length; ++i) {
      obs->RemoveObserver(static_cast<nsIObserver*>(this), sObserverTopics[i]);
    }
  }

  // remove the global remote preferences observers
  Preferences::RemoveObserver(this, "");
  gfxVars::RemoveReceiver(this);

  if (GPUProcessManager* gpu = GPUProcessManager::Get()) {
    // Note: the manager could have shutdown already.
    gpu->RemoveListener(this);
  }

  RecvRemoveGeolocationListener();

  mConsoleService = nullptr;

  // Destroy our JSProcessActors, and reject any pending queries.
  JSActorDidDestroy();

  if (obs) {
    RefPtr<nsHashPropertyBag> props = new nsHashPropertyBag();

    props->SetPropertyAsUint64(u"childID"_ns, mChildID);

    if (AbnormalShutdown == why) {
      Telemetry::Accumulate(Telemetry::SUBPROCESS_ABNORMAL_ABORT, "content"_ns,
                            1);

      props->SetPropertyAsBool(u"abnormal"_ns, true);

      nsAutoString dumpID;
      // There's a window in which child processes can crash
      // after IPC is established, but before a crash reporter
      // is created.
      if (mCrashReporter) {
        // if mCreatedPairedMinidumps is true, we've already generated
        // parent/child dumps for desktop crashes.
        if (!mCreatedPairedMinidumps) {
          if (mCrashReporter->GenerateCrashReport(OtherPid())) {
            // Propagate `isLikelyOOM`.
            Unused << props->SetPropertyAsBool(u"isLikelyOOM"_ns,
                                               mCrashReporter->IsLikelyOOM());
          }
        }

        if (mCrashReporter->HasMinidump()) {
          dumpID = mCrashReporter->MinidumpID();
        }
      } else {
        HandleOrphanedMinidump(&dumpID);
      }

      if (!dumpID.IsEmpty()) {
        props->SetPropertyAsAString(u"dumpID"_ns, dumpID);
      }
    }
    nsAutoString cpId;
    cpId.AppendInt(static_cast<uint64_t>(this->ChildID()));
    obs->NotifyObservers((nsIPropertyBag2*)props, "ipc:content-shutdown",
                         cpId.get());
  }

  // Remove any and all idle listeners.
  nsCOMPtr<nsIUserIdleService> idleService =
      do_GetService("@mozilla.org/widget/useridleservice;1");
  MOZ_ASSERT(idleService);
  RefPtr<ParentIdleListener> listener;
  for (int32_t i = mIdleListeners.Length() - 1; i >= 0; --i) {
    listener = static_cast<ParentIdleListener*>(mIdleListeners[i].get());
    idleService->RemoveIdleObserver(listener, listener->mTime);
  }
  mIdleListeners.Clear();

  MOZ_LOG(ContentParent::GetLog(), LogLevel::Verbose,
          ("destroying Subprocess in ActorDestroy: ContentParent %p "
           "mSubprocess %p handle %" PRIuPTR,
           this, mSubprocess,
           mSubprocess ? (uintptr_t)mSubprocess->GetChildProcessHandle() : -1));
  // FIXME (bug 1520997): does this really need an additional dispatch?
  GetCurrentSerialEventTarget()->Dispatch(NS_NewRunnableFunction(
      "DelayedDeleteSubprocessRunnable", [subprocess = mSubprocess] {
        MOZ_LOG(
            ContentParent::GetLog(), LogLevel::Debug,
            ("destroyed Subprocess in ActorDestroy: Subprocess %p handle "
             "%" PRIuPTR,
             subprocess,
             subprocess ? (uintptr_t)subprocess->GetChildProcessHandle() : -1));
        subprocess->Destroy();
      }));
  mSubprocess = nullptr;

  ContentProcessManager* cpm = ContentProcessManager::GetSingleton();
  cpm->RemoveContentProcess(this->ChildID());

  if (mDriverCrashGuard) {
    mDriverCrashGuard->NotifyCrashed();
  }

  // Unregister all the BlobURLs registered by the ContentChild.
  for (uint32_t i = 0; i < mBlobURLs.Length(); ++i) {
    BlobURLProtocolHandler::RemoveDataEntry(mBlobURLs[i]);
  }

  mBlobURLs.Clear();

#if defined(XP_WIN) && defined(ACCESSIBILITY)
  a11y::AccessibleWrap::ReleaseContentProcessIdFor(ChildID());
#endif

#ifdef MOZ_DIAGNOSTIC_ASSERT_ENABLED
  AssertNotInPool();
#endif

  // As this process is going away, ensure that every BrowsingContext hosted by
  // it has been detached, and every BrowsingContextGroup has been fully
  // unsubscribed.
  BrowsingContext::DiscardFromContentParent(this);

  nsTHashtable<nsRefPtrHashKey<BrowsingContextGroup>> groups;
  mGroups.SwapElements(groups);
  for (auto& group : groups) {
    group.GetKey()->Unsubscribe(this);
  }
  MOZ_DIAGNOSTIC_ASSERT(mGroups.IsEmpty());
}

void ContentParent::ActorDealloc() { mSelfRef = nullptr; }

bool ContentParent::TryToRecycle() {
  // Only try to recycle "web" content processes, as other remote types are
  // generally more unique, and cannot be effectively re-used. This is disabled
  // with Fission, as "web" content processes are no longer frequently used.
  //
  // Disabling the process pre-allocator will also disable process recycling,
  // allowing for more consistent process counts under testing.
  if (mRemoteType != DEFAULT_REMOTE_TYPE || mozilla::FissionAutostart() ||
      !PreallocatedProcessManager::Enabled()) {
    return false;
  }

  // This life time check should be replaced by a memory health check (memory
  // usage + fragmentation).

  // Note that this is specifically to help with edge cases that rapidly
  // create-and-destroy processes
  const double kMaxLifeSpan = 5;
  MOZ_LOG(
      ContentParent::GetLog(), LogLevel::Debug,
      ("TryToRecycle ContentProcess %p (%u) with lifespan %f seconds", this,
       (unsigned int)ChildID(), (TimeStamp::Now() - mActivateTS).ToSeconds()));

  if (mShutdownPending || mCalledKillHard || !IsAlive() ||
      (TimeStamp::Now() - mActivateTS).ToSeconds() > kMaxLifeSpan) {
    MOZ_LOG(ContentParent::GetLog(), LogLevel::Debug,
            ("TryToRecycle did not recycle %p", this));

    // It's possible that the process was already cached, and we're being called
    // from a different path, and we're now past kMaxLifeSpan (or some other).
    // Ensure that if we're going to kill this process we don't recycle it.
    StopRecycling(/* aForeground */ false);
    return false;
  }

  if (!sRecycledE10SProcess) {
    MOZ_LOG(ContentParent::GetLog(), LogLevel::Debug,
            ("TryToRecycle began recycling %p", this));
    sRecycledE10SProcess = this;

    ProcessPriorityManager::SetProcessPriority(this,
                                               PROCESS_PRIORITY_BACKGROUND);
    return true;
  }

  if (sRecycledE10SProcess == this) {
    MOZ_LOG(ContentParent::GetLog(), LogLevel::Debug,
            ("TryToRecycle continue recycling %p", this));
    return true;
  }

  // Some other process is already being recycled, just shut this one down.
  MOZ_LOG(ContentParent::GetLog(), LogLevel::Debug,
          ("TryToRecycle did not recycle %p (already recycling %p)", this,
           sRecycledE10SProcess.get()));
  return false;
}

void ContentParent::StopRecycling(bool aForeground) {
  if (sRecycledE10SProcess != this) {
    return;
  }

  sRecycledE10SProcess = nullptr;
  if (aForeground) {
    ProcessPriorityManager::SetProcessPriority(this,
                                               PROCESS_PRIORITY_FOREGROUND);
  }
}

bool ContentParent::HasActiveWorkerOrJSPlugin() {
  if (IsForJSPlugin()) {
    return true;
  }

  // If we have active workers, we need to stay alive.
  {
    const auto lock = mRemoteWorkerActorData.Lock();
    if (lock->mCount) {
      return true;
    }
  }
  return false;
}

bool ContentParent::ShouldKeepProcessAlive() {
  if (HasActiveWorkerOrJSPlugin()) {
    return true;
  }

  if (mNumKeepaliveCalls > 0) {
    return true;
  }

  // If we have already been marked as dead, don't prevent shutdown.
  if (!IsAlive()) {
    return false;
  }

  if (!sBrowserContentParents) {
    return false;
  }

  auto contentParents = sBrowserContentParents->Get(mRemoteType);
  if (!contentParents) {
    return false;
  }

  // We might want to keep some content processes alive for performance reasons.
  // e.g. test runs and privileged content process for some about: pages.
  // We don't want to alter behavior if the pref is not set, so default to 0.
  int32_t processesToKeepAlive = 0;

  nsAutoCString keepAlivePref("dom.ipc.keepProcessesAlive.");

  if (StringBeginsWith(mRemoteType, FISSION_WEB_REMOTE_TYPE) &&
      xpc::IsInAutomation()) {
    keepAlivePref.Append(FISSION_WEB_REMOTE_TYPE);
    keepAlivePref.AppendLiteral(".perOrigin");
  } else {
    keepAlivePref.Append(mRemoteType);
  }
  if (NS_FAILED(
          Preferences::GetInt(keepAlivePref.get(), &processesToKeepAlive))) {
    return false;
  }

  int32_t numberOfAliveProcesses = contentParents->Length();

  return numberOfAliveProcesses <= processesToKeepAlive;
}

void ContentParent::NotifyTabDestroying() {
  // There can be more than one PBrowser for a given app process
  // because of popup windows.  PBrowsers can also destroy
  // concurrently.  When all the PBrowsers are destroying, kick off
  // another task to ensure the child process *really* shuts down,
  // even if the PBrowsers themselves never finish destroying.
  ++mNumDestroyingTabs;

  MaybeBeginShutDown(/* aExpectedBrowserCount */ mNumDestroyingTabs,
                     /* aSendShutDown */ false);
}

void ContentParent::AddKeepAlive() {
  // Something wants to keep this content process alive.
  ++mNumKeepaliveCalls;
}

void ContentParent::RemoveKeepAlive() {
  MOZ_DIAGNOSTIC_ASSERT(mNumKeepaliveCalls > 0);
  --mNumKeepaliveCalls;

  MaybeBeginShutDown();
}

void ContentParent::StartForceKillTimer() {
  if (mForceKillTimer || !mIPCOpen) {
    return;
  }

  NotifyImpendingShutdown();

  int32_t timeoutSecs = StaticPrefs::dom_ipc_tabs_shutdownTimeoutSecs();
  if (timeoutSecs > 0) {
    NS_NewTimerWithFuncCallback(getter_AddRefs(mForceKillTimer),
                                ContentParent::ForceKillTimerCallback, this,
                                timeoutSecs * 1000, nsITimer::TYPE_ONE_SHOT,
                                "dom::ContentParent::StartForceKillTimer");
    MOZ_ASSERT(mForceKillTimer);
  }
}

void ContentParent::NotifyTabDestroyed(const TabId& aTabId,
                                       bool aNotifiedDestroying) {
  if (aNotifiedDestroying) {
    --mNumDestroyingTabs;
  }

  nsTArray<PContentPermissionRequestParent*> parentArray =
      nsContentPermissionUtils::GetContentPermissionRequestParentById(aTabId);

  // Need to close undeleted ContentPermissionRequestParents before tab is
  // closed.
  for (auto& permissionRequestParent : parentArray) {
    Unused << PContentPermissionRequestParent::Send__delete__(
        permissionRequestParent);
  }

  // There can be more than one PBrowser for a given app process
  // because of popup windows.  When the last one closes, shut
  // us down.
  MOZ_LOG(ContentParent::GetLog(), LogLevel::Verbose,
          ("NotifyTabDestroyed %p", this));

  MaybeBeginShutDown(/* aExpectedBrowserCount */ 1);
}

TestShellParent* ContentParent::CreateTestShell() {
  return static_cast<TestShellParent*>(SendPTestShellConstructor());
}

bool ContentParent::DestroyTestShell(TestShellParent* aTestShell) {
  return PTestShellParent::Send__delete__(aTestShell);
}

TestShellParent* ContentParent::GetTestShellSingleton() {
  PTestShellParent* p = LoneManagedOrNullAsserts(ManagedPTestShellParent());
  return static_cast<TestShellParent*>(p);
}

#if defined(XP_MACOSX) && defined(MOZ_SANDBOX)
// Append the sandbox command line parameters that are not static. i.e.,
// parameters that can be different for different child processes.
void ContentParent::AppendDynamicSandboxParams(
    std::vector<std::string>& aArgs) {
  // For file content processes
  if (GetRemoteType() == FILE_REMOTE_TYPE) {
    MacSandboxInfo::AppendFileAccessParam(aArgs, true);
  }
}

// Generate the static sandbox command line parameters and store
// them in the provided params vector to be used each time a new
// content process is launched.
static void CacheSandboxParams(std::vector<std::string>& aCachedParams) {
  // This must only be called once and we should
  // be starting with an empty list of parameters.
  MOZ_ASSERT(aCachedParams.empty());

  MacSandboxInfo info;
  info.type = MacSandboxType_Content;
  info.level = GetEffectiveContentSandboxLevel();

  // Sandbox logging
  if (Preferences::GetBool("security.sandbox.logging.enabled") ||
      PR_GetEnv("MOZ_SANDBOX_LOGGING")) {
    info.shouldLog = true;
  }

  // Audio access
  if (!StaticPrefs::media_cubeb_sandbox()) {
    info.hasAudio = true;
  }

  // Windowserver access
  if (!Preferences::GetBool(
          "security.sandbox.content.mac.disconnect-windowserver")) {
    info.hasWindowServer = true;
  }

  // .app path (normalized)
  nsAutoCString appPath;
  if (!nsMacUtilsImpl::GetAppPath(appPath)) {
    MOZ_CRASH("Failed to get app dir paths");
  }
  info.appPath = appPath.get();

  // TESTING_READ_PATH1
  nsAutoCString testingReadPath1;
  Preferences::GetCString("security.sandbox.content.mac.testing_read_path1",
                          testingReadPath1);
  if (!testingReadPath1.IsEmpty()) {
    info.testingReadPath1 = testingReadPath1.get();
  }

  // TESTING_READ_PATH2
  nsAutoCString testingReadPath2;
  Preferences::GetCString("security.sandbox.content.mac.testing_read_path2",
                          testingReadPath2);
  if (!testingReadPath2.IsEmpty()) {
    info.testingReadPath2 = testingReadPath2.get();
  }

  // TESTING_READ_PATH3, TESTING_READ_PATH4. In development builds,
  // these are used to whitelist the repo dir and object dir respectively.
  nsresult rv;
  if (mozilla::IsDevelopmentBuild()) {
    // Repo dir
    nsCOMPtr<nsIFile> repoDir;
    rv = nsMacUtilsImpl::GetRepoDir(getter_AddRefs(repoDir));
    if (NS_FAILED(rv)) {
      MOZ_CRASH("Failed to get path to repo dir");
    }
    nsCString repoDirPath;
    Unused << repoDir->GetNativePath(repoDirPath);
    info.testingReadPath3 = repoDirPath.get();

    // Object dir
    nsCOMPtr<nsIFile> objDir;
    rv = nsMacUtilsImpl::GetObjDir(getter_AddRefs(objDir));
    if (NS_FAILED(rv)) {
      MOZ_CRASH("Failed to get path to build object dir");
    }
    nsCString objDirPath;
    Unused << objDir->GetNativePath(objDirPath);
    info.testingReadPath4 = objDirPath.get();
  }

  // DEBUG_WRITE_DIR
#  ifdef DEBUG
  // For bloat/leak logging or when a content process dies intentionally
  // (|NoteIntentionalCrash|) for tests, it wants to log that it did this.
  // Allow writing to this location.
  nsAutoCString bloatLogDirPath;
  if (NS_SUCCEEDED(nsMacUtilsImpl::GetBloatLogDir(bloatLogDirPath))) {
    info.debugWriteDir = bloatLogDirPath.get();
  }
#  endif  // DEBUG

  info.AppendAsParams(aCachedParams);
}

// Append sandboxing command line parameters.
void ContentParent::AppendSandboxParams(std::vector<std::string>& aArgs) {
  MOZ_ASSERT(sMacSandboxParams != nullptr);

  // An empty sMacSandboxParams indicates this is the
  // first invocation and we don't have cached params yet.
  if (sMacSandboxParams->empty()) {
    CacheSandboxParams(*sMacSandboxParams);
    MOZ_ASSERT(!sMacSandboxParams->empty());
  }

  // Append cached arguments.
  aArgs.insert(aArgs.end(), sMacSandboxParams->begin(),
               sMacSandboxParams->end());

  // Append remaining arguments.
  AppendDynamicSandboxParams(aArgs);
}
#endif  // XP_MACOSX && MOZ_SANDBOX

bool ContentParent::BeginSubprocessLaunch(ProcessPriority aPriority) {
  AUTO_PROFILER_LABEL("ContentParent::LaunchSubprocess", OTHER);

  if (!ContentProcessManager::GetSingleton()) {
    // Shutdown has begun, we shouldn't spawn any more child processes.
    return false;
  }

  std::vector<std::string> extraArgs;
  extraArgs.push_back("-childID");
  char idStr[21];
  SprintfLiteral(idStr, "%" PRId64, static_cast<uint64_t>(mChildID));
  extraArgs.push_back(idStr);
  extraArgs.push_back(IsForBrowser() ? "-isForBrowser" : "-notForBrowser");

  // Prefs information is passed via anonymous shared memory to avoid bloating
  // the command line.

  // Instantiate the pref serializer. It will be cleaned up in
  // `LaunchSubprocessReject`/`LaunchSubprocessResolve`.
  mPrefSerializer = MakeUnique<mozilla::ipc::SharedPreferenceSerializer>();
  if (!mPrefSerializer->SerializeToSharedMemory()) {
    MarkAsDead();
    return false;
  }
  mPrefSerializer->AddSharedPrefCmdLineArgs(*mSubprocess, extraArgs);

  auto startupCache = mozilla::scache::StartupCache::GetSingleton();
  if (startupCache) {
    startupCache->AddStartupCacheCmdLineArgs(*mSubprocess, GetRemoteType(),
                                             extraArgs);
  }

  // Register ContentParent as an observer for changes to any pref
  // whose prefix matches the empty string, i.e. all of them.  The
  // observation starts here in order to capture pref updates that
  // happen during async launch.
  Preferences::AddStrongObserver(this, "");

  if (gSafeMode) {
    extraArgs.push_back("-safeMode");
  }

#if defined(XP_MACOSX) && defined(MOZ_SANDBOX)
  if (IsContentSandboxEnabled()) {
    AppendSandboxParams(extraArgs);
    mSubprocess->DisableOSActivityMode();
  }
#endif

  nsCString parentBuildID(mozilla::PlatformBuildID());
  extraArgs.push_back("-parentBuildID");
  extraArgs.push_back(parentBuildID.get());

  // See also ActorDealloc.
  mSelfRef = this;
  mLaunchYieldTS = TimeStamp::Now();
  return mSubprocess->AsyncLaunch(std::move(extraArgs));
}

void ContentParent::LaunchSubprocessReject() {
  NS_ERROR("failed to launch child in the parent");
  // Now that communication with the child is complete, we can cleanup
  // the preference serializer.
  mPrefSerializer = nullptr;
  if (mIsAPreallocBlocker) {
    PreallocatedProcessManager::RemoveBlocker(mRemoteType, this);
    mIsAPreallocBlocker = false;
  }
  MarkAsDead();
}

bool ContentParent::LaunchSubprocessResolve(bool aIsSync,
                                            ProcessPriority aPriority) {
  AUTO_PROFILER_LABEL("ContentParent::LaunchSubprocess::resolve", OTHER);
  // Now that communication with the child is complete, we can cleanup
  // the preference serializer.
  mPrefSerializer = nullptr;

  const auto launchResumeTS = TimeStamp::Now();
#ifdef MOZ_GECKO_PROFILER
  if (profiler_thread_is_being_profiled()) {
    nsPrintfCString marker("Process start%s for %u",
                           mIsAPreallocBlocker ? " (immediate)" : "",
                           (unsigned int)ChildID());
    PROFILER_ADD_MARKER_WITH_PAYLOAD(
        mIsAPreallocBlocker ? "Process Immediate Launch" : "Process Launch",
        DOM, TextMarkerPayload, (marker, mLaunchTS, launchResumeTS));
  }
#endif

  if (!sCreatedFirstContentProcess) {
    nsCOMPtr<nsIObserverService> obs = mozilla::services::GetObserverService();
    obs->NotifyObservers(nullptr, "ipc:first-content-process-created", nullptr);
    sCreatedFirstContentProcess = true;
  }

  base::ProcessId procId =
      base::GetProcId(mSubprocess->GetChildProcessHandle());
  Open(mSubprocess->TakeChannel(), procId);
#ifdef MOZ_CODE_COVERAGE
  Unused << SendShareCodeCoverageMutex(
      CodeCoverageHandler::Get()->GetMutexHandle(procId));
#endif

  mLifecycleState = LifecycleState::ALIVE;
  if (!InitInternal(aPriority)) {
    NS_WARNING("failed to initialize child in the parent");
    // We've already called Open() by this point, so we need to close the
    // channel to avoid leaking the process.
    ShutDownProcess(SEND_SHUTDOWN_MESSAGE);
    return false;
  }

  ContentProcessManager::GetSingleton()->AddContentProcess(this);

  mHangMonitorActor = ProcessHangMonitor::AddProcess(this);

  // Set a reply timeout for CPOWs.
  SetReplyTimeoutMs(StaticPrefs::dom_ipc_cpow_timeout());

  nsCOMPtr<nsIObserverService> obs = mozilla::services::GetObserverService();
  if (obs) {
    nsAutoString cpId;
    cpId.AppendInt(static_cast<uint64_t>(this->ChildID()));
    obs->NotifyObservers(static_cast<nsIObserver*>(this),
                         "ipc:content-initializing", cpId.get());
  }

  Init();

  if (aIsSync) {
    Telemetry::AccumulateTimeDelta(Telemetry::CONTENT_PROCESS_SYNC_LAUNCH_MS,
                                   mLaunchTS);
  } else {
    Telemetry::AccumulateTimeDelta(Telemetry::CONTENT_PROCESS_LAUNCH_TOTAL_MS,
                                   mLaunchTS);

    Telemetry::Accumulate(
        Telemetry::CONTENT_PROCESS_LAUNCH_MAINTHREAD_MS,
        static_cast<uint32_t>(
            ((mLaunchYieldTS - mLaunchTS) + (TimeStamp::Now() - launchResumeTS))
                .ToMilliseconds()));
  }
  return true;
}

bool ContentParent::LaunchSubprocessSync(
    hal::ProcessPriority aInitialPriority) {
  // We've started a sync content process launch.
  Telemetry::Accumulate(Telemetry::CONTENT_PROCESS_LAUNCH_IS_SYNC, 1);

  if (!BeginSubprocessLaunch(aInitialPriority)) {
    return false;
  }
  const bool ok = mSubprocess->WaitForProcessHandle();
  if (ok && LaunchSubprocessResolve(/* aIsSync = */ true, aInitialPriority)) {
    return true;
  }
  LaunchSubprocessReject();
  return false;
}

RefPtr<ContentParent::LaunchPromise> ContentParent::LaunchSubprocessAsync(
    hal::ProcessPriority aInitialPriority) {
  // We've started an async content process launch.
  Telemetry::Accumulate(Telemetry::CONTENT_PROCESS_LAUNCH_IS_SYNC, 0);

  if (!BeginSubprocessLaunch(aInitialPriority)) {
    // Launch aborted because of shutdown. Bailout.
    LaunchSubprocessReject();
    return LaunchPromise::CreateAndReject(LaunchError(), __func__);
  }

  // Otherwise, wait until the process is ready.
  RefPtr<ProcessHandlePromise> ready = mSubprocess->WhenProcessHandleReady();
  RefPtr<ContentParent> self = this;
  mLaunchYieldTS = TimeStamp::Now();

  return ready->Then(
      GetCurrentSerialEventTarget(), __func__,
      [self, aInitialPriority](
          const ProcessHandlePromise::ResolveOrRejectValue& aValue) {
        if (aValue.IsResolve() &&
            self->LaunchSubprocessResolve(/* aIsSync = */ false,
                                          aInitialPriority)) {
          return LaunchPromise::CreateAndResolve(self, __func__);
        }
        self->LaunchSubprocessReject();
        return LaunchPromise::CreateAndReject(LaunchError(), __func__);
      });
}

ContentParent::ContentParent(const nsACString& aRemoteType, int32_t aJSPluginID)
    : mSelfRef(nullptr),
      mSubprocess(nullptr),
      mLaunchTS(TimeStamp::Now()),
      mLaunchYieldTS(mLaunchTS),
      mActivateTS(mLaunchTS),
      mIsAPreallocBlocker(false),
      mRemoteType(aRemoteType),
      mChildID(gContentChildID++),
      mGeolocationWatchID(-1),
      mJSPluginID(aJSPluginID),
      mRemoteWorkerActorData("ContentParent::mRemoteWorkerActorData"),
      mNumDestroyingTabs(0),
      mNumKeepaliveCalls(0),
      mLifecycleState(LifecycleState::LAUNCHING),
      mIsForBrowser(!mRemoteType.IsEmpty()),
      mCalledClose(false),
      mCalledKillHard(false),
      mCreatedPairedMinidumps(false),
      mShutdownPending(false),
      mIPCOpen(true),
      mIsRemoteInputEventQueueEnabled(false),
      mIsInputPriorityEventEnabled(false),
      mIsInPool(false),
      mHangMonitorActor(nullptr) {
  MOZ_DIAGNOSTIC_ASSERT(!IsForJSPlugin(),
                        "XXX(nika): How are we creating a JSPlugin?");

  // Insert ourselves into the global linked list of ContentParent objects.
  if (!sContentParents) {
    sContentParents = MakeUnique<LinkedList<ContentParent>>();
  }
  sContentParents->insertBack(this);

  mMessageManager = nsFrameMessageManager::NewProcessMessageManager(true);

  // From this point on, NS_WARNING, NS_ASSERTION, etc. should print out the
  // PID along with the warning.
  nsDebugImpl::SetMultiprocessMode("Parent");

#if defined(XP_WIN)
  if (XRE_IsParentProcess()) {
    audio::AudioNotificationSender::Init();
  }
  // Request Windows message deferral behavior on our side of the PContent
  // channel. Generally only applies to the situation where we get caught in
  // a deadlock with the plugin process when sending CPOWs.
  GetIPCChannel()->SetChannelFlags(
      MessageChannel::REQUIRE_DEFERRED_MESSAGE_PROTECTION);
#endif

  NS_ASSERTION(NS_IsMainThread(), "Wrong thread!");
  bool isFile = mRemoteType == FILE_REMOTE_TYPE;
  mSubprocess = new GeckoChildProcessHost(GeckoProcessType_Content, isFile);
  MOZ_LOG(ContentParent::GetLog(), LogLevel::Verbose,
          ("CreateSubprocess: ContentParent %p mSubprocess %p handle %" PRIuPTR,
           this, mSubprocess,
           mSubprocess ? (uintptr_t)mSubprocess->GetChildProcessHandle() : -1));

  // This is safe to do in the constructor, as it doesn't take a strong
  // reference.
  mScriptableHelper = new ScriptableCPInfo(this);
}

ContentParent::~ContentParent() {
  if (mForceKillTimer) {
    mForceKillTimer->Cancel();
  }

  NS_ASSERTION(NS_IsMainThread(), "Wrong thread!");

  if (mIsAPreallocBlocker) {
    MOZ_LOG(ContentParent::GetLog(), LogLevel::Debug,
            ("Removing blocker on ContentProcess destruction"));
    PreallocatedProcessManager::RemoveBlocker(mRemoteType, this);
    mIsAPreallocBlocker = false;
  }

  // We should be removed from all these lists in ActorDestroy.
  AssertNotInPool();

  // Normally mSubprocess is destroyed in ActorDestroy, but that won't
  // happen if the process wasn't launched or if it failed to launch.
  if (mSubprocess) {
    MOZ_LOG(
        ContentParent::GetLog(), LogLevel::Verbose,
        ("DestroySubprocess: ContentParent %p mSubprocess %p handle %" PRIuPTR,
         this, mSubprocess,
         mSubprocess ? (uintptr_t)mSubprocess->GetChildProcessHandle() : -1));
    mSubprocess->Destroy();
  }

  // Make sure to clear the connection from `mScriptableHelper` if it hasn't
  // been cleared yet.
  if (mScriptableHelper) {
    static_cast<ScriptableCPInfo*>(mScriptableHelper.get())->ProcessDied();
    mScriptableHelper = nullptr;
  }
}

bool ContentParent::InitInternal(ProcessPriority aInitialPriority) {
  XPCOMInitData xpcomInit;

  MOZ_LOG(ContentParent::GetLog(), LogLevel::Debug,
          ("ContentParent::InitInternal: %p", (void*)this));
  nsCOMPtr<nsIIOService> io(do_GetIOService());
  MOZ_ASSERT(io, "No IO service?");
  DebugOnly<nsresult> rv = io->GetOffline(&xpcomInit.isOffline());
  MOZ_ASSERT(NS_SUCCEEDED(rv), "Failed getting offline?");

  rv = io->GetConnectivity(&xpcomInit.isConnected());
  MOZ_ASSERT(NS_SUCCEEDED(rv), "Failed getting connectivity?");

  xpcomInit.captivePortalState() = nsICaptivePortalService::UNKNOWN;
  nsCOMPtr<nsICaptivePortalService> cps =
      do_GetService(NS_CAPTIVEPORTAL_CONTRACTID);
  if (cps) {
    cps->GetState(&xpcomInit.captivePortalState());
  }

  nsIBidiKeyboard* bidi = nsContentUtils::GetBidiKeyboard();

  xpcomInit.isLangRTL() = false;
  xpcomInit.haveBidiKeyboards() = false;
  if (bidi) {
    bidi->IsLangRTL(&xpcomInit.isLangRTL());
    bidi->GetHaveBidiKeyboards(&xpcomInit.haveBidiKeyboards());
  }

  RefPtr<mozSpellChecker> spellChecker(mozSpellChecker::Create());
  MOZ_ASSERT(spellChecker, "No spell checker?");

  spellChecker->GetDictionaryList(&xpcomInit.dictionaries());

  LocaleService::GetInstance()->GetAppLocalesAsBCP47(xpcomInit.appLocales());
  LocaleService::GetInstance()->GetRequestedLocales(
      xpcomInit.requestedLocales());

  nsCOMPtr<nsIClipboard> clipboard(
      do_GetService("@mozilla.org/widget/clipboard;1"));
  MOZ_ASSERT(clipboard, "No clipboard?");

  rv = clipboard->SupportsSelectionClipboard(
      &xpcomInit.clipboardCaps().supportsSelectionClipboard());
  MOZ_ASSERT(NS_SUCCEEDED(rv));

  rv = clipboard->SupportsFindClipboard(
      &xpcomInit.clipboardCaps().supportsFindClipboard());
  MOZ_ASSERT(NS_SUCCEEDED(rv));

  // Let's copy the domain policy from the parent to the child (if it's active).
  StructuredCloneData initialData;
  nsIScriptSecurityManager* ssm = nsContentUtils::GetSecurityManager();
  if (ssm) {
    ssm->CloneDomainPolicy(&xpcomInit.domainPolicy());

    if (ParentProcessMessageManager* mm =
            nsFrameMessageManager::sParentProcessManager) {
      AutoJSAPI jsapi;
      if (NS_WARN_IF(!jsapi.Init(xpc::PrivilegedJunkScope()))) {
        MOZ_CRASH();
      }
      JS::RootedValue init(jsapi.cx());
      // We'll crash on failure, so use a IgnoredErrorResult (which also
      // auto-suppresses exceptions).
      IgnoredErrorResult rv;
      mm->GetInitialProcessData(jsapi.cx(), &init, rv);
      if (NS_WARN_IF(rv.Failed())) {
        MOZ_CRASH();
      }

      initialData.Write(jsapi.cx(), init, rv);
      if (NS_WARN_IF(rv.Failed())) {
        MOZ_CRASH();
      }
    }
  }
  // This is only implemented (returns a non-empty list) by MacOSX and Linux
  // at present.
  nsTArray<SystemFontListEntry> fontList;
  gfxPlatform::GetPlatform()->ReadSystemFontList(&fontList);

  LookAndFeelCache lnfCache = LookAndFeel::GetCache();

  // If the shared fontlist is in use, collect its shmem block handles to pass
  // to the child.
  nsTArray<SharedMemoryHandle> sharedFontListBlocks;
  gfxPlatformFontList::PlatformFontList()->ShareFontListToProcess(
      &sharedFontListBlocks, OtherPid());

  // Content processes have no permission to access profile directory, so we
  // send the file URL instead.
  auto* sheetCache = GlobalStyleSheetCache::Singleton();
  if (StyleSheet* ucs = sheetCache->GetUserContentSheet()) {
    xpcomInit.userContentSheetURL() = ucs->GetSheetURI();
  } else {
    xpcomInit.userContentSheetURL() = nullptr;
  }

  // 1. Build ContentDeviceData first, as it may affect some gfxVars.
  gfxPlatform::GetPlatform()->BuildContentDeviceData(
      &xpcomInit.contentDeviceData());
  // 2. Gather non-default gfxVars.
  xpcomInit.gfxNonDefaultVarUpdates() = gfxVars::FetchNonDefaultVars();
  // 3. Start listening for gfxVars updates, to notify content process later on.
  gfxVars::AddReceiver(this);

  nsCOMPtr<nsIGfxInfo> gfxInfo = services::GetGfxInfo();
  if (gfxInfo) {
    GfxInfoBase* gfxInfoRaw = static_cast<GfxInfoBase*>(gfxInfo.get());
    xpcomInit.gfxFeatureStatus() = gfxInfoRaw->GetAllFeatures();
  }

#ifdef XP_WIN
  xpcomInit.systemParameters() =
      widget::WinContentSystemParameters::GetSingleton()->GetParentValues();
#endif

  DataStorage::GetAllChildProcessData(xpcomInit.dataStorage());

  // Send the dynamic scalar definitions to the new process.
  TelemetryIPC::GetDynamicScalarDefinitions(xpcomInit.dynamicScalarDefs());

  // Must send screen info before send initialData
  ScreenManager& screenManager = ScreenManager::GetSingleton();
  screenManager.CopyScreensToRemote(this);

  // Send the UA sheet shared memory buffer and the address it is mapped at.
  Maybe<SharedMemoryHandle> sharedUASheetHandle;
  uintptr_t sharedUASheetAddress = sheetCache->GetSharedMemoryAddress();

  SharedMemoryHandle handle;
  if (sheetCache->ShareToProcess(OtherPid(), &handle)) {
    sharedUASheetHandle.emplace(handle);
  } else {
    sharedUASheetAddress = 0;
  }

  Unused << SendSetXPCOMProcessAttributes(
      xpcomInit, initialData, lnfCache, fontList, sharedUASheetHandle,
      sharedUASheetAddress, sharedFontListBlocks);

  ipc::WritableSharedMap* sharedData =
      nsFrameMessageManager::sParentProcessManager->SharedData();
  sharedData->Flush();
  sharedData->SendTo(this);

  nsCOMPtr<nsIChromeRegistry> registrySvc = nsChromeRegistry::GetService();
  nsChromeRegistryChrome* chromeRegistry =
      static_cast<nsChromeRegistryChrome*>(registrySvc.get());
  chromeRegistry->SendRegisteredChrome(this);

  nsCOMPtr<nsIStringBundleService> stringBundleService =
      services::GetStringBundleService();
  stringBundleService->SendContentBundles(this);

  if (gAppData) {
    nsCString version(gAppData->version);
    nsCString buildID(gAppData->buildID);
    nsCString name(gAppData->name);
    nsCString UAName(gAppData->UAName);
    nsCString ID(gAppData->ID);
    nsCString vendor(gAppData->vendor);
    nsCString sourceURL(gAppData->sourceURL);
    nsCString updateURL(gAppData->updateURL);

    // Sending all information to content process.
    Unused << SendAppInfo(version, buildID, name, UAName, ID, vendor, sourceURL,
                          updateURL);
  }

  // Send the child its remote type. On Mac, this needs to be sent prior
  // to the message we send to enable the Sandbox (SendStartProcessSandbox)
  // because different remote types require different sandbox privileges.
  Unused << SendRemoteType(mRemoteType);

  ScriptPreloader::InitContentChild(*this);
  scache::StartupCache::InitContentChild(*this);

  // Initialize the message manager (and load delayed scripts) now that we
  // have established communications with the child.
  mMessageManager->InitWithCallback(this);
  mMessageManager->SetOsPid(Pid());

  // Set the subprocess's priority.  We do this early on because we're likely
  // /lowering/ the process's CPU and memory priority, which it has inherited
  // from this process.
  //
  // This call can cause us to send IPC messages to the child process, so it
  // must come after the Open() call above.
  ProcessPriorityManager::SetProcessPriority(this, aInitialPriority);

  // NB: internally, this will send an IPC message to the child
  // process to get it to create the CompositorBridgeChild.  This
  // message goes through the regular IPC queue for this
  // channel, so delivery will happen-before any other messages
  // we send.  The CompositorBridgeChild must be created before any
  // PBrowsers are created, because they rely on the Compositor
  // already being around.  (Creation is async, so can't happen
  // on demand.)
  GPUProcessManager* gpm = GPUProcessManager::Get();

  Endpoint<PCompositorManagerChild> compositor;
  Endpoint<PImageBridgeChild> imageBridge;
  Endpoint<PVRManagerChild> vrBridge;
  Endpoint<PRemoteDecoderManagerChild> videoManager;
  AutoTArray<uint32_t, 3> namespaces;
  DebugOnly<bool> opened;

#ifdef MOZ_WIDGET_GONK
  Endpoint<PSharedBufferManagerChild> bufferManager;
  opened = gpm->CreateBufferManager(OtherPid(), &bufferManager);
  MOZ_ASSERT(opened);
  Unused << SendInitBufferManager(std::move(bufferManager));
#endif
  if (!gpm->CreateContentBridges(OtherPid(), &compositor, &imageBridge,
                                 &vrBridge, &videoManager, &namespaces)) {
    // This can fail if we've already started shutting down the compositor
    // thread. See Bug 1562763 comment 8.
    return false;
  }

  Unused << SendInitRendering(std::move(compositor), std::move(imageBridge),
                              std::move(vrBridge), std::move(videoManager),
                              namespaces);

  gpm->AddListener(this);

  nsStyleSheetService* sheetService = nsStyleSheetService::GetInstance();
  if (sheetService) {
    // This looks like a lot of work, but in a normal browser session we just
    // send two loads.
    //
    // The URIs of the Gecko and Servo sheets should be the same, so it
    // shouldn't matter which we look at.

    for (StyleSheet* sheet : *sheetService->AgentStyleSheets()) {
      Unused << SendLoadAndRegisterSheet(sheet->GetSheetURI(),
                                         nsIStyleSheetService::AGENT_SHEET);
    }

    for (StyleSheet* sheet : *sheetService->UserStyleSheets()) {
      Unused << SendLoadAndRegisterSheet(sheet->GetSheetURI(),
                                         nsIStyleSheetService::USER_SHEET);
    }

    for (StyleSheet* sheet : *sheetService->AuthorStyleSheets()) {
      Unused << SendLoadAndRegisterSheet(sheet->GetSheetURI(),
                                         nsIStyleSheetService::AUTHOR_SHEET);
    }
  }

#ifdef MOZ_SANDBOX
  bool shouldSandbox = true;
  Maybe<FileDescriptor> brokerFd;
  // XXX: Checking the pref here makes it possible to enable/disable sandboxing
  // during an active session. Currently the pref is only used for testing
  // purpose. If the decision is made to permanently rely on the pref, this
  // should be changed so that it is required to restart firefox for the change
  // of value to take effect. Always send SetProcessSandbox message on macOS.
#  if !defined(XP_MACOSX)
  shouldSandbox = IsContentSandboxEnabled();
#  endif

#  ifdef XP_LINUX
  if (shouldSandbox) {
    MOZ_ASSERT(!mSandboxBroker);
    bool isFileProcess = mRemoteType == FILE_REMOTE_TYPE;
    UniquePtr<SandboxBroker::Policy> policy =
        sSandboxBrokerPolicyFactory->GetContentPolicy(Pid(), isFileProcess);
    if (policy) {
      brokerFd = Some(FileDescriptor());
      mSandboxBroker =
          SandboxBroker::Create(std::move(policy), Pid(), brokerFd.ref());
      if (!mSandboxBroker) {
        KillHard("SandboxBroker::Create failed");
        return false;
      }
      MOZ_ASSERT(brokerFd.ref().IsValid());
    }
  }
#  endif
  if (shouldSandbox && !SendSetProcessSandbox(brokerFd)) {
    KillHard("SandboxInitFailed");
  }
#endif

  if (!ServiceWorkerParentInterceptEnabled()) {
    RefPtr<ServiceWorkerRegistrar> swr = ServiceWorkerRegistrar::Get();
    MOZ_ASSERT(swr);

    nsTArray<ServiceWorkerRegistrationData> registrations;
    swr->GetRegistrations(registrations);

    // Send down to the content process the permissions for each of the
    // registered service worker scopes.
    for (auto& registration : registrations) {
      auto principalOrErr = PrincipalInfoToPrincipal(registration.principal());
      if (principalOrErr.isOk()) {
        nsCOMPtr<nsIPrincipal> principal = principalOrErr.unwrap();
        TransmitPermissionsForPrincipal(principal);
      }
    }

    Unused << SendInitServiceWorkers(ServiceWorkerConfiguration(registrations));
  }

  {
    nsTArray<BlobURLRegistrationData> registrations;
    BlobURLProtocolHandler::ForEachBlobURL(
        [&](BlobImpl* aBlobImpl, nsIPrincipal* aPrincipal,
            const Maybe<nsID>& aAgentClusterId, const nsACString& aURI,
            bool aRevoked) {
          nsAutoCString origin;
          nsresult rv = aPrincipal->GetOrigin(origin);
          if (NS_WARN_IF(NS_FAILED(rv))) {
            return false;
          }

          // We send all moz-extension Blob URL's to all content processes
          // because content scripts mean that a moz-extension can live in any
          // process. Same thing for system principal Blob URLs. Content Blob
          // URL's are sent for content principals on-demand by
          // AboutToLoadHttpFtpDocumentForChild and RemoteWorkerManager.
          if (!StringBeginsWith(origin, "moz-extension://"_ns) &&
              !aPrincipal->IsSystemPrincipal()) {
            return true;
          }

          IPCBlob ipcBlob;
          rv = IPCBlobUtils::Serialize(aBlobImpl, this, ipcBlob);
          if (NS_WARN_IF(NS_FAILED(rv))) {
            return false;
          }

          registrations.AppendElement(BlobURLRegistrationData(
              nsCString(aURI), ipcBlob, aPrincipal, aAgentClusterId, aRevoked));

          rv = TransmitPermissionsForPrincipal(aPrincipal);
          Unused << NS_WARN_IF(NS_FAILED(rv));
          return true;
        });

    if (!registrations.IsEmpty()) {
      Unused << SendInitBlobURLs(registrations);
    }
  }

  // Send down { Parent, Window }ActorOptions at startup to content process.
  RefPtr<JSActorService> actorSvc = JSActorService::GetSingleton();
  if (actorSvc) {
    nsTArray<JSProcessActorInfo> contentInfos;
    actorSvc->GetJSProcessActorInfos(contentInfos);

    nsTArray<JSWindowActorInfo> windowInfos;
    actorSvc->GetJSWindowActorInfos(windowInfos);

    Unused << SendInitJSActorInfos(contentInfos, windowInfos);
  }

  // Begin subscribing to any BrowsingContextGroups which were hosted by this
  // process before it finished launching.
  for (auto& group : mGroups) {
    group.GetKey()->Subscribe(this);
  }

  // Start up nsPluginHost and run FindPlugins to cache the plugin list.
  // If this isn't our first content process, just send over cached list.
  RefPtr<nsPluginHost> pluginHost = nsPluginHost::GetInst();
  pluginHost->SendPluginsToContent(this);
  MaybeEnableRemoteInputEventQueue();

  return true;
}

bool ContentParent::IsAlive() const {
  return mLifecycleState == LifecycleState::ALIVE;
}

int32_t ContentParent::Pid() const {
  if (!mSubprocess || !mSubprocess->GetChildProcessHandle()) {
    return -1;
  }
  return base::GetProcId(mSubprocess->GetChildProcessHandle());
}

mozilla::ipc::IPCResult ContentParent::RecvGetGfxVars(
    nsTArray<GfxVarUpdate>* aVars) {
  // Ensure gfxVars is initialized (for xpcshell tests).
  gfxVars::Initialize();

  *aVars = gfxVars::FetchNonDefaultVars();

  // Now that content has initialized gfxVars, we can start listening for
  // updates.
  gfxVars::AddReceiver(this);
  return IPC_OK();
}

void ContentParent::OnCompositorUnexpectedShutdown() {
  GPUProcessManager* gpm = GPUProcessManager::Get();

  Endpoint<PCompositorManagerChild> compositor;
  Endpoint<PImageBridgeChild> imageBridge;
  Endpoint<PVRManagerChild> vrBridge;
  Endpoint<PRemoteDecoderManagerChild> videoManager;
  AutoTArray<uint32_t, 3> namespaces;
  DebugOnly<bool> opened;

#ifdef MOZ_WIDGET_GONK
  Endpoint<PSharedBufferManagerChild> bufferManager;
  opened = gpm->CreateBufferManager(OtherPid(), &bufferManager);
  MOZ_ASSERT(opened);
  Unused << SendReinitBufferManager(std::move(bufferManager));
#endif

  opened = gpm->CreateContentBridges(OtherPid(), &compositor, &imageBridge,
                                     &vrBridge, &videoManager, &namespaces);
  MOZ_ASSERT(opened);

  Unused << SendReinitRendering(std::move(compositor), std::move(imageBridge),
                                std::move(vrBridge), std::move(videoManager),
                                namespaces);
}

void ContentParent::OnCompositorDeviceReset() {
  Unused << SendReinitRenderingForDeviceReset();
}

void ContentParent::MaybeEnableRemoteInputEventQueue() {
  MOZ_ASSERT(!mIsRemoteInputEventQueueEnabled);
  if (!IsInputEventQueueSupported()) {
    return;
  }
  mIsRemoteInputEventQueueEnabled = true;
  Unused << SendSetInputEventQueueEnabled();
  SetInputPriorityEventEnabled(true);
}

void ContentParent::SetInputPriorityEventEnabled(bool aEnabled) {
  if (!IsInputEventQueueSupported() || !mIsRemoteInputEventQueueEnabled ||
      mIsInputPriorityEventEnabled == aEnabled) {
    return;
  }
  mIsInputPriorityEventEnabled = aEnabled;
  // Send IPC messages to flush the pending events in the input event queue and
  // the normal event queue. See PContent.ipdl for more details.
  Unused << SendSuspendInputEventQueue();
  Unused << SendFlushInputEventQueue();
  Unused << SendResumeInputEventQueue();
}

/*static*/
bool ContentParent::IsInputEventQueueSupported() {
  static bool sSupported = false;
  static bool sInitialized = false;
  if (!sInitialized) {
    MOZ_ASSERT(Preferences::IsServiceAvailable());
    sSupported = Preferences::GetBool("input_event_queue.supported", false);
    sInitialized = true;
  }
  return sSupported;
}

void ContentParent::OnVarChanged(const GfxVarUpdate& aVar) {
  if (!mIPCOpen) {
    return;
  }
  Unused << SendVarUpdate(aVar);
}

mozilla::ipc::IPCResult ContentParent::RecvSetClipboard(
    const IPCDataTransfer& aDataTransfer, const bool& aIsPrivateData,
    const IPC::Principal& aRequestingPrincipal,
    const uint32_t& aContentPolicyType, const int32_t& aWhichClipboard) {
  nsresult rv;
  nsCOMPtr<nsIClipboard> clipboard(do_GetService(kCClipboardCID, &rv));
  NS_ENSURE_SUCCESS(rv, IPC_OK());

  nsCOMPtr<nsITransferable> trans =
      do_CreateInstance("@mozilla.org/widget/transferable;1", &rv);
  NS_ENSURE_SUCCESS(rv, IPC_OK());
  trans->Init(nullptr);

  rv = nsContentUtils::IPCTransferableToTransferable(
      aDataTransfer, aIsPrivateData, aRequestingPrincipal, aContentPolicyType,
      trans, this, nullptr);
  NS_ENSURE_SUCCESS(rv, IPC_OK());

  clipboard->SetData(trans, nullptr, aWhichClipboard);
  return IPC_OK();
}

mozilla::ipc::IPCResult ContentParent::RecvGetClipboard(
    nsTArray<nsCString>&& aTypes, const int32_t& aWhichClipboard,
    IPCDataTransfer* aDataTransfer) {
  nsresult rv;
  nsCOMPtr<nsIClipboard> clipboard(do_GetService(kCClipboardCID, &rv));
  NS_ENSURE_SUCCESS(rv, IPC_OK());

  nsCOMPtr<nsITransferable> trans =
      do_CreateInstance("@mozilla.org/widget/transferable;1", &rv);
  NS_ENSURE_SUCCESS(rv, IPC_OK());
  trans->Init(nullptr);
  // The private flag is only used to prevent the data from being cached to the
  // disk. The flag is not exported to the IPCDataTransfer object.
  // The flag is set because we are not sure whether the clipboard data is used
  // in a private browsing context. The transferable is only used in this scope,
  // so the cache would not reduce memory consumption anyway.
  trans->SetIsPrivateData(true);

  for (uint32_t t = 0; t < aTypes.Length(); t++) {
    trans->AddDataFlavor(aTypes[t].get());
  }

  clipboard->GetData(trans, aWhichClipboard);
  nsContentUtils::TransferableToIPCTransferable(trans, aDataTransfer, true,
                                                nullptr, this);
  return IPC_OK();
}

mozilla::ipc::IPCResult ContentParent::RecvEmptyClipboard(
    const int32_t& aWhichClipboard) {
  nsresult rv;
  nsCOMPtr<nsIClipboard> clipboard(do_GetService(kCClipboardCID, &rv));
  NS_ENSURE_SUCCESS(rv, IPC_OK());

  clipboard->EmptyClipboard(aWhichClipboard);

  return IPC_OK();
}

mozilla::ipc::IPCResult ContentParent::RecvClipboardHasType(
    nsTArray<nsCString>&& aTypes, const int32_t& aWhichClipboard,
    bool* aHasType) {
  nsresult rv;
  nsCOMPtr<nsIClipboard> clipboard(do_GetService(kCClipboardCID, &rv));
  NS_ENSURE_SUCCESS(rv, IPC_OK());

  clipboard->HasDataMatchingFlavors(aTypes, aWhichClipboard, aHasType);

  return IPC_OK();
}

mozilla::ipc::IPCResult ContentParent::RecvGetExternalClipboardFormats(
    const int32_t& aWhichClipboard, const bool& aPlainTextOnly,
    nsTArray<nsCString>* aTypes) {
  MOZ_ASSERT(aTypes);
  DataTransfer::GetExternalClipboardFormats(aWhichClipboard, aPlainTextOnly,
                                            aTypes);
  return IPC_OK();
}

mozilla::ipc::IPCResult ContentParent::RecvPlaySound(nsIURI* aURI) {
  // If the check here fails, it can only mean that this message was spoofed.
  if (!aURI || !aURI->SchemeIs("chrome")) {
    // PlaySound only accepts a valid chrome URI.
    return IPC_FAIL_NO_REASON(this);
  }
  nsCOMPtr<nsIURL> soundURL(do_QueryInterface(aURI));
  if (!soundURL) {
    return IPC_OK();
  }

  nsresult rv;
  nsCOMPtr<nsISound> sound(do_GetService(NS_SOUND_CID, &rv));
  NS_ENSURE_SUCCESS(rv, IPC_OK());

  sound->Play(soundURL);

  return IPC_OK();
}

mozilla::ipc::IPCResult ContentParent::RecvBeep() {
  nsresult rv;
  nsCOMPtr<nsISound> sound(do_GetService(NS_SOUND_CID, &rv));
  NS_ENSURE_SUCCESS(rv, IPC_OK());

  sound->Beep();

  return IPC_OK();
}

mozilla::ipc::IPCResult ContentParent::RecvPlayEventSound(
    const uint32_t& aEventId) {
  nsresult rv;
  nsCOMPtr<nsISound> sound(do_GetService(NS_SOUND_CID, &rv));
  NS_ENSURE_SUCCESS(rv, IPC_OK());

  sound->PlayEventSound(aEventId);

  return IPC_OK();
}

mozilla::ipc::IPCResult ContentParent::RecvGetIconForExtension(
    const nsCString& aFileExt, const uint32_t& aIconSize,
    nsTArray<uint8_t>* bits) {
#ifdef MOZ_WIDGET_ANDROID
  NS_ASSERTION(AndroidBridge::Bridge() != nullptr,
               "AndroidBridge is not available");
  if (AndroidBridge::Bridge() == nullptr) {
    // Do not fail - just no icon will be shown
    return IPC_OK();
  }

  bits->AppendElements(aIconSize * aIconSize * 4);

  AndroidBridge::Bridge()->GetIconForExtension(aFileExt, aIconSize,
                                               bits->Elements());
#endif
  return IPC_OK();
}

mozilla::ipc::IPCResult ContentParent::RecvFirstIdle() {
  // When the ContentChild goes idle, it sends us a FirstIdle message
  // which we use as a good time to signal the PreallocatedProcessManager
  // that it can start allocating processes from now on.
  if (mIsAPreallocBlocker) {
    PreallocatedProcessManager::RemoveBlocker(mRemoteType, this);
    mIsAPreallocBlocker = false;
  }
  return IPC_OK();
}

mozilla::ipc::IPCResult ContentParent::RecvAudioChannelChangeDefVolChannel(
    const int32_t& aChannel, const bool& aHidden) {
  RefPtr<AudioChannelService> service = AudioChannelService::GetOrCreate();
  MOZ_ASSERT(service);
  service->SetDefaultVolumeControlChannelInternal(aChannel, aHidden, mChildID);
  return IPC_OK();
}

mozilla::ipc::IPCResult ContentParent::RecvAudioChannelServiceStatus(
    const bool& aTelephonyChannel, const bool& aContentOrNormalChannel,
    const bool& aAnyChannel) {
  RefPtr<AudioChannelService> service = AudioChannelService::GetOrCreate();
  MOZ_ASSERT(service);

  service->ChildStatusReceived(mChildID, aTelephonyChannel,
                               aContentOrNormalChannel, aAnyChannel);
  return IPC_OK();
}

mozilla::ipc::IPCResult ContentParent::RecvSpeakerManagerGetSpeakerStatus(
    bool* aValue) {
#ifdef MOZ_WIDGET_GONK
  *aValue = false;
  RefPtr<SpeakerManagerService> service =
      SpeakerManagerService::GetOrCreateSpeakerManagerService();
  MOZ_ASSERT(service);
  *aValue = service->GetSpeakerStatus();
  return IPC_OK();
#else
  NS_WARNING(
      "ContentParent::RecvSpeakerManagerGetSpeakerStatus shouldn't be called "
      "when MOZ_WIDGET_GONK is not defined");
  return IPC_FAIL_NO_REASON(this);
#endif
}

mozilla::ipc::IPCResult ContentParent::RecvSpeakerManagerForceSpeaker(
    const bool& aEnable, const bool& aVisible, const bool& aAudioChannelActive,
    const uint64_t& aWindowID) {
#ifdef MOZ_WIDGET_GONK
  RefPtr<SpeakerManagerService> service =
      SpeakerManagerService::GetOrCreateSpeakerManagerService();
  MOZ_ASSERT(service);
  service->ForceSpeaker(aEnable, aVisible, aAudioChannelActive, aWindowID,
                        mChildID);
  return IPC_OK();
#else
  NS_WARNING(
      "ContentParent::RecvSpeakerManagerForceSpeaker shouldn't be called when "
      "MOZ_WIDGET_GONK is not defined");
  return IPC_FAIL_NO_REASON(this);
#endif
}

// We want ContentParent to show up in CC logs for debugging purposes, but we
// don't actually cycle collect it.
NS_IMPL_CYCLE_COLLECTION_0(ContentParent)

NS_IMPL_CYCLE_COLLECTING_ADDREF(ContentParent)
NS_IMPL_CYCLE_COLLECTING_RELEASE(ContentParent)

NS_INTERFACE_MAP_BEGIN_CYCLE_COLLECTION(ContentParent)
  NS_INTERFACE_MAP_ENTRY_CONCRETE(ContentParent)
  NS_INTERFACE_MAP_ENTRY(nsIDOMProcessParent)
  NS_INTERFACE_MAP_ENTRY(nsIObserver)
  NS_INTERFACE_MAP_ENTRY(nsIDOMGeoPositionCallback)
  NS_INTERFACE_MAP_ENTRY(nsIDOMGeoPositionErrorCallback)
  NS_INTERFACE_MAP_ENTRY(nsIAsyncShutdownBlocker)
  NS_INTERFACE_MAP_ENTRY(nsIInterfaceRequestor)
  NS_INTERFACE_MAP_ENTRY_AMBIGUOUS(nsISupports, nsIDOMProcessParent)
NS_INTERFACE_MAP_END

// Async shutdown blocker
NS_IMETHODIMP
ContentParent::BlockShutdown(nsIAsyncShutdownClient* aClient) {
  // Make sure that our process will get scheduled.
  ProcessPriorityManager::SetProcessPriority(this, PROCESS_PRIORITY_FOREGROUND);

  // Okay to call ShutDownProcess multiple times.
  ShutDownProcess(SEND_SHUTDOWN_MESSAGE);
  MarkAsDead();

  return NS_OK;
}

NS_IMETHODIMP
ContentParent::GetName(nsAString& aName) {
  aName.AssignLiteral("ContentParent:");
  aName.AppendPrintf(" id=%p", this);
  return NS_OK;
}

NS_IMETHODIMP
ContentParent::GetState(nsIPropertyBag** aResult) {
  auto props = MakeRefPtr<nsHashPropertyBag>();
  props->SetPropertyAsACString(u"remoteTypePrefix"_ns,
                               RemoteTypePrefix(mRemoteType));
  *aResult = props.forget().downcast<nsIWritablePropertyBag>().take();
  return NS_OK;
}

static StaticRefPtr<nsIAsyncShutdownClient> sXPCOMShutdownClient;
static StaticRefPtr<nsIAsyncShutdownClient> sProfileBeforeChangeClient;

static void InitClients() {
  if (!sXPCOMShutdownClient) {
    nsresult rv;
    nsCOMPtr<nsIAsyncShutdownService> svc = services::GetAsyncShutdownService();

    nsCOMPtr<nsIAsyncShutdownClient> client;
    rv = svc->GetXpcomWillShutdown(getter_AddRefs(client));
    sXPCOMShutdownClient = client.forget();
    ClearOnShutdown(&sXPCOMShutdownClient);
    MOZ_RELEASE_ASSERT(NS_SUCCEEDED(rv), "XPCOMShutdown shutdown blocker");

    rv = svc->GetProfileBeforeChange(getter_AddRefs(client));
    sProfileBeforeChangeClient = client.forget();
    ClearOnShutdown(&sProfileBeforeChangeClient);
    MOZ_RELEASE_ASSERT(NS_SUCCEEDED(rv),
                       "profileBeforeChange shutdown blocker");
  }
}

void ContentParent::AddShutdownBlockers() {
  InitClients();

  sXPCOMShutdownClient->AddBlocker(
      this, NS_LITERAL_STRING_FROM_CSTRING(__FILE__), __LINE__, EmptyString());
  sProfileBeforeChangeClient->AddBlocker(
      this, NS_LITERAL_STRING_FROM_CSTRING(__FILE__), __LINE__, EmptyString());
}

void ContentParent::RemoveShutdownBlockers() {
  Unused << sXPCOMShutdownClient->RemoveBlocker(this);
  Unused << sProfileBeforeChangeClient->RemoveBlocker(this);
}

NS_IMETHODIMP
ContentParent::Observe(nsISupports* aSubject, const char* aTopic,
                       const char16_t* aData) {
  if (IsDead() || !mSubprocess) {
    return NS_OK;
  }

  if (!strcmp(aTopic, "nsPref:changed")) {
    // A pref changed. If it is useful to do so, inform child processes.
    if (!ShouldSyncPreference(aData)) {
      return NS_OK;
    }

    // We know prefs are ASCII here.
    NS_LossyConvertUTF16toASCII strData(aData);

    Pref pref(strData, /* isLocked */ false, Nothing(), Nothing());
    Preferences::GetPreference(&pref);
    if (IsAlive()) {
      MOZ_ASSERT(mQueuedPrefs.IsEmpty());
      if (!SendPreferenceUpdate(pref)) {
        return NS_ERROR_NOT_AVAILABLE;
      }
    } else {
      MOZ_ASSERT(IsLaunching());
      mQueuedPrefs.AppendElement(pref);
    }
  }

  if (!IsAlive()) {
    return NS_OK;
  }

  // listening for memory pressure event
  if (!strcmp(aTopic, "memory-pressure")) {
    Unused << SendFlushMemory(nsDependentString(aData));
  } else if (!strcmp(aTopic, "application-background")) {
    Unused << SendApplicationBackground();
  } else if (!strcmp(aTopic, "application-foreground")) {
    Unused << SendApplicationForeground();
  } else if (!strcmp(aTopic, NS_IPC_IOSERVICE_SET_OFFLINE_TOPIC)) {
    NS_ConvertUTF16toUTF8 dataStr(aData);
    const char* offline = dataStr.get();
    if (!SendSetOffline(!strcmp(offline, "true"))) {
      return NS_ERROR_NOT_AVAILABLE;
    }
  } else if (!strcmp(aTopic, NS_IPC_IOSERVICE_SET_CONNECTIVITY_TOPIC)) {
    if (!SendSetConnectivity(u"true"_ns.Equals(aData))) {
      return NS_ERROR_NOT_AVAILABLE;
    }
  } else if (!strcmp(aTopic, NS_IPC_CAPTIVE_PORTAL_SET_STATE)) {
    nsCOMPtr<nsICaptivePortalService> cps = do_QueryInterface(aSubject);
    MOZ_ASSERT(cps, "Should QI to a captive portal service");
    if (!cps) {
      return NS_ERROR_FAILURE;
    }
    int32_t state;
    cps->GetState(&state);
    if (!SendSetCaptivePortalState(state)) {
      return NS_ERROR_NOT_AVAILABLE;
    }
  }
  // listening for alert notifications
  else if (!strcmp(aTopic, "alertfinished") ||
           !strcmp(aTopic, "alertclickcallback") ||
           !strcmp(aTopic, "alertshow") ||
           !strcmp(aTopic, "alertdisablecallback") ||
           !strcmp(aTopic, "alertsettingscallback")) {
    if (!SendNotifyAlertsObserver(nsDependentCString(aTopic),
                                  nsDependentString(aData)))
      return NS_ERROR_NOT_AVAILABLE;
  } else if (!strcmp(aTopic, "child-gc-request")) {
    Unused << SendGarbageCollect();
  } else if (!strcmp(aTopic, "child-cc-request")) {
    Unused << SendCycleCollect();
  } else if (!strcmp(aTopic, "child-mmu-request")) {
    Unused << SendMinimizeMemoryUsage();
  } else if (!strcmp(aTopic, "child-ghost-request")) {
    Unused << SendUnlinkGhosts();
  } else if (!strcmp(aTopic, "last-pb-context-exited")) {
    Unused << SendLastPrivateDocShellDestroyed();
  } else if (!strcmp(aTopic, "file-watcher-update")) {
    nsCString creason;
    CopyUTF16toUTF8(MakeStringSpan(aData), creason);
    DeviceStorageFile* file = static_cast<DeviceStorageFile*>(aSubject);
    Unused << SendFilePathUpdate(file->mStorageType, file->mStorageName,
                                 file->mPath, creason);
  }
#ifdef MOZ_WIDGET_GONK
  else if (!strcmp(aTopic, NS_VOLUME_STATE_CHANGED)) {
    nsCOMPtr<nsIVolume> vol = do_QueryInterface(aSubject);
    if (!vol) {
      return NS_ERROR_NOT_AVAILABLE;
    }

    nsString volName;
    nsString mountPoint;
    int32_t state;
    int32_t mountGeneration;
    bool isMediaPresent;
    bool isSharing;
    bool isFormatting;
    bool isFake;
    bool isUnmounting;
    bool isRemovable;
    bool isHotSwappable;

    vol->GetName(volName);
    vol->GetMountPoint(mountPoint);
    vol->GetState(&state);
    vol->GetMountGeneration(&mountGeneration);
    vol->GetIsMediaPresent(&isMediaPresent);
    vol->GetIsSharing(&isSharing);
    vol->GetIsFormatting(&isFormatting);
    vol->GetIsFake(&isFake);
    vol->GetIsUnmounting(&isUnmounting);
    vol->GetIsRemovable(&isRemovable);
    vol->GetIsHotSwappable(&isHotSwappable);

    Unused << SendFileSystemUpdate(
        volName, mountPoint, state, mountGeneration, isMediaPresent, isSharing,
        isFormatting, isFake, isUnmounting, isRemovable, isHotSwappable);
  } else if (!strcmp(aTopic, "phone-state-changed")) {
    nsString state(aData);
    Unused << SendNotifyPhoneStateChange(state);
  } else if (!strcmp(aTopic, NS_VOLUME_REMOVED)) {
    nsString volName(aData);
    Unused << SendVolumeRemoved(volName);
  }
#endif
#ifdef ACCESSIBILITY
  else if (aData && !strcmp(aTopic, "a11y-init-or-shutdown")) {
    if (*aData == '1') {
      // Make sure accessibility is running in content process when
      // accessibility gets initiated in chrome process.
#  if defined(XP_WIN)
      // Don't init content a11y if we detect an incompat version of JAWS in
      // use.
      if (!mozilla::a11y::Compatibility::IsOldJAWS()) {
        Unused << SendActivateA11y(
            ::GetCurrentThreadId(),
            a11y::AccessibleWrap::GetContentProcessIdFor(ChildID()));
      }
#  else
      Unused << SendActivateA11y(0, 0);
#  endif
    } else {
      // If possible, shut down accessibility in content process when
      // accessibility gets shutdown in chrome process.
      Unused << SendShutdownA11y();
    }
  }
#endif
  else if (!strcmp(aTopic, "cacheservice:empty-cache")) {
    Unused << SendNotifyEmptyHTTPCache();
  } else if (!strcmp(aTopic, "intl:app-locales-changed")) {
    nsTArray<nsCString> appLocales;
    LocaleService::GetInstance()->GetAppLocalesAsBCP47(appLocales);
    Unused << SendUpdateAppLocales(appLocales);
  } else if (!strcmp(aTopic, "intl:requested-locales-changed")) {
    nsTArray<nsCString> requestedLocales;
    LocaleService::GetInstance()->GetRequestedLocales(requestedLocales);
    Unused << SendUpdateRequestedLocales(requestedLocales);
  } else if (!strcmp(aTopic, "cookie-changed") ||
             !strcmp(aTopic, "private-cookie-changed")) {
    if (!aData) {
      return NS_ERROR_UNEXPECTED;
    }
    PNeckoParent* neckoParent = LoneManagedOrNullAsserts(ManagedPNeckoParent());
    if (!neckoParent) {
      return NS_OK;
    }
    PCookieServiceParent* csParent =
        LoneManagedOrNullAsserts(neckoParent->ManagedPCookieServiceParent());
    if (!csParent) {
      return NS_OK;
    }
    auto* cs = static_cast<CookieServiceParent*>(csParent);
    // Do not push these cookie updates to the same process they originated
    // from.
    if (cs->ProcessingCookie()) {
      return NS_OK;
    }
    if (!nsCRT::strcmp(aData, u"batch-deleted")) {
      nsCOMPtr<nsIArray> cookieList = do_QueryInterface(aSubject);
      NS_ASSERTION(cookieList, "couldn't get cookie list");
      cs->RemoveBatchDeletedCookies(cookieList);
      return NS_OK;
    }

    if (!nsCRT::strcmp(aData, u"cleared")) {
      cs->RemoveAll();
      return NS_OK;
    }

    nsCOMPtr<nsICookie> xpcCookie = do_QueryInterface(aSubject);
    NS_ASSERTION(xpcCookie, "couldn't get cookie");
    if (!nsCRT::strcmp(aData, u"deleted")) {
      cs->RemoveCookie(xpcCookie);
    } else if ((!nsCRT::strcmp(aData, u"added")) ||
               (!nsCRT::strcmp(aData, u"changed"))) {
      cs->AddCookie(xpcCookie);
    }
  } else if (!strcmp(aTopic, NS_NETWORK_LINK_TYPE_TOPIC)) {
    UpdateNetworkLinkType();
  }

  return NS_OK;
}

/* static */
bool ContentParent::ShouldSyncPreference(const char16_t* aData) {
#define PARENT_ONLY_PREF_LIST_ENTRY(s) \
  { s, (sizeof(s) / sizeof(char16_t)) - 1 }
  struct ParentOnlyPrefListEntry {
    const char16_t* mPrefBranch;
    size_t mLen;
  };
  // These prefs are not useful in child processes.
  static const ParentOnlyPrefListEntry sParentOnlyPrefBranchList[] = {
      PARENT_ONLY_PREF_LIST_ENTRY(u"app.update.lastUpdateTime."),
      PARENT_ONLY_PREF_LIST_ENTRY(u"datareporting.policy."),
      PARENT_ONLY_PREF_LIST_ENTRY(u"browser.safebrowsing.provider."),
      PARENT_ONLY_PREF_LIST_ENTRY(u"browser.shell."),
      PARENT_ONLY_PREF_LIST_ENTRY(u"browser.slowStartup."),
      PARENT_ONLY_PREF_LIST_ENTRY(u"browser.startup."),
      PARENT_ONLY_PREF_LIST_ENTRY(u"extensions.getAddons.cache."),
      PARENT_ONLY_PREF_LIST_ENTRY(u"media.gmp-manager."),
      PARENT_ONLY_PREF_LIST_ENTRY(u"media.gmp-gmpopenh264."),
      PARENT_ONLY_PREF_LIST_ENTRY(u"privacy.sanitize."),
  };
#undef PARENT_ONLY_PREF_LIST_ENTRY

  for (const auto& entry : sParentOnlyPrefBranchList) {
    if (NS_strncmp(entry.mPrefBranch, aData, entry.mLen) == 0) {
      return false;
    }
  }
  return true;
}

void ContentParent::UpdateNetworkLinkType() {
  nsresult rv;
  nsCOMPtr<nsINetworkLinkService> nls =
      do_GetService(NS_NETWORK_LINK_SERVICE_CONTRACTID, &rv);
  if (NS_FAILED(rv)) {
    return;
  }

  uint32_t linkType = nsINetworkLinkService::LINK_TYPE_UNKNOWN;
  rv = nls->GetLinkType(&linkType);
  if (NS_FAILED(rv)) {
    return;
  }

  Unused << SendNetworkLinkTypeChange(linkType);
}

NS_IMETHODIMP
ContentParent::GetInterface(const nsIID& aIID, void** aResult) {
  NS_ENSURE_ARG_POINTER(aResult);

  if (aIID.Equals(NS_GET_IID(nsIMessageSender))) {
    nsCOMPtr<nsIMessageSender> mm = GetMessageManager();
    mm.forget(aResult);
    return NS_OK;
  }

  return NS_NOINTERFACE;
}

mozilla::ipc::IPCResult ContentParent::RecvInitBackground(
    Endpoint<PBackgroundParent>&& aEndpoint) {
  if (!BackgroundParent::Alloc(this, std::move(aEndpoint))) {
    NS_WARNING("BackgroundParent::Alloc failed");
  }

  return IPC_OK();
}

bool ContentParent::CanOpenBrowser(const IPCTabContext& aContext) {
  // (PopupIPCTabContext lets the child process prove that it has access to
  // the app it's trying to open.)
  // On e10s we also allow UnsafeTabContext to allow service workers to open
  // windows. This is enforced in MaybeInvalidTabContext.
  if (aContext.type() != IPCTabContext::TPopupIPCTabContext) {
    ASSERT_UNLESS_FUZZING(
        "Unexpected IPCTabContext type.  Aborting AllocPBrowserParent.");
    return false;
  }

  if (aContext.type() == IPCTabContext::TPopupIPCTabContext) {
    const PopupIPCTabContext& popupContext = aContext.get_PopupIPCTabContext();

    auto opener = BrowserParent::GetFrom(popupContext.openerParent());
    if (!opener) {
      ASSERT_UNLESS_FUZZING(
          "Got null opener from child; aborting AllocPBrowserParent.");
      return false;
    }
  }

  MaybeInvalidTabContext tc(aContext);
  if (!tc.IsValid()) {
    NS_ERROR(nsPrintfCString("Child passed us an invalid TabContext.  (%s)  "
                             "Aborting AllocPBrowserParent.",
                             tc.GetInvalidReason())
                 .get());
    return false;
  }

  return true;
}

PDeviceStorageRequestParent* ContentParent::AllocPDeviceStorageRequestParent(
    const DeviceStorageParams& aParams) {
  RefPtr<DeviceStorageRequestParent> result =
      new DeviceStorageRequestParent(aParams);
  result->Dispatch();
  return result.forget().take();
}

bool ContentParent::DeallocPDeviceStorageRequestParent(
    PDeviceStorageRequestParent* doomed) {
  DeviceStorageRequestParent* parent =
      static_cast<DeviceStorageRequestParent*>(doomed);
  NS_RELEASE(parent);
  return true;
}

mozilla::ipc::IPCResult ContentParent::RecvConstructPopupBrowser(
    ManagedEndpoint<PBrowserParent>&& aBrowserEp,
    ManagedEndpoint<PWindowGlobalParent>&& aWindowEp, const TabId& aTabId,
    const IPCTabContext& aContext, const WindowGlobalInit& aInitialWindowInit,
    const uint32_t& aChromeFlags) {
  MOZ_ASSERT(XRE_IsParentProcess());

  if (!CanOpenBrowser(aContext)) {
    return IPC_FAIL(this, "CanOpenBrowser Failed");
  }

  RefPtr<CanonicalBrowsingContext> browsingContext =
      CanonicalBrowsingContext::Get(
          aInitialWindowInit.context().mBrowsingContextId);
  if (!browsingContext || browsingContext->IsDiscarded()) {
    return IPC_FAIL(this, "Null or discarded initial BrowsingContext");
  }
  if (!aInitialWindowInit.principal()) {
    return IPC_FAIL(this, "Cannot create without valid initial principal");
  }

  uint32_t chromeFlags = aChromeFlags;
  TabId openerTabId(0);
  ContentParentId openerCpId(0);
  if (aContext.type() == IPCTabContext::TPopupIPCTabContext) {
    // CanOpenBrowser has ensured that the IPCTabContext is of
    // type PopupIPCTabContext, and that the opener BrowserParent is
    // reachable.
    const PopupIPCTabContext& popupContext = aContext.get_PopupIPCTabContext();
    auto opener = BrowserParent::GetFrom(popupContext.openerParent());
    openerTabId = opener->GetTabId();
    openerCpId = opener->Manager()->ChildID();

    // We must ensure that the private browsing and remoteness flags
    // match those of the opener.
    nsCOMPtr<nsILoadContext> loadContext = opener->GetLoadContext();
    if (!loadContext) {
      return IPC_FAIL(this, "Missing Opener LoadContext");
    }
    if (loadContext->UsePrivateBrowsing()) {
      chromeFlags |= nsIWebBrowserChrome::CHROME_PRIVATE_WINDOW;
    }
    if (loadContext->UseRemoteSubframes()) {
      chromeFlags |= nsIWebBrowserChrome::CHROME_FISSION_WINDOW;
    }
  }

  // And because we're allocating a remote browser, of course the
  // window is remote.
  chromeFlags |= nsIWebBrowserChrome::CHROME_REMOTE_WINDOW;

  if (NS_WARN_IF(!browsingContext->IsOwnedByProcess(ChildID()))) {
    return IPC_FAIL(this, "BrowsingContext Owned by Incorrect Process!");
  }

  MaybeInvalidTabContext tc(aContext);
  MOZ_ASSERT(tc.IsValid());

  RefPtr<WindowGlobalParent> initialWindow =
      WindowGlobalParent::CreateDisconnected(aInitialWindowInit);
  if (!initialWindow) {
    return IPC_FAIL(this, "Failed to create WindowGlobalParent");
  }

  auto parent = MakeRefPtr<BrowserParent>(this, aTabId, tc.GetTabContext(),
                                          browsingContext, chromeFlags);

  // Bind the created BrowserParent to IPC to actually link the actor.
  if (NS_WARN_IF(!BindPBrowserEndpoint(std::move(aBrowserEp), parent))) {
    return IPC_FAIL(this, "BindPBrowserEndpoint failed");
  }

  // XXX: Why are we checking these requirements? It seems we should register
  // the created frame unconditionally?
  if (openerTabId > 0) {
    // The creation of PBrowser was triggered from content process through
    // window.open().
    // We need to register remote frame with the child generated tab id.
    auto* cpm = ContentProcessManager::GetSingleton();
    if (!cpm->RegisterRemoteFrame(parent)) {
      return IPC_FAIL(this, "RegisterRemoteFrame Failed");
    }
  }

  if (NS_WARN_IF(!parent->BindPWindowGlobalEndpoint(std::move(aWindowEp),
                                                    initialWindow))) {
    return IPC_FAIL(this, "BindPWindowGlobalEndpoint failed");
  }

  initialWindow->Init();

  // When enabling input event prioritization, input events may preempt other
  // normal priority IPC messages. To prevent the input events preempt
  // PBrowserConstructor, we use an IPC 'RemoteIsReadyToHandleInputEvents' to
  // notify parent that BrowserChild is created. In this case, PBrowser is
  // initiated from content so that we can set BrowserParent as ready to handle
  // input
  parent->SetReadyToHandleInputEvents();
  return IPC_OK();
}

mozilla::PRemoteSpellcheckEngineParent*
ContentParent::AllocPRemoteSpellcheckEngineParent() {
  mozilla::RemoteSpellcheckEngineParent* parent =
      new mozilla::RemoteSpellcheckEngineParent();
  return parent;
}

bool ContentParent::DeallocPRemoteSpellcheckEngineParent(
    PRemoteSpellcheckEngineParent* parent) {
  delete parent;
  return true;
}

/* static */
void ContentParent::ForceKillTimerCallback(nsITimer* aTimer, void* aClosure) {
  // We don't want to time out the content process during XPCShell tests. This
  // is the easiest way to ensure that.
  if (PR_GetEnv("XPCSHELL_TEST_PROFILE_DIR")) {
    return;
  }

  auto self = static_cast<ContentParent*>(aClosure);
  self->KillHard("ShutDownKill");
}

void ContentParent::GeneratePairedMinidump(const char* aReason) {
  // We're about to kill the child process associated with this content.
  // Something has gone wrong to get us here, so we generate a minidump
  // of the parent and child for submission to the crash server unless we're
  // already shutting down.
  nsCOMPtr<nsIAppStartup> appStartup = components::AppStartup::Service();
  if (mCrashReporter && !appStartup->GetShuttingDown() &&
      StaticPrefs::dom_ipc_tabs_createKillHardCrashReports_AtStartup()) {
    // GeneratePairedMinidump creates two minidumps for us - the main
    // one is for the content process we're about to kill, and the other
    // one is for the main browser process. That second one is the extra
    // minidump tagging along, so we have to tell the crash reporter that
    // it exists and is being appended.
    nsAutoCString additionalDumps("browser");
    mCrashReporter->AddAnnotation(
        CrashReporter::Annotation::additional_minidumps, additionalDumps);
    nsDependentCString reason(aReason);
    mCrashReporter->AddAnnotation(CrashReporter::Annotation::ipc_channel_error,
                                  reason);

    // Generate the report and insert into the queue for submittal.
    if (mCrashReporter->GenerateMinidumpAndPair(this, nullptr, "browser"_ns)) {
      mCreatedPairedMinidumps = mCrashReporter->FinalizeCrashReport();
    }
  }
}

void ContentParent::HandleOrphanedMinidump(nsString* aDumpId) {
  if (CrashReporter::FinalizeOrphanedMinidump(
          OtherPid(), GeckoProcessType_Content, aDumpId)) {
    CrashReporterHost::RecordCrash(GeckoProcessType_Content,
                                   nsICrashService::CRASH_TYPE_CRASH, *aDumpId);
  } else {
    NS_WARNING(nsPrintfCString("content process pid = %d crashed without "
                               "leaving a minidump behind",
                               OtherPid())
                   .get());
  }
}

// WARNING: aReason appears in telemetry, so any new value passed in requires
// data review.
void ContentParent::KillHard(const char* aReason) {
  AUTO_PROFILER_LABEL("ContentParent::KillHard", OTHER);

  // On Windows, calling KillHard multiple times causes problems - the
  // process handle becomes invalid on the first call, causing a second call
  // to crash our process - more details in bug 890840.
  if (mCalledKillHard) {
    return;
  }
  mCalledKillHard = true;
  mForceKillTimer = nullptr;

  RemoveShutdownBlockers();

  GeneratePairedMinidump(aReason);

  nsDependentCString reason(aReason);
  Telemetry::Accumulate(Telemetry::SUBPROCESS_KILL_HARD, reason, 1);

  ProcessHandle otherProcessHandle;
  if (!base::OpenProcessHandle(OtherPid(), &otherProcessHandle)) {
    NS_ERROR("Failed to open child process when attempting kill.");
    return;
  }

  if (!KillProcess(otherProcessHandle, base::PROCESS_END_KILLED_BY_USER,
                   false)) {
    NS_WARNING("failed to kill subprocess!");
  }

  if (mSubprocess) {
    MOZ_LOG(
        ContentParent::GetLog(), LogLevel::Verbose,
        ("KillHard Subprocess: ContentParent %p mSubprocess %p handle "
         "%" PRIuPTR,
         this, mSubprocess,
         mSubprocess ? (uintptr_t)mSubprocess->GetChildProcessHandle() : -1));
    mSubprocess->SetAlreadyDead();
  }

  // EnsureProcessTerminated has responsibilty for closing otherProcessHandle.
  XRE_GetIOMessageLoop()->PostTask(
      NewRunnableFunction("EnsureProcessTerminatedRunnable",
                          &ProcessWatcher::EnsureProcessTerminated,
                          otherProcessHandle, /*force=*/true));
}

void ContentParent::FriendlyName(nsAString& aName, bool aAnonymize) {
  aName.Truncate();
  if (mIsForBrowser) {
    aName.AssignLiteral("Browser");
  } else if (aAnonymize) {
    aName.AssignLiteral("<anonymized-name>");
  } else {
    aName.AssignLiteral("???");
  }
}

mozilla::ipc::IPCResult ContentParent::RecvInitCrashReporter(
    const NativeThreadId& aThreadId) {
  mCrashReporter =
      MakeUnique<CrashReporterHost>(GeckoProcessType_Content, aThreadId);

  return IPC_OK();
}

hal_sandbox::PHalParent* ContentParent::AllocPHalParent() {
  return hal_sandbox::CreateHalParent();
}

bool ContentParent::DeallocPHalParent(hal_sandbox::PHalParent* aHal) {
  delete aHal;
  return true;
}

devtools::PHeapSnapshotTempFileHelperParent*
ContentParent::AllocPHeapSnapshotTempFileHelperParent() {
  return devtools::HeapSnapshotTempFileHelperParent::Create();
}

bool ContentParent::DeallocPHeapSnapshotTempFileHelperParent(
    devtools::PHeapSnapshotTempFileHelperParent* aHeapSnapshotHelper) {
  delete aHeapSnapshotHelper;
  return true;
}

bool ContentParent::SendRequestMemoryReport(
    const uint32_t& aGeneration, const bool& aAnonymize,
    const bool& aMinimizeMemoryUsage, const Maybe<FileDescriptor>& aDMDFile) {
  // This automatically cancels the previous request.
  mMemoryReportRequest = MakeUnique<MemoryReportRequestHost>(aGeneration);
  // If we run the callback in response to a reply, then by definition |this|
  // is still alive, so the ref pointer is redundant, but it seems easier
  // to hold a strong reference than to worry about that.
  RefPtr<ContentParent> self(this);
  PContentParent::SendRequestMemoryReport(
      aGeneration, aAnonymize, aMinimizeMemoryUsage, aDMDFile,
      [&, self](const uint32_t& aGeneration2) {
        if (self->mMemoryReportRequest) {
          self->mMemoryReportRequest->Finish(aGeneration2);
          self->mMemoryReportRequest = nullptr;
        }
      },
      [&, self](mozilla::ipc::ResponseRejectReason) {
        self->mMemoryReportRequest = nullptr;
      });
  return IPC_OK();
}

mozilla::ipc::IPCResult ContentParent::RecvAddMemoryReport(
    const MemoryReport& aReport) {
  if (mMemoryReportRequest) {
    mMemoryReportRequest->RecvReport(aReport);
  }
  return IPC_OK();
}

mozilla::ipc::IPCResult ContentParent::RecvAddPerformanceMetrics(
    const nsID& aID, nsTArray<PerformanceInfo>&& aMetrics) {
  nsresult rv = PerformanceMetricsCollector::DataReceived(aID, aMetrics);
  Unused << NS_WARN_IF(NS_FAILED(rv));
  return IPC_OK();
}

PCycleCollectWithLogsParent* ContentParent::AllocPCycleCollectWithLogsParent(
    const bool& aDumpAllTraces, const FileDescriptor& aGCLog,
    const FileDescriptor& aCCLog) {
  MOZ_CRASH("Don't call this; use ContentParent::CycleCollectWithLogs");
}

bool ContentParent::DeallocPCycleCollectWithLogsParent(
    PCycleCollectWithLogsParent* aActor) {
  delete aActor;
  return true;
}

bool ContentParent::CycleCollectWithLogs(
    bool aDumpAllTraces, nsICycleCollectorLogSink* aSink,
    nsIDumpGCAndCCLogsCallback* aCallback) {
  return CycleCollectWithLogsParent::AllocAndSendConstructor(
      this, aDumpAllTraces, aSink, aCallback);
}

PTestShellParent* ContentParent::AllocPTestShellParent() {
  return new TestShellParent();
}

bool ContentParent::DeallocPTestShellParent(PTestShellParent* shell) {
  delete shell;
  return true;
}

#ifdef MOZ_B2G_RIL
PMobileConnectionParent* ContentParent::AllocPMobileConnectionParent(
    const uint32_t& aClientId) {
  return new mozilla::dom::mobileconnection::MobileConnectionParent(aClientId);
}

bool ContentParent::DeallocPMobileConnectionParent(
    PMobileConnectionParent* aActor) {
  delete aActor;
  return true;
}

PImsRegServiceFinderParent* ContentParent::AllocPImsRegServiceFinderParent() {
  // Cameron mark fist.
  // if (!AssertAppProcessPermission(this, "mobileconnection")) {
  //    return nullptr;
  //}

  return new mozilla::dom::mobileconnection::ImsRegServiceFinderParent();
}

bool ContentParent::DeallocPImsRegServiceFinderParent(
    PImsRegServiceFinderParent* aActor) {
  delete aActor;
  return true;
}

PImsRegistrationParent* ContentParent::AllocPImsRegistrationParent(
    const uint32_t& aServiceId) {
  // Cameron mark fist.
  // if (!AssertAppProcessPermission(this, "mobileconnection")) {
  //    return nullptr;
  //}
  return new mozilla::dom::mobileconnection::ImsRegistrationParent(aServiceId);
}

bool ContentParent::DeallocPImsRegistrationParent(
    PImsRegistrationParent* aActor) {
  delete aActor;
  return true;
}

PTelephonyParent* ContentParent::AllocPTelephonyParent() {
  // if (!AssertAppProcessPermission(this, "telephony")) {
  //  return nullptr;
  //}

  return new mozilla::dom::telephony::TelephonyParent();
}

bool ContentParent::DeallocPTelephonyParent(PTelephonyParent* aActor) {
  delete aActor;
  return true;
}

PVoicemailParent* ContentParent::AllocPVoicemailParent() {
  /*if (!AssertAppProcessPermission(this, "voicemail")) {
    return nullptr;
  }*/

  return new mozilla::dom::voicemail::VoicemailParent();
}

mozilla::ipc::IPCResult ContentParent::RecvPVoicemailConstructor(
    PVoicemailParent* aActor) {
  return static_cast<VoicemailParent*>(aActor)->Init();
}

bool ContentParent::DeallocPVoicemailParent(PVoicemailParent* aActor) {
  delete aActor;
  return true;
}

PIccParent* ContentParent::AllocPIccParent(const uint32_t& aServiceId) {
  // if (!AssertAppProcessPermission(this, "mobileconnection")) {
  //   return nullptr;
  // }
  return new mozilla::dom::icc::IccParent(aServiceId);
}

bool ContentParent::DeallocPIccParent(PIccParent* aActor) {
  delete aActor;
  return true;
}

PSubsidyLockParent* ContentParent::AllocPSubsidyLockParent(
    const uint32_t& aClientId) {
  return new SubsidyLockParent(aClientId);
}

bool ContentParent::DeallocPSubsidyLockParent(PSubsidyLockParent* aActor) {
  delete aActor;
  return true;
}

PCellBroadcastParent* ContentParent::AllocPCellBroadcastParent() {
  // if (!AssertAppProcessPermission(this, "cellbroadcast")) {
  //   return nullptr;
  // }

  return new mozilla::dom::cellbroadcast::CellBroadcastParent();
}

bool ContentParent::DeallocPCellBroadcastParent(PCellBroadcastParent* aActor) {
  delete aActor;
  return true;
}

mozilla::ipc::IPCResult ContentParent::RecvPCellBroadcastConstructor(
    PCellBroadcastParent* aActor) {
  return static_cast<CellBroadcastParent*>(aActor)->Init();
}

PSmsParent* ContentParent::AllocPSmsParent() {
  // if (!AssertAppProcessPermission(this, "sms")) {
  //  return nullptr;
  //}

  SmsParent* parent = new SmsParent();
  parent->AddRef();
  return parent;
}

bool ContentParent::DeallocPSmsParent(PSmsParent* aActor) {
  delete aActor;
  return true;
}

#endif  // MOZ_B2G_RIL

PScriptCacheParent* ContentParent::AllocPScriptCacheParent(
    const FileDescOrError& cacheFile, const bool& wantCacheData) {
  return new loader::ScriptCacheParent(wantCacheData);
}

bool ContentParent::DeallocPScriptCacheParent(PScriptCacheParent* cache) {
  delete static_cast<loader::ScriptCacheParent*>(cache);
  return true;
}

PStartupCacheParent* ContentParent::AllocPStartupCacheParent() {
  return new scache::StartupCacheParent();
}

bool ContentParent::DeallocPStartupCacheParent(PStartupCacheParent* cache) {
  delete static_cast<scache::StartupCacheParent*>(cache);
  return true;
}

PNeckoParent* ContentParent::AllocPNeckoParent() { return new NeckoParent(); }

bool ContentParent::DeallocPNeckoParent(PNeckoParent* necko) {
  delete necko;
  return true;
}

PPrintingParent* ContentParent::AllocPPrintingParent() {
#ifdef NS_PRINTING
  if (mPrintingParent) {
    // Only one PrintingParent should be created per process.
    return nullptr;
  }

  // Create the printing singleton for this process.
  mPrintingParent = new PrintingParent();

  // Take another reference for IPDL code.
  mPrintingParent.get()->AddRef();

  return mPrintingParent.get();
#else
  MOZ_ASSERT_UNREACHABLE("Should never be created if no printing.");
  return nullptr;
#endif
}

bool ContentParent::DeallocPPrintingParent(PPrintingParent* printing) {
#ifdef NS_PRINTING
  MOZ_RELEASE_ASSERT(
      mPrintingParent == printing,
      "Only one PrintingParent should have been created per process.");

  // Release reference taken for IPDL code.
  static_cast<PrintingParent*>(printing)->Release();

  mPrintingParent = nullptr;
#else
  MOZ_ASSERT_UNREACHABLE("Should never have been created if no printing.");
#endif
  return true;
}

#ifdef NS_PRINTING
already_AddRefed<embedding::PrintingParent> ContentParent::GetPrintingParent() {
  MOZ_ASSERT(mPrintingParent);

  RefPtr<embedding::PrintingParent> printingParent = mPrintingParent;
  return printingParent.forget();
}
#endif

mozilla::ipc::IPCResult ContentParent::RecvInitStreamFilter(
    const uint64_t& aChannelId, const nsString& aAddonId,
    InitStreamFilterResolver&& aResolver) {
  extensions::StreamFilterParent::Create(this, aChannelId, aAddonId)
      ->Then(
          GetCurrentSerialEventTarget(), __func__,
          [aResolver](mozilla::ipc::Endpoint<PStreamFilterChild>&& aEndpoint) {
            aResolver(std::move(aEndpoint));
          },
          [aResolver](bool aDummy) {
            aResolver(mozilla::ipc::Endpoint<PStreamFilterChild>());
          });

  return IPC_OK();
}

PChildToParentStreamParent* ContentParent::AllocPChildToParentStreamParent() {
  return mozilla::ipc::AllocPChildToParentStreamParent();
}

bool ContentParent::DeallocPChildToParentStreamParent(
    PChildToParentStreamParent* aActor) {
  delete aActor;
  return true;
}

PParentToChildStreamParent* ContentParent::AllocPParentToChildStreamParent() {
  MOZ_CRASH(
      "PParentToChildStreamParent actors should be manually constructed!");
}

bool ContentParent::DeallocPParentToChildStreamParent(
    PParentToChildStreamParent* aActor) {
  delete aActor;
  return true;
}

mozilla::ipc::IPCResult ContentParent::RecvAddMixedContentSecurityState(
    const MaybeDiscarded<WindowContext>& aContext, uint32_t aStateFlags) {
  if (aContext.IsNullOrDiscarded()) {
    return IPC_OK();
  }

  aContext.get()->AddMixedContentSecurityState(aStateFlags);
  return IPC_OK();
}

already_AddRefed<PExternalHelperAppParent>
ContentParent::AllocPExternalHelperAppParent(
    nsIURI* uri, const Maybe<mozilla::net::LoadInfoArgs>& aLoadInfoArgs,
    const nsCString& aMimeContentType, const nsCString& aContentDisposition,
    const uint32_t& aContentDispositionHint,
    const nsString& aContentDispositionFilename, const bool& aForceSave,
    const int64_t& aContentLength, const bool& aWasFileChannel,
    nsIURI* aReferrer, const MaybeDiscarded<BrowsingContext>& aContext,
    const bool& aShouldCloseWindow) {
  RefPtr<ExternalHelperAppParent> parent = new ExternalHelperAppParent(
      uri, aContentLength, aWasFileChannel, aContentDisposition,
      aContentDispositionHint, aContentDispositionFilename);
  return parent.forget();
}

mozilla::ipc::IPCResult ContentParent::RecvPExternalHelperAppConstructor(
    PExternalHelperAppParent* actor, nsIURI* uri,
    const Maybe<LoadInfoArgs>& loadInfoArgs, const nsCString& aMimeContentType,
    const nsCString& aContentDisposition,
    const uint32_t& aContentDispositionHint,
    const nsString& aContentDispositionFilename, const bool& aForceSave,
    const int64_t& aContentLength, const bool& aWasFileChannel,
    nsIURI* aReferrer, const MaybeDiscarded<BrowsingContext>& aContext,
    const bool& aShouldCloseWindow) {
  BrowsingContext* context = aContext.IsDiscarded() ? nullptr : aContext.get();
  static_cast<ExternalHelperAppParent*>(actor)->Init(
      loadInfoArgs, aMimeContentType, aForceSave, aReferrer, context,
      aShouldCloseWindow);
  return IPC_OK();
}

already_AddRefed<PHandlerServiceParent>
ContentParent::AllocPHandlerServiceParent() {
  RefPtr<HandlerServiceParent> actor = new HandlerServiceParent();
  return actor.forget();
}

media::PMediaParent* ContentParent::AllocPMediaParent() {
  return media::AllocPMediaParent();
}

bool ContentParent::DeallocPMediaParent(media::PMediaParent* aActor) {
  return media::DeallocPMediaParent(aActor);
}

#ifdef MOZ_B2G_BT
PBluetoothParent* ContentParent::AllocPBluetoothParent() {
  // TODO: add 'bluetooth' permission check
  // if (!AssertAppProcessPermission(this, "bluetooth")) {
  //   return nullptr;
  // }
  return new mozilla::dom::bluetooth::BluetoothParent();
}

bool ContentParent::DeallocPBluetoothParent(PBluetoothParent* aActor) {
  delete aActor;
  return true;
}

mozilla::ipc::IPCResult ContentParent::RecvPBluetoothConstructor(
    PBluetoothParent* aActor) {
  RefPtr<BluetoothService> btService = BluetoothService::Get();
  NS_ENSURE_TRUE(btService, IPC_FAIL_NO_REASON(this));

  return static_cast<BluetoothParent*>(aActor)->InitWithService(btService)
             ? IPC_OK()
             : IPC_FAIL_NO_REASON(this);
}
#endif

#ifdef MOZ_B2G_FM
PFMRadioParent* ContentParent::AllocPFMRadioParent() {
  /* FIXME
  if (!AssertAppProcessPermission(this, "fmradio")) {
    return nullptr;
  }
  */
  return new FMRadioParent();
}

bool ContentParent::DeallocPFMRadioParent(PFMRadioParent* aActor) {
  delete aActor;
  return true;
}
#endif

PBenchmarkStorageParent* ContentParent::AllocPBenchmarkStorageParent() {
  return new BenchmarkStorageParent;
}

bool ContentParent::DeallocPBenchmarkStorageParent(
    PBenchmarkStorageParent* aActor) {
  delete aActor;
  return true;
}

PPresentationParent* ContentParent::AllocPPresentationParent() {
  RefPtr<PresentationParent> actor = new PresentationParent();
  return actor.forget().take();
}

bool ContentParent::DeallocPPresentationParent(PPresentationParent* aActor) {
  RefPtr<PresentationParent> actor =
      dont_AddRef(static_cast<PresentationParent*>(aActor));
  return true;
}

mozilla::ipc::IPCResult ContentParent::RecvPPresentationConstructor(
    PPresentationParent* aActor) {
  if (!static_cast<PresentationParent*>(aActor)->Init(mChildID)) {
    return IPC_FAIL_NO_REASON(this);
  }
  return IPC_OK();
}

#ifdef MOZ_WEBSPEECH
PSpeechSynthesisParent* ContentParent::AllocPSpeechSynthesisParent() {
  return new mozilla::dom::SpeechSynthesisParent();
}

bool ContentParent::DeallocPSpeechSynthesisParent(
    PSpeechSynthesisParent* aActor) {
  delete aActor;
  return true;
}

mozilla::ipc::IPCResult ContentParent::RecvPSpeechSynthesisConstructor(
    PSpeechSynthesisParent* aActor) {
  if (!static_cast<SpeechSynthesisParent*>(aActor)->SendInit()) {
    return IPC_FAIL_NO_REASON(this);
  }
  return IPC_OK();
}
#endif

PSystemMessageServiceParent* ContentParent::AllocPSystemMessageServiceParent() {
  RefPtr<SystemMessageServiceParent> actor = new SystemMessageServiceParent();
  return actor.forget().take();
}

bool ContentParent::DeallocPSystemMessageServiceParent(
    PSystemMessageServiceParent* aActor) {
  RefPtr<SystemMessageServiceParent> actor =
      dont_AddRef(static_cast<SystemMessageServiceParent*>(aActor));
  return true;
}

mozilla::ipc::IPCResult ContentParent::RecvPSystemMessageServiceConstructor(
    PSystemMessageServiceParent* aActor) {
  // TODO: Some init function here.
  return IPC_OK();
}

mozilla::ipc::IPCResult ContentParent::RecvStartVisitedQueries(
    const nsTArray<RefPtr<nsIURI>>& aUris) {
  nsCOMPtr<IHistory> history = services::GetHistory();
  if (!history) {
    return IPC_OK();
  }
  for (const auto& params : aUris) {
    if (NS_WARN_IF(!params)) {
      continue;
    }
    history->RegisterVisitedCallback(params, nullptr);
  }
  return IPC_OK();
}

mozilla::ipc::IPCResult ContentParent::RecvSetURITitle(nsIURI* uri,
                                                       const nsString& title) {
  if (!uri) {
    return IPC_FAIL_NO_REASON(this);
  }
  nsCOMPtr<IHistory> history = services::GetHistory();
  if (history) {
    history->SetURITitle(uri, title);
  }
  return IPC_OK();
}

mozilla::ipc::IPCResult ContentParent::RecvIsSecureURI(
    const uint32_t& aType, nsIURI* aURI, const uint32_t& aFlags,
    const OriginAttributes& aOriginAttributes, bool* aIsSecureURI) {
  nsCOMPtr<nsISiteSecurityService> sss(do_GetService(NS_SSSERVICE_CONTRACTID));
  if (!sss) {
    return IPC_FAIL_NO_REASON(this);
  }
  if (!aURI) {
    return IPC_FAIL_NO_REASON(this);
  }
  nsresult rv = sss->IsSecureURI(aType, aURI, aFlags, aOriginAttributes,
                                 nullptr, nullptr, aIsSecureURI);
  if (NS_FAILED(rv)) {
    return IPC_FAIL_NO_REASON(this);
  }
  return IPC_OK();
}

mozilla::ipc::IPCResult ContentParent::RecvAccumulateMixedContentHSTS(
    nsIURI* aURI, const bool& aActive,
    const OriginAttributes& aOriginAttributes) {
  if (!aURI) {
    return IPC_FAIL_NO_REASON(this);
  }
  nsMixedContentBlocker::AccumulateMixedContentHSTS(aURI, aActive,
                                                    aOriginAttributes);
  return IPC_OK();
}

mozilla::ipc::IPCResult ContentParent::RecvLoadURIExternal(
    nsIURI* uri, nsIPrincipal* aTriggeringPrincipal,
    const MaybeDiscarded<BrowsingContext>& aContext) {
  if (aContext.IsDiscarded()) {
    return IPC_OK();
  }

  nsCOMPtr<nsIExternalProtocolService> extProtService(
      do_GetService(NS_EXTERNALPROTOCOLSERVICE_CONTRACTID));
  if (!extProtService) {
    return IPC_OK();
  }

  if (!uri) {
    return IPC_FAIL_NO_REASON(this);
  }

  BrowsingContext* bc = aContext.get();
  extProtService->LoadURI(uri, aTriggeringPrincipal, bc);
  return IPC_OK();
}

mozilla::ipc::IPCResult ContentParent::RecvExtProtocolChannelConnectParent(
    const uint64_t& registrarId) {
  nsresult rv;

  // First get the real channel created before redirect on the parent.
  nsCOMPtr<nsIChannel> channel;
  rv = NS_LinkRedirectChannels(registrarId, nullptr, getter_AddRefs(channel));
  NS_ENSURE_SUCCESS(rv, IPC_OK());

  nsCOMPtr<nsIParentChannel> parent = do_QueryInterface(channel, &rv);
  NS_ENSURE_SUCCESS(rv, IPC_OK());

  // The channel itself is its own (faked) parent, link it.
  rv = NS_LinkRedirectChannels(registrarId, parent, getter_AddRefs(channel));
  NS_ENSURE_SUCCESS(rv, IPC_OK());

  // Signal the parent channel that it's a redirect-to parent.  This will
  // make AsyncOpen on it do nothing (what we want).
  // Yes, this is a bit of a hack, but I don't think it's necessary to invent
  // a new interface just to set this flag on the channel.
  parent->SetParentListener(nullptr);

  return IPC_OK();
}

bool ContentParent::HasNotificationPermission(
    const IPC::Principal& aPrincipal) {
  return true;
}

mozilla::ipc::IPCResult ContentParent::RecvShowAlert(
    nsIAlertNotification* aAlert) {
  if (!aAlert) {
    return IPC_FAIL_NO_REASON(this);
  }
  nsCOMPtr<nsIPrincipal> principal;
  nsresult rv = aAlert->GetPrincipal(getter_AddRefs(principal));
  if (NS_WARN_IF(NS_FAILED(rv)) ||
      !HasNotificationPermission(IPC::Principal(principal))) {
    return IPC_OK();
  }

  nsCOMPtr<nsIAlertsService> sysAlerts(components::Alerts::Service());
  if (sysAlerts) {
    sysAlerts->ShowAlert(aAlert, this);
  }
  return IPC_OK();
}

mozilla::ipc::IPCResult ContentParent::RecvCloseAlert(
    const nsString& aName, const IPC::Principal& aPrincipal) {
  if (!HasNotificationPermission(aPrincipal)) {
    return IPC_OK();
  }

  nsCOMPtr<nsIAlertsService> sysAlerts(components::Alerts::Service());
  if (sysAlerts) {
    sysAlerts->CloseAlert(aName, aPrincipal);
  }

  return IPC_OK();
}

mozilla::ipc::IPCResult ContentParent::RecvDisableNotifications(
    const IPC::Principal& aPrincipal) {
  if (HasNotificationPermission(aPrincipal)) {
    Unused << Notification::RemovePermission(aPrincipal);
  }
  return IPC_OK();
}

mozilla::ipc::IPCResult ContentParent::RecvOpenNotificationSettings(
    const IPC::Principal& aPrincipal) {
  if (HasNotificationPermission(aPrincipal)) {
    Unused << Notification::OpenSettings(aPrincipal);
  }
  return IPC_OK();
}

mozilla::ipc::IPCResult ContentParent::RecvNotificationEvent(
    const nsString& aType, const NotificationEventData& aData) {
  nsCOMPtr<nsIServiceWorkerManager> swm =
      mozilla::services::GetServiceWorkerManager();
  if (NS_WARN_IF(!swm)) {
    // Probably shouldn't happen, but no need to crash the child process.
    return IPC_OK();
  }

  if (aType.EqualsLiteral("click")) {
    nsresult rv = swm->SendNotificationClickEvent(
        aData.originSuffix(), aData.scope(), aData.ID(), aData.title(),
        aData.dir(), aData.lang(), aData.body(), aData.tag(), aData.icon(),
        aData.image(), aData.data(), aData.requireInteraction(),
        aData.actions(), aData.userAction(), aData.silent(), aData.behavior());
    Unused << NS_WARN_IF(NS_FAILED(rv));
  } else {
    MOZ_ASSERT(aType.EqualsLiteral("close"));
    nsresult rv = swm->SendNotificationCloseEvent(
        aData.originSuffix(), aData.scope(), aData.ID(), aData.title(),
        aData.dir(), aData.lang(), aData.body(), aData.tag(), aData.icon(),
        aData.image(), aData.data(), aData.requireInteraction(),
        aData.actions(), aData.silent(), aData.behavior());
    Unused << NS_WARN_IF(NS_FAILED(rv));
  }

  return IPC_OK();
}

mozilla::ipc::IPCResult ContentParent::RecvSyncMessage(
    const nsString& aMsg, const ClonedMessageData& aData,
    nsTArray<StructuredCloneData>* aRetvals) {
  AUTO_PROFILER_LABEL_DYNAMIC_LOSSY_NSSTRING("ContentParent::RecvSyncMessage",
                                             OTHER, aMsg);
  MMPrinter::Print("ContentParent::RecvSyncMessage", aMsg, aData);

  RefPtr<nsFrameMessageManager> ppm = mMessageManager;
  if (ppm) {
    ipc::StructuredCloneData data;
    ipc::UnpackClonedMessageDataForParent(aData, data);

    ppm->ReceiveMessage(ppm, nullptr, aMsg, true, &data, aRetvals,
                        IgnoreErrors());
  }
  return IPC_OK();
}

mozilla::ipc::IPCResult ContentParent::RecvAsyncMessage(
    const nsString& aMsg, const ClonedMessageData& aData) {
  AUTO_PROFILER_LABEL_DYNAMIC_LOSSY_NSSTRING("ContentParent::RecvAsyncMessage",
                                             OTHER, aMsg);
  MMPrinter::Print("ContentParent::RecvAsyncMessage", aMsg, aData);

  RefPtr<nsFrameMessageManager> ppm = mMessageManager;
  if (ppm) {
    ipc::StructuredCloneData data;
    ipc::UnpackClonedMessageDataForParent(aData, data);

    ppm->ReceiveMessage(ppm, nullptr, aMsg, false, &data, nullptr,
                        IgnoreErrors());
  }
  return IPC_OK();
}

mozilla::ipc::IPCResult ContentParent::RecvFilePathUpdateNotify(
    const nsString& aType, const nsString& aStorageName,
    const nsString& aFilePath, const nsCString& aReason) {
  RefPtr<DeviceStorageFile> dsf =
      new DeviceStorageFile(aType, aStorageName, aFilePath);

  nsCOMPtr<nsIObserverService> obs = mozilla::services::GetObserverService();
  if (!obs) {
    return IPC_FAIL_NO_REASON(this);
  }
  obs->NotifyObservers(dsf, "file-watcher-update",
                       NS_ConvertASCIItoUTF16(aReason).get());
  return IPC_OK();
}

MOZ_CAN_RUN_SCRIPT
static int32_t AddGeolocationListener(
    nsIDOMGeoPositionCallback* watcher,
    nsIDOMGeoPositionErrorCallback* errorCallBack, bool highAccuracy) {
  RefPtr<Geolocation> geo = Geolocation::NonWindowSingleton();

  UniquePtr<PositionOptions> options = MakeUnique<PositionOptions>();
  options->mTimeout = 0;
  options->mMaximumAge = 0;
  options->mEnableHighAccuracy = highAccuracy;
  return geo->WatchPosition(watcher, errorCallBack, std::move(options));
}

mozilla::ipc::IPCResult ContentParent::RecvAddGeolocationListener(
    const IPC::Principal& aPrincipal, const bool& aHighAccuracy) {
  // To ensure no geolocation updates are skipped, we always force the
  // creation of a new listener.
  RecvRemoveGeolocationListener();
  mGeolocationWatchID = AddGeolocationListener(this, this, aHighAccuracy);
  return IPC_OK();
}

mozilla::ipc::IPCResult ContentParent::RecvRemoveGeolocationListener() {
  if (mGeolocationWatchID != -1) {
    RefPtr<Geolocation> geo = Geolocation::NonWindowSingleton();
    geo->ClearWatch(mGeolocationWatchID);
    mGeolocationWatchID = -1;
  }
  return IPC_OK();
}

mozilla::ipc::IPCResult ContentParent::RecvSetGeolocationHigherAccuracy(
    const bool& aEnable) {
  // This should never be called without a listener already present,
  // so this check allows us to forgo securing privileges.
  if (mGeolocationWatchID != -1) {
    RecvRemoveGeolocationListener();
    mGeolocationWatchID = AddGeolocationListener(this, this, aEnable);
  }
  return IPC_OK();
}

NS_IMETHODIMP
ContentParent::HandleEvent(nsIDOMGeoPosition* postion) {
  Unused << SendGeolocationUpdate(postion);
  return NS_OK;
}

NS_IMETHODIMP
ContentParent::HandleEvent(GeolocationPositionError* positionError) {
  Unused << SendGeolocationError(positionError->Code());
  return NS_OK;
}

nsConsoleService* ContentParent::GetConsoleService() {
  if (mConsoleService) {
    return mConsoleService.get();
  }

  // XXXkhuey everything about this is terrible.
  // Get the ConsoleService by CID rather than ContractID, so that we
  // can cast the returned pointer to an nsConsoleService (rather than
  // just an nsIConsoleService). This allows us to call the non-idl function
  // nsConsoleService::LogMessageWithMode.
  NS_DEFINE_CID(consoleServiceCID, NS_CONSOLESERVICE_CID);
  nsCOMPtr<nsIConsoleService> consoleService(do_GetService(consoleServiceCID));
  mConsoleService = static_cast<nsConsoleService*>(consoleService.get());
  return mConsoleService.get();
}

mozilla::ipc::IPCResult ContentParent::RecvConsoleMessage(
    const nsString& aMessage) {
  RefPtr<nsConsoleService> consoleService = GetConsoleService();
  if (!consoleService) {
    return IPC_OK();
  }

  RefPtr<nsConsoleMessage> msg(new nsConsoleMessage(aMessage.get()));
  consoleService->LogMessageWithMode(msg, nsConsoleService::SuppressLog);
  return IPC_OK();
}

mozilla::ipc::IPCResult ContentParent::RecvScriptError(
    const nsString& aMessage, const nsString& aSourceName,
    const nsString& aSourceLine, const uint32_t& aLineNumber,
    const uint32_t& aColNumber, const uint32_t& aFlags,
    const nsCString& aCategory, const bool& aFromPrivateWindow,
    const uint64_t& aInnerWindowId, const bool& aFromChromeContext) {
  return RecvScriptErrorInternal(aMessage, aSourceName, aSourceLine,
                                 aLineNumber, aColNumber, aFlags, aCategory,
                                 aFromPrivateWindow, aFromChromeContext);
}

mozilla::ipc::IPCResult ContentParent::RecvScriptErrorWithStack(
    const nsString& aMessage, const nsString& aSourceName,
    const nsString& aSourceLine, const uint32_t& aLineNumber,
    const uint32_t& aColNumber, const uint32_t& aFlags,
    const nsCString& aCategory, const bool& aFromPrivateWindow,
    const bool& aFromChromeContext, const ClonedMessageData& aFrame) {
  return RecvScriptErrorInternal(
      aMessage, aSourceName, aSourceLine, aLineNumber, aColNumber, aFlags,
      aCategory, aFromPrivateWindow, aFromChromeContext, &aFrame);
}

mozilla::ipc::IPCResult ContentParent::RecvScriptErrorInternal(
    const nsString& aMessage, const nsString& aSourceName,
    const nsString& aSourceLine, const uint32_t& aLineNumber,
    const uint32_t& aColNumber, const uint32_t& aFlags,
    const nsCString& aCategory, const bool& aFromPrivateWindow,
    const bool& aFromChromeContext, const ClonedMessageData* aStack) {
  RefPtr<nsConsoleService> consoleService = GetConsoleService();
  if (!consoleService) {
    return IPC_OK();
  }

  nsCOMPtr<nsIScriptError> msg;

  if (aStack) {
    StructuredCloneData data;
    UnpackClonedMessageDataForParent(*aStack, data);

    AutoJSAPI jsapi;
    if (NS_WARN_IF(!jsapi.Init(xpc::PrivilegedJunkScope()))) {
      MOZ_CRASH();
    }
    JSContext* cx = jsapi.cx();

    JS::RootedValue stack(cx);
    ErrorResult rv;
    data.Read(cx, &stack, rv);
    if (rv.Failed() || !stack.isObject()) {
      rv.SuppressException();
      return IPC_OK();
    }

    JS::RootedObject stackObj(cx, &stack.toObject());
    MOZ_ASSERT(JS::IsUnwrappedSavedFrame(stackObj));

    JS::RootedObject stackGlobal(cx, JS::GetNonCCWObjectGlobal(stackObj));
    msg = new nsScriptErrorWithStack(JS::NothingHandleValue, stackObj,
                                     stackGlobal);
  } else {
    msg = new nsScriptError();
  }

  nsresult rv = msg->Init(aMessage, aSourceName, aSourceLine, aLineNumber,
                          aColNumber, aFlags, aCategory.get(),
                          aFromPrivateWindow, aFromChromeContext);
  if (NS_FAILED(rv)) return IPC_OK();

  msg->SetIsForwardedFromContentProcess(true);

  consoleService->LogMessageWithMode(msg, nsConsoleService::SuppressLog);
  return IPC_OK();
}

mozilla::ipc::IPCResult ContentParent::RecvPrivateDocShellsExist(
    const bool& aExist) {
  if (!sPrivateContent) {
    sPrivateContent = MakeUnique<nsTArray<ContentParent*>>();
    if (!sHasSeenPrivateDocShell) {
      sHasSeenPrivateDocShell = true;
      Telemetry::ScalarSet(
          Telemetry::ScalarID::DOM_PARENTPROCESS_PRIVATE_WINDOW_USED, true);
    }
  }
  if (aExist) {
    sPrivateContent->AppendElement(this);
  } else {
    sPrivateContent->RemoveElement(this);

    // Only fire the notification if we have private and non-private
    // windows: if privatebrowsing.autostart is true, all windows are
    // private.
    if (!sPrivateContent->Length() &&
        !Preferences::GetBool("browser.privatebrowsing.autostart")) {
      nsCOMPtr<nsIObserverService> obs =
          mozilla::services::GetObserverService();
      obs->NotifyObservers(nullptr, "last-pb-context-exited", nullptr);
      sPrivateContent = nullptr;
    }
  }
  return IPC_OK();
}

bool ContentParent::DoLoadMessageManagerScript(const nsAString& aURL,
                                               bool aRunInGlobalScope) {
  MOZ_ASSERT(!aRunInGlobalScope);
  return SendLoadProcessScript(nsString(aURL));
}

nsresult ContentParent::DoSendAsyncMessage(const nsAString& aMessage,
                                           StructuredCloneData& aHelper) {
  ClonedMessageData data;
  if (!BuildClonedMessageDataForParent(this, aHelper, data)) {
    return NS_ERROR_DOM_DATA_CLONE_ERR;
  }
  if (!SendAsyncMessage(nsString(aMessage), data)) {
    return NS_ERROR_UNEXPECTED;
  }
  return NS_OK;
}

mozilla::ipc::IPCResult ContentParent::RecvCreateFakeVolume(
    const nsString& fsName, const nsString& mountPoint) {
#ifdef MOZ_WIDGET_GONK
  nsresult rv;
  nsCOMPtr<nsIVolumeService> vs =
      do_GetService(NS_VOLUMESERVICE_CONTRACTID, &rv);
  if (vs) {
    vs->CreateFakeVolume(fsName, mountPoint);
  }
  return IPC_OK();
#else
  NS_WARNING(
      "ContentParent::RecvCreateFakeVolume shouldn't be called when "
      "MOZ_WIDGET_GONK is not defined");
  return IPC_FAIL_NO_REASON(this);
#endif
}

mozilla::ipc::IPCResult ContentParent::RecvSetFakeVolumeState(
    const nsString& fsName, const int32_t& fsState) {
#ifdef MOZ_WIDGET_GONK
  nsresult rv;
  nsCOMPtr<nsIVolumeService> vs =
      do_GetService(NS_VOLUMESERVICE_CONTRACTID, &rv);
  if (vs) {
    vs->SetFakeVolumeState(fsName, fsState);
  }
  return IPC_OK();
#else
  NS_WARNING(
      "ContentParent::RecvSetFakeVolumeState shouldn't be called when "
      "MOZ_WIDGET_GONK is not defined");
  return IPC_FAIL_NO_REASON(this);
#endif
}

mozilla::ipc::IPCResult ContentParent::RecvRemoveFakeVolume(
    const nsString& fsName) {
#ifdef MOZ_WIDGET_GONK
  nsresult rv;
  nsCOMPtr<nsIVolumeService> vs =
      do_GetService(NS_VOLUMESERVICE_CONTRACTID, &rv);
  if (vs) {
    vs->RemoveFakeVolume(fsName);
  }
  return IPC_OK();
#else
  NS_WARNING(
      "ContentParent::RecvRemoveFakeVolume shouldn't be called when "
      "MOZ_WIDGET_GONK is not defined");
  return IPC_FAIL_NO_REASON(this);
#endif
}

mozilla::ipc::IPCResult ContentParent::RecvKeywordToURI(
    const nsCString& aKeyword, const bool& aIsPrivateContext,
    nsString* aProviderName, RefPtr<nsIInputStream>* aPostData,
    RefPtr<nsIURI>* aURI) {
  *aPostData = nullptr;
  *aURI = nullptr;
  nsCOMPtr<nsIURIFixup> fixup = components::URIFixup::Service();
  if (!fixup) {
    return IPC_OK();
  }

  nsCOMPtr<nsIURIFixupInfo> info;

  if (NS_FAILED(fixup->KeywordToURI(aKeyword, aIsPrivateContext,
                                    getter_AddRefs(*aPostData),
                                    getter_AddRefs(info)))) {
    return IPC_OK();
  }
  info->GetKeywordProviderName(*aProviderName);
  nsCOMPtr<nsIURI> uri;
  info->GetPreferredURI(getter_AddRefs(uri));
  *aURI = uri;
  return IPC_OK();
}

mozilla::ipc::IPCResult ContentParent::RecvGetFixupURIInfo(
    const nsString& aURIString, const uint32_t& aFixupFlags,
    bool aAllowThirdPartyFixup, nsString* aProviderName,
    RefPtr<nsIInputStream>* aPostData, RefPtr<nsIURI>* aPreferredURI) {
  *aPostData = nullptr;
  *aPreferredURI = nullptr;
  nsCOMPtr<nsIURIFixup> fixup = components::URIFixup::Service();
  if (!fixup) {
    return IPC_OK();
  }

  NS_ConvertUTF16toUTF8 uriString(aURIString);
  // Cleanup the empty spaces that might be on each end.
  uriString.Trim(" ");
  // Eliminate embedded newlines, which single-line text fields now allow:
  uriString.StripCRLF();

  nsCOMPtr<nsIURIFixupInfo> info;
  if (NS_FAILED(fixup->GetFixupURIInfo(uriString, aFixupFlags,
                                       getter_AddRefs(*aPostData),
                                       getter_AddRefs(info)))) {
    return IPC_OK();
  }
  info->GetKeywordProviderName(*aProviderName);
  nsCOMPtr<nsIURI> uri;
  info->GetPreferredURI(getter_AddRefs(uri));
  *aPreferredURI = uri;

  if (aAllowThirdPartyFixup) {
    nsCOMPtr<nsIObserverService> serv = services::GetObserverService();
    if (serv) {
      serv->NotifyObservers(info, "keyword-uri-fixup",
                            PromiseFlatString(aURIString).get());
    }
  }

  return IPC_OK();
}

mozilla::ipc::IPCResult ContentParent::RecvNotifyKeywordSearchLoading(
    const nsString& aProvider, const nsString& aKeyword) {
  nsCOMPtr<nsISearchService> searchSvc =
      do_GetService("@mozilla.org/browser/search-service;1");
  if (searchSvc) {
    nsCOMPtr<nsISearchEngine> searchEngine;
    searchSvc->GetEngineByName(aProvider, getter_AddRefs(searchEngine));
    if (searchEngine) {
      nsCOMPtr<nsIObserverService> obsSvc =
          mozilla::services::GetObserverService();
      if (obsSvc) {
        // Note that "keyword-search" refers to a search via the url
        // bar, not a bookmarks keyword search.
        obsSvc->NotifyObservers(searchEngine, "keyword-search", aKeyword.get());
      }
    }
  }
  return IPC_OK();
}

mozilla::ipc::IPCResult ContentParent::RecvCopyFavicon(
    nsIURI* aOldURI, nsIURI* aNewURI, const IPC::Principal& aLoadingPrincipal,
    const bool& aInPrivateBrowsing) {
  if (!aOldURI) {
    return IPC_FAIL(this, "aOldURI should not be null");
  }
  if (!aNewURI) {
    return IPC_FAIL(this, "aNewURI should not be null");
  }

  nsDocShell::CopyFavicon(aOldURI, aNewURI, aLoadingPrincipal,
                          aInPrivateBrowsing);
  return IPC_OK();
}

bool ContentParent::ShouldContinueFromReplyTimeout() {
  RefPtr<ProcessHangMonitor> monitor = ProcessHangMonitor::Get();
  return !monitor || !monitor->ShouldTimeOutCPOWs();
}

mozilla::ipc::IPCResult ContentParent::RecvRecordingDeviceEvents(
    const nsString& aRecordingStatus, const nsString& aPageURL,
    const bool& aIsAudio, const bool& aIsVideo) {
  nsCOMPtr<nsIObserverService> obs = mozilla::services::GetObserverService();
  if (obs) {
    // recording-device-ipc-events needs to gather more information from content
    // process
    RefPtr<nsHashPropertyBag> props = new nsHashPropertyBag();
    props->SetPropertyAsUint64(u"childID"_ns, ChildID());
    props->SetPropertyAsBool(u"isAudio"_ns, aIsAudio);
    props->SetPropertyAsBool(u"isVideo"_ns, aIsVideo);
    props->SetPropertyAsAString(u"requestURL"_ns, aPageURL);

    obs->NotifyObservers((nsIPropertyBag2*)props, "recording-device-ipc-events",
                         aRecordingStatus.get());
  } else {
    NS_WARNING(
        "Could not get the Observer service for "
        "ContentParent::RecvRecordingDeviceEvents.");
  }
  return IPC_OK();
}

mozilla::ipc::IPCResult ContentParent::RecvAddIdleObserver(
    const uint64_t& aObserver, const uint32_t& aIdleTimeInS) {
  nsresult rv;
  nsCOMPtr<nsIUserIdleService> idleService =
      do_GetService("@mozilla.org/widget/useridleservice;1", &rv);
  NS_ENSURE_SUCCESS(rv, IPC_FAIL_NO_REASON(this));

  RefPtr<ParentIdleListener> listener =
      new ParentIdleListener(this, aObserver, aIdleTimeInS);
  rv = idleService->AddIdleObserver(listener, aIdleTimeInS);
  NS_ENSURE_SUCCESS(rv, IPC_FAIL_NO_REASON(this));
  mIdleListeners.AppendElement(listener);
  return IPC_OK();
}

mozilla::ipc::IPCResult ContentParent::RecvRemoveIdleObserver(
    const uint64_t& aObserver, const uint32_t& aIdleTimeInS) {
  RefPtr<ParentIdleListener> listener;
  for (int32_t i = mIdleListeners.Length() - 1; i >= 0; --i) {
    listener = static_cast<ParentIdleListener*>(mIdleListeners[i].get());
    if (listener->mObserver == aObserver && listener->mTime == aIdleTimeInS) {
      nsresult rv;
      nsCOMPtr<nsIUserIdleService> idleService =
          do_GetService("@mozilla.org/widget/useridleservice;1", &rv);
      NS_ENSURE_SUCCESS(rv, IPC_FAIL_NO_REASON(this));
      idleService->RemoveIdleObserver(listener, aIdleTimeInS);
      mIdleListeners.RemoveElementAt(i);
      break;
    }
  }
  return IPC_OK();
}

mozilla::ipc::IPCResult ContentParent::RecvBackUpXResources(
    const FileDescriptor& aXSocketFd) {
#ifndef MOZ_X11
  MOZ_CRASH("This message only makes sense on X11 platforms");
#else
  MOZ_ASSERT(0 > mChildXSocketFdDup.get(), "Already backed up X resources??");
  if (aXSocketFd.IsValid()) {
    auto rawFD = aXSocketFd.ClonePlatformHandle();
    mChildXSocketFdDup.reset(rawFD.release());
  }
#endif
  return IPC_OK();
}

class AnonymousTemporaryFileRequestor final : public Runnable {
 public:
  AnonymousTemporaryFileRequestor(ContentParent* aCP, const uint64_t& aID)
      : Runnable("dom::AnonymousTemporaryFileRequestor"),
        mCP(aCP),
        mID(aID),
        mRv(NS_OK),
        mPRFD(nullptr) {}

  NS_IMETHOD Run() override {
    if (NS_IsMainThread()) {
      FileDescOrError result;
      if (NS_WARN_IF(NS_FAILED(mRv))) {
        // Returning false will kill the child process; instead
        // propagate the error and let the child handle it.
        result = mRv;
      } else {
        result = FileDescriptor(FileDescriptor::PlatformHandleType(
            PR_FileDesc2NativeHandle(mPRFD)));
        // The FileDescriptor object owns a duplicate of the file handle; we
        // must close the original (and clean up the NSPR descriptor).
        PR_Close(mPRFD);
      }
      Unused << mCP->SendProvideAnonymousTemporaryFile(mID, result);
      // It's important to release this reference while wr're on the main
      // thread!
      mCP = nullptr;
    } else {
      mRv = NS_OpenAnonymousTemporaryFile(&mPRFD);
      NS_DispatchToMainThread(this);
    }
    return NS_OK;
  }

 private:
  RefPtr<ContentParent> mCP;
  uint64_t mID;
  nsresult mRv;
  PRFileDesc* mPRFD;
};

mozilla::ipc::IPCResult ContentParent::RecvRequestAnonymousTemporaryFile(
    const uint64_t& aID) {
  // Make sure to send a callback to the child if we bail out early.
  nsresult rv = NS_OK;
  RefPtr<ContentParent> self(this);
  auto autoNotifyChildOnError = MakeScopeExit([&, self]() {
    if (NS_FAILED(rv)) {
      FileDescOrError result(rv);
      Unused << self->SendProvideAnonymousTemporaryFile(aID, result);
    }
  });

  // We use a helper runnable to open the anonymous temporary file on the IO
  // thread.  The same runnable will call us back on the main thread when the
  // file has been opened.
  nsCOMPtr<nsIEventTarget> target =
      do_GetService(NS_STREAMTRANSPORTSERVICE_CONTRACTID, &rv);
  if (!target) {
    return IPC_OK();
  }

  rv = target->Dispatch(new AnonymousTemporaryFileRequestor(this, aID),
                        NS_DISPATCH_NORMAL);
  if (NS_WARN_IF(NS_FAILED(rv))) {
    return IPC_OK();
  }

  rv = NS_OK;
  return IPC_OK();
}

mozilla::ipc::IPCResult ContentParent::RecvCreateAudioIPCConnection(
    CreateAudioIPCConnectionResolver&& aResolver) {
  FileDescriptor fd = CubebUtils::CreateAudioIPCConnection();
  FileDescOrError result;
  if (fd.IsValid()) {
    result = fd;
  } else {
    result = NS_ERROR_FAILURE;
  }
  aResolver(std::move(result));
  return IPC_OK();
}

PFileDescriptorSetParent* ContentParent::AllocPFileDescriptorSetParent(
    const FileDescriptor& aFD) {
  return new FileDescriptorSetParent(aFD);
}

bool ContentParent::DeallocPFileDescriptorSetParent(
    PFileDescriptorSetParent* aActor) {
  delete static_cast<FileDescriptorSetParent*>(aActor);
  return true;
}

void ContentParent::NotifyUpdatedDictionaries() {
  RefPtr<mozSpellChecker> spellChecker(mozSpellChecker::Create());
  MOZ_ASSERT(spellChecker, "No spell checker?");

  nsTArray<nsString> dictionaries;
  spellChecker->GetDictionaryList(&dictionaries);

  for (auto* cp : AllProcesses(eLive)) {
    Unused << cp->SendUpdateDictionaryList(dictionaries);
  }
}

void ContentParent::NotifyUpdatedFonts() {
  nsTArray<SystemFontListEntry> fontList;
  gfxPlatform::GetPlatform()->ReadSystemFontList(&fontList);

  for (auto* cp : AllProcesses(eLive)) {
    Unused << cp->SendUpdateFontList(fontList);
  }
}

void ContentParent::NotifyRebuildFontList() {
  for (auto* cp : AllProcesses(eLive)) {
    Unused << cp->SendRebuildFontList();
  }
}

already_AddRefed<mozilla::docshell::POfflineCacheUpdateParent>
ContentParent::AllocPOfflineCacheUpdateParent(
    nsIURI* aManifestURI, nsIURI* aDocumentURI,
    const PrincipalInfo& aLoadingPrincipalInfo, const bool& aStickDocument,
    const CookieJarSettingsArgs& aCookieJarSettingsArgs) {
  RefPtr<mozilla::docshell::OfflineCacheUpdateParent> update =
      new mozilla::docshell::OfflineCacheUpdateParent();
  return update.forget();
}

mozilla::ipc::IPCResult ContentParent::RecvPOfflineCacheUpdateConstructor(
    POfflineCacheUpdateParent* aActor, nsIURI* aManifestURI,
    nsIURI* aDocumentURI, const PrincipalInfo& aLoadingPrincipal,
    const bool& aStickDocument,
    const CookieJarSettingsArgs& aCookieJarSettingsArgs) {
  MOZ_ASSERT(aActor);

  RefPtr<mozilla::docshell::OfflineCacheUpdateParent> update =
      static_cast<mozilla::docshell::OfflineCacheUpdateParent*>(aActor);

  nsresult rv = update->Schedule(aManifestURI, aDocumentURI, aLoadingPrincipal,
                                 aStickDocument, aCookieJarSettingsArgs);
  if (NS_FAILED(rv) && IsAlive()) {
    // Inform the child of failure.
    Unused << update->SendFinish(false, false);
  }

  return IPC_OK();
}

PWebrtcGlobalParent* ContentParent::AllocPWebrtcGlobalParent() {
#ifdef MOZ_WEBRTC
  return WebrtcGlobalParent::Alloc();
#else
  return nullptr;
#endif
}

bool ContentParent::DeallocPWebrtcGlobalParent(PWebrtcGlobalParent* aActor) {
#ifdef MOZ_WEBRTC
  WebrtcGlobalParent::Dealloc(static_cast<WebrtcGlobalParent*>(aActor));
  return true;
#else
  return false;
#endif
}

mozilla::ipc::IPCResult ContentParent::RecvSetOfflinePermission(
    const Principal& aPrincipal) {
  nsCOMPtr<nsIOfflineCacheUpdateService> updateService =
      components::OfflineCacheUpdate::Service();
  if (!updateService) {
    return IPC_FAIL_NO_REASON(this);
  }
  nsresult rv = updateService->AllowOfflineApp(aPrincipal);
  NS_ENSURE_SUCCESS(rv, IPC_FAIL_NO_REASON(this));

  return IPC_OK();
}

void ContentParent::MaybeInvokeDragSession(BrowserParent* aParent) {
  // dnd uses IPCBlob to transfer data to the content process and the IPC
  // message is sent as normal priority. When sending input events with input
  // priority, the message may be preempted by the later dnd events. To make
  // sure the input events and the blob message are processed in time order
  // on the content process, we temporarily send the input events with normal
  // priority when there is an active dnd session.
  SetInputPriorityEventEnabled(false);

  nsCOMPtr<nsIDragService> dragService =
      do_GetService("@mozilla.org/widget/dragservice;1");
  if (dragService && dragService->MaybeAddChildProcess(this)) {
    // We need to send transferable data to child process.
    nsCOMPtr<nsIDragSession> session;
    dragService->GetCurrentSession(getter_AddRefs(session));
    if (session) {
      nsTArray<IPCDataTransfer> dataTransfers;
      RefPtr<DataTransfer> transfer = session->GetDataTransfer();
      if (!transfer) {
        // Pass eDrop to get DataTransfer with external
        // drag formats cached.
        transfer = new DataTransfer(nullptr, eDrop, true, -1);
        session->SetDataTransfer(transfer);
      }
      // Note, even though this fills the DataTransfer object with
      // external data, the data is usually transfered over IPC lazily when
      // needed.
      transfer->FillAllExternalData();
      nsCOMPtr<nsILoadContext> lc =
          aParent ? aParent->GetLoadContext() : nullptr;
      nsCOMPtr<nsIArray> transferables = transfer->GetTransferables(lc);
      nsContentUtils::TransferablesToIPCTransferables(
          transferables, dataTransfers, false, nullptr, this);
      uint32_t action;
      session->GetDragAction(&action);
      mozilla::Unused << SendInvokeDragSession(dataTransfers, action);
    }
  }
}

mozilla::ipc::IPCResult ContentParent::RecvUpdateDropEffect(
    const uint32_t& aDragAction, const uint32_t& aDropEffect) {
  nsCOMPtr<nsIDragSession> dragSession = nsContentUtils::GetDragSession();
  if (dragSession) {
    dragSession->SetDragAction(aDragAction);
    RefPtr<DataTransfer> dt = dragSession->GetDataTransfer();
    if (dt) {
      dt->SetDropEffectInt(aDropEffect);
    }
    dragSession->UpdateDragEffect();
  }
  return IPC_OK();
}

PContentPermissionRequestParent*
ContentParent::AllocPContentPermissionRequestParent(
    const nsTArray<PermissionRequest>& aRequests,
    const IPC::Principal& aPrincipal, const IPC::Principal& aTopLevelPrincipal,
    const bool& aIsHandlingUserInput,
    const bool& aMaybeUnsafePermissionDelegate, const TabId& aTabId) {
  ContentProcessManager* cpm = ContentProcessManager::GetSingleton();
  RefPtr<BrowserParent> tp =
      cpm->GetTopLevelBrowserParentByProcessAndTabId(this->ChildID(), aTabId);
  if (!tp) {
    return nullptr;
  }

  nsIPrincipal* topPrincipal = aTopLevelPrincipal;
  if (!topPrincipal) {
    nsCOMPtr<nsIPrincipal> principal = tp->GetContentPrincipal();
    topPrincipal = principal;
  }
  return nsContentPermissionUtils::CreateContentPermissionRequestParent(
      aRequests, tp->GetOwnerElement(), aPrincipal, topPrincipal,
      aIsHandlingUserInput, aMaybeUnsafePermissionDelegate, aTabId);
}

bool ContentParent::DeallocPContentPermissionRequestParent(
    PContentPermissionRequestParent* actor) {
  nsContentPermissionUtils::NotifyRemoveContentPermissionRequestParent(actor);
  delete actor;
  return true;
}

PWebBrowserPersistDocumentParent*
ContentParent::AllocPWebBrowserPersistDocumentParent(
    PBrowserParent* aBrowser, const MaybeDiscarded<BrowsingContext>& aContext) {
  return new WebBrowserPersistDocumentParent();
}

bool ContentParent::DeallocPWebBrowserPersistDocumentParent(
    PWebBrowserPersistDocumentParent* aActor) {
  delete aActor;
  return true;
}

mozilla::ipc::IPCResult ContentParent::CommonCreateWindow(
    PBrowserParent* aThisTab, BrowsingContext* aParent, bool aSetOpener,
    const uint32_t& aChromeFlags, const bool& aCalledFromJS,
    const bool& aWidthSpecified, const bool& aForPrinting,
    const bool& aForPrintPreview, nsIURI* aURIToLoad,
    const nsCString& aFeatures, const float& aFullZoom,
    BrowserParent* aNextRemoteBrowser, const nsString& aName, nsresult& aResult,
    nsCOMPtr<nsIRemoteTab>& aNewRemoteTab, bool* aWindowIsNew,
    int32_t& aOpenLocation, nsIPrincipal* aTriggeringPrincipal,
    nsIReferrerInfo* aReferrerInfo, bool aLoadURI,
    nsIContentSecurityPolicy* aCsp, const OriginAttributes& aOriginAttributes) {
  // The content process should never be in charge of computing whether or
  // not a window should be private - the parent will do that.
  const uint32_t badFlags = nsIWebBrowserChrome::CHROME_PRIVATE_WINDOW |
                            nsIWebBrowserChrome::CHROME_NON_PRIVATE_WINDOW |
                            nsIWebBrowserChrome::CHROME_PRIVATE_LIFETIME;
  if (!!(aChromeFlags & badFlags)) {
    return IPC_FAIL(this, "Forbidden aChromeFlags passed");
  }

  RefPtr<nsOpenWindowInfo> openInfo = new nsOpenWindowInfo();
  openInfo->mForceNoOpener = !aSetOpener;
  openInfo->mParent = aParent;
  openInfo->mIsRemote = true;
  openInfo->mIsForPrinting = aForPrinting;
  openInfo->mIsForPrintPreview = aForPrintPreview;
  openInfo->mNextRemoteBrowser = aNextRemoteBrowser;
  openInfo->mOriginAttributes = aOriginAttributes;

  MOZ_ASSERT_IF(aForPrintPreview, aForPrinting);

  RefPtr<BrowserParent> topParent = BrowserParent::GetFrom(aThisTab);
  while (topParent && topParent->GetBrowserBridgeParent()) {
    topParent = topParent->GetBrowserBridgeParent()->Manager();
  }
  RefPtr<BrowserHost> thisBrowserHost =
      topParent ? topParent->GetBrowserHost() : nullptr;
  MOZ_ASSERT_IF(topParent, thisBrowserHost);
  RefPtr<BrowsingContext> topBC =
      topParent ? topParent->GetBrowsingContext() : nullptr;
  MOZ_ASSERT_IF(topParent, topBC);

  // The content process should have set its remote and fission flags correctly.
  if (topBC) {
    if ((!!(aChromeFlags & nsIWebBrowserChrome::CHROME_REMOTE_WINDOW) !=
         topBC->UseRemoteTabs()) ||
        (!!(aChromeFlags & nsIWebBrowserChrome::CHROME_FISSION_WINDOW) !=
         topBC->UseRemoteSubframes())) {
      return IPC_FAIL(this, "Unexpected aChromeFlags passed");
    }

    if (!aOriginAttributes.EqualsIgnoringFPD(topBC->OriginAttributesRef())) {
      return IPC_FAIL(this, "Passed-in OriginAttributes does not match opener");
    }
  }

  nsCOMPtr<nsIContent> frame;
  if (topParent) {
    frame = topParent->GetOwnerElement();
  }

  nsCOMPtr<nsPIDOMWindowOuter> outerWin;
  if (frame) {
    outerWin = frame->OwnerDoc()->GetWindow();

    // If our chrome window is in the process of closing, don't try to open a
    // new tab in it.
    if (outerWin && outerWin->Closed()) {
      outerWin = nullptr;
    }
  }

  nsCOMPtr<nsIBrowserDOMWindow> browserDOMWin;
  if (topParent) {
    browserDOMWin = topParent->GetBrowserDOMWindow();
  }

  // If we haven't found a chrome window to open in, just use the most recently
  // opened one.
  if (!outerWin) {
    outerWin = nsContentUtils::GetMostRecentNonPBWindow();
    if (NS_WARN_IF(!outerWin)) {
      aResult = NS_ERROR_FAILURE;
      return IPC_OK();
    }

    nsCOMPtr<nsIDOMChromeWindow> rootChromeWin = do_QueryInterface(outerWin);
    if (rootChromeWin) {
      rootChromeWin->GetBrowserDOMWindow(getter_AddRefs(browserDOMWin));
    }
  }

  aOpenLocation = nsWindowWatcher::GetWindowOpenLocation(
      outerWin, aChromeFlags, aCalledFromJS, aWidthSpecified, aForPrinting);

  MOZ_ASSERT(aOpenLocation == nsIBrowserDOMWindow::OPEN_NEWTAB ||
             aOpenLocation == nsIBrowserDOMWindow::OPEN_NEWWINDOW ||
             aOpenLocation == nsIBrowserDOMWindow::OPEN_PRINT_BROWSER);

  if (NS_WARN_IF(!browserDOMWin)) {
    // Opening in the same window or headless requires an nsIBrowserDOMWindow.
    aOpenLocation = nsIBrowserDOMWindow::OPEN_NEWWINDOW;
  }

  if (aOpenLocation == nsIBrowserDOMWindow::OPEN_NEWTAB ||
      aOpenLocation == nsIBrowserDOMWindow::OPEN_PRINT_BROWSER) {
    RefPtr<Element> openerElement = do_QueryObject(frame);

    nsCOMPtr<nsIOpenURIInFrameParams> params =
        new nsOpenURIInFrameParams(openInfo, openerElement, aFeatures);
    params->SetReferrerInfo(aReferrerInfo);
    MOZ_ASSERT(aTriggeringPrincipal, "need a valid triggeringPrincipal");
    params->SetTriggeringPrincipal(aTriggeringPrincipal);
    params->SetCsp(aCsp);

    RefPtr<Element> el;

    if (aLoadURI) {
      aResult = browserDOMWin->OpenURIInFrame(aURIToLoad, params, aOpenLocation,
                                              nsIBrowserDOMWindow::OPEN_NEW,
                                              aName, getter_AddRefs(el));
    } else {
      aResult = browserDOMWin->CreateContentWindowInFrame(
          aURIToLoad, params, aOpenLocation, nsIBrowserDOMWindow::OPEN_NEW,
          aName, getter_AddRefs(el));
    }
    RefPtr<nsFrameLoaderOwner> frameLoaderOwner = do_QueryObject(el);
    if (NS_SUCCEEDED(aResult) && frameLoaderOwner) {
      RefPtr<nsFrameLoader> frameLoader = frameLoaderOwner->GetFrameLoader();
      if (frameLoader) {
        aNewRemoteTab = frameLoader->GetRemoteTab();
        // At this point, it's possible the inserted frameloader hasn't gone
        // through layout yet. To ensure that the dimensions that we send down
        // when telling the frameloader to display will be correct (instead of
        // falling back to a 10x10 default), we force layout if necessary to get
        // the most up-to-date dimensions. See bug 1358712 for details.
        frameLoader->ForceLayoutIfNecessary();
      }
    } else if (NS_SUCCEEDED(aResult) && !frameLoaderOwner) {
      // Fall through to the normal window opening code path when there is no
      // window which we can open a new tab in.
      aOpenLocation = nsIBrowserDOMWindow::OPEN_NEWWINDOW;
    } else {
      *aWindowIsNew = false;
    }

    // If we didn't retarget our window open into a new window, we should return
    // now.
    if (aOpenLocation != nsIBrowserDOMWindow::OPEN_NEWWINDOW) {
      return IPC_OK();
    }
  }

  nsCOMPtr<nsPIWindowWatcher> pwwatch =
      do_GetService(NS_WINDOWWATCHER_CONTRACTID, &aResult);
  if (NS_WARN_IF(NS_FAILED(aResult))) {
    return IPC_OK();
  }

  aResult = pwwatch->OpenWindowWithRemoteTab(thisBrowserHost, aFeatures,
                                             aCalledFromJS, aFullZoom, openInfo,
                                             getter_AddRefs(aNewRemoteTab));
  if (NS_WARN_IF(NS_FAILED(aResult))) {
    return IPC_OK();
  }

  MOZ_ASSERT(aNewRemoteTab);
  RefPtr<BrowserHost> newBrowserHost = BrowserHost::GetFrom(aNewRemoteTab);
  RefPtr<BrowserParent> newBrowserParent = newBrowserHost->GetActor();

  // At this point, it's possible the inserted frameloader hasn't gone through
  // layout yet. To ensure that the dimensions that we send down when telling
  // the frameloader to display will be correct (instead of falling back to a
  // 10x10 default), we force layout if necessary to get the most up-to-date
  // dimensions. See bug 1358712 for details.
  //
  // This involves doing a bit of gymnastics in order to get at the FrameLoader,
  // so we scope this to avoid polluting the main function scope.
  {
    nsCOMPtr<Element> frameElement = newBrowserHost->GetOwnerElement();
    MOZ_ASSERT(frameElement);
    RefPtr<nsFrameLoaderOwner> frameLoaderOwner = do_QueryObject(frameElement);
    MOZ_ASSERT(frameLoaderOwner);
    RefPtr<nsFrameLoader> frameLoader = frameLoaderOwner->GetFrameLoader();
    MOZ_ASSERT(frameLoader);
    frameLoader->ForceLayoutIfNecessary();
  }

  // If we were passed a name for the window which would override the default,
  // we should send it down to the new tab.
  if (nsContentUtils::IsOverridingWindowName(aName)) {
    MOZ_ALWAYS_SUCCEEDS(newBrowserHost->GetBrowsingContext()->SetName(aName));
  }

  MOZ_ASSERT(newBrowserHost->GetBrowsingContext()->OriginAttributesRef() ==
             aOriginAttributes);

  if (aURIToLoad && aLoadURI) {
    nsCOMPtr<mozIDOMWindowProxy> openerWindow;
    if (aSetOpener && topParent) {
      openerWindow = topParent->GetParentWindowOuter();
    }
    nsCOMPtr<nsIBrowserDOMWindow> newBrowserDOMWin =
        newBrowserParent->GetBrowserDOMWindow();
    if (NS_WARN_IF(!newBrowserDOMWin)) {
      aResult = NS_ERROR_ABORT;
      return IPC_OK();
    }
    RefPtr<BrowsingContext> bc;
    aResult = newBrowserDOMWin->OpenURI(
        aURIToLoad, openInfo, nsIBrowserDOMWindow::OPEN_CURRENTWINDOW,
        nsIBrowserDOMWindow::OPEN_NEW, aTriggeringPrincipal, aCsp,
        getter_AddRefs(bc));
  }

  return IPC_OK();
}

mozilla::ipc::IPCResult ContentParent::RecvCreateWindow(
    PBrowserParent* aThisTab, const MaybeDiscarded<BrowsingContext>& aParent,
    PBrowserParent* aNewTab, const uint32_t& aChromeFlags,
    const bool& aCalledFromJS, const bool& aWidthSpecified,
    const bool& aForPrinting, const bool& aForPrintPreview, nsIURI* aURIToLoad,
    const nsCString& aFeatures, const float& aFullZoom,
    const IPC::Principal& aTriggeringPrincipal, nsIContentSecurityPolicy* aCsp,
    nsIReferrerInfo* aReferrerInfo, const OriginAttributes& aOriginAttributes,
    CreateWindowResolver&& aResolve) {
  nsresult rv = NS_OK;
  CreatedWindowInfo cwi;

  // We always expect to open a new window here. If we don't, it's an error.
  cwi.windowOpened() = true;
  cwi.maxTouchPoints() = 0;
  cwi.hasSiblings() = false;

  // Make sure to resolve the resolver when this function exits, even if we
  // failed to generate a valid response.
  auto resolveOnExit = MakeScopeExit([&] {
    // Copy over the nsresult, and then resolve.
    cwi.rv() = rv;
    aResolve(cwi);
  });

  RefPtr<BrowserParent> thisTab = BrowserParent::GetFrom(aThisTab);
  RefPtr<BrowserParent> newTab = BrowserParent::GetFrom(aNewTab);
  MOZ_ASSERT(newTab);

  auto destroyNewTabOnError = MakeScopeExit([&] {
    // We always expect to open a new window here. If we don't, it's an error.
    if (!cwi.windowOpened() || NS_FAILED(rv)) {
      if (newTab) {
        newTab->Destroy();
      }
    }
  });

  // Don't continue to try to create a new window if we've been discarded.
  if (aParent.IsDiscarded()) {
    rv = NS_ERROR_FAILURE;
    return IPC_OK();
  }

  // Validate that our new BrowsingContext looks as we would expect it.
  RefPtr<BrowsingContext> newBC = newTab->GetBrowsingContext();
  if (!newBC) {
    return IPC_FAIL(this, "Missing BrowsingContext for new tab");
  }

  RefPtr<BrowsingContext> newBCOpener = newBC->GetOpener();
  if (newBCOpener && aParent.get() != newBCOpener) {
    return IPC_FAIL(this, "Invalid opener BrowsingContext for new tab");
  }
  if (newBC->GetParent() != nullptr) {
    return IPC_FAIL(this,
                    "Unexpected non-toplevel BrowsingContext for new tab");
  }
  if (!!(aChromeFlags & nsIWebBrowserChrome::CHROME_REMOTE_WINDOW) !=
          newBC->UseRemoteTabs() ||
      !!(aChromeFlags & nsIWebBrowserChrome::CHROME_FISSION_WINDOW) !=
          newBC->UseRemoteSubframes()) {
    return IPC_FAIL(this, "Unexpected aChromeFlags passed");
  }
  if (!aOriginAttributes.EqualsIgnoringFPD(newBC->OriginAttributesRef())) {
    return IPC_FAIL(this, "Opened tab has mismatched OriginAttributes");
  }

  if (thisTab && BrowserParent::GetFrom(thisTab)->GetBrowsingContext()) {
    BrowsingContext* thisTabBC = thisTab->GetBrowsingContext();
    if (thisTabBC->UseRemoteTabs() != newBC->UseRemoteTabs() ||
        thisTabBC->UseRemoteSubframes() != newBC->UseRemoteSubframes() ||
        thisTabBC->UsePrivateBrowsing() != newBC->UsePrivateBrowsing()) {
      return IPC_FAIL(this, "New BrowsingContext has mismatched LoadContext");
    }
  }

  BrowserParent::AutoUseNewTab aunt(newTab);

  nsCOMPtr<nsIRemoteTab> newRemoteTab;
  int32_t openLocation = nsIBrowserDOMWindow::OPEN_NEWWINDOW;
  mozilla::ipc::IPCResult ipcResult = CommonCreateWindow(
      aThisTab, aParent.get(), !!newBCOpener, aChromeFlags, aCalledFromJS,
      aWidthSpecified, aForPrinting, aForPrintPreview, aURIToLoad, aFeatures,
      aFullZoom, newTab, VoidString(), rv, newRemoteTab, &cwi.windowOpened(),
      openLocation, aTriggeringPrincipal, aReferrerInfo, /* aLoadUri = */ false,
      aCsp, aOriginAttributes);
  if (!ipcResult) {
    return ipcResult;
  }

  if (NS_WARN_IF(NS_FAILED(rv)) || !newRemoteTab) {
    return IPC_OK();
  }

#if !defined(MOZ_B2G) || defined(MOZ_WIDGET_GONK)
  // TODO: figure out why that fails on desktop builds but not device ones.
  MOZ_ASSERT(BrowserHost::GetFrom(newRemoteTab.get()) ==
             newTab->GetBrowserHost());
#endif

  newTab->SwapFrameScriptsFrom(cwi.frameScripts());
  newTab->MaybeShowFrame();

  nsCOMPtr<nsIWidget> widget = newTab->GetWidget();
  if (widget) {
    cwi.dimensions() = newTab->GetDimensionInfo();
  }

  cwi.maxTouchPoints() = newTab->GetMaxTouchPoints();
  cwi.hasSiblings() = (openLocation == nsIBrowserDOMWindow::OPEN_NEWTAB);

  return IPC_OK();
}

mozilla::ipc::IPCResult ContentParent::RecvCreateWindowInDifferentProcess(
    PBrowserParent* aThisTab, const MaybeDiscarded<BrowsingContext>& aParent,
    const uint32_t& aChromeFlags, const bool& aCalledFromJS,
    const bool& aWidthSpecified, nsIURI* aURIToLoad, const nsCString& aFeatures,
    const float& aFullZoom, const nsString& aName,
    nsIPrincipal* aTriggeringPrincipal, nsIContentSecurityPolicy* aCsp,
    nsIReferrerInfo* aReferrerInfo, const OriginAttributes& aOriginAttributes) {
  MOZ_DIAGNOSTIC_ASSERT(!nsContentUtils::IsSpecialName(aName));

  // Don't continue to try to create a new window if we've been discarded.
  if (NS_WARN_IF(aParent.IsDiscarded())) {
    return IPC_OK();
  }

  nsCOMPtr<nsIRemoteTab> newRemoteTab;
  bool windowIsNew;
  int32_t openLocation = nsIBrowserDOMWindow::OPEN_NEWWINDOW;

  // If we have enough data, check the schemes of the loader and loadee
  // to make sure they make sense.
  if (aURIToLoad && aURIToLoad->SchemeIs("file") &&
      GetRemoteType() != FILE_REMOTE_TYPE &&
      Preferences::GetBool("browser.tabs.remote.enforceRemoteTypeRestrictions",
                           false)) {
#ifdef MOZ_DIAGNOSTIC_ASSERT_ENABLED
#  ifdef DEBUG
    nsAutoCString uriToLoadStr;
    nsAutoCString triggeringUriStr;
    aURIToLoad->GetAsciiSpec(uriToLoadStr);
    aTriggeringPrincipal->GetAsciiSpec(triggeringUriStr);

    NS_WARNING(nsPrintfCString(
                   "RecvCreateWindowInDifferentProcess blocked loading file "
                   "scheme from non-file remotetype: %s tried to load %s",
                   triggeringUriStr.get(), uriToLoadStr.get())
                   .get());
#  endif
    MOZ_CRASH(
        "RecvCreateWindowInDifferentProcess blocked loading improper scheme");
#endif
    return IPC_OK();
  }

  nsresult rv;
  mozilla::ipc::IPCResult ipcResult = CommonCreateWindow(
      aThisTab, aParent.get(), /* aSetOpener = */ false, aChromeFlags,
      aCalledFromJS, aWidthSpecified, /* aForPrinting = */ false,
      /* aForPrintPreview = */ false, aURIToLoad, aFeatures, aFullZoom,
      /* aNextRemoteBrowser = */ nullptr, aName, rv, newRemoteTab, &windowIsNew,
      openLocation, aTriggeringPrincipal, aReferrerInfo,
      /* aLoadUri = */ true, aCsp, aOriginAttributes);
  if (!ipcResult) {
    return ipcResult;
  }

  if (NS_FAILED(rv)) {
    NS_WARNING("Call to CommonCreateWindow failed.");
  }

  return IPC_OK();
}

mozilla::ipc::IPCResult ContentParent::RecvShutdownProfile(
    const nsCString& aProfile) {
#ifdef MOZ_GECKO_PROFILER
  nsCOMPtr<nsIProfiler> profiler(
      do_GetService("@mozilla.org/tools/profiler;1"));
  profiler->ReceiveShutdownProfile(aProfile);
#endif
  return IPC_OK();
}

mozilla::ipc::IPCResult ContentParent::RecvGetGraphicsDeviceInitData(
    ContentDeviceData* aOut) {
  gfxPlatform::GetPlatform()->BuildContentDeviceData(aOut);
  return IPC_OK();
}

mozilla::ipc::IPCResult ContentParent::RecvGetOutputColorProfileData(
    nsTArray<uint8_t>* aOutputColorProfileData) {
  (*aOutputColorProfileData) =
      gfxPlatform::GetPlatform()->GetPlatformCMSOutputProfileData();
  return IPC_OK();
}

mozilla::ipc::IPCResult ContentParent::RecvGetFontListShmBlock(
    const uint32_t& aGeneration, const uint32_t& aIndex,
    base::SharedMemoryHandle* aOut) {
  auto fontList = gfxPlatformFontList::PlatformFontList();
  MOZ_RELEASE_ASSERT(fontList, "gfxPlatformFontList not initialized?");
  fontList->ShareFontListShmBlockToProcess(aGeneration, aIndex, Pid(), aOut);
  return IPC_OK();
}

mozilla::ipc::IPCResult ContentParent::RecvInitializeFamily(
    const uint32_t& aGeneration, const uint32_t& aFamilyIndex,
    const bool& aLoadCmaps) {
  auto fontList = gfxPlatformFontList::PlatformFontList();
  MOZ_RELEASE_ASSERT(fontList, "gfxPlatformFontList not initialized?");
  fontList->InitializeFamily(aGeneration, aFamilyIndex, aLoadCmaps);
  return IPC_OK();
}

mozilla::ipc::IPCResult ContentParent::RecvSetCharacterMap(
    const uint32_t& aGeneration, const mozilla::fontlist::Pointer& aFacePtr,
    const gfxSparseBitSet& aMap) {
  auto fontList = gfxPlatformFontList::PlatformFontList();
  MOZ_RELEASE_ASSERT(fontList, "gfxPlatformFontList not initialized?");
  fontList->SetCharacterMap(aGeneration, aFacePtr, aMap);
  return IPC_OK();
}

mozilla::ipc::IPCResult ContentParent::RecvInitOtherFamilyNames(
    const uint32_t& aGeneration, const bool& aDefer, bool* aLoaded) {
  auto fontList = gfxPlatformFontList::PlatformFontList();
  MOZ_RELEASE_ASSERT(fontList, "gfxPlatformFontList not initialized?");
  fontList->InitOtherFamilyNames(aGeneration, aDefer);
  *aLoaded = true;
  return IPC_OK();
}

mozilla::ipc::IPCResult ContentParent::RecvSetupFamilyCharMap(
    const uint32_t& aGeneration, const mozilla::fontlist::Pointer& aFamilyPtr) {
  auto fontList = gfxPlatformFontList::PlatformFontList();
  MOZ_RELEASE_ASSERT(fontList, "gfxPlatformFontList not initialized?");
  fontList->SetupFamilyCharMap(aGeneration, aFamilyPtr);
  return IPC_OK();
}

mozilla::ipc::IPCResult ContentParent::RecvGetHyphDict(
    nsIURI* aURI, mozilla::ipc::SharedMemoryBasic::Handle* aOutHandle,
    uint32_t* aOutSize) {
  if (!aURI) {
    return IPC_FAIL_NO_REASON(this);
  }
  nsHyphenationManager::Instance()->ShareHyphDictToProcess(
      aURI, Pid(), aOutHandle, aOutSize);
  return IPC_OK();
}

mozilla::ipc::IPCResult ContentParent::RecvGraphicsError(
    const nsCString& aError) {
  gfx::LogForwarder* lf = gfx::Factory::GetLogForwarder();
  if (lf) {
    std::stringstream message;
    message << "CP+" << aError.get();
    lf->UpdateStringsVector(message.str());
  }
  return IPC_OK();
}

mozilla::ipc::IPCResult ContentParent::RecvBeginDriverCrashGuard(
    const uint32_t& aGuardType, bool* aOutCrashed) {
  // Only one driver crash guard should be active at a time, per-process.
  MOZ_ASSERT(!mDriverCrashGuard);

  UniquePtr<gfx::DriverCrashGuard> guard;
  switch (gfx::CrashGuardType(aGuardType)) {
    case gfx::CrashGuardType::D3D11Layers:
      guard = MakeUnique<gfx::D3D11LayersCrashGuard>(this);
      break;
    case gfx::CrashGuardType::D3D9Video:
      guard = MakeUnique<gfx::D3D9VideoCrashGuard>(this);
      break;
    case gfx::CrashGuardType::GLContext:
      guard = MakeUnique<gfx::GLContextCrashGuard>(this);
      break;
    case gfx::CrashGuardType::D3D11Video:
      guard = MakeUnique<gfx::D3D11VideoCrashGuard>(this);
      break;
    case gfx::CrashGuardType::WMFVPXVideo:
      guard = MakeUnique<gfx::WMFVPXVideoCrashGuard>(this);
      break;
    default:
      MOZ_ASSERT_UNREACHABLE("unknown crash guard type");
      return IPC_FAIL_NO_REASON(this);
  }

  if (guard->Crashed()) {
    *aOutCrashed = true;
    return IPC_OK();
  }

  *aOutCrashed = false;
  mDriverCrashGuard = std::move(guard);
  return IPC_OK();
}

mozilla::ipc::IPCResult ContentParent::RecvEndDriverCrashGuard(
    const uint32_t& aGuardType) {
  mDriverCrashGuard = nullptr;
  return IPC_OK();
}

mozilla::ipc::IPCResult ContentParent::RecvGetDeviceStorageLocation(
    const nsString& aType, nsString* aPath) {
#ifdef MOZ_WIDGET_ANDROID
  mozilla::AndroidBridge::GetExternalPublicDirectory(aType, *aPath);
  return IPC_OK();
#else
  return IPC_FAIL_NO_REASON(this);
#endif
}

mozilla::ipc::IPCResult ContentParent::RecvGetDeviceStorageLocations(
    DeviceStorageLocationInfo* info) {
  DeviceStorageStatics::GetDeviceStorageLocationsForIPC(info);
  return IPC_OK();
}

mozilla::ipc::IPCResult ContentParent::RecvNotifyBenchmarkResult(
    const nsString& aCodecName, const uint32_t& aDecodeFPS)

{
  if (aCodecName.EqualsLiteral("VP9")) {
    Preferences::SetUint(VP9Benchmark::sBenchmarkFpsPref, aDecodeFPS);
    Preferences::SetUint(VP9Benchmark::sBenchmarkFpsVersionCheck,
                         VP9Benchmark::sBenchmarkVersionID);
  }
  return IPC_OK();
}

mozilla::ipc::IPCResult ContentParent::RecvNotifyPushObservers(
    const nsCString& aScope, const IPC::Principal& aPrincipal,
    const nsString& aMessageId) {
  PushMessageDispatcher dispatcher(aScope, aPrincipal, aMessageId, Nothing());
  Unused << NS_WARN_IF(NS_FAILED(dispatcher.NotifyObserversAndWorkers()));
  return IPC_OK();
}

mozilla::ipc::IPCResult ContentParent::RecvNotifyPushObserversWithData(
    const nsCString& aScope, const IPC::Principal& aPrincipal,
    const nsString& aMessageId, nsTArray<uint8_t>&& aData) {
  PushMessageDispatcher dispatcher(aScope, aPrincipal, aMessageId,
                                   Some(std::move(aData)));
  Unused << NS_WARN_IF(NS_FAILED(dispatcher.NotifyObserversAndWorkers()));
  return IPC_OK();
}

mozilla::ipc::IPCResult
ContentParent::RecvNotifyPushSubscriptionChangeObservers(
    const nsCString& aScope, const IPC::Principal& aPrincipal) {
  PushSubscriptionChangeDispatcher dispatcher(aScope, aPrincipal);
  Unused << NS_WARN_IF(NS_FAILED(dispatcher.NotifyObserversAndWorkers()));
  return IPC_OK();
}

mozilla::ipc::IPCResult ContentParent::RecvPushError(
    const nsCString& aScope, const IPC::Principal& aPrincipal,
    const nsString& aMessage, const uint32_t& aFlags) {
  PushErrorDispatcher dispatcher(aScope, aPrincipal, aMessage, aFlags);
  Unused << NS_WARN_IF(NS_FAILED(dispatcher.NotifyObserversAndWorkers()));
  return IPC_OK();
}

mozilla::ipc::IPCResult
ContentParent::RecvNotifyPushSubscriptionModifiedObservers(
    const nsCString& aScope, const IPC::Principal& aPrincipal) {
  PushSubscriptionModifiedDispatcher dispatcher(aScope, aPrincipal);
  Unused << NS_WARN_IF(NS_FAILED(dispatcher.NotifyObservers()));
  return IPC_OK();
}

/* static */
void ContentParent::BroadcastBlobURLRegistration(
    const nsACString& aURI, BlobImpl* aBlobImpl, nsIPrincipal* aPrincipal,
    const Maybe<nsID>& aAgentClusterId, ContentParent* aIgnoreThisCP) {
  nsAutoCString origin;
  nsresult rv = aPrincipal->GetOrigin(origin);
  NS_ENSURE_SUCCESS_VOID(rv);

  uint64_t originHash = ComputeLoadedOriginHash(aPrincipal);

  bool toBeSent = StringBeginsWith(origin, "moz-extension://"_ns) ||
                  aPrincipal->IsSystemPrincipal();

  nsCString uri(aURI);
  IPC::Principal principal(aPrincipal);

  for (auto* cp : AllProcesses(eLive)) {
    if (cp != aIgnoreThisCP) {
      if (!toBeSent && !cp->mLoadedOriginHashes.Contains(originHash)) {
        continue;
      }

      nsresult rv = cp->TransmitPermissionsForPrincipal(principal);
      if (NS_WARN_IF(NS_FAILED(rv))) {
        break;
      }

      IPCBlob ipcBlob;
      rv = IPCBlobUtils::Serialize(aBlobImpl, cp, ipcBlob);
      if (NS_WARN_IF(NS_FAILED(rv))) {
        break;
      }

      Unused << cp->SendBlobURLRegistration(uri, ipcBlob, principal,
                                            aAgentClusterId);
    }
  }
}

/* static */
void ContentParent::BroadcastBlobURLUnregistration(
    const nsACString& aURI, nsIPrincipal* aPrincipal,
    ContentParent* aIgnoreThisCP) {
  nsAutoCString origin;
  nsresult rv = aPrincipal->GetOrigin(origin);
  NS_ENSURE_SUCCESS_VOID(rv);

  uint64_t originHash = ComputeLoadedOriginHash(aPrincipal);

  bool toBeSent = StringBeginsWith(origin, "moz-extension://"_ns) ||
                  aPrincipal->IsSystemPrincipal();

  nsCString uri(aURI);

  for (auto* cp : AllProcesses(eLive)) {
    if (cp != aIgnoreThisCP &&
        (toBeSent || cp->mLoadedOriginHashes.Contains(originHash))) {
      Unused << cp->SendBlobURLUnregistration(uri);
    }
  }
}

mozilla::ipc::IPCResult ContentParent::RecvStoreAndBroadcastBlobURLRegistration(
    const nsCString& aURI, const IPCBlob& aBlob, const Principal& aPrincipal,
    const Maybe<nsID>& aAgentClusterId) {
  RefPtr<BlobImpl> blobImpl = IPCBlobUtils::Deserialize(aBlob);
  if (NS_WARN_IF(!blobImpl)) {
    return IPC_FAIL_NO_REASON(this);
  }

  BlobURLProtocolHandler::AddDataEntry(aURI, aPrincipal, aAgentClusterId,
                                       blobImpl);
  BroadcastBlobURLRegistration(aURI, blobImpl, aPrincipal, aAgentClusterId,
                               this);

  // We want to store this blobURL, so we can unregister it if the child
  // crashes.
  mBlobURLs.AppendElement(aURI);

  return IPC_OK();
}

mozilla::ipc::IPCResult
ContentParent::RecvUnstoreAndBroadcastBlobURLUnregistration(
    const nsCString& aURI, const Principal& aPrincipal) {
  BlobURLProtocolHandler::RemoveDataEntry(aURI, false /* Don't broadcast */);
  BroadcastBlobURLUnregistration(aURI, aPrincipal, this);
  mBlobURLs.RemoveElement(aURI);
  return IPC_OK();
}

mozilla::ipc::IPCResult ContentParent::RecvGetA11yContentId(
    uint32_t* aContentId) {
#if defined(XP_WIN) && defined(ACCESSIBILITY)
  *aContentId = a11y::AccessibleWrap::GetContentProcessIdFor(ChildID());
  MOZ_ASSERT(*aContentId);
  return IPC_OK();
#else
  return IPC_FAIL_NO_REASON(this);
#endif
}

mozilla::ipc::IPCResult ContentParent::RecvA11yHandlerControl(
    const uint32_t& aPid, const IHandlerControlHolder& aHandlerControl) {
#if defined(XP_WIN) && defined(ACCESSIBILITY)
  MOZ_ASSERT(!aHandlerControl.IsNull());
  RefPtr<IHandlerControl> proxy(aHandlerControl.Get());
  a11y::AccessibleWrap::SetHandlerControl(aPid, std::move(proxy));
  return IPC_OK();
#else
  return IPC_FAIL_NO_REASON(this);
#endif
}

bool ContentParent::HandleWindowsMessages(const Message& aMsg) const {
  MOZ_ASSERT(aMsg.is_sync());

#ifdef ACCESSIBILITY
  // a11y messages can be triggered by windows messages, which means if we
  // allow handling windows messages while we wait for the response to a sync
  // a11y message we can reenter the ipc message sending code.
  if (a11y::PDocAccessible::PDocAccessibleStart < aMsg.type() &&
      a11y::PDocAccessible::PDocAccessibleEnd > aMsg.type()) {
    return false;
  }
#endif

  return true;
}

mozilla::ipc::IPCResult ContentParent::RecvGetFilesRequest(
    const nsID& aUUID, const nsString& aDirectoryPath,
    const bool& aRecursiveFlag) {
  MOZ_ASSERT(!mGetFilesPendingRequests.GetWeak(aUUID));

  if (!mozilla::Preferences::GetBool("dom.filesystem.pathcheck.disabled",
                                     false)) {
    RefPtr<FileSystemSecurity> fss = FileSystemSecurity::Get();
    if (NS_WARN_IF(!fss || !fss->ContentProcessHasAccessTo(ChildID(),
                                                           aDirectoryPath))) {
      return IPC_FAIL_NO_REASON(this);
    }
  }

  ErrorResult rv;
  RefPtr<GetFilesHelper> helper = GetFilesHelperParent::Create(
      aUUID, aDirectoryPath, aRecursiveFlag, this, rv);

  if (NS_WARN_IF(rv.Failed())) {
    if (!SendGetFilesResponse(aUUID,
                              GetFilesResponseFailure(rv.StealNSResult()))) {
      return IPC_FAIL_NO_REASON(this);
    }
    return IPC_OK();
  }

  mGetFilesPendingRequests.Put(aUUID, std::move(helper));
  return IPC_OK();
}

mozilla::ipc::IPCResult ContentParent::RecvDeleteGetFilesRequest(
    const nsID& aUUID) {
  mGetFilesPendingRequests.Remove(aUUID);
  return IPC_OK();
}

void ContentParent::SendGetFilesResponseAndForget(
    const nsID& aUUID, const GetFilesResponseResult& aResult) {
  if (mGetFilesPendingRequests.Remove(aUUID)) {
    Unused << SendGetFilesResponse(aUUID, aResult);
  }
}

void ContentParent::PaintTabWhileInterruptingJS(
    BrowserParent* aBrowserParent, const layers::LayersObserverEpoch& aEpoch) {
  if (!mHangMonitorActor) {
    return;
  }
  ProcessHangMonitor::PaintWhileInterruptingJS(mHangMonitorActor,
                                               aBrowserParent, aEpoch);
}

void ContentParent::CancelContentJSExecutionIfRunning(
    BrowserParent* aBrowserParent, nsIRemoteTab::NavigationType aNavigationType,
    const CancelContentJSOptions& aCancelContentJSOptions) {
  if (!mHangMonitorActor) {
    return;
  }
  ProcessHangMonitor::CancelContentJSExecutionIfRunning(
      mHangMonitorActor, aBrowserParent, aNavigationType,
      aCancelContentJSOptions);
}

void ContentParent::UpdateCookieStatus(nsIChannel* aChannel) {
  PNeckoParent* neckoParent = LoneManagedOrNullAsserts(ManagedPNeckoParent());
  PCookieServiceParent* csParent =
      LoneManagedOrNullAsserts(neckoParent->ManagedPCookieServiceParent());
  if (csParent) {
    auto* cs = static_cast<CookieServiceParent*>(csParent);
    cs->TrackCookieLoad(aChannel);
  }
}

nsresult ContentParent::AboutToLoadHttpFtpDocumentForChild(
    nsIChannel* aChannel, bool* aShouldWaitForPermissionCookieUpdate) {
  MOZ_ASSERT(aChannel);

  if (aShouldWaitForPermissionCookieUpdate) {
    *aShouldWaitForPermissionCookieUpdate = false;
  }

  nsresult rv;
  bool isDocument = aChannel->IsDocument();
  if (!isDocument) {
    // We may be looking at a nsIHttpChannel which has isMainDocumentChannel set
    // (e.g. the internal http channel for a view-source: load.).
    nsCOMPtr<nsIHttpChannel> httpChannel = do_QueryInterface(aChannel);
    if (httpChannel) {
      rv = httpChannel->GetIsMainDocumentChannel(&isDocument);
      NS_ENSURE_SUCCESS(rv, rv);
    }
  }
  if (!isDocument) {
    return NS_OK;
  }

  // Get the principal for the channel result, so that we can get the permission
  // key for the document which will be created from this response.
  nsIScriptSecurityManager* ssm = nsContentUtils::GetSecurityManager();
  if (NS_WARN_IF(!ssm)) {
    return NS_ERROR_FAILURE;
  }

  nsCOMPtr<nsIPrincipal> principal;
  rv = ssm->GetChannelResultPrincipal(aChannel, getter_AddRefs(principal));
  NS_ENSURE_SUCCESS(rv, rv);

  // Let the caller know we're going to send main thread IPC for updating
  // permisssions/cookies.
  if (aShouldWaitForPermissionCookieUpdate) {
    *aShouldWaitForPermissionCookieUpdate = true;
  }

  TransmitBlobURLsForPrincipal(principal);

  rv = TransmitPermissionsForPrincipal(principal);
  NS_ENSURE_SUCCESS(rv, rv);

  nsLoadFlags newLoadFlags;
  aChannel->GetLoadFlags(&newLoadFlags);
  if (newLoadFlags & nsIRequest::LOAD_DOCUMENT_NEEDS_COOKIE) {
    UpdateCookieStatus(aChannel);
  }

  RefPtr<nsILoadInfo> loadInfo;
  rv = aChannel->GetLoadInfo(getter_AddRefs(loadInfo));
  NS_ENSURE_SUCCESS(rv, rv);

  RefPtr<BrowsingContext> browsingContext;
  rv = loadInfo->GetTargetBrowsingContext(getter_AddRefs(browsingContext));
  NS_ENSURE_SUCCESS(rv, rv);

  if (browsingContext && !browsingContext->IsDiscarded()) {
    browsingContext->GetSessionStorageManager()
        ->SendSessionStorageDataToContentProcess(this, principal);
  }

  if (!NextGenLocalStorageEnabled()) {
    return NS_OK;
  }

  if (principal->GetIsContentPrincipal()) {
    nsCOMPtr<nsILocalStorageManager> lsm =
        do_GetService("@mozilla.org/dom/localStorage-manager;1");
    if (NS_WARN_IF(!lsm)) {
      return NS_ERROR_FAILURE;
    }

    nsCOMPtr<nsIPrincipal> storagePrincipal;
    rv = ssm->GetChannelResultStoragePrincipal(
        aChannel, getter_AddRefs(storagePrincipal));
    NS_ENSURE_SUCCESS(rv, rv);

    RefPtr<Promise> dummy;
    rv = lsm->Preload(storagePrincipal, nullptr, getter_AddRefs(dummy));
    if (NS_FAILED(rv)) {
      NS_WARNING("Failed to preload local storage!");
    }
  }

  return NS_OK;
}

nsresult ContentParent::TransmitPermissionsForPrincipal(
    nsIPrincipal* aPrincipal) {
  // Create the key, and send it down to the content process.
  nsTArray<std::pair<nsCString, nsCString>> pairs =
      PermissionManager::GetAllKeysForPrincipal(aPrincipal);
  MOZ_ASSERT(pairs.Length() >= 1);
  for (auto& pair : pairs) {
    EnsurePermissionsByKey(pair.first, pair.second);
  }

  return NS_OK;
}

void ContentParent::TransmitBlobURLsForPrincipal(nsIPrincipal* aPrincipal) {
  uint64_t originHash = ComputeLoadedOriginHash(aPrincipal);

  if (!mLoadedOriginHashes.Contains(originHash)) {
    mLoadedOriginHashes.AppendElement(originHash);

    nsTArray<BlobURLRegistrationData> registrations;
    BlobURLProtocolHandler::ForEachBlobURL(
        [&](BlobImpl* aBlobImpl, nsIPrincipal* aBlobPrincipal,
            const Maybe<nsID>& aAgentClusterId, const nsACString& aURI,
            bool aRevoked) {
          if (!aPrincipal->Subsumes(aBlobPrincipal)) {
            return true;
          }

          IPCBlob ipcBlob;
          nsresult rv = IPCBlobUtils::Serialize(aBlobImpl, this, ipcBlob);
          if (NS_WARN_IF(NS_FAILED(rv))) {
            return false;
          }

          registrations.AppendElement(BlobURLRegistrationData(
              nsCString(aURI), ipcBlob, aPrincipal, aAgentClusterId, aRevoked));

          rv = TransmitPermissionsForPrincipal(aPrincipal);
          Unused << NS_WARN_IF(NS_FAILED(rv));
          return true;
        });

    if (!registrations.IsEmpty()) {
      Unused << SendInitBlobURLs(registrations);
    }
  }
}

void ContentParent::TransmitBlobDataIfBlobURL(nsIURI* aURI,
                                              nsIPrincipal* aPrincipal) {
  MOZ_ASSERT(aURI);
  MOZ_ASSERT(aPrincipal);

  if (!IsBlobURI(aURI)) {
    return;
  }

  TransmitBlobURLsForPrincipal(aPrincipal);
}

void ContentParent::EnsurePermissionsByKey(const nsCString& aKey,
                                           const nsCString& aOrigin) {
  // NOTE: Make sure to initialize the permission manager before updating the
  // mActivePermissionKeys list. If the permission manager is being initialized
  // by this call to GetPermissionManager, and we've added the key to
  // mActivePermissionKeys, then the permission manager will send down a
  // SendAddPermission before receiving the SendSetPermissionsWithKey message.
  RefPtr<PermissionManager> permManager = PermissionManager::GetInstance();
  if (!permManager) {
    return;
  }

  if (mActivePermissionKeys.Contains(aKey)) {
    return;
  }
  mActivePermissionKeys.PutEntry(aKey);

  nsTArray<IPC::Permission> perms;
  if (permManager->GetPermissionsFromOriginOrKey(aOrigin, aKey, perms)) {
    Unused << SendSetPermissionsWithKey(aKey, perms);
  }
}

bool ContentParent::NeedsPermissionsUpdate(
    const nsACString& aPermissionKey) const {
  return mActivePermissionKeys.Contains(aPermissionKey);
}

mozilla::ipc::IPCResult ContentParent::RecvAccumulateChildHistograms(
    nsTArray<HistogramAccumulation>&& aAccumulations) {
  TelemetryIPC::AccumulateChildHistograms(GetTelemetryProcessID(mRemoteType),
                                          aAccumulations);
  return IPC_OK();
}

mozilla::ipc::IPCResult ContentParent::RecvAccumulateChildKeyedHistograms(
    nsTArray<KeyedHistogramAccumulation>&& aAccumulations) {
  TelemetryIPC::AccumulateChildKeyedHistograms(
      GetTelemetryProcessID(mRemoteType), aAccumulations);
  return IPC_OK();
}

mozilla::ipc::IPCResult ContentParent::RecvUpdateChildScalars(
    nsTArray<ScalarAction>&& aScalarActions) {
  TelemetryIPC::UpdateChildScalars(GetTelemetryProcessID(mRemoteType),
                                   aScalarActions);
  return IPC_OK();
}

mozilla::ipc::IPCResult ContentParent::RecvUpdateChildKeyedScalars(
    nsTArray<KeyedScalarAction>&& aScalarActions) {
  TelemetryIPC::UpdateChildKeyedScalars(GetTelemetryProcessID(mRemoteType),
                                        aScalarActions);
  return IPC_OK();
}

mozilla::ipc::IPCResult ContentParent::RecvRecordChildEvents(
    nsTArray<mozilla::Telemetry::ChildEventData>&& aEvents) {
  TelemetryIPC::RecordChildEvents(GetTelemetryProcessID(mRemoteType), aEvents);
  return IPC_OK();
}

mozilla::ipc::IPCResult ContentParent::RecvRecordDiscardedData(
    const mozilla::Telemetry::DiscardedData& aDiscardedData) {
  TelemetryIPC::RecordDiscardedData(GetTelemetryProcessID(mRemoteType),
                                    aDiscardedData);
  return IPC_OK();
}

//////////////////////////////////////////////////////////////////
// PURLClassifierParent

PURLClassifierParent* ContentParent::AllocPURLClassifierParent(
    const Principal& aPrincipal, bool* aSuccess) {
  MOZ_ASSERT(NS_IsMainThread());

  *aSuccess = true;
  RefPtr<URLClassifierParent> actor = new URLClassifierParent();
  return actor.forget().take();
}

mozilla::ipc::IPCResult ContentParent::RecvPURLClassifierConstructor(
    PURLClassifierParent* aActor, const Principal& aPrincipal, bool* aSuccess) {
  MOZ_ASSERT(NS_IsMainThread());
  MOZ_ASSERT(aActor);
  *aSuccess = false;

  auto* actor = static_cast<URLClassifierParent*>(aActor);
  nsCOMPtr<nsIPrincipal> principal(aPrincipal);
  if (!principal) {
    actor->ClassificationFailed();
    return IPC_OK();
  }
  return actor->StartClassify(principal, aSuccess);
}

bool ContentParent::DeallocPURLClassifierParent(PURLClassifierParent* aActor) {
  MOZ_ASSERT(NS_IsMainThread());
  MOZ_ASSERT(aActor);

  RefPtr<URLClassifierParent> actor =
      dont_AddRef(static_cast<URLClassifierParent*>(aActor));
  return true;
}

//////////////////////////////////////////////////////////////////
// PURLClassifierLocalParent

PURLClassifierLocalParent* ContentParent::AllocPURLClassifierLocalParent(
    nsIURI* aURI, const nsTArray<IPCURLClassifierFeature>& aFeatures) {
  MOZ_ASSERT(NS_IsMainThread());

  RefPtr<URLClassifierLocalParent> actor = new URLClassifierLocalParent();
  return actor.forget().take();
}

mozilla::ipc::IPCResult ContentParent::RecvPURLClassifierLocalConstructor(
    PURLClassifierLocalParent* aActor, nsIURI* aURI,
    nsTArray<IPCURLClassifierFeature>&& aFeatures) {
  MOZ_ASSERT(NS_IsMainThread());
  MOZ_ASSERT(aActor);

  nsTArray<IPCURLClassifierFeature> features = std::move(aFeatures);

  if (!aURI) {
    NS_WARNING("aURI should not be null");
    return IPC_FAIL_NO_REASON(this);
  }

  auto* actor = static_cast<URLClassifierLocalParent*>(aActor);
  return actor->StartClassify(aURI, features);
}

bool ContentParent::DeallocPURLClassifierLocalParent(
    PURLClassifierLocalParent* aActor) {
  MOZ_ASSERT(NS_IsMainThread());
  MOZ_ASSERT(aActor);

  RefPtr<URLClassifierLocalParent> actor =
      dont_AddRef(static_cast<URLClassifierLocalParent*>(aActor));
  return true;
}

PLoginReputationParent* ContentParent::AllocPLoginReputationParent(
    nsIURI* aURI) {
  MOZ_ASSERT(NS_IsMainThread());

  RefPtr<LoginReputationParent> actor = new LoginReputationParent();
  return actor.forget().take();
}

mozilla::ipc::IPCResult ContentParent::RecvPLoginReputationConstructor(
    PLoginReputationParent* aActor, nsIURI* aURI) {
  MOZ_ASSERT(NS_IsMainThread());
  MOZ_ASSERT(aActor);

  if (!aURI) {
    return IPC_FAIL_NO_REASON(this);
  }

  auto* actor = static_cast<LoginReputationParent*>(aActor);
  return actor->QueryReputation(aURI);
}

bool ContentParent::DeallocPLoginReputationParent(
    PLoginReputationParent* aActor) {
  MOZ_ASSERT(NS_IsMainThread());
  MOZ_ASSERT(aActor);

  RefPtr<LoginReputationParent> actor =
      dont_AddRef(static_cast<LoginReputationParent*>(aActor));
  return true;
}

PSessionStorageObserverParent*
ContentParent::AllocPSessionStorageObserverParent() {
  MOZ_ASSERT(NS_IsMainThread());

  return mozilla::dom::AllocPSessionStorageObserverParent();
}

mozilla::ipc::IPCResult ContentParent::RecvPSessionStorageObserverConstructor(
    PSessionStorageObserverParent* aActor) {
  MOZ_ASSERT(NS_IsMainThread());
  MOZ_ASSERT(aActor);

  if (!mozilla::dom::RecvPSessionStorageObserverConstructor(aActor)) {
    return IPC_FAIL_NO_REASON(this);
  }
  return IPC_OK();
}

bool ContentParent::DeallocPSessionStorageObserverParent(
    PSessionStorageObserverParent* aActor) {
  MOZ_ASSERT(NS_IsMainThread());
  MOZ_ASSERT(aActor);

  return mozilla::dom::DeallocPSessionStorageObserverParent(aActor);
}

mozilla::ipc::IPCResult ContentParent::RecvMaybeReloadPlugins() {
  RefPtr<nsPluginHost> pluginHost = nsPluginHost::GetInst();
  pluginHost->ReloadPlugins();
  return IPC_OK();
}

mozilla::ipc::IPCResult ContentParent::RecvDeviceReset() {
  GPUProcessManager* pm = GPUProcessManager::Get();
  if (pm) {
    pm->SimulateDeviceReset();
  }

  return IPC_OK();
}

mozilla::ipc::IPCResult ContentParent::RecvBHRThreadHang(
    const HangDetails& aDetails) {
  nsCOMPtr<nsIObserverService> obs = mozilla::services::GetObserverService();
  if (obs) {
    // Copy the HangDetails recieved over the network into a nsIHangDetails, and
    // then fire our own observer notification.
    // XXX: We should be able to avoid this potentially expensive copy here by
    // moving our deserialized argument.
    nsCOMPtr<nsIHangDetails> hangDetails =
        new nsHangDetails(HangDetails(aDetails), PersistedToDisk::No);
    obs->NotifyObservers(hangDetails, "bhr-thread-hang", nullptr);
  }
  return IPC_OK();
}

mozilla::ipc::IPCResult ContentParent::RecvAddCertException(
    const nsACString& aSerializedCert, uint32_t aFlags,
    const nsACString& aHostName, int32_t aPort, bool aIsTemporary,
    AddCertExceptionResolver&& aResolver) {
  nsCOMPtr<nsISupports> certObj;
  nsresult rv = NS_DeserializeObject(aSerializedCert, getter_AddRefs(certObj));
  if (NS_SUCCEEDED(rv)) {
    nsCOMPtr<nsIX509Cert> cert = do_QueryInterface(certObj);
    if (!cert) {
      rv = NS_ERROR_INVALID_ARG;
    } else {
      nsCOMPtr<nsICertOverrideService> overrideService =
          do_GetService(NS_CERTOVERRIDE_CONTRACTID);
      if (!overrideService) {
        rv = NS_ERROR_FAILURE;
      } else {
        rv = overrideService->RememberValidityOverride(aHostName, aPort, cert,
                                                       aFlags, aIsTemporary);
      }
    }
  }
  aResolver(rv);
  return IPC_OK();
}

mozilla::ipc::IPCResult
ContentParent::RecvAutomaticStorageAccessPermissionCanBeGranted(
    const Principal& aPrincipal,
    AutomaticStorageAccessPermissionCanBeGrantedResolver&& aResolver) {
  aResolver(Document::AutomaticStorageAccessPermissionCanBeGranted(aPrincipal));
  return IPC_OK();
}

mozilla::ipc::IPCResult
ContentParent::RecvStorageAccessPermissionGrantedForOrigin(
    uint64_t aTopLevelWindowId,
    const MaybeDiscarded<BrowsingContext>& aParentContext,
    const Principal& aTrackingPrincipal, const nsCString& aTrackingOrigin,
    const int& aAllowMode,
    const Maybe<ContentBlockingNotifier::StorageAccessPermissionGrantedReason>&
        aReason,
    StorageAccessPermissionGrantedForOriginResolver&& aResolver) {
  if (aParentContext.IsNullOrDiscarded()) {
    return IPC_OK();
  }

  // We only report here if we cannot report the console directly in the content
  // process. In that case, the `aReason` would be given a value. Otherwise, it
  // will be nothing.
  if (aReason) {
    ContentBlockingNotifier::ReportUnblockingToConsole(
        aParentContext.get_canonical(), NS_ConvertUTF8toUTF16(aTrackingOrigin),
        aReason.value());
  }

  ContentBlocking::SaveAccessForOriginOnParentProcess(
      aTopLevelWindowId, aParentContext.get_canonical(), aTrackingPrincipal,
      aTrackingOrigin, aAllowMode)
      ->Then(
          GetCurrentSerialEventTarget(), __func__,
          [aResolver = std::move(aResolver)](
              ContentBlocking::ParentAccessGrantPromise::ResolveOrRejectValue&&
                  aValue) {
            bool success =
                aValue.IsResolve() && NS_SUCCEEDED(aValue.ResolveValue());
            aResolver(success);
          });
  return IPC_OK();
}

mozilla::ipc::IPCResult ContentParent::RecvCompleteAllowAccessFor(
    const MaybeDiscarded<BrowsingContext>& aParentContext,
    uint64_t aTopLevelWindowId, const Principal& aTrackingPrincipal,
    const nsCString& aTrackingOrigin, uint32_t aCookieBehavior,
    const ContentBlockingNotifier::StorageAccessPermissionGrantedReason&
        aReason,
    CompleteAllowAccessForResolver&& aResolver) {
  if (aParentContext.IsNullOrDiscarded()) {
    return IPC_OK();
  }

  ContentBlocking::CompleteAllowAccessFor(
      aParentContext.get_canonical(), aTopLevelWindowId, aTrackingPrincipal,
      aTrackingOrigin, aCookieBehavior, aReason, nullptr)
      ->Then(GetCurrentSerialEventTarget(), __func__,
             [aResolver = std::move(aResolver)](
                 ContentBlocking::StorageAccessPermissionGrantPromise::
                     ResolveOrRejectValue&& aValue) {
               Maybe<StorageAccessPromptChoices> choice;
               if (aValue.IsResolve()) {
                 choice.emplace(static_cast<StorageAccessPromptChoices>(
                     aValue.ResolveValue()));
               }
               aResolver(choice);
             });
  return IPC_OK();
}

mozilla::ipc::IPCResult ContentParent::RecvStoreUserInteractionAsPermission(
    const Principal& aPrincipal) {
  ContentBlockingUserInteraction::Observe(aPrincipal);
  return IPC_OK();
}

mozilla::ipc::IPCResult ContentParent::RecvNotifyMediaPlaybackChanged(
    const MaybeDiscarded<BrowsingContext>& aContext,
    MediaPlaybackState aState) {
  if (aContext.IsNullOrDiscarded()) {
    return IPC_OK();
  }
  if (RefPtr<IMediaInfoUpdater> updater =
          aContext.get_canonical()->GetMediaController()) {
    updater->NotifyMediaPlaybackChanged(aContext.ContextId(), aState);
  }
  return IPC_OK();
}

mozilla::ipc::IPCResult ContentParent::RecvNotifyMediaAudibleChanged(
    const MaybeDiscarded<BrowsingContext>& aContext, MediaAudibleState aState) {
  if (aContext.IsNullOrDiscarded()) {
    return IPC_OK();
  }
  if (RefPtr<IMediaInfoUpdater> updater =
          aContext.get_canonical()->GetMediaController()) {
    updater->NotifyMediaAudibleChanged(aContext.ContextId(), aState);
  }
  return IPC_OK();
}

mozilla::ipc::IPCResult ContentParent::RecvNotifyPictureInPictureModeChanged(
    const MaybeDiscarded<BrowsingContext>& aContext, bool aEnabled) {
  if (aContext.IsNullOrDiscarded()) {
    return IPC_OK();
  }
  if (RefPtr<MediaController> controller =
          aContext.get_canonical()->GetMediaController()) {
    controller->SetIsInPictureInPictureMode(aContext.ContextId(), aEnabled);
  }
  return IPC_OK();
}

mozilla::ipc::IPCResult ContentParent::RecvAbortOtherOrientationPendingPromises(
    const MaybeDiscarded<BrowsingContext>& aContext) {
  if (aContext.IsNullOrDiscarded()) {
    return IPC_OK();
  }

  CanonicalBrowsingContext* context = aContext.get_canonical();

  context->Group()->EachOtherParent(this, [&](ContentParent* aParent) {
    Unused << aParent->SendAbortOrientationPendingPromises(context);
  });

  return IPC_OK();
}

mozilla::ipc::IPCResult ContentParent::RecvNotifyMediaSessionUpdated(
    const MaybeDiscarded<BrowsingContext>& aContext, bool aIsCreated) {
  if (aContext.IsNullOrDiscarded()) {
    return IPC_OK();
  }

  RefPtr<IMediaInfoUpdater> updater =
      aContext.get_canonical()->GetMediaController();
  if (!updater) {
    return IPC_OK();
  }
  if (aIsCreated) {
    updater->NotifySessionCreated(aContext->Id());
  } else {
    updater->NotifySessionDestroyed(aContext->Id());
  }
  return IPC_OK();
}

mozilla::ipc::IPCResult ContentParent::RecvNotifyUpdateMediaMetadata(
    const MaybeDiscarded<BrowsingContext>& aContext,
    const Maybe<MediaMetadataBase>& aMetadata) {
  if (aContext.IsNullOrDiscarded()) {
    return IPC_OK();
  }
  if (RefPtr<IMediaInfoUpdater> updater =
          aContext.get_canonical()->GetMediaController()) {
    updater->UpdateMetadata(aContext.ContextId(), aMetadata);
  }
  return IPC_OK();
}

mozilla::ipc::IPCResult
ContentParent::RecvNotifyMediaSessionPlaybackStateChanged(
    const MaybeDiscarded<BrowsingContext>& aContext,
    MediaSessionPlaybackState aPlaybackState) {
  if (aContext.IsNullOrDiscarded()) {
    return IPC_OK();
  }
  if (RefPtr<IMediaInfoUpdater> updater =
          aContext.get_canonical()->GetMediaController()) {
    updater->SetDeclaredPlaybackState(aContext.ContextId(), aPlaybackState);
  }
  return IPC_OK();
}

mozilla::ipc::IPCResult
ContentParent::RecvNotifyMediaSessionSupportedActionChanged(
    const MaybeDiscarded<BrowsingContext>& aContext, MediaSessionAction aAction,
    bool aEnabled) {
  if (aContext.IsNullOrDiscarded()) {
    return IPC_OK();
  }
  RefPtr<IMediaInfoUpdater> updater =
      aContext.get_canonical()->GetMediaController();
  if (!updater) {
    return IPC_OK();
  }
  if (aEnabled) {
    updater->EnableAction(aContext.ContextId(), aAction);
  } else {
    updater->DisableAction(aContext.ContextId(), aAction);
  }
  return IPC_OK();
}

mozilla::ipc::IPCResult ContentParent::RecvNotifyMediaFullScreenState(
    const MaybeDiscarded<BrowsingContext>& aContext, bool aIsInFullScreen) {
  if (aContext.IsNullOrDiscarded()) {
    return IPC_OK();
  }
  if (RefPtr<IMediaInfoUpdater> updater =
          aContext.get_canonical()->GetMediaController()) {
    updater->NotifyMediaFullScreenState(aContext.ContextId(), aIsInFullScreen);
  }
  return IPC_OK();
}

mozilla::ipc::IPCResult ContentParent::RecvNotifyPositionStateChanged(
    const MaybeDiscarded<BrowsingContext>& aContext,
    const PositionState& aState) {
  if (aContext.IsNullOrDiscarded()) {
    return IPC_OK();
  }
  if (RefPtr<IMediaInfoUpdater> updater =
          aContext.get_canonical()->GetMediaController()) {
    updater->UpdatePositionState(aContext.ContextId(), aState);
  }
  return IPC_OK();
}

mozilla::ipc::IPCResult ContentParent::RecvGetModulesTrust(
    ModulePaths&& aModPaths, bool aRunAtNormalPriority,
    GetModulesTrustResolver&& aResolver) {
#if defined(XP_WIN)
  RefPtr<DllServices> dllSvc(DllServices::Get());
  dllSvc->GetModulesTrust(std::move(aModPaths), aRunAtNormalPriority)
      ->Then(
          GetMainThreadSerialEventTarget(), __func__,
          [aResolver](ModulesMapResult&& aResult) {
            aResolver(Some(ModulesMapResult(std::move(aResult))));
          },
          [aResolver](nsresult aRv) { aResolver(Nothing()); });
  return IPC_OK();
#else
  return IPC_FAIL(this, "Unsupported on this platform");
#endif  // defined(XP_WIN)
}

mozilla::ipc::IPCResult ContentParent::RecvSessionStorageData(
    const uint64_t aTopContextId, const nsACString& aOriginAttrs,
    const nsACString& aOriginKey, const nsTArray<KeyValuePair>& aDefaultData,
    const nsTArray<KeyValuePair>& aSessionData) {
  if (const RefPtr<BrowsingContext> topContext =
          BrowsingContext::Get(aTopContextId)) {
    topContext->GetSessionStorageManager()->LoadSessionStorageData(
        this, aOriginAttrs, aOriginKey, aDefaultData, aSessionData);
  } else {
    NS_WARNING("Got session storage data for a discarded session");
  }
  return IPC_OK();
}

mozilla::ipc::IPCResult ContentParent::RecvCreateBrowsingContext(
    uint64_t aGroupId, BrowsingContext::IPCInitializer&& aInit) {
  RefPtr<WindowGlobalParent> parent;
  if (aInit.mParentId != 0) {
    parent = WindowGlobalParent::GetByInnerWindowId(aInit.mParentId);
    if (!parent) {
      return IPC_FAIL(this, "Parent doesn't exist in parent process");
    }
  }

  if (parent && parent->GetContentParent() != this) {
    // We're trying attach a child BrowsingContext to a parent
    // WindowContext in another process. This is illegal since the
    // only thing that could create that child BrowsingContext is the parent
    // window's process.
    return IPC_FAIL(this,
                    "Must create BrowsingContext from the parent's process");
  }

  RefPtr<BrowsingContext> opener;
  if (aInit.GetOpenerId() != 0) {
    opener = BrowsingContext::Get(aInit.GetOpenerId());
    if (!opener) {
      return IPC_FAIL(this, "Opener doesn't exist in parent process");
    }
  }

  RefPtr<BrowsingContext> child = BrowsingContext::Get(aInit.mId);
  if (child) {
    // This is highly suspicious. BrowsingContexts should only be created once,
    // so finding one indicates that someone is doing something they shouldn't.
    return IPC_FAIL(this, "A BrowsingContext with this ID already exists");
  }

  // Ensure that the passed-in BrowsingContextGroup is valid.
  RefPtr<BrowsingContextGroup> group =
      BrowsingContextGroup::GetOrCreate(aGroupId);
  if (parent && parent->Group() != group) {
    if (parent->Group()->Id() != aGroupId) {
      return IPC_FAIL(this, "Parent has different group ID");
    } else {
      return IPC_FAIL(this, "Parent has different group object");
    }
  }
  if (opener && opener->Group() != group) {
    if (opener->Group()->Id() != aGroupId) {
      return IPC_FAIL(this, "Opener has different group ID");
    } else {
      return IPC_FAIL(this, "Opener has different group object");
    }
  }
  if (!parent && !opener && !group->Toplevels().IsEmpty()) {
    return IPC_FAIL(this, "Unrelated context from child in stale group");
  }

  BrowsingContext::CreateFromIPC(std::move(aInit), group, this);
  return IPC_OK();
}

bool ContentParent::CheckBrowsingContextEmbedder(CanonicalBrowsingContext* aBC,
                                                 const char* aOperation) const {
  if (!aBC->IsEmbeddedInProcess(ChildID())) {
    MOZ_LOG(BrowsingContext::GetLog(), LogLevel::Warning,
            ("ParentIPC: Trying to %s out of process context 0x%08" PRIx64,
             aOperation, aBC->Id()));
    return false;
  }
  return true;
}

mozilla::ipc::IPCResult ContentParent::RecvDiscardBrowsingContext(
    const MaybeDiscarded<BrowsingContext>& aContext,
    DiscardBrowsingContextResolver&& aResolve) {
  if (!aContext.IsNullOrDiscarded()) {
    RefPtr<CanonicalBrowsingContext> context = aContext.get_canonical();
    if (!CheckBrowsingContextEmbedder(context, "discard")) {
      return IPC_FAIL(this, "Illegal Discard attempt");
    }

    context->Detach(/* aFromIPC */ true);
  }

  // Resolve the promise, as we've received and handled the message. This will
  // allow the content process to fully-discard references to this BC.
  aResolve(true);
  return IPC_OK();
}

void ContentParent::RegisterRemoteWorkerActor() {
  auto lock = mRemoteWorkerActorData.Lock();
  ++lock->mCount;
}

void ContentParent::UnregisterRemoveWorkerActor() {
  MOZ_ASSERT(NS_IsMainThread());

  {
    auto lock = mRemoteWorkerActorData.Lock();
    if (--lock->mCount) {
      return;
    }
  }

  MOZ_LOG(ContentParent::GetLog(), LogLevel::Verbose,
          ("UnregisterRemoveWorkerActor %p", this));
  MaybeBeginShutDown();
}

mozilla::ipc::IPCResult ContentParent::RecvWindowClose(
    const MaybeDiscarded<BrowsingContext>& aContext, bool aTrustedCaller) {
  if (aContext.IsNullOrDiscarded()) {
    MOZ_LOG(
        BrowsingContext::GetLog(), LogLevel::Debug,
        ("ParentIPC: Trying to send a message to dead or detached context"));
    return IPC_OK();
  }
  CanonicalBrowsingContext* context = aContext.get_canonical();

  // FIXME Need to check that the sending process has access to the unit of
  // related
  //       browsing contexts of bc.

  ContentProcessManager* cpm = ContentProcessManager::GetSingleton();
  ContentParent* cp =
      cpm->GetContentProcessById(ContentParentId(context->OwnerProcessId()));
  Unused << cp->SendWindowClose(context, aTrustedCaller);
  return IPC_OK();
}

mozilla::ipc::IPCResult ContentParent::RecvWindowFocus(
    const MaybeDiscarded<BrowsingContext>& aContext, CallerType aCallerType) {
  if (aContext.IsNullOrDiscarded()) {
    MOZ_LOG(
        BrowsingContext::GetLog(), LogLevel::Debug,
        ("ParentIPC: Trying to send a message to dead or detached context"));
    return IPC_OK();
  }
  CanonicalBrowsingContext* context = aContext.get_canonical();

  ContentProcessManager* cpm = ContentProcessManager::GetSingleton();
  ContentParent* cp =
      cpm->GetContentProcessById(ContentParentId(context->OwnerProcessId()));
  Unused << cp->SendWindowFocus(context, aCallerType);
  return IPC_OK();
}

mozilla::ipc::IPCResult ContentParent::RecvWindowBlur(
    const MaybeDiscarded<BrowsingContext>& aContext) {
  if (aContext.IsNullOrDiscarded()) {
    MOZ_LOG(
        BrowsingContext::GetLog(), LogLevel::Debug,
        ("ParentIPC: Trying to send a message to dead or detached context"));
    return IPC_OK();
  }
  CanonicalBrowsingContext* context = aContext.get_canonical();

  ContentProcessManager* cpm = ContentProcessManager::GetSingleton();
  ContentParent* cp =
      cpm->GetContentProcessById(ContentParentId(context->OwnerProcessId()));
  Unused << cp->SendWindowBlur(context);
  return IPC_OK();
}

mozilla::ipc::IPCResult ContentParent::RecvRaiseWindow(
    const MaybeDiscarded<BrowsingContext>& aContext, CallerType aCallerType) {
  if (aContext.IsNullOrDiscarded()) {
    MOZ_LOG(
        BrowsingContext::GetLog(), LogLevel::Debug,
        ("ParentIPC: Trying to send a message to dead or detached context"));
    return IPC_OK();
  }
  CanonicalBrowsingContext* context = aContext.get_canonical();

  ContentProcessManager* cpm = ContentProcessManager::GetSingleton();
  ContentParent* cp =
      cpm->GetContentProcessById(ContentParentId(context->OwnerProcessId()));
  Unused << cp->SendRaiseWindow(context, aCallerType);
  return IPC_OK();
}

mozilla::ipc::IPCResult ContentParent::RecvAdjustWindowFocus(
    const MaybeDiscarded<BrowsingContext>& aContext, bool aCheckPermission,
    bool aIsVisible) {
  if (aContext.IsNullOrDiscarded()) {
    MOZ_LOG(
        BrowsingContext::GetLog(), LogLevel::Debug,
        ("ParentIPC: Trying to send a message to dead or detached context"));
    return IPC_OK();
  }
  CanonicalBrowsingContext* context = aContext.get_canonical();
  BrowsingContext* parent = context->GetParent();
  if (!parent) {
    return IPC_OK();
  }

  CanonicalBrowsingContext* canonicalParent = parent->Canonical();

  ContentProcessManager* cpm = ContentProcessManager::GetSingleton();
  ContentParent* cp = cpm->GetContentProcessById(
      ContentParentId(canonicalParent->OwnerProcessId()));
  Unused << cp->SendAdjustWindowFocus(context, aCheckPermission, aIsVisible);
  return IPC_OK();
}

mozilla::ipc::IPCResult ContentParent::RecvClearFocus(
    const MaybeDiscarded<BrowsingContext>& aContext) {
  if (aContext.IsNullOrDiscarded()) {
    MOZ_LOG(
        BrowsingContext::GetLog(), LogLevel::Debug,
        ("ParentIPC: Trying to send a message to dead or detached context"));
    return IPC_OK();
  }
  CanonicalBrowsingContext* context = aContext.get_canonical();

  ContentProcessManager* cpm = ContentProcessManager::GetSingleton();
  ContentParent* cp =
      cpm->GetContentProcessById(ContentParentId(context->OwnerProcessId()));
  Unused << cp->SendClearFocus(context);
  return IPC_OK();
}

mozilla::ipc::IPCResult ContentParent::RecvSetFocusedBrowsingContext(
    const MaybeDiscarded<BrowsingContext>& aContext) {
  if (aContext.IsNullOrDiscarded()) {
    MOZ_LOG(
        BrowsingContext::GetLog(), LogLevel::Debug,
        ("ParentIPC: Trying to send a message to dead or detached context"));
    return IPC_OK();
  }
  CanonicalBrowsingContext* context = aContext.get_canonical();

  nsFocusManager* fm = nsFocusManager::GetFocusManager();
  if (fm) {
    fm->SetFocusedBrowsingContextInChrome(context);
    BrowserParent::UpdateFocusFromBrowsingContext();
  }

  context->Group()->EachOtherParent(this, [&](ContentParent* aParent) {
    Unused << aParent->SendSetFocusedBrowsingContext(context);
  });

  return IPC_OK();
}

mozilla::ipc::IPCResult ContentParent::RecvSetActiveBrowsingContext(
    const MaybeDiscarded<BrowsingContext>& aContext) {
  if (aContext.IsNullOrDiscarded()) {
    MOZ_LOG(
        BrowsingContext::GetLog(), LogLevel::Debug,
        ("ParentIPC: Trying to send a message to dead or detached context"));
    return IPC_OK();
  }
  CanonicalBrowsingContext* context = aContext.get_canonical();

  nsFocusManager* fm = nsFocusManager::GetFocusManager();
  if (fm) {
    fm->SetActiveBrowsingContextInChrome(context);
  }

  context->Group()->EachOtherParent(this, [&](ContentParent* aParent) {
    Unused << aParent->SendSetActiveBrowsingContext(context);
  });

  return IPC_OK();
}

mozilla::ipc::IPCResult ContentParent::RecvUnsetActiveBrowsingContext(
    const MaybeDiscarded<BrowsingContext>& aContext) {
  if (aContext.IsNullOrDiscarded()) {
    MOZ_LOG(
        BrowsingContext::GetLog(), LogLevel::Debug,
        ("ParentIPC: Trying to send a message to dead or detached context"));
    return IPC_OK();
  }
  CanonicalBrowsingContext* context = aContext.get_canonical();

  nsFocusManager* fm = nsFocusManager::GetFocusManager();
  if (fm) {
    if (context == fm->GetActiveBrowsingContextInChrome()) {
      fm->SetActiveBrowsingContextInChrome(nullptr);
    }
  }

  context->Group()->EachOtherParent(this, [&](ContentParent* aParent) {
    Unused << aParent->SendUnsetActiveBrowsingContext(context);
  });

  return IPC_OK();
}

mozilla::ipc::IPCResult ContentParent::RecvSetFocusedElement(
    const MaybeDiscarded<BrowsingContext>& aContext, bool aNeedsFocus) {
  if (aContext.IsNullOrDiscarded()) {
    MOZ_LOG(
        BrowsingContext::GetLog(), LogLevel::Debug,
        ("ParentIPC: Trying to send a message to dead or detached context"));
    return IPC_OK();
  }
  CanonicalBrowsingContext* context = aContext.get_canonical();

  ContentProcessManager* cpm = ContentProcessManager::GetSingleton();

  ContentParent* cp =
      cpm->GetContentProcessById(ContentParentId(context->OwnerProcessId()));
  Unused << cp->SendSetFocusedElement(context, aNeedsFocus);

  return IPC_OK();
}

mozilla::ipc::IPCResult ContentParent::RecvFinalizeFocusOuter(
    const MaybeDiscarded<BrowsingContext>& aContext, bool aCanFocus,
    CallerType aCallerType) {
  if (aContext.IsNullOrDiscarded()) {
    MOZ_LOG(
        BrowsingContext::GetLog(), LogLevel::Debug,
        ("ParentIPC: Trying to send a message to dead or detached context"));
    return IPC_OK();
  }
  CanonicalBrowsingContext* context = aContext.get_canonical();
  ContentProcessManager* cpm = ContentProcessManager::GetSingleton();

  ContentParent* cp =
      cpm->GetContentProcessById(ContentParentId(context->EmbedderProcessId()));
  if (cp) {
    Unused << cp->SendFinalizeFocusOuter(context, aCanFocus, aCallerType);
  }
  return IPC_OK();
}

mozilla::ipc::IPCResult ContentParent::RecvBlurToParent(
    const MaybeDiscarded<BrowsingContext>& aFocusedBrowsingContext,
    const MaybeDiscarded<BrowsingContext>& aBrowsingContextToClear,
    const MaybeDiscarded<BrowsingContext>& aAncestorBrowsingContextToFocus,
    bool aIsLeavingDocument, bool aAdjustWidget,
    bool aBrowsingContextToClearHandled,
    bool aAncestorBrowsingContextToFocusHandled) {
  if (aFocusedBrowsingContext.IsNullOrDiscarded()) {
    MOZ_LOG(
        BrowsingContext::GetLog(), LogLevel::Debug,
        ("ParentIPC: Trying to send a message to dead or detached context"));
    return IPC_OK();
  }

  CanonicalBrowsingContext* focusedBrowsingContext =
      aFocusedBrowsingContext.get_canonical();

  ContentProcessManager* cpm = ContentProcessManager::GetSingleton();

  // If aBrowsingContextToClear and aAncestorBrowsingContextToFocusHandled
  // didn't get handled in the process that sent this IPC message and they
  // aren't in the same process as aFocusedBrowsingContext, we need to split
  // off their handling here and use SendSetFocusedElement to send them
  // elsewhere than the blurring itself.

  bool ancestorDifferent =
      (!aAncestorBrowsingContextToFocusHandled &&
       !aAncestorBrowsingContextToFocus.IsNullOrDiscarded() &&
       (focusedBrowsingContext->OwnerProcessId() !=
        aAncestorBrowsingContextToFocus.get_canonical()->OwnerProcessId()));
  if (!aBrowsingContextToClearHandled &&
      !aBrowsingContextToClear.IsNullOrDiscarded() &&
      (focusedBrowsingContext->OwnerProcessId() !=
       aBrowsingContextToClear.get_canonical()->OwnerProcessId())) {
    MOZ_RELEASE_ASSERT(!ancestorDifferent,
                       "This combination is not supposed to happen.");
    ContentParent* cp = cpm->GetContentProcessById(ContentParentId(
        aBrowsingContextToClear.get_canonical()->OwnerProcessId()));
    Unused << cp->SendSetFocusedElement(aBrowsingContextToClear, false);
  } else if (ancestorDifferent) {
    ContentParent* cp = cpm->GetContentProcessById(ContentParentId(
        aAncestorBrowsingContextToFocus.get_canonical()->OwnerProcessId()));
    Unused << cp->SendSetFocusedElement(aAncestorBrowsingContextToFocus, true);
  }

  ContentParent* cp = cpm->GetContentProcessById(
      ContentParentId(focusedBrowsingContext->OwnerProcessId()));
  Unused << cp->SendBlurToChild(
      aFocusedBrowsingContext, aBrowsingContextToClear,
      aAncestorBrowsingContextToFocus, aIsLeavingDocument, aAdjustWidget);
  return IPC_OK();
}

mozilla::ipc::IPCResult ContentParent::RecvMaybeExitFullscreen(
    const MaybeDiscarded<BrowsingContext>& aContext) {
  if (aContext.IsNullOrDiscarded()) {
    MOZ_LOG(
        BrowsingContext::GetLog(), LogLevel::Debug,
        ("ParentIPC: Trying to send a message to dead or detached context"));
    return IPC_OK();
  }
  CanonicalBrowsingContext* context = aContext.get_canonical();

  ContentProcessManager* cpm = ContentProcessManager::GetSingleton();

  ContentParent* cp =
      cpm->GetContentProcessById(ContentParentId(context->OwnerProcessId()));
  Unused << cp->SendMaybeExitFullscreen(context);

  return IPC_OK();
}

mozilla::ipc::IPCResult ContentParent::RecvWindowPostMessage(
    const MaybeDiscarded<BrowsingContext>& aContext,
    const ClonedOrErrorMessageData& aMessage, const PostMessageData& aData) {
  if (aContext.IsNullOrDiscarded()) {
    MOZ_LOG(
        BrowsingContext::GetLog(), LogLevel::Debug,
        ("ParentIPC: Trying to send a message to dead or detached context"));
    return IPC_OK();
  }
  CanonicalBrowsingContext* context = aContext.get_canonical();

  if (aData.source().IsDiscarded()) {
    MOZ_LOG(
        BrowsingContext::GetLog(), LogLevel::Debug,
        ("ParentIPC: Trying to send a message from dead or detached context"));
    return IPC_OK();
  }

  RefPtr<ContentParent> cp = context->GetContentParent();
  if (!cp) {
    MOZ_LOG(BrowsingContext::GetLog(), LogLevel::Debug,
            ("ParentIPC: Trying to send PostMessage to dead content process"));
    return IPC_OK();
  }

  ClonedOrErrorMessageData message;
  StructuredCloneData messageFromChild;
  if (aMessage.type() == ClonedOrErrorMessageData::TClonedMessageData) {
    UnpackClonedMessageDataForParent(aMessage, messageFromChild);

    ClonedMessageData clonedMessageData;
    if (BuildClonedMessageDataForParent(cp, messageFromChild,
                                        clonedMessageData)) {
      message = std::move(clonedMessageData);
    } else {
      // FIXME Logging?
      message = ErrorMessageData();
    }
  } else {
    MOZ_ASSERT(aMessage.type() == ClonedOrErrorMessageData::TErrorMessageData);
    message = ErrorMessageData();
  }

  Unused << cp->SendWindowPostMessage(context, message, aData);
  return IPC_OK();
}

void ContentParent::AddBrowsingContextGroup(BrowsingContextGroup* aGroup) {
  MOZ_DIAGNOSTIC_ASSERT(aGroup);
  // Ensure that the group has been inserted, and if we're not launching
  // anymore, also begin subscribing. Launching processes will be subscribed if
  // they finish launching in `LaunchSubprocessResolve`.
  if (mGroups.EnsureInserted(aGroup) && !IsLaunching()) {
    aGroup->Subscribe(this);
  }
}

void ContentParent::RemoveBrowsingContextGroup(BrowsingContextGroup* aGroup) {
  MOZ_DIAGNOSTIC_ASSERT(aGroup);
  // Remove the group from our list. This is called from the
  // BrowisngContextGroup when unsubscribing, so we don't need to do it here.
  mGroups.RemoveEntry(aGroup);
}

mozilla::ipc::IPCResult ContentParent::RecvCommitBrowsingContextTransaction(
    const MaybeDiscarded<BrowsingContext>& aContext,
    BrowsingContext::BaseTransaction&& aTransaction, uint64_t aEpoch) {
  // Record the new BrowsingContextFieldEpoch associated with this transaction.
  // This should be done unconditionally, so that we're always in-sync.
  //
  // The order the parent process receives transactions is considered the
  // "canonical" ordering, so we don't need to worry about doing any
  // epoch-related validation.
  MOZ_ASSERT(aEpoch == mBrowsingContextFieldEpoch + 1,
             "Child process skipped an epoch?");
  mBrowsingContextFieldEpoch = aEpoch;

  return aTransaction.CommitFromIPC(aContext, this);
}

PParentToChildStreamParent* ContentParent::SendPParentToChildStreamConstructor(
    PParentToChildStreamParent* aActor) {
  MOZ_ASSERT(NS_IsMainThread());
  return PContentParent::SendPParentToChildStreamConstructor(aActor);
}

PFileDescriptorSetParent* ContentParent::SendPFileDescriptorSetConstructor(
    const FileDescriptor& aFD) {
  MOZ_ASSERT(NS_IsMainThread());
  return PContentParent::SendPFileDescriptorSetConstructor(aFD);
}

mozilla::ipc::IPCResult ContentParent::RecvBlobURLDataRequest(
    const nsCString& aBlobURL, nsIPrincipal* aTriggeringPrincipal,
    nsIPrincipal* aLoadingPrincipal, const OriginAttributes& aOriginAttributes,
    const Maybe<nsID>& aAgentClusterId,
    BlobURLDataRequestResolver&& aResolver) {
  RefPtr<BlobImpl> blobImpl;

  // Since revoked blobs are also retrieved, it is possible that the blob no
  // longer exists (due to the 5 second timeout) when execution reaches here
  if (!BlobURLProtocolHandler::GetDataEntry(
          aBlobURL, getter_AddRefs(blobImpl), aLoadingPrincipal,
          aTriggeringPrincipal, aOriginAttributes, aAgentClusterId,
          true /* AlsoIfRevoked */)) {
    aResolver(NS_ERROR_DOM_BAD_URI);
    return IPC_OK();
  }

  IPCBlob ipcBlob;
  nsresult rv = IPCBlobUtils::Serialize(blobImpl, this, ipcBlob);

  if (NS_WARN_IF(NS_FAILED(rv))) {
    aResolver(rv);
    return IPC_OK();
  }

  aResolver(ipcBlob);
  return IPC_OK();
}

mozilla::ipc::IPCResult ContentParent::RecvReportServiceWorkerShutdownProgress(
    uint32_t aShutdownStateId, ServiceWorkerShutdownState::Progress aProgress) {
  RefPtr<ServiceWorkerManager> swm = ServiceWorkerManager::GetInstance();
  MOZ_RELEASE_ASSERT(swm, "ServiceWorkers should shutdown before SWM.");

  swm->ReportServiceWorkerShutdownProgress(aShutdownStateId, aProgress);

  return IPC_OK();
}

mozilla::ipc::IPCResult ContentParent::RecvNotifyOnHistoryReload(
    const MaybeDiscarded<BrowsingContext>& aContext,
    NotifyOnHistoryReloadResolver&& aResolver) {
  bool canReload = false;
  Maybe<RefPtr<nsDocShellLoadState>> loadState;
  Maybe<bool> reloadActiveEntry;
  if (!aContext.IsDiscarded()) {
    aContext.get_canonical()->NotifyOnHistoryReload(canReload, loadState,
                                                    reloadActiveEntry);
  }
  aResolver(Tuple<const bool&, const Maybe<RefPtr<nsDocShellLoadState>>&,
                  const Maybe<bool>&>(canReload, loadState, reloadActiveEntry));
  return IPC_OK();
}

mozilla::ipc::IPCResult ContentParent::RecvHistoryCommit(
    const MaybeDiscarded<BrowsingContext>& aContext, const uint64_t& aLoadID,
    const nsID& aChangeID) {
  if (!aContext.IsDiscarded()) {
    aContext.get_canonical()->SessionHistoryCommit(aLoadID, aChangeID);
  }

  return IPC_OK();
}

mozilla::ipc::IPCResult ContentParent::RecvHistoryGo(
    const MaybeDiscarded<BrowsingContext>& aContext, int32_t aIndex,
    HistoryGoResolver&& aResolveRequestedIndex) {
  if (!aContext.IsDiscarded()) {
    aContext.get_canonical()->HistoryGo(aIndex,
                                        std::move(aResolveRequestedIndex));
  }
  return IPC_OK();
}

mozilla::ipc::IPCResult ContentParent::RecvSessionHistoryUpdate(
    const MaybeDiscarded<BrowsingContext>& aContext, const int32_t& aIndex,
    const int32_t& aLength, const nsID& aChangeID) {
  if (aContext.IsNullOrDiscarded()) {
    MOZ_LOG(
        BrowsingContext::GetLog(), LogLevel::Debug,
        ("ParentIPC: Trying to send a message to dead or detached context"));
    return IPC_OK();
  }

  CanonicalBrowsingContext* context = aContext.get_canonical();
  context->Group()->EachParent([&](ContentParent* aParent) {
    Unused << aParent->SendHistoryCommitIndexAndLength(aContext, aIndex,
                                                       aLength, aChangeID);
  });
  return IPC_OK();
}

mozilla::ipc::IPCResult ContentParent::RecvSynchronizeLayoutHistoryState(
    const MaybeDiscarded<BrowsingContext>& aContext,
    nsILayoutHistoryState* aState) {
  if (aContext.IsNullOrDiscarded()) {
    return IPC_OK();
  }

  SessionHistoryEntry* entry =
      aContext.get_canonical()->GetActiveSessionHistoryEntry();
  if (entry) {
    entry->SetLayoutHistoryState(aState);
  }
  return IPC_OK();
}

mozilla::ipc::IPCResult ContentParent::RecvSessionHistoryEntryTitle(
    const MaybeDiscarded<BrowsingContext>& aContext, const nsString& aTitle) {
  if (aContext.IsNullOrDiscarded()) {
    return IPC_OK();
  }

  SessionHistoryEntry* entry =
      aContext.get_canonical()->GetActiveSessionHistoryEntry();
  if (entry) {
    entry->SetTitle(aTitle);
  }
  return IPC_OK();
}

mozilla::ipc::IPCResult
ContentParent::RecvSessionHistoryEntryScrollRestorationIsManual(
    const MaybeDiscarded<BrowsingContext>& aContext, const bool& aIsManual) {
  if (aContext.IsNullOrDiscarded()) {
    return IPC_OK();
  }

  SessionHistoryEntry* entry =
      aContext.get_canonical()->GetActiveSessionHistoryEntry();
  if (entry) {
    entry->SetScrollRestorationIsManual(aIsManual);
  }
  return IPC_OK();
}

mozilla::ipc::IPCResult ContentParent::RecvSessionHistoryEntryCacheKey(
    const MaybeDiscarded<BrowsingContext>& aContext,
    const uint32_t& aCacheKey) {
  if (aContext.IsNullOrDiscarded()) {
    return IPC_OK();
  }

  SessionHistoryEntry* entry =
      aContext.get_canonical()->GetActiveSessionHistoryEntry();
  if (entry) {
    entry->SetCacheKey(aCacheKey);
  }
  return IPC_OK();
}

mozilla::ipc::IPCResult ContentParent::RecvSetActiveSessionHistoryEntryForTop(
    const MaybeDiscarded<BrowsingContext>& aContext,
    const Maybe<nsPoint>& aPreviousScrollPos, SessionHistoryInfo&& aInfo,
    uint32_t aLoadType, const nsID& aChangeID) {
  if (!aContext.IsDiscarded()) {
    aContext.get_canonical()->SetActiveSessionHistoryEntryForTop(
        aPreviousScrollPos, &aInfo, aLoadType, aChangeID);
  }
  return IPC_OK();
}

mozilla::ipc::IPCResult ContentParent::RecvSetActiveSessionHistoryEntryForFrame(
    const MaybeDiscarded<BrowsingContext>& aContext,
    const Maybe<nsPoint>& aPreviousScrollPos, SessionHistoryInfo&& aInfo,
    int32_t aChildOffset, const nsID& aChangeID) {
  if (!aContext.IsDiscarded()) {
    aContext.get_canonical()->SetActiveSessionHistoryEntryForFrame(
        aPreviousScrollPos, &aInfo, aChildOffset, aChangeID);
  }
  return IPC_OK();
}

mozilla::ipc::IPCResult ContentParent::RecvReplaceActiveSessionHistoryEntry(
    const MaybeDiscarded<BrowsingContext>& aContext,
    SessionHistoryInfo&& aInfo) {
  if (!aContext.IsDiscarded()) {
    aContext.get_canonical()->ReplaceActiveSessionHistoryEntry(&aInfo);
  }
  return IPC_OK();
}

mozilla::ipc::IPCResult
ContentParent::RecvRemoveDynEntriesFromActiveSessionHistoryEntry(
    const MaybeDiscarded<BrowsingContext>& aContext) {
  if (!aContext.IsDiscarded()) {
    aContext.get_canonical()->RemoveDynEntriesFromActiveSessionHistoryEntry();
  }
  return IPC_OK();
}

mozilla::ipc::IPCResult ContentParent::RecvRemoveFromSessionHistory(
    const MaybeDiscarded<BrowsingContext>& aContext) {
  if (!aContext.IsDiscarded()) {
    aContext.get_canonical()->RemoveFromSessionHistory();
  }
  return IPC_OK();
}

mozilla::ipc::IPCResult ContentParent::RecvHistoryReload(
    const MaybeDiscarded<BrowsingContext>& aContext,
    const uint32_t aReloadFlags) {
  if (!aContext.IsDiscarded()) {
    nsISHistory* shistory = aContext.get_canonical()->GetSessionHistory();
    if (shistory) {
      shistory->Reload(aReloadFlags);
    }
  }
  return IPC_OK();
}

mozilla::ipc::IPCResult ContentParent::RecvCommitWindowContextTransaction(
    const MaybeDiscarded<WindowContext>& aContext,
    WindowContext::BaseTransaction&& aTransaction, uint64_t aEpoch) {
  // Record the new BrowsingContextFieldEpoch associated with this transaction.
  // This should be done unconditionally, so that we're always in-sync.
  //
  // The order the parent process receives transactions is considered the
  // "canonical" ordering, so we don't need to worry about doing any
  // epoch-related validation.
  MOZ_ASSERT(aEpoch == mBrowsingContextFieldEpoch + 1,
             "Child process skipped an epoch?");
  mBrowsingContextFieldEpoch = aEpoch;

  return aTransaction.CommitFromIPC(aContext, this);
}

NS_IMETHODIMP ContentParent::GetChildID(uint64_t* aOut) {
  *aOut = this->ChildID();
  return NS_OK;
}

NS_IMETHODIMP ContentParent::GetOsPid(int32_t* aOut) {
  *aOut = Pid();
  return NS_OK;
}

NS_IMETHODIMP ContentParent::GetRemoteType(nsACString& aRemoteType) {
  aRemoteType = GetRemoteType();
  return NS_OK;
}

IPCResult ContentParent::RecvRawMessage(const JSActorMessageMeta& aMeta,
                                        const ClonedMessageData& aData,
                                        const ClonedMessageData& aStack) {
  StructuredCloneData data;
  data.BorrowFromClonedMessageDataForParent(aData);
  StructuredCloneData stack;
  stack.BorrowFromClonedMessageDataForParent(aStack);
  ReceiveRawMessage(aMeta, std::move(data), std::move(stack));
  return IPC_OK();
}

NS_IMETHODIMP ContentParent::GetActor(const nsACString& aName, JSContext* aCx,
                                      JSProcessActorParent** retval) {
  ErrorResult error;
  RefPtr<JSProcessActorParent> actor =
      JSActorManager::GetActor(aCx, aName, error)
          .downcast<JSProcessActorParent>();
  if (error.MaybeSetPendingException(aCx)) {
    return NS_ERROR_FAILURE;
  }
  actor.forget(retval);
  return NS_OK;
}

already_AddRefed<JSActor> ContentParent::InitJSActor(
    JS::HandleObject aMaybeActor, const nsACString& aName, ErrorResult& aRv) {
  RefPtr<JSProcessActorParent> actor;
  if (aMaybeActor.get()) {
    aRv = UNWRAP_OBJECT(JSProcessActorParent, aMaybeActor.get(), actor);
    if (aRv.Failed()) {
      return nullptr;
    }
  } else {
    actor = new JSProcessActorParent();
  }

  MOZ_RELEASE_ASSERT(!actor->Manager(),
                     "mManager was already initialized once!");
  actor->Init(aName, this);
  return actor.forget();
}

IPCResult ContentParent::RecvFOGData(ByteBuf&& buf) {
#ifdef MOZ_GLEAN
  glean::FOGData(std::move(buf));
#endif
  return IPC_OK();
}

NS_IMETHODIMP ContentParent::GetCanSend(bool* aCanSend) {
  *aCanSend = CanSend();
  return NS_OK;
}

ContentParent* ContentParent::AsContentParent() { return this; }

JSActorManager* ContentParent::AsJSActorManager() { return this; }

}  // namespace dom
}  // namespace mozilla

NS_IMPL_ISUPPORTS(ParentIdleListener, nsIObserver)

NS_IMETHODIMP
ParentIdleListener::Observe(nsISupports*, const char* aTopic,
                            const char16_t* aData) {
  mozilla::Unused << mParent->SendNotifyIdleObserver(
      mObserver, nsDependentCString(aTopic), nsDependentString(aData));
  return NS_OK;
}<|MERGE_RESOLUTION|>--- conflicted
+++ resolved
@@ -1657,7 +1657,6 @@
   gmps->UpdateContentProcessGMPCapabilities();
 }
 
-<<<<<<< HEAD
 void ContentParent::ForwardKnownInfo() {
 #ifdef MOZ_WIDGET_GONK
   nsTArray<VolumeInfo> volumeInfo;
@@ -1671,7 +1670,8 @@
     Unused << SendVolumes(volumeInfo);
   }
 #endif /* MOZ_WIDGET_GONK */
-=======
+}
+
 void ContentParent::MaybeBeginShutDown(uint32_t aExpectedBrowserCount,
                                        bool aSendShutDown) {
   MOZ_LOG(ContentParent::GetLog(), LogLevel::Verbose,
@@ -1694,7 +1694,6 @@
   if (aSendShutDown) {
     MaybeAsyncSendShutDownMessage();
   }
->>>>>>> 5d45da52
 }
 
 void ContentParent::MaybeAsyncSendShutDownMessage() {
