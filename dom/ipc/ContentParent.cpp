--- conflicted
+++ resolved
@@ -5182,13 +5182,8 @@
 
     RefPtr<Element> openerElement = do_QueryObject(frame);
 
-<<<<<<< HEAD
     nsCOMPtr<nsIOpenURIInFrameParams> params = new nsOpenURIInFrameParams(
-        openerOriginAttributes, openerElement, aFeatures);
-=======
-    nsCOMPtr<nsIOpenURIInFrameParams> params =
-        new nsOpenURIInFrameParams(openInfo, openerElement);
->>>>>>> 4e228dc5
+        openInfo, openerElement, aFeatures);
     params->SetReferrerInfo(aReferrerInfo);
     MOZ_ASSERT(aTriggeringPrincipal, "need a valid triggeringPrincipal");
     params->SetTriggeringPrincipal(aTriggeringPrincipal);
@@ -5390,15 +5385,8 @@
     return IPC_OK();
   }
 
-<<<<<<< HEAD
-  if (sNextBrowserParents.GetAndRemove(nextRemoteTabId).valueOr(nullptr)) {
-    cwi.windowOpened() = false;
-  }
-
 #if !defined(MOZ_B2G) || defined(MOZ_WIDGET_GONK)
   // TODO: figure out why that fails on desktop builds but not device ones.
-=======
->>>>>>> 4e228dc5
   MOZ_ASSERT(BrowserHost::GetFrom(newRemoteTab.get()) ==
              newTab->GetBrowserHost());
 #endif
