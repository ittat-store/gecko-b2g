--- conflicted
+++ resolved
@@ -234,13 +234,9 @@
   }
 
   MediaTrackGraph* graph = MediaTrackGraph::GetInstanceIfExists(
-<<<<<<< HEAD
       AudioChannel::Normal, window,
-      MediaTrackGraph::REQUEST_DEFAULT_SAMPLE_RATE);
-=======
-      window, MediaTrackGraph::REQUEST_DEFAULT_SAMPLE_RATE,
+      MediaTrackGraph::REQUEST_DEFAULT_SAMPLE_RATE,
       MediaTrackGraph::DEFAULT_OUTPUT_DEVICE);
->>>>>>> 8ccf549d
   if (!graph) {
     p->MaybeResolve(0);
     return p.forget();
