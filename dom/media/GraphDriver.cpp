--- conflicted
+++ resolved
@@ -505,11 +505,7 @@
       mStarted(false),
       mInitShutdownThread(
           SharedThreadPool::Get(NS_LITERAL_CSTRING("CubebOperation"), 1)),
-<<<<<<< HEAD
-      mPromisesForOperation("AudioCallbackDriver::mPromisesForOperation"),
       mAudioChannel(aGraphInterface->AudioChannel()),
-=======
->>>>>>> 5ff4e8c0
       mAudioThreadId(std::thread::id()),
       mAudioStreamState(AudioStreamState::None),
       mFallback("AudioCallbackDriver::mFallback") {
