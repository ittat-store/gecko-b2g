--- conflicted
+++ resolved
@@ -504,13 +504,8 @@
       mInputDeviceID(aInputDeviceID),
       mIterationDurationMS(MEDIA_GRAPH_TARGET_PERIOD_MS),
       mStarted(false),
-<<<<<<< HEAD
-      mInitShutdownThread(
-          SharedThreadPool::Get(NS_LITERAL_CSTRING("CubebOperation"), 1)),
+      mInitShutdownThread(SharedThreadPool::Get("CubebOperation"_ns, 1)),
       mAudioChannel(aGraphInterface->AudioChannel()),
-=======
-      mInitShutdownThread(SharedThreadPool::Get("CubebOperation"_ns, 1)),
->>>>>>> 679c0cbb
       mAudioThreadId(0),
       mAudioThreadIdInCb(std::thread::id()),
       mAudioStreamState(AudioStreamState::None),
