/* -*- Mode: C++; tab-width: 2; indent-tabs-mode: nil; c-basic-offset: 2 -*- */
/* vim:set ts=2 sw=2 sts=2 et cindent: */
/* This Source Code Form is subject to the terms of the Mozilla Public
 * License, v. 2.0. If a copy of the MPL was not distributed with this
 * file, You can obtain one at http://mozilla.org/MPL/2.0/. */

#include "AudioContext.h"

#include "blink/PeriodicWave.h"

#include "mozilla/ErrorResult.h"
#include "mozilla/NotNull.h"
#include "mozilla/OwningNonNull.h"
#include "mozilla/RefPtr.h"
#include "mozilla/Preferences.h"
#include "mozilla/StaticPrefs_media.h"

#include "mozilla/dom/AnalyserNode.h"
#include "mozilla/dom/AnalyserNodeBinding.h"
#include "mozilla/dom/AudioBufferSourceNodeBinding.h"
#include "mozilla/dom/AudioContextBinding.h"
#include "mozilla/dom/BaseAudioContextBinding.h"
#include "mozilla/dom/BiquadFilterNodeBinding.h"
#include "mozilla/dom/ChannelMergerNodeBinding.h"
#include "mozilla/dom/ChannelSplitterNodeBinding.h"
#include "mozilla/dom/ConvolverNodeBinding.h"
#include "mozilla/dom/DelayNodeBinding.h"
#include "mozilla/dom/DynamicsCompressorNodeBinding.h"
#include "mozilla/dom/GainNodeBinding.h"
#include "mozilla/dom/IIRFilterNodeBinding.h"
#include "mozilla/dom/HTMLMediaElement.h"
#include "mozilla/dom/MediaElementAudioSourceNodeBinding.h"
#include "mozilla/dom/MediaStreamAudioSourceNodeBinding.h"
#include "mozilla/dom/MediaStreamTrackAudioSourceNodeBinding.h"
#include "mozilla/dom/OfflineAudioContextBinding.h"
#include "mozilla/dom/OscillatorNodeBinding.h"
#include "mozilla/dom/PannerNodeBinding.h"
#include "mozilla/dom/PeriodicWaveBinding.h"
#include "mozilla/dom/Performance.h"
#include "mozilla/dom/Promise.h"
#include "mozilla/dom/StereoPannerNodeBinding.h"
#include "mozilla/dom/WaveShaperNodeBinding.h"
#include "mozilla/dom/Worklet.h"

#include "AudioBuffer.h"
#include "AudioBufferSourceNode.h"
#include "AudioChannelService.h"
#include "AudioDestinationNode.h"
#include "AudioListener.h"
#include "AudioNodeTrack.h"
#include "AudioStream.h"
#include "AudioWorkletImpl.h"
#include "AutoplayPolicy.h"
#include "BiquadFilterNode.h"
#include "ChannelMergerNode.h"
#include "ChannelSplitterNode.h"
#include "ConstantSourceNode.h"
#include "ConvolverNode.h"
#include "DelayNode.h"
#include "DynamicsCompressorNode.h"
#include "GainNode.h"
#include "IIRFilterNode.h"
#include "js/ArrayBuffer.h"  // JS::StealArrayBufferContents
#include "MediaElementAudioSourceNode.h"
#include "MediaStreamAudioDestinationNode.h"
#include "MediaStreamAudioSourceNode.h"
#include "MediaTrackGraph.h"
#include "MediaStreamTrackAudioSourceNode.h"
#include "nsContentUtils.h"
#include "nsIScriptError.h"
#include "nsNetCID.h"
#include "nsNetUtil.h"
#include "nsPIDOMWindow.h"
#include "nsPrintfCString.h"
#include "nsRFPService.h"
#include "OscillatorNode.h"
#include "PannerNode.h"
#include "PeriodicWave.h"
#include "ScriptProcessorNode.h"
#include "StereoPannerNode.h"
#include "WaveShaperNode.h"

extern mozilla::LazyLogModule gAutoplayPermissionLog;

#define AUTOPLAY_LOG(msg, ...) \
  MOZ_LOG(gAutoplayPermissionLog, LogLevel::Debug, (msg, ##__VA_ARGS__))

using std::move;

namespace mozilla {
namespace dom {

// 0 is a special value that MediaTracks use to denote they are not part of a
// AudioContext.
static dom::AudioContext::AudioContextId gAudioContextId = 1;

NS_IMPL_CYCLE_COLLECTION_CLASS(AudioContext)

NS_IMPL_CYCLE_COLLECTION_UNLINK_BEGIN(AudioContext)
  // The destination node and AudioContext form a cycle and so the destination
  // track will be destroyed.  mWorklet must be shut down before the track
  // is destroyed.  Do this before clearing mWorklet.
  tmp->ShutdownWorklet();
  NS_IMPL_CYCLE_COLLECTION_UNLINK(mDestination)
  NS_IMPL_CYCLE_COLLECTION_UNLINK(mListener)
  NS_IMPL_CYCLE_COLLECTION_UNLINK(mWorklet)
  NS_IMPL_CYCLE_COLLECTION_UNLINK(mPromiseGripArray)
  NS_IMPL_CYCLE_COLLECTION_UNLINK(mPendingResumePromises)
  if (tmp->mSuspendCalled || !tmp->mIsStarted) {
    NS_IMPL_CYCLE_COLLECTION_UNLINK(mActiveNodes)
  }
  // mDecodeJobs owns the WebAudioDecodeJob objects whose lifetime is managed
  // explicitly. mAllNodes is an array of weak pointers, ignore it here.
  // mBasicWaveFormCache cannot participate in cycles, ignore it here.

  // Remove weak reference on the global window as the context is not usable
  // without mDestination.
  tmp->DisconnectFromWindow();
NS_IMPL_CYCLE_COLLECTION_UNLINK_END_INHERITED(DOMEventTargetHelper)

NS_IMPL_CYCLE_COLLECTION_TRAVERSE_BEGIN_INHERITED(AudioContext,
                                                  DOMEventTargetHelper)
  NS_IMPL_CYCLE_COLLECTION_TRAVERSE(mDestination)
  NS_IMPL_CYCLE_COLLECTION_TRAVERSE(mListener)
  NS_IMPL_CYCLE_COLLECTION_TRAVERSE(mWorklet)
  NS_IMPL_CYCLE_COLLECTION_TRAVERSE(mPromiseGripArray)
  NS_IMPL_CYCLE_COLLECTION_TRAVERSE(mPendingResumePromises)
  if (tmp->mSuspendCalled || !tmp->mIsStarted) {
    NS_IMPL_CYCLE_COLLECTION_TRAVERSE(mActiveNodes)
  }
  // mDecodeJobs owns the WebAudioDecodeJob objects whose lifetime is managed
  // explicitly. mAllNodes is an array of weak pointers, ignore it here.
  // mBasicWaveFormCache cannot participate in cycles, ignore it here.
NS_IMPL_CYCLE_COLLECTION_TRAVERSE_END

NS_IMPL_ADDREF_INHERITED(AudioContext, DOMEventTargetHelper)
NS_IMPL_RELEASE_INHERITED(AudioContext, DOMEventTargetHelper)

NS_INTERFACE_MAP_BEGIN_CYCLE_COLLECTION(AudioContext)
  NS_INTERFACE_MAP_ENTRY(nsIMemoryReporter)
NS_INTERFACE_MAP_END_INHERITING(DOMEventTargetHelper)

static float GetSampleRateForAudioContext(bool aIsOffline, float aSampleRate) {
  if (aIsOffline || aSampleRate != 0.0) {
    return aSampleRate;
  } else {
    return static_cast<float>(CubebUtils::PreferredSampleRate());
  }
}

AudioContext::AudioContext(nsPIDOMWindowInner* aWindow, bool aIsOffline,
                           AudioChannel aChannel, uint32_t aNumberOfChannels,
                           uint32_t aLength, float aSampleRate)
    : DOMEventTargetHelper(aWindow),
      mId(gAudioContextId++),
      mSampleRate(GetSampleRateForAudioContext(aIsOffline, aSampleRate)),
      mAudioContextState(AudioContextState::Suspended),
      mNumberOfChannels(aNumberOfChannels),
      mIsOffline(aIsOffline),
      mIsStarted(!aIsOffline),
      mIsShutDown(false),
      mCloseCalled(false),
      // Realtime contexts start with suspended tracks until an
      // AudioCallbackDriver is running.
      mSuspendCalled(!aIsOffline),
      mIsDisconnecting(false),
      mWasAllowedToStart(true),
      mSuspendedByContent(false),
      mWasEverAllowedToStart(false),
      mWasEverBlockedToStart(false),
      mWouldBeAllowedToStart(true) {
  bool mute = aWindow->AddAudioContext(this);

  // Note: AudioDestinationNode needs an AudioContext that must already be
  // bound to the window.
  const bool allowedToStart = AutoplayPolicy::IsAllowedToPlay(*this);
<<<<<<< HEAD
  mDestination = new AudioDestinationNode(this, aIsOffline, allowedToStart,
                                          aChannel, aNumberOfChannels, aLength);
=======
  mDestination =
      new AudioDestinationNode(this, aIsOffline, aNumberOfChannels, aLength);
  mDestination->Init();
>>>>>>> a147181e
  // If an AudioContext is not allowed to start, we would postpone its state
  // transition from `suspended` to `running` until sites explicitly call
  // AudioContext.resume() or AudioScheduledSourceNode.start().
  if (!allowedToStart) {
    MOZ_ASSERT(!mIsOffline);
    AUTOPLAY_LOG("AudioContext %p is not allowed to start", this);
    ReportBlocked();
  } else if (!mIsOffline) {
    ResumeInternal(AudioContextOperationFlags::SendStateChange);
  }

  // The context can't be muted until it has a destination.
  if (mute) {
    Mute();
  }

  UpdateAutoplayAssumptionStatus();

  FFTBlock::MainThreadInit();
}

void AudioContext::StartBlockedAudioContextIfAllowed() {
  MOZ_ASSERT(NS_IsMainThread());
  MaybeUpdateAutoplayTelemetry();
  // Only try to start AudioContext when AudioContext was not allowed to start.
  if (mWasAllowedToStart) {
    return;
  }

  const bool isAllowedToPlay = AutoplayPolicy::IsAllowedToPlay(*this);
  AUTOPLAY_LOG("Trying to start AudioContext %p, IsAllowedToPlay=%d", this,
               isAllowedToPlay);

  // Only start the AudioContext if this resume() call was initiated by content,
  // not if it was a result of the AudioContext starting after having been
  // blocked because of the auto-play policy.
  if (isAllowedToPlay && !mSuspendedByContent) {
    ResumeInternal(AudioContextOperationFlags::SendStateChange);
  } else {
    ReportBlocked();
  }
}

void AudioContext::DisconnectFromWindow() {
  nsPIDOMWindowInner* window = GetOwner();
  if (window) {
    window->RemoveAudioContext(this);
  }
}

AudioContext::~AudioContext() {
  DisconnectFromWindow();
  UnregisterWeakMemoryReporter(this);
}

JSObject* AudioContext::WrapObject(JSContext* aCx,
                                   JS::Handle<JSObject*> aGivenProto) {
  if (mIsOffline) {
    return OfflineAudioContext_Binding::Wrap(aCx, this, aGivenProto);
  } else {
    return AudioContext_Binding::Wrap(aCx, this, aGivenProto);
  }
}

static bool CheckFullyActive(nsPIDOMWindowInner* aWindow, ErrorResult& aRv) {
  if (!aWindow->IsFullyActive()) {
    aRv.ThrowInvalidStateError("The document is not fully active.");
    return false;
  }
  return true;
}

/* static */
already_AddRefed<AudioContext> AudioContext::Constructor(
    const GlobalObject& aGlobal, const AudioContextOptions& aOptions,
    ErrorResult& aRv) {
  return Constructor(aGlobal, AudioChannelService::GetDefaultAudioChannel(),
                     aOptions, aRv);
}

/* static */
already_AddRefed<AudioContext> AudioContext::Constructor(
    const GlobalObject& aGlobal, AudioChannel aChannel,
    const AudioContextOptions& aOptions, ErrorResult& aRv) {
  nsCOMPtr<nsPIDOMWindowInner> window =
      do_QueryInterface(aGlobal.GetAsSupports());
  if (!window) {
    aRv.Throw(NS_ERROR_FAILURE);
    return nullptr;
  }
  /**
   * If the current settings object’s responsible document is NOT fully
   * active, throw an InvalidStateError and abort these steps.
   */
  if (!CheckFullyActive(window, aRv)) {
    return nullptr;
  }

  if (aOptions.mSampleRate.WasPassed() &&
      (aOptions.mSampleRate.Value() < WebAudioUtils::MinSampleRate ||
       aOptions.mSampleRate.Value() > WebAudioUtils::MaxSampleRate)) {
    aRv.ThrowNotSupportedError(nsPrintfCString(
        "Sample rate %g is not in the range [%u, %u]",
        aOptions.mSampleRate.Value(), WebAudioUtils::MinSampleRate,
        WebAudioUtils::MaxSampleRate));
    return nullptr;
  }
  float sampleRate = aOptions.mSampleRate.WasPassed()
                         ? aOptions.mSampleRate.Value()
                         : MediaTrackGraph::REQUEST_DEFAULT_SAMPLE_RATE;

  RefPtr<AudioContext> object =
<<<<<<< HEAD
      new AudioContext(window, false, aChannel, 2, 0, sampleRate);
  aRv = object->Init();
  if (NS_WARN_IF(aRv.Failed())) {
    return nullptr;
  }
=======
      new AudioContext(window, false, 2, 0, sampleRate);
>>>>>>> a147181e

  RegisterWeakMemoryReporter(object);

  return object.forget();
}

/* static */
already_AddRefed<AudioContext> AudioContext::Constructor(
    const GlobalObject& aGlobal, const OfflineAudioContextOptions& aOptions,
    ErrorResult& aRv) {
  return Constructor(aGlobal, aOptions.mNumberOfChannels, aOptions.mLength,
                     aOptions.mSampleRate, aRv);
}

/* static */
already_AddRefed<AudioContext> AudioContext::Constructor(
    const GlobalObject& aGlobal, uint32_t aNumberOfChannels, uint32_t aLength,
    float aSampleRate, ErrorResult& aRv) {
  nsCOMPtr<nsPIDOMWindowInner> window =
      do_QueryInterface(aGlobal.GetAsSupports());
  if (!window) {
    aRv.Throw(NS_ERROR_FAILURE);
    return nullptr;
  }
  /**
   * If the current settings object’s responsible document is NOT fully
   * active, throw an InvalidStateError and abort these steps.
   */
  if (!CheckFullyActive(window, aRv)) {
    return nullptr;
  }

  if (aNumberOfChannels == 0 ||
      aNumberOfChannels > WebAudioUtils::MaxChannelCount) {
    aRv.ThrowNotSupportedError(
        nsPrintfCString("%u is not a valid channel count", aNumberOfChannels));
    return nullptr;
  }

  if (aLength == 0) {
    aRv.ThrowNotSupportedError("Length must be nonzero");
    return nullptr;
  }

  if (aSampleRate < WebAudioUtils::MinSampleRate ||
      aSampleRate > WebAudioUtils::MaxSampleRate) {
    // The DOM binding protects us against infinity and NaN
    aRv.ThrowNotSupportedError(nsPrintfCString(
        "Sample rate %g is not in the range [%u, %u]", aSampleRate,
        WebAudioUtils::MinSampleRate, WebAudioUtils::MaxSampleRate));
    return nullptr;
  }

  RefPtr<AudioContext> object =
      new AudioContext(window, true, AudioChannel::Normal, aNumberOfChannels,
                       aLength, aSampleRate);

  RegisterWeakMemoryReporter(object);

  return object.forget();
}

already_AddRefed<AudioBufferSourceNode> AudioContext::CreateBufferSource() {
  return AudioBufferSourceNode::Create(nullptr, *this,
                                       AudioBufferSourceOptions());
}

already_AddRefed<ConstantSourceNode> AudioContext::CreateConstantSource() {
  RefPtr<ConstantSourceNode> constantSourceNode = new ConstantSourceNode(this);
  return constantSourceNode.forget();
}

already_AddRefed<AudioBuffer> AudioContext::CreateBuffer(
    uint32_t aNumberOfChannels, uint32_t aLength, float aSampleRate,
    ErrorResult& aRv) {
  if (!aNumberOfChannels) {
    aRv.ThrowNotSupportedError("Number of channels must be nonzero");
    return nullptr;
  }

  return AudioBuffer::Create(GetOwner(), aNumberOfChannels, aLength,
                             aSampleRate, aRv);
}

namespace {

bool IsValidBufferSize(uint32_t aBufferSize) {
  switch (aBufferSize) {
    case 0:  // let the implementation choose the buffer size
    case 256:
    case 512:
    case 1024:
    case 2048:
    case 4096:
    case 8192:
    case 16384:
      return true;
    default:
      return false;
  }
}

}  // namespace

already_AddRefed<MediaStreamAudioDestinationNode>
AudioContext::CreateMediaStreamDestination(ErrorResult& aRv) {
  return MediaStreamAudioDestinationNode::Create(*this, AudioNodeOptions(),
                                                 aRv);
}

already_AddRefed<ScriptProcessorNode> AudioContext::CreateScriptProcessor(
    uint32_t aBufferSize, uint32_t aNumberOfInputChannels,
    uint32_t aNumberOfOutputChannels, ErrorResult& aRv) {
  if (aNumberOfInputChannels == 0 && aNumberOfOutputChannels == 0) {
    aRv.ThrowIndexSizeError(
        "At least one of numberOfInputChannels and numberOfOutputChannels must "
        "be nonzero");
    return nullptr;
  }

  if (aNumberOfInputChannels > WebAudioUtils::MaxChannelCount) {
    aRv.ThrowIndexSizeError(nsPrintfCString(
        "%u is not a valid number of input channels", aNumberOfInputChannels));
    return nullptr;
  }

  if (aNumberOfOutputChannels > WebAudioUtils::MaxChannelCount) {
    aRv.ThrowIndexSizeError(
        nsPrintfCString("%u is not a valid number of output channels",
                        aNumberOfOutputChannels));
    return nullptr;
  }

  if (!IsValidBufferSize(aBufferSize)) {
    aRv.ThrowIndexSizeError(
        nsPrintfCString("%u is not a valid bufferSize", aBufferSize));
    return nullptr;
  }

  RefPtr<ScriptProcessorNode> scriptProcessor = new ScriptProcessorNode(
      this, aBufferSize, aNumberOfInputChannels, aNumberOfOutputChannels);
  return scriptProcessor.forget();
}

already_AddRefed<AnalyserNode> AudioContext::CreateAnalyser(ErrorResult& aRv) {
  return AnalyserNode::Create(*this, AnalyserOptions(), aRv);
}

already_AddRefed<StereoPannerNode> AudioContext::CreateStereoPanner(
    ErrorResult& aRv) {
  return StereoPannerNode::Create(*this, StereoPannerOptions(), aRv);
}

already_AddRefed<MediaElementAudioSourceNode>
AudioContext::CreateMediaElementSource(HTMLMediaElement& aMediaElement,
                                       ErrorResult& aRv) {
  MediaElementAudioSourceOptions options;
  options.mMediaElement = aMediaElement;

  return MediaElementAudioSourceNode::Create(*this, options, aRv);
}

already_AddRefed<MediaStreamAudioSourceNode>
AudioContext::CreateMediaStreamSource(DOMMediaStream& aMediaStream,
                                      ErrorResult& aRv) {
  MediaStreamAudioSourceOptions options;
  options.mMediaStream = aMediaStream;

  return MediaStreamAudioSourceNode::Create(*this, options, aRv);
}

already_AddRefed<MediaStreamTrackAudioSourceNode>
AudioContext::CreateMediaStreamTrackSource(MediaStreamTrack& aMediaStreamTrack,
                                           ErrorResult& aRv) {
  MediaStreamTrackAudioSourceOptions options;
  options.mMediaStreamTrack = aMediaStreamTrack;

  return MediaStreamTrackAudioSourceNode::Create(*this, options, aRv);
}

already_AddRefed<GainNode> AudioContext::CreateGain(ErrorResult& aRv) {
  return GainNode::Create(*this, GainOptions(), aRv);
}

already_AddRefed<WaveShaperNode> AudioContext::CreateWaveShaper(
    ErrorResult& aRv) {
  return WaveShaperNode::Create(*this, WaveShaperOptions(), aRv);
}

already_AddRefed<DelayNode> AudioContext::CreateDelay(double aMaxDelayTime,
                                                      ErrorResult& aRv) {
  DelayOptions options;
  options.mMaxDelayTime = aMaxDelayTime;
  return DelayNode::Create(*this, options, aRv);
}

already_AddRefed<PannerNode> AudioContext::CreatePanner(ErrorResult& aRv) {
  return PannerNode::Create(*this, PannerOptions(), aRv);
}

already_AddRefed<ConvolverNode> AudioContext::CreateConvolver(
    ErrorResult& aRv) {
  return ConvolverNode::Create(nullptr, *this, ConvolverOptions(), aRv);
}

already_AddRefed<ChannelSplitterNode> AudioContext::CreateChannelSplitter(
    uint32_t aNumberOfOutputs, ErrorResult& aRv) {
  ChannelSplitterOptions options;
  options.mNumberOfOutputs = aNumberOfOutputs;
  return ChannelSplitterNode::Create(*this, options, aRv);
}

already_AddRefed<ChannelMergerNode> AudioContext::CreateChannelMerger(
    uint32_t aNumberOfInputs, ErrorResult& aRv) {
  ChannelMergerOptions options;
  options.mNumberOfInputs = aNumberOfInputs;
  return ChannelMergerNode::Create(*this, options, aRv);
}

already_AddRefed<DynamicsCompressorNode> AudioContext::CreateDynamicsCompressor(
    ErrorResult& aRv) {
  return DynamicsCompressorNode::Create(*this, DynamicsCompressorOptions(),
                                        aRv);
}

already_AddRefed<BiquadFilterNode> AudioContext::CreateBiquadFilter(
    ErrorResult& aRv) {
  return BiquadFilterNode::Create(*this, BiquadFilterOptions(), aRv);
}

already_AddRefed<IIRFilterNode> AudioContext::CreateIIRFilter(
    const Sequence<double>& aFeedforward, const Sequence<double>& aFeedback,
    mozilla::ErrorResult& aRv) {
  IIRFilterOptions options;
  options.mFeedforward = aFeedforward;
  options.mFeedback = aFeedback;
  return IIRFilterNode::Create(*this, options, aRv);
}

already_AddRefed<OscillatorNode> AudioContext::CreateOscillator(
    ErrorResult& aRv) {
  return OscillatorNode::Create(*this, OscillatorOptions(), aRv);
}

already_AddRefed<PeriodicWave> AudioContext::CreatePeriodicWave(
    const Float32Array& aRealData, const Float32Array& aImagData,
    const PeriodicWaveConstraints& aConstraints, ErrorResult& aRv) {
  aRealData.ComputeState();
  aImagData.ComputeState();

  RefPtr<PeriodicWave> periodicWave = new PeriodicWave(
      this, aRealData.Data(), aRealData.Length(), aImagData.Data(),
      aImagData.Length(), aConstraints.mDisableNormalization, aRv);
  if (aRv.Failed()) {
    return nullptr;
  }
  return periodicWave.forget();
}

AudioListener* AudioContext::Listener() {
  if (!mListener) {
    mListener = new AudioListener(this);
  }
  return mListener;
}

double AudioContext::OutputLatency() {
  if (mIsShutDown) {
    return 0.0;
  }
  // When reduceFingerprinting is enabled, return a latency figure that is
  // fixed, but plausible for the platform.
  double latency_s = 0.0;
  if (StaticPrefs::privacy_resistFingerprinting()) {
#ifdef XP_MACOSX
    latency_s = 512. / mSampleRate;
#elif MOZ_WIDGET_ANDROID
    latency_s = 0.020;
#elif XP_WIN
    latency_s = 0.04;
#else  // Catchall for other OSes, including Linux.
    latency_s = 0.025;
#endif
  } else {
    return Graph()->AudioOutputLatency();
  }
  return latency_s;
}

void AudioContext::GetOutputTimestamp(AudioTimestamp& aTimeStamp) {
  if (!Destination()) {
    aTimeStamp.mContextTime.Construct(0.0);
    aTimeStamp.mPerformanceTime.Construct(0.0);
    return;
  }

  // The currentTime currently being output is the currentTime minus the audio
  // output latency. The resolution of CurrentTime() is already reduced.
  aTimeStamp.mContextTime.Construct(
      std::max(0.0, CurrentTime() - OutputLatency()));
  nsPIDOMWindowInner* parent = GetParentObject();
  Performance* perf = parent ? parent->GetPerformance() : nullptr;
  if (perf) {
    // perf->Now() already has reduced resolution here, no need to do it again.
    aTimeStamp.mPerformanceTime.Construct(
        std::max(0., perf->Now() - (OutputLatency() * 1000.)));
  } else {
    aTimeStamp.mPerformanceTime.Construct(0.0);
  }
}

Worklet* AudioContext::GetAudioWorklet(ErrorResult& aRv) {
  if (!mWorklet) {
    mWorklet = AudioWorkletImpl::CreateWorklet(this, aRv);
  }

  return mWorklet;
}
bool AudioContext::IsRunning() const {
  return mAudioContextState == AudioContextState::Running;
}

already_AddRefed<Promise> AudioContext::CreatePromise(ErrorResult& aRv) {
  // Get the relevant global for the promise from the wrapper cache because
  // DOMEventTargetHelper::GetOwner() returns null if the document is unloaded.
  // We know the wrapper exists because it is being used for |this| from JS.
  // See https://github.com/heycam/webidl/issues/932 for why the relevant
  // global is used instead of the current global.
  nsCOMPtr<nsIGlobalObject> global = xpc::NativeGlobal(GetWrapper());
  RefPtr<Promise> promise = Promise::Create(global, aRv);
  if (aRv.Failed()) {
    return nullptr;
  }
  /**
   * If this's relevant global object's associated Document is not fully
   * active then return a promise rejected with "InvalidStateError"
   * DOMException.
   */
  nsCOMPtr<nsPIDOMWindowInner> window = do_QueryInterface(global);
  if (!window->IsFullyActive()) {
    promise->MaybeRejectWithInvalidStateError(
        "The document is not fully active.");
  }
  return promise.forget();
}

already_AddRefed<Promise> AudioContext::DecodeAudioData(
    const ArrayBuffer& aBuffer,
    const Optional<OwningNonNull<DecodeSuccessCallback>>& aSuccessCallback,
    const Optional<OwningNonNull<DecodeErrorCallback>>& aFailureCallback,
    ErrorResult& aRv) {
  AutoJSAPI jsapi;
  jsapi.Init();
  JSContext* cx = jsapi.cx();

  // CheckedUnwrapStatic is OK, since we know we have an ArrayBuffer.
  JS::Rooted<JSObject*> obj(cx, js::CheckedUnwrapStatic(aBuffer.Obj()));
  if (!obj) {
    aRv.ThrowSecurityError("Can't get audio data from cross-origin object");
    return nullptr;
  }

  RefPtr<Promise> promise = CreatePromise(aRv);
  if (aRv.Failed() || promise->State() == Promise::PromiseState::Rejected) {
    return promise.forget();
  }

  JSAutoRealm ar(cx, obj);
  aBuffer.ComputeState();

  if (!aBuffer.Data()) {
    // Throw if the buffer is detached
    aRv.ThrowTypeError("Buffer argument can't be a detached buffer");
    return nullptr;
  }

  // Detach the array buffer
  size_t length = aBuffer.Length();

  uint8_t* data = static_cast<uint8_t*>(JS::StealArrayBufferContents(cx, obj));

  // Sniff the content of the media.
  // Failed type sniffing will be handled by AsyncDecodeWebAudio.
  nsAutoCString contentType;
  NS_SniffContent(NS_DATA_SNIFFER_CATEGORY, nullptr, data, length, contentType);

  RefPtr<DecodeErrorCallback> failureCallback;
  RefPtr<DecodeSuccessCallback> successCallback;
  if (aFailureCallback.WasPassed()) {
    failureCallback = &aFailureCallback.Value();
  }
  if (aSuccessCallback.WasPassed()) {
    successCallback = &aSuccessCallback.Value();
  }
  UniquePtr<WebAudioDecodeJob> job(
      new WebAudioDecodeJob(this, promise, successCallback, failureCallback));
  AsyncDecodeWebAudio(contentType.get(), data, length, *job);
  // Transfer the ownership to mDecodeJobs
  mDecodeJobs.AppendElement(move(job));

  return promise.forget();
}

void AudioContext::RemoveFromDecodeQueue(WebAudioDecodeJob* aDecodeJob) {
  // Since UniquePtr doesn't provide an operator== which allows you to compare
  // against raw pointers, we need to iterate manually.
  for (uint32_t i = 0; i < mDecodeJobs.Length(); ++i) {
    if (mDecodeJobs[i].get() == aDecodeJob) {
      mDecodeJobs.RemoveElementAt(i);
      break;
    }
  }
}

void AudioContext::RegisterActiveNode(AudioNode* aNode) {
  if (!mCloseCalled) {
    mActiveNodes.PutEntry(aNode);
  }
}

void AudioContext::UnregisterActiveNode(AudioNode* aNode) {
  mActiveNodes.RemoveEntry(aNode);
}

uint32_t AudioContext::MaxChannelCount() const {
  if (StaticPrefs::privacy_resistFingerprinting()) {
    return 2;
  }
  return std::min<uint32_t>(
      WebAudioUtils::MaxChannelCount,
      mIsOffline ? mNumberOfChannels : CubebUtils::MaxNumberOfChannels());
}

uint32_t AudioContext::ActiveNodeCount() const { return mActiveNodes.Count(); }

MediaTrackGraph* AudioContext::Graph() const {
  return Destination()->Track()->Graph();
}

AudioNodeTrack* AudioContext::DestinationTrack() const {
  if (Destination()) {
    return Destination()->Track();
  }
  return nullptr;
}

void AudioContext::ShutdownWorklet() {
  if (mWorklet) {
    mWorklet->Impl()->NotifyWorkletFinished();
  }
}

double AudioContext::CurrentTime() {
  mozilla::MediaTrack* track = Destination()->Track();

  double rawTime = track->TrackTimeToSeconds(track->GetCurrentTime());

  // CurrentTime increments in intervals of 128/sampleRate. If the Timer
  // Precision Reduction is smaller than this interval, the jittered time
  // can always be reversed to the raw step of the interval. In that case
  // we can simply return the un-reduced time; and avoid breaking tests.
  // We have to convert each variable into a common magnitude, we choose ms.
  if ((128 / mSampleRate) * 1000.0 > nsRFPService::TimerResolution() / 1000.0) {
    return rawTime;
  }

  MOZ_ASSERT(GetParentObject()->AsGlobal());
  // The value of a MediaTrack's CurrentTime will always advance forward; it
  // will never reset (even if one rewinds a video.) Therefore we can use a
  // single Random Seed initialized at the same time as the object.
  return nsRFPService::ReduceTimePrecisionAsSecs(
      rawTime, GetRandomTimelineSeed(),
      /* aIsSystemPrincipal */ false,
      GetParentObject()->AsGlobal()->CrossOriginIsolated());
}

nsISerialEventTarget* AudioContext::GetMainThread() const {
  if (nsPIDOMWindowInner* window = GetParentObject()) {
    return window->AsGlobal()->EventTargetFor(TaskCategory::Other);
  }

  return GetCurrentSerialEventTarget();
}

void AudioContext::DisconnectFromOwner() {
  mIsDisconnecting = true;
  OnWindowDestroy();
  DOMEventTargetHelper::DisconnectFromOwner();
}

void AudioContext::OnWindowDestroy() {
  // Avoid resend the Telemetry data.
  if (!mIsShutDown) {
    MaybeUpdateAutoplayTelemetryWhenShutdown();
  }
  mIsShutDown = true;

  CloseInternal(nullptr, AudioContextOperationFlags::None);

  // We don't want to touch promises if the global is going away soon.
  if (!mIsDisconnecting) {
    for (auto p : mPromiseGripArray) {
      p->MaybeRejectWithInvalidStateError("Navigated away from page");
    }

    mPromiseGripArray.Clear();

    for (const auto& p : mPendingResumePromises) {
      p->MaybeRejectWithInvalidStateError("Navigated away from page");
    }
    mPendingResumePromises.Clear();
  }

  // On process shutdown, the MTG thread shuts down before the destination
  // track is destroyed, but AudioWorklet needs to release objects on the MTG
  // thread.  AudioContext::Shutdown() is invoked on processing the
  // PBrowser::Destroy() message before xpcom shutdown begins.
  ShutdownWorklet();

  if (mDestination) {
    // We can destroy the MediaTrackGraph at this point.
    // Although there may be other clients using the graph, this graph is used
    // only for clients in the same window and this window is going away.
    // This will also interrupt any worklet script still running on the graph
    // thread.
    Graph()->ForceShutDown();
    // AudioDestinationNodes on rendering offline contexts have a
    // self-reference which needs removal.
    if (mIsOffline) {
      mDestination->OfflineShutdown();
    }
  }
}

/* This runnable allows to fire the "statechange" event */
class OnStateChangeTask final : public Runnable {
 public:
  explicit OnStateChangeTask(AudioContext* aAudioContext)
      : Runnable("dom::OnStateChangeTask"), mAudioContext(aAudioContext) {}

  NS_IMETHODIMP
  Run() override {
    nsPIDOMWindowInner* parent = mAudioContext->GetParentObject();
    if (!parent) {
      return NS_ERROR_FAILURE;
    }

    Document* doc = parent->GetExtantDoc();
    if (!doc) {
      return NS_ERROR_FAILURE;
    }

    return nsContentUtils::DispatchTrustedEvent(
        doc, static_cast<DOMEventTargetHelper*>(mAudioContext),
        u"statechange"_ns, CanBubble::eNo, Cancelable::eNo);
  }

 private:
  RefPtr<AudioContext> mAudioContext;
};

void AudioContext::Dispatch(already_AddRefed<nsIRunnable>&& aRunnable) {
  MOZ_ASSERT(NS_IsMainThread());
  nsCOMPtr<nsIGlobalObject> parentObject = do_QueryInterface(GetParentObject());
  // It can happen that this runnable took a long time to reach the main thread,
  // and the global is not valid anymore.
  if (parentObject) {
    parentObject->AbstractMainThreadFor(TaskCategory::Other)
        ->Dispatch(move(aRunnable));
  } else {
    RefPtr<nsIRunnable> runnable(aRunnable);
    runnable = nullptr;
  }
}

void AudioContext::OnStateChanged(void* aPromise, AudioContextState aNewState) {
  MOZ_ASSERT(NS_IsMainThread());

  if (mAudioContextState == AudioContextState::Closed) {
    fprintf(stderr,
            "Invalid transition: mAudioContextState: %d -> aNewState %d\n",
            static_cast<int>(mAudioContextState), static_cast<int>(aNewState));
    MOZ_ASSERT(false);
  }

  if (aPromise) {
    Promise* promise = reinterpret_cast<Promise*>(aPromise);
    // It is possible for the promise to have been removed from
    // mPromiseGripArray if the cycle collector has severed our connections. DO
    // NOT dereference the promise pointer in that case since it may point to
    // already freed memory.
    if (mPromiseGripArray.Contains(promise)) {
      promise->MaybeResolveWithUndefined();
      DebugOnly<bool> rv = mPromiseGripArray.RemoveElement(promise);
      MOZ_ASSERT(rv, "Promise wasn't in the grip array?");
    }
  }

  // Resolve all pending promises once the audio context has been allowed to
  // start.
  if (aNewState == AudioContextState::Running) {
    for (const auto& p : mPendingResumePromises) {
      p->MaybeResolveWithUndefined();
    }
    mPendingResumePromises.Clear();
  }

  if (mAudioContextState != aNewState) {
    RefPtr<OnStateChangeTask> task = new OnStateChangeTask(this);
    Dispatch(task.forget());
  }

  mAudioContextState = aNewState;
  Destination()->NotifyAudioContextStateChanged();
}

nsTArray<RefPtr<mozilla::MediaTrack>> AudioContext::GetAllTracks() const {
  nsTArray<RefPtr<mozilla::MediaTrack>> tracks;
  for (auto iter = mAllNodes.ConstIter(); !iter.Done(); iter.Next()) {
    AudioNode* node = iter.Get()->GetKey();
    mozilla::MediaTrack* t = node->GetTrack();
    if (t) {
      tracks.AppendElement(t);
    }
    // Add the tracks of AudioParam.
    const nsTArray<RefPtr<AudioParam>>& audioParams = node->GetAudioParams();
    if (!audioParams.IsEmpty()) {
      for (auto& param : audioParams) {
        t = param->GetTrack();
        if (t && !tracks.Contains(t)) {
          tracks.AppendElement(t);
        }
      }
    }
  }
  return tracks;
}

already_AddRefed<Promise> AudioContext::Suspend(ErrorResult& aRv) {
  RefPtr<Promise> promise = CreatePromise(aRv);
  if (aRv.Failed() || promise->State() == Promise::PromiseState::Rejected) {
    return promise.forget();
  }
  if (mIsOffline) {
    // XXXbz This is not reachable, since we don't implement this
    // method on OfflineAudioContext at all!
    promise->MaybeRejectWithNotSupportedError(
        "Can't suspend OfflineAudioContext yet");
    return promise.forget();
  }

  if (mAudioContextState == AudioContextState::Closed || mCloseCalled) {
    promise->MaybeRejectWithInvalidStateError(
        "Can't suspend if the control thread state is \"closed\"");
    return promise.forget();
  }

  mSuspendedByContent = true;
  mPromiseGripArray.AppendElement(promise);
  SuspendInternal(promise, AudioContextOperationFlags::SendStateChange);
  return promise.forget();
}

void AudioContext::SuspendFromChrome() {
  if (mIsOffline || mIsShutDown) {
    return;
  }
  SuspendInternal(nullptr, Preferences::GetBool("dom.audiocontext.testing")
                               ? AudioContextOperationFlags::SendStateChange
                               : AudioContextOperationFlags::None);
}

void AudioContext::SuspendInternal(void* aPromise,
                                   AudioContextOperationFlags aFlags) {
  MOZ_ASSERT(NS_IsMainThread());
  MOZ_ASSERT(!mIsOffline);
  Destination()->Suspend();

  nsTArray<RefPtr<mozilla::MediaTrack>> tracks;
  // If mSuspendCalled is true then we already suspended all our tracks,
  // so don't suspend them again (since suspend(); suspend(); resume(); should
  // cancel both suspends). But we still need to do ApplyAudioContextOperation
  // to ensure our new promise is resolved.
  if (!mSuspendCalled) {
    tracks = GetAllTracks();
  }
  auto promise = Graph()->ApplyAudioContextOperation(
      DestinationTrack(), move(tracks), AudioContextOperation::Suspend);
  if ((aFlags & AudioContextOperationFlags::SendStateChange)) {
    promise->Then(
        GetMainThread(), "AudioContext::OnStateChanged",
        [self = RefPtr<AudioContext>(this),
         aPromise](AudioContextState aNewState) {
          self->OnStateChanged(aPromise, aNewState);
        },
        [] { MOZ_CRASH("Unexpected rejection"); });
  }

  mSuspendCalled = true;
}

void AudioContext::ResumeFromChrome() {
  if (mIsOffline || mIsShutDown) {
    return;
  }
  ResumeInternal(Preferences::GetBool("dom.audiocontext.testing")
                     ? AudioContextOperationFlags::SendStateChange
                     : AudioContextOperationFlags::None);
}

already_AddRefed<Promise> AudioContext::Resume(ErrorResult& aRv) {
  RefPtr<Promise> promise = CreatePromise(aRv);
  if (aRv.Failed() || promise->State() == Promise::PromiseState::Rejected) {
    return promise.forget();
  }

  if (mIsOffline) {
    promise->MaybeRejectWithNotSupportedError(
        "Can't resume OfflineAudioContext");
    return promise.forget();
  }

  if (mAudioContextState == AudioContextState::Closed || mCloseCalled) {
    promise->MaybeRejectWithInvalidStateError(
        "Can't resume if the control thread state is \"closed\"");
    return promise.forget();
  }

  mSuspendedByContent = false;
  mPendingResumePromises.AppendElement(promise);

  const bool isAllowedToPlay = AutoplayPolicy::IsAllowedToPlay(*this);
  AUTOPLAY_LOG("Trying to resume AudioContext %p, IsAllowedToPlay=%d", this,
               isAllowedToPlay);
  if (isAllowedToPlay) {
    ResumeInternal(AudioContextOperationFlags::SendStateChange);
  } else {
    ReportBlocked();
  }

  MaybeUpdateAutoplayTelemetry();

  return promise.forget();
}

void AudioContext::ResumeInternal(AudioContextOperationFlags aFlags) {
  MOZ_ASSERT(!mIsOffline);
  AUTOPLAY_LOG("Allow to resume AudioContext %p", this);
  mWasAllowedToStart = true;

  Destination()->Resume();

  nsTArray<RefPtr<mozilla::MediaTrack>> tracks;
  // If mSuspendCalled is false then we already resumed all our tracks,
  // so don't resume them again (since suspend(); resume(); resume(); should
  // be OK). But we still need to do ApplyAudioContextOperation
  // to ensure our new promise is resolved.
  if (mSuspendCalled) {
    tracks = GetAllTracks();
  }
  auto promise = Graph()->ApplyAudioContextOperation(
      DestinationTrack(), move(tracks), AudioContextOperation::Resume);
  if (aFlags & AudioContextOperationFlags::SendStateChange) {
    promise->Then(
        GetMainThread(), "AudioContext::OnStateChanged",
        [self = RefPtr<AudioContext>(this)](AudioContextState aNewState) {
          self->OnStateChanged(nullptr, aNewState);
        },
        [] {});  // Promise may be rejected after graph shutdown.
  }
  mSuspendCalled = false;
}

void AudioContext::UpdateAutoplayAssumptionStatus() {
  if (AutoplayPolicyTelemetryUtils::WouldBeAllowedToPlayIfAutoplayDisabled(
          *this)) {
    mWasEverAllowedToStart |= true;
    mWouldBeAllowedToStart = true;
  } else {
    mWasEverBlockedToStart |= true;
    mWouldBeAllowedToStart = false;
  }
}

void AudioContext::MaybeUpdateAutoplayTelemetry() {
  // Exclude offline AudioContext because it's always allowed to start.
  if (mIsOffline) {
    return;
  }

  if (AutoplayPolicyTelemetryUtils::WouldBeAllowedToPlayIfAutoplayDisabled(
          *this) &&
      !mWouldBeAllowedToStart) {
    AccumulateCategorical(
        mozilla::Telemetry::LABELS_WEB_AUDIO_AUTOPLAY::AllowedAfterBlocked);
  }
  UpdateAutoplayAssumptionStatus();
}

void AudioContext::MaybeUpdateAutoplayTelemetryWhenShutdown() {
  // Exclude offline AudioContext because it's always allowed to start.
  if (mIsOffline) {
    return;
  }

  if (mWasEverAllowedToStart && !mWasEverBlockedToStart) {
    AccumulateCategorical(
        mozilla::Telemetry::LABELS_WEB_AUDIO_AUTOPLAY::NeverBlocked);
  } else if (!mWasEverAllowedToStart && mWasEverBlockedToStart) {
    AccumulateCategorical(
        mozilla::Telemetry::LABELS_WEB_AUDIO_AUTOPLAY::NeverAllowed);
  }
}

void AudioContext::ReportBlocked() {
  ReportToConsole(nsIScriptError::warningFlag,
                  "BlockAutoplayWebAudioStartError");
  mWasAllowedToStart = false;

  if (!StaticPrefs::media_autoplay_block_event_enabled()) {
    return;
  }

  RefPtr<AudioContext> self = this;
  RefPtr<nsIRunnable> r =
      NS_NewRunnableFunction("AudioContext::AutoplayBlocked", [self]() {
        nsPIDOMWindowInner* parent = self->GetParentObject();
        if (!parent) {
          return;
        }

        Document* doc = parent->GetExtantDoc();
        if (!doc) {
          return;
        }

        AUTOPLAY_LOG("Dispatch `blocked` event for AudioContext %p",
                     self.get());
        nsContentUtils::DispatchTrustedEvent(
            doc, static_cast<DOMEventTargetHelper*>(self), u"blocked"_ns,
            CanBubble::eNo, Cancelable::eNo);
      });
  Dispatch(r.forget());
}

already_AddRefed<Promise> AudioContext::Close(ErrorResult& aRv) {
  RefPtr<Promise> promise = CreatePromise(aRv);
  if (aRv.Failed() || promise->State() == Promise::PromiseState::Rejected) {
    return promise.forget();
  }

  if (mIsOffline) {
    // XXXbz This is not reachable, since we don't implement this
    // method on OfflineAudioContext at all!
    promise->MaybeRejectWithNotSupportedError(
        "Can't close OfflineAudioContext yet");
    return promise.forget();
  }

  if (mAudioContextState == AudioContextState::Closed) {
    promise->MaybeRejectWithInvalidStateError(
        "Can't close an AudioContext twice");
    return promise.forget();
  }

  mPromiseGripArray.AppendElement(promise);

  CloseInternal(promise, AudioContextOperationFlags::SendStateChange);

  return promise.forget();
}

void AudioContext::OfflineClose() {
  CloseInternal(nullptr, AudioContextOperationFlags::None);
}

void AudioContext::CloseInternal(void* aPromise,
                                 AudioContextOperationFlags aFlags) {
  // This can be called when freeing a document, and the tracks are dead at
  // this point, so we need extra null-checks.
  AudioNodeTrack* ds = DestinationTrack();
  if (ds && !mIsOffline) {
    Destination()->Close();

    nsTArray<RefPtr<mozilla::MediaTrack>> tracks;
    // If mSuspendCalled or mCloseCalled are true then we already suspended
    // all our tracks, so don't suspend them again. But we still need to do
    // ApplyAudioContextOperation to ensure our new promise is resolved.
    if (!mSuspendCalled && !mCloseCalled) {
      tracks = GetAllTracks();
    }
    auto promise = Graph()->ApplyAudioContextOperation(
        ds, move(tracks), AudioContextOperation::Close);
    if ((aFlags & AudioContextOperationFlags::SendStateChange)) {
      promise->Then(
          GetMainThread(), "AudioContext::OnStateChanged",
          [self = RefPtr<AudioContext>(this),
           aPromise](AudioContextState aNewState) {
            self->OnStateChanged(aPromise, aNewState);
          },
          [] {});  // Promise may be rejected after graph shutdown.
    }
  }
  mCloseCalled = true;
  // Release references to active nodes.
  // Active AudioNodes don't unregister in destructors, at which point the
  // Node is already unregistered.
  mActiveNodes.Clear();
}

void AudioContext::RegisterNode(AudioNode* aNode) {
  MOZ_ASSERT(!mAllNodes.Contains(aNode));
  mAllNodes.PutEntry(aNode);
}

void AudioContext::UnregisterNode(AudioNode* aNode) {
  MOZ_ASSERT(mAllNodes.Contains(aNode));
  mAllNodes.RemoveEntry(aNode);
}

already_AddRefed<Promise> AudioContext::StartRendering(ErrorResult& aRv) {
  MOZ_ASSERT(mIsOffline, "This should only be called on OfflineAudioContext");
  RefPtr<Promise> promise = CreatePromise(aRv);
  if (aRv.Failed() || promise->State() == Promise::PromiseState::Rejected) {
    return promise.forget();
  }
  if (mIsStarted) {
    aRv.ThrowInvalidStateError("Rendering already started");
    return nullptr;
  }

  mIsStarted = true;
  mDestination->StartRendering(promise);

  OnStateChanged(nullptr, AudioContextState::Running);

  return promise.forget();
}

unsigned long AudioContext::Length() {
  MOZ_ASSERT(mIsOffline);
  return mDestination->Length();
}

void AudioContext::Mute() const {
  MOZ_ASSERT(!mIsOffline);
  if (mDestination) {
    mDestination->Mute();
  }
}

void AudioContext::Unmute() const {
  MOZ_ASSERT(!mIsOffline);
  if (mDestination) {
    mDestination->Unmute();
  }
}

void AudioContext::SetParamMapForWorkletName(
    const nsAString& aName, AudioParamDescriptorMap* aParamMap) {
  MOZ_ASSERT(!mWorkletParamDescriptors.GetValue(aName));
  Unused << mWorkletParamDescriptors.Put(aName, move(*aParamMap), fallible);
}

AudioChannel AudioContext::MozAudioChannelType() const {
  return mDestination->MozAudioChannelType();
}

AudioChannel AudioContext::TestAudioChannelInAudioNodeStream() {
  mozilla::MediaTrack* track = mDestination->Track();
  MOZ_ASSERT(track);

  return track->AudioChannelType();
}

size_t AudioContext::SizeOfIncludingThis(
    mozilla::MallocSizeOf aMallocSizeOf) const {
  // AudioNodes are tracked separately because we do not want the AudioContext
  // to track all of the AudioNodes it creates, so we wouldn't be able to
  // traverse them from here.

  size_t amount = aMallocSizeOf(this);
  if (mListener) {
    amount += mListener->SizeOfIncludingThis(aMallocSizeOf);
  }
  amount += mDecodeJobs.ShallowSizeOfExcludingThis(aMallocSizeOf);
  for (uint32_t i = 0; i < mDecodeJobs.Length(); ++i) {
    amount += mDecodeJobs[i]->SizeOfIncludingThis(aMallocSizeOf);
  }
  amount += mActiveNodes.ShallowSizeOfExcludingThis(aMallocSizeOf);
  return amount;
}

NS_IMETHODIMP
AudioContext::CollectReports(nsIHandleReportCallback* aHandleReport,
                             nsISupports* aData, bool aAnonymize) {
  const nsLiteralCString nodeDescription(
      "Memory used by AudioNode DOM objects (Web Audio).");
  for (auto iter = mAllNodes.ConstIter(); !iter.Done(); iter.Next()) {
    AudioNode* node = iter.Get()->GetKey();
    int64_t amount = node->SizeOfIncludingThis(MallocSizeOf);
    nsPrintfCString domNodePath("explicit/webaudio/audio-node/%s/dom-nodes",
                                node->NodeType());
    aHandleReport->Callback(""_ns, domNodePath, KIND_HEAP, UNITS_BYTES, amount,
                            nodeDescription, aData);
  }

  int64_t amount = SizeOfIncludingThis(MallocSizeOf);
  MOZ_COLLECT_REPORT("explicit/webaudio/audiocontext", KIND_HEAP, UNITS_BYTES,
                     amount,
                     "Memory used by AudioContext objects (Web Audio).");

  return NS_OK;
}

BasicWaveFormCache* AudioContext::GetBasicWaveFormCache() {
  MOZ_ASSERT(NS_IsMainThread());
  if (!mBasicWaveFormCache) {
    mBasicWaveFormCache = new BasicWaveFormCache(SampleRate());
  }
  return mBasicWaveFormCache;
}

void AudioContext::ReportToConsole(uint32_t aErrorFlags,
                                   const char* aMsg) const {
  MOZ_ASSERT(aMsg);
  Document* doc =
      GetParentObject() ? GetParentObject()->GetExtantDoc() : nullptr;
  nsContentUtils::ReportToConsole(aErrorFlags, "Media"_ns, doc,
                                  nsContentUtils::eDOM_PROPERTIES, aMsg);
}

BasicWaveFormCache::BasicWaveFormCache(uint32_t aSampleRate)
    : mSampleRate(aSampleRate) {
  MOZ_ASSERT(NS_IsMainThread());
}
BasicWaveFormCache::~BasicWaveFormCache() = default;

WebCore::PeriodicWave* BasicWaveFormCache::GetBasicWaveForm(
    OscillatorType aType) {
  MOZ_ASSERT(!NS_IsMainThread());
  if (aType == OscillatorType::Sawtooth) {
    if (!mSawtooth) {
      mSawtooth = WebCore::PeriodicWave::createSawtooth(mSampleRate);
    }
    return mSawtooth;
  }
  if (aType == OscillatorType::Square) {
    if (!mSquare) {
      mSquare = WebCore::PeriodicWave::createSquare(mSampleRate);
    }
    return mSquare;
  }
  if (aType == OscillatorType::Triangle) {
    if (!mTriangle) {
      mTriangle = WebCore::PeriodicWave::createTriangle(mSampleRate);
    }
    return mTriangle;
  }
  MOZ_ASSERT(false, "Not reached");
  return nullptr;
}

}  // namespace dom
}  // namespace mozilla<|MERGE_RESOLUTION|>--- conflicted
+++ resolved
@@ -174,14 +174,9 @@
   // Note: AudioDestinationNode needs an AudioContext that must already be
   // bound to the window.
   const bool allowedToStart = AutoplayPolicy::IsAllowedToPlay(*this);
-<<<<<<< HEAD
   mDestination = new AudioDestinationNode(this, aIsOffline, allowedToStart,
                                           aChannel, aNumberOfChannels, aLength);
-=======
-  mDestination =
-      new AudioDestinationNode(this, aIsOffline, aNumberOfChannels, aLength);
-  mDestination->Init();
->>>>>>> a147181e
+  mDestination->Init(aChannel);
   // If an AudioContext is not allowed to start, we would postpone its state
   // transition from `suspended` to `running` until sites explicitly call
   // AudioContext.resume() or AudioScheduledSourceNode.start().
@@ -294,15 +289,7 @@
                          : MediaTrackGraph::REQUEST_DEFAULT_SAMPLE_RATE;
 
   RefPtr<AudioContext> object =
-<<<<<<< HEAD
       new AudioContext(window, false, aChannel, 2, 0, sampleRate);
-  aRv = object->Init();
-  if (NS_WARN_IF(aRv.Failed())) {
-    return nullptr;
-  }
-=======
-      new AudioContext(window, false, 2, 0, sampleRate);
->>>>>>> a147181e
 
   RegisterWeakMemoryReporter(object);
 
