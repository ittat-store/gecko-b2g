--- conflicted
+++ resolved
@@ -287,16 +287,9 @@
     AudioNodeTrack::NEED_MAIN_THREAD_CURRENT_TIME |
     AudioNodeTrack::NEED_MAIN_THREAD_ENDED | AudioNodeTrack::EXTERNAL_OUTPUT;
 
-<<<<<<< HEAD
 AudioDestinationNode::AudioDestinationNode(
     AudioContext* aContext, bool aIsOffline, bool aAllowedToStart,
     AudioChannel aChannel, uint32_t aNumberOfChannels, uint32_t aLength)
-=======
-AudioDestinationNode::AudioDestinationNode(AudioContext* aContext,
-                                           bool aIsOffline,
-                                           uint32_t aNumberOfChannels,
-                                           uint32_t aLength)
->>>>>>> a147181e
     : AudioNode(aContext, aNumberOfChannels, ChannelCountMode::Explicit,
                 ChannelInterpretation::Speakers),
       mFramesToProduce(aLength),
@@ -323,7 +316,7 @@
   mTrack->AddAudioOutput(nullptr);
 }
 
-void AudioDestinationNode::Init() {
+void AudioDestinationNode::Init(AudioChannel aChannel) {
   // The reason we don't do that in ctor is because we have to keep AudioContext
   // holding a strong reference to the destination node first. If we don't do
   // that, initializing the agent would cause an unexpected destroy of the
@@ -349,7 +342,8 @@
   MOZ_ASSERT(!mAudioChannelAgent);
 
   AudioChannelAgent* agent = new AudioChannelAgent();
-  nsresult rv = agent->InitWithWeakCallback(GetOwner(), this);
+  nsresult rv = agent->InitWithWeakCallback(
+      GetOwner(), static_cast<int32_t>(mAudioChannel), this);
   if (NS_WARN_IF(NS_FAILED(rv))) {
     AUDIO_CHANNEL_LOG("Failed to init audio channel agent");
     return;
@@ -559,18 +553,12 @@
   mAudioChannelDisabled = shouldDisable;
 
   AUDIO_CHANNEL_LOG(
-<<<<<<< HEAD
       "AudioDestinationNode %p WindowSuspendChanged, "
       "aSuspend = %s\n",
       this, SuspendTypeToStr(aSuspend));
 
-  mAudioChannelSuspended = suspended;
-  Context()->DispatchTrustedEvent(!suspended ? u"mozinterruptend"_ns
-                                             : u"mozinterruptbegin"_ns);
-=======
-      "AudioDestinationNode %p WindowSuspendChanged, shouldDisable = %d\n",
-      this, mAudioChannelDisabled);
->>>>>>> a147181e
+  Context()->DispatchTrustedEvent(!shouldDisable ? u"mozinterruptend"_ns
+                                                 : u"mozinterruptbegin"_ns);
 
   DisabledTrackMode disabledMode = mAudioChannelDisabled
                                        ? DisabledTrackMode::SILENCE_BLACK
@@ -627,8 +615,8 @@
       mTrack->SetAudioChannelType(mAudioChannel);
     }
 
-    if (mAudioChannelAgent) {
-      CreateAudioChannelAgent();
+    if (!mAudioChannelAgent) {
+      CreateAndStartAudioChannelAgent();
     }
   }
 }
@@ -697,35 +685,15 @@
   }
 }
 
-<<<<<<< HEAD
-nsresult AudioDestinationNode::CreateAudioChannelAgent() {
-  if (mIsOffline || mAudioChannelAgent) {
-    return NS_OK;
-  }
-
-  mAudioChannelAgent = new AudioChannelAgent();
-  nsresult rv = mAudioChannelAgent->InitWithWeakCallback(
-      GetOwner(), static_cast<int32_t>(mAudioChannel), this);
-  if (NS_WARN_IF(NS_FAILED(rv))) {
-    return rv;
-  }
-
-  return NS_OK;
-}
-
-void AudioDestinationNode::NotifyAudibleStateChanged(bool aAudible) {
-  MOZ_ASSERT(Context() && !Context()->IsOffline());
+void AudioDestinationNode::NotifyDataAudibleStateChanged(bool aAudible) {
+  MOZ_ASSERT(!mIsOffline);
 
   if (!mAudioChannelAgent) {
     if (!aAudible) {
       return;
     }
-    CreateAudioChannelAgent();
-  }
-=======
-void AudioDestinationNode::NotifyDataAudibleStateChanged(bool aAudible) {
-  MOZ_ASSERT(!mIsOffline);
->>>>>>> a147181e
+    CreateAndStartAudioChannelAgent();
+  }
 
   AUDIO_CHANNEL_LOG(
       "AudioDestinationNode %p NotifyDataAudibleStateChanged, audible=%d", this,
