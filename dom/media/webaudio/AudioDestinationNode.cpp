--- conflicted
+++ resolved
@@ -324,13 +324,9 @@
   // GetParentObject can return nullptr here. This will end up creating another
   // MediaTrackGraph
   MediaTrackGraph* graph = MediaTrackGraph::GetInstance(
-<<<<<<< HEAD
       MediaTrackGraph::AUDIO_THREAD_DRIVER, aChannel,
-      aContext->GetParentObject(), aContext->SampleRate());
-=======
-      MediaTrackGraph::AUDIO_THREAD_DRIVER, aContext->GetParentObject(),
-      aContext->SampleRate(), MediaTrackGraph::DEFAULT_OUTPUT_DEVICE);
->>>>>>> 8ccf549d
+      aContext->GetParentObject(), aContext->SampleRate(),
+      MediaTrackGraph::DEFAULT_OUTPUT_DEVICE);
   AudioNodeEngine* engine = new DestinationNodeEngine(this);
 
   mTrack = AudioNodeTrack::Create(aContext, engine, kTrackFlags, graph);
