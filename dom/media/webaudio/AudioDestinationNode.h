/* -*- Mode: C++; tab-width: 2; indent-tabs-mode: nil; c-basic-offset: 2 -*- */
/* vim:set ts=2 sw=2 sts=2 et cindent: */
/* This Source Code Form is subject to the terms of the Mozilla Public
 * License, v. 2.0. If a copy of the MPL was not distributed with this
 * file, You can obtain one at http://mozilla.org/MPL/2.0/. */

#ifndef AudioDestinationNode_h_
#define AudioDestinationNode_h_

#include "AudioChannelService.h"
#include "AudioNode.h"
#include "AudioChannelAgent.h"
#include "mozilla/TimeStamp.h"

namespace mozilla {
namespace dom {

class AudioContext;
class WakeLock;

class AudioDestinationNode final : public AudioNode,
                                   public nsIAudioChannelAgentCallback,
                                   public MainThreadMediaTrackListener {
 public:
  // This node type knows what MediaTrackGraph to use based on
  // whether it's in offline mode.
  AudioDestinationNode(AudioContext* aContext, bool aIsOffline,
<<<<<<< HEAD
                       bool aAllowedToStart, AudioChannel aChannel,
=======
>>>>>>> a147181e
                       uint32_t aNumberOfChannels, uint32_t aLength);

  void DestroyMediaTrack() override;

  NS_DECL_ISUPPORTS_INHERITED
  NS_DECL_CYCLE_COLLECTION_CLASS_INHERITED(AudioDestinationNode, AudioNode)
  NS_DECL_NSIAUDIOCHANNELAGENTCALLBACK

  JSObject* WrapObject(JSContext* aCx,
                       JS::Handle<JSObject*> aGivenProto) override;

  uint16_t NumberOfOutputs() const final { return 0; }

  uint32_t MaxChannelCount() const;
  void SetChannelCount(uint32_t aChannelCount, ErrorResult& aRv) override;

  void Init();
  void Close();

  // Returns the track or null after unlink.
  AudioNodeTrack* Track();

  void Mute();
  void Unmute();

  void Suspend();
  void Resume();

  void StartRendering(Promise* aPromise);

  void OfflineShutdown();

  AudioChannel MozAudioChannelType() const;

  void NotifyMainThreadTrackEnded() override;
  void FireOfflineCompletionEvent();

  const char* NodeType() const override { return "AudioDestinationNode"; }

  size_t SizeOfExcludingThis(MallocSizeOf aMallocSizeOf) const override;
  size_t SizeOfIncludingThis(MallocSizeOf aMallocSizeOf) const override;

  void NotifyDataAudibleStateChanged(bool aAudible);
  void ResolvePromise(AudioBuffer* aRenderedBuffer);

  unsigned long Length() {
    MOZ_ASSERT(mIsOffline);
    return mFramesToProduce;
  }

  void NotifyAudioContextStateChanged();

 protected:
  virtual ~AudioDestinationNode();

 private:
  // This would be created for non-offline audio context in order to receive
  // tab's mute/suspend/audio capture state change and update the audible state
  // to the tab.
  void CreateAndStartAudioChannelAgent();
  void DestroyAudioChannelAgentIfExists();
  RefPtr<AudioChannelAgent> mAudioChannelAgent;

  // These members are related to audio capturing. We would start capturing
  // audio if we're starting capturing audio from whole window, and MUST stop
  // capturing explicitly when we don't need to capture audio any more, because
  // we have to release the resource we allocated before.
  bool IsCapturingAudio() const;
  void StartAudioCapturingTrack();
  void StopAudioCapturingTrack();
  RefPtr<MediaInputPort> mCaptureTrackPort;

  // These members are used to determine if the destination node is actual
  // audible and `mFinalAudibleState` represents the final result.
  using AudibleChangedReasons = AudioChannelService::AudibleChangedReasons;
  using AudibleState = AudioChannelService::AudibleState;
  void UpdateFinalAudibleStateIfNeeded(AudibleChangedReasons aReason);
  bool IsAudible() const;
  bool mFinalAudibleState = false;
  bool mIsDataAudible = false;
  float mAudioChannelVolume = 1.0;

  // True if the audio channel disables the track for unvisited tab, and the
  // track will be enabled again when the tab gets first visited, or a user
  // presses the tab play icon.
  bool mAudioChannelDisabled = false;

  // When the destination node is audible, we would request a wakelock to
  // prevent computer from sleeping in order to keep audio playing.
  void CreateAudioWakeLockIfNeeded();
  void ReleaseAudioWakeLockIfExists();
  RefPtr<WakeLock> mWakeLock;

  void SetMozAudioChannelType(AudioChannel aValue, ErrorResult& aRv);
  bool CheckAudioChannelPermissions(AudioChannel aValue);

  SelfReference<AudioDestinationNode> mOfflineRenderingRef;
  uint32_t mFramesToProduce;

  RefPtr<Promise> mOfflineRenderingPromise;

  // Audio Channel Type.
  AudioChannel mAudioChannel;
  bool mIsOffline;

  // These varaibles are used to know how long AudioContext would become audible
  // since it was created.
  TimeStamp mCreatedTime;
  TimeDuration mDurationBeforeFirstTimeAudible;
};

}  // namespace dom
}  // namespace mozilla

#endif<|MERGE_RESOLUTION|>--- conflicted
+++ resolved
@@ -25,10 +25,7 @@
   // This node type knows what MediaTrackGraph to use based on
   // whether it's in offline mode.
   AudioDestinationNode(AudioContext* aContext, bool aIsOffline,
-<<<<<<< HEAD
                        bool aAllowedToStart, AudioChannel aChannel,
-=======
->>>>>>> a147181e
                        uint32_t aNumberOfChannels, uint32_t aLength);
 
   void DestroyMediaTrack() override;
@@ -45,7 +42,7 @@
   uint32_t MaxChannelCount() const;
   void SetChannelCount(uint32_t aChannelCount, ErrorResult& aRv) override;
 
-  void Init();
+  void Init(AudioChannel aChannel);
   void Close();
 
   // Returns the track or null after unlink.
