/* -*- Mode: C++; tab-width: 2; indent-tabs-mode: nil; c-basic-offset: 2 -*- */
/* vim:set ts=2 sw=2 sts=2 et cindent: */
/* This Source Code Form is subject to the terms of the Mozilla Public
 * License, v. 2.0. If a copy of the MPL was not distributed with this
 * file, You can obtain one at http://mozilla.org/MPL/2.0/. */
#include <stdio.h>
#include <math.h>
#include <string.h>
#include "mozilla/Logging.h"
#include "prdtoa.h"
#include "AudioStream.h"
#include "VideoUtils.h"
#include "mozilla/Monitor.h"
#include "mozilla/Mutex.h"
#include "mozilla/Sprintf.h"
#include "mozilla/Unused.h"
#include <algorithm>
#include "mozilla/Telemetry.h"
#include "CubebUtils.h"
#include "nsPrintfCString.h"
#include "AudioConverter.h"
#include "UnderrunHandler.h"
#if defined(XP_WIN)
#  include "nsXULAppAPI.h"
#endif
#include "Tracing.h"
#include "webaudio/blink/DenormalDisabler.h"
#include "AudioThreadRegistry.h"

// Use abort() instead of exception in SoundTouch.
#define ST_NO_EXCEPTION_HANDLING 1
#include "soundtouch/SoundTouchFactory.h"

namespace mozilla {

#undef LOG
#undef LOGW
#undef LOGE

LazyLogModule gAudioStreamLog("AudioStream");
// For simple logs
#define LOG(x, ...)                                  \
  MOZ_LOG(gAudioStreamLog, mozilla::LogLevel::Debug, \
          ("%p " x, this, ##__VA_ARGS__))
#define LOGW(x, ...)                                   \
  MOZ_LOG(gAudioStreamLog, mozilla::LogLevel::Warning, \
          ("%p " x, this, ##__VA_ARGS__))
#define LOGE(x, ...)                                                          \
  NS_DebugBreak(NS_DEBUG_WARNING,                                             \
                nsPrintfCString("%p " x, this, ##__VA_ARGS__).get(), nullptr, \
                __FILE__, __LINE__)

/**
 * Keep a list of frames sent to the audio engine in each DataCallback along
 * with the playback rate at the moment. Since the playback rate and number of
 * underrun frames can vary in each callback. We need to keep the whole history
 * in order to calculate the playback position of the audio engine correctly.
 */
class FrameHistory {
  struct Chunk {
    uint32_t servicedFrames;
    uint32_t totalFrames;
    uint32_t rate;
  };

  template <typename T>
  static T FramesToUs(uint32_t frames, int rate) {
    return static_cast<T>(frames) * USECS_PER_S / rate;
  }

 public:
  FrameHistory() : mBaseOffset(0), mBasePosition(0) {}

  void Append(uint32_t aServiced, uint32_t aUnderrun, uint32_t aRate) {
    /* In most case where playback rate stays the same and we don't underrun
     * frames, we are able to merge chunks to avoid lose of precision to add up
     * in compressing chunks into |mBaseOffset| and |mBasePosition|.
     */
    if (!mChunks.IsEmpty()) {
      Chunk& c = mChunks.LastElement();
      // 2 chunks (c1 and c2) can be merged when rate is the same and
      // adjacent frames are zero. That is, underrun frames in c1 are zero
      // or serviced frames in c2 are zero.
      if (c.rate == aRate &&
          (c.servicedFrames == c.totalFrames || aServiced == 0)) {
        c.servicedFrames += aServiced;
        c.totalFrames += aServiced + aUnderrun;
        return;
      }
    }
    Chunk* p = mChunks.AppendElement();
    p->servicedFrames = aServiced;
    p->totalFrames = aServiced + aUnderrun;
    p->rate = aRate;
  }

  /**
   * @param frames The playback position in frames of the audio engine.
   * @return The playback position in microseconds of the audio engine,
   *         adjusted by playback rate changes and underrun frames.
   */
  int64_t GetPosition(int64_t frames) {
    // playback position should not go backward.
    MOZ_ASSERT(frames >= mBaseOffset);
    while (true) {
      if (mChunks.IsEmpty()) {
        return mBasePosition;
      }
      const Chunk& c = mChunks[0];
      if (frames <= mBaseOffset + c.totalFrames) {
        uint32_t delta = frames - mBaseOffset;
        delta = std::min(delta, c.servicedFrames);
        return static_cast<int64_t>(mBasePosition) +
               FramesToUs<int64_t>(delta, c.rate);
      }
      // Since the playback position of the audio engine will not go backward,
      // we are able to compress chunks so that |mChunks| won't grow
      // unlimitedly. Note that we lose precision in converting integers into
      // floats and inaccuracy will accumulate over time. However, for a 24hr
      // long, sample rate = 44.1k file, the error will be less than 1
      // microsecond after playing 24 hours. So we are fine with that.
      mBaseOffset += c.totalFrames;
      mBasePosition += FramesToUs<double>(c.servicedFrames, c.rate);
      mChunks.RemoveElementAt(0);
    }
  }

 private:
  AutoTArray<Chunk, 7> mChunks;
  int64_t mBaseOffset;
  double mBasePosition;
};

AudioStream::AudioStream(DataSource& aSource)
    : mMonitor("AudioStream"),
      mChannels(0),
      mOutChannels(0),
      mTimeStretcher(nullptr),
      mState(INITIALIZED),
      mDataSource(aSource),
      mPrefillQuirk(false),
      mAudioThreadId(0),
      mSandboxed(CubebUtils::SandboxEnabled()) {
#if defined(XP_WIN)
  if (XRE_IsContentProcess()) {
    audio::AudioNotificationReceiver::Register(this);
  }
#endif
}

AudioStream::~AudioStream() {
  LOG("deleted, state %d", mState);
  MOZ_ASSERT(mState == SHUTDOWN && !mCubebStream,
             "Should've called Shutdown() before deleting an AudioStream");
  if (mTimeStretcher) {
    soundtouch::destroySoundTouchObj(mTimeStretcher);
  }
#if defined(XP_WIN)
  if (XRE_IsContentProcess()) {
    audio::AudioNotificationReceiver::Unregister(this);
  }
#endif
}

size_t AudioStream::SizeOfIncludingThis(MallocSizeOf aMallocSizeOf) const {
  size_t amount = aMallocSizeOf(this);

  // Possibly add in the future:
  // - mTimeStretcher
  // - mCubebStream

  return amount;
}

nsresult AudioStream::EnsureTimeStretcherInitializedUnlocked() {
  mMonitor.AssertCurrentThreadOwns();
  if (!mTimeStretcher) {
    mTimeStretcher = soundtouch::createSoundTouchObj();
    mTimeStretcher->setSampleRate(mAudioClock.GetInputRate());
    mTimeStretcher->setChannels(mOutChannels);
    mTimeStretcher->setPitch(1.0);

    // SoundTouch v2.1.2 uses automatic time-stretch settings with the following
    // values:
    // Tempo 0.5: 90ms sequence, 20ms seekwindow, 8ms overlap
    // Tempo 2.0: 40ms sequence, 15ms seekwindow, 8ms overlap
    // We are going to use a smaller 10ms sequence size to improve speech
    // clarity, giving more resolution at high tempo and less reverb at low
    // tempo. Maintain 15ms seekwindow and 8ms overlap for smoothness.
    mTimeStretcher->setSetting(SETTING_SEQUENCE_MS, 10);
    mTimeStretcher->setSetting(SETTING_SEEKWINDOW_MS, 15);
    mTimeStretcher->setSetting(SETTING_OVERLAP_MS, 8);
  }
  return NS_OK;
}

nsresult AudioStream::SetPlaybackRate(double aPlaybackRate) {
  TRACE();
  // MUST lock since the rate transposer is used from the cubeb callback,
  // and rate changes can cause the buffer to be reallocated
  MonitorAutoLock mon(mMonitor);

  NS_ASSERTION(
      aPlaybackRate > 0.0,
      "Can't handle negative or null playbackrate in the AudioStream.");
  // Avoid instantiating the resampler if we are not changing the playback rate.
  // GetPreservesPitch/SetPreservesPitch don't need locking before calling
  if (aPlaybackRate == mAudioClock.GetPlaybackRate()) {
    return NS_OK;
  }

  if (EnsureTimeStretcherInitializedUnlocked() != NS_OK) {
    return NS_ERROR_FAILURE;
  }

  mAudioClock.SetPlaybackRate(aPlaybackRate);

  if (mAudioClock.GetPreservesPitch()) {
    mTimeStretcher->setTempo(aPlaybackRate);
    mTimeStretcher->setRate(1.0f);
  } else {
    mTimeStretcher->setTempo(1.0f);
    mTimeStretcher->setRate(aPlaybackRate);
  }
  return NS_OK;
}

nsresult AudioStream::SetPreservesPitch(bool aPreservesPitch) {
  TRACE();
  // MUST lock since the rate transposer is used from the cubeb callback,
  // and rate changes can cause the buffer to be reallocated
  MonitorAutoLock mon(mMonitor);

  // Avoid instantiating the timestretcher instance if not needed.
  if (aPreservesPitch == mAudioClock.GetPreservesPitch()) {
    return NS_OK;
  }

  if (EnsureTimeStretcherInitializedUnlocked() != NS_OK) {
    return NS_ERROR_FAILURE;
  }

  if (aPreservesPitch == true) {
    mTimeStretcher->setTempo(mAudioClock.GetPlaybackRate());
    mTimeStretcher->setRate(1.0f);
  } else {
    mTimeStretcher->setTempo(1.0f);
    mTimeStretcher->setRate(mAudioClock.GetPlaybackRate());
  }

  mAudioClock.SetPreservesPitch(aPreservesPitch);

  return NS_OK;
}

template <AudioSampleFormat N>
struct ToCubebFormat {
  static const cubeb_sample_format value = CUBEB_SAMPLE_FLOAT32NE;
};

template <>
struct ToCubebFormat<AUDIO_FORMAT_S16> {
  static const cubeb_sample_format value = CUBEB_SAMPLE_S16NE;
};

template <typename Function, typename... Args>
int AudioStream::InvokeCubeb(Function aFunction, Args&&... aArgs) {
  MonitorAutoUnlock mon(mMonitor);
  return aFunction(mCubebStream.get(), std::forward<Args>(aArgs)...);
}

nsresult AudioStream::Init(uint32_t aNumChannels,
                           AudioConfig::ChannelLayout::ChannelMap aChannelMap,
                           uint32_t aRate, AudioDeviceInfo* aSinkInfo,
                           const dom::AudioChannel aAudioChannel) {
  auto startTime = TimeStamp::Now();
  TRACE();

  LOG("%s channels: %d, rate: %d", __FUNCTION__, aNumChannels, aRate);
  mChannels = aNumChannels;
  mOutChannels = aNumChannels;

  mSinkInfo = aSinkInfo;

  cubeb_stream_params params;
  params.rate = aRate;
  params.channels = mOutChannels;
  params.layout = static_cast<uint32_t>(aChannelMap);
  params.format = ToCubebFormat<AUDIO_OUTPUT_FORMAT>::value;
<<<<<<< HEAD
  params.prefs = CubebUtils::GetDefaultStreamPrefs();
#if defined(__ANDROID__)
#  if defined(MOZ_B2G)
  params.stream_type = CubebUtils::ConvertChannelToCubebType(aAudioChannel);
#  else
  params.stream_type = CUBEB_STREAM_TYPE_MUSIC;
#  endif

  if (params.stream_type == CUBEB_STREAM_TYPE_MAX) {
    return NS_ERROR_INVALID_ARG;
  }
#endif
=======
  params.prefs = CubebUtils::GetDefaultStreamPrefs(CUBEB_DEVICE_TYPE_OUTPUT);
>>>>>>> 84c32eb5

  // This is noop if MOZ_DUMP_AUDIO is not set.
  mDumpFile.Open("AudioStream", mOutChannels, aRate);

  mAudioClock.Init(aRate);

  cubeb* cubebContext = CubebUtils::GetCubebContext();
  if (!cubebContext) {
    LOGE("Can't get cubeb context!");
    CubebUtils::ReportCubebStreamInitFailure(true);
    return NS_ERROR_DOM_MEDIA_CUBEB_INITIALIZATION_ERR;
  }

  // cubeb's winmm backend prefills buffers on init rather than stream start.
  // See https://github.com/kinetiknz/cubeb/issues/150
  mPrefillQuirk = !strcmp(cubeb_get_backend_id(cubebContext), "winmm");

  return OpenCubeb(cubebContext, params, startTime,
                   CubebUtils::GetFirstStream());
}

nsresult AudioStream::OpenCubeb(cubeb* aContext, cubeb_stream_params& aParams,
                                TimeStamp aStartTime, bool aIsFirst) {
  TRACE();
  MOZ_ASSERT(aContext);

  cubeb_stream* stream = nullptr;
  /* Convert from milliseconds to frames. */
  uint32_t latency_frames =
      CubebUtils::GetCubebPlaybackLatencyInMilliseconds() * aParams.rate / 1000;
  cubeb_devid deviceID = nullptr;
  if (mSinkInfo && mSinkInfo->DeviceID()) {
    deviceID = mSinkInfo->DeviceID();
  }
  if (cubeb_stream_init(aContext, &stream, "AudioStream", nullptr, nullptr,
                        deviceID, &aParams, latency_frames, DataCallback_S,
                        StateCallback_S, this) == CUBEB_OK) {
    mCubebStream.reset(stream);
    CubebUtils::ReportCubebBackendUsed();
  } else {
    LOGE("OpenCubeb() failed to init cubeb");
    CubebUtils::ReportCubebStreamInitFailure(aIsFirst);
    return NS_ERROR_FAILURE;
  }

  TimeDuration timeDelta = TimeStamp::Now() - aStartTime;
  LOG("creation time %sfirst: %u ms", aIsFirst ? "" : "not ",
      (uint32_t)timeDelta.ToMilliseconds());

  return NS_OK;
}

void AudioStream::SetVolume(double aVolume) {
  TRACE();
  MOZ_ASSERT(aVolume >= 0.0 && aVolume <= 1.0, "Invalid volume");

  {
    MonitorAutoLock mon(mMonitor);
    MOZ_ASSERT(mState != SHUTDOWN, "Don't set volume after shutdown.");
    if (mState == ERRORED) {
      return;
    }
  }

  if (cubeb_stream_set_volume(mCubebStream.get(),
                              aVolume * CubebUtils::GetVolumeScale()) !=
      CUBEB_OK) {
    LOGE("Could not change volume on cubeb stream.");
  }
}

nsresult AudioStream::Start() {
  TRACE();
  MonitorAutoLock mon(mMonitor);
  MOZ_ASSERT(mState == INITIALIZED);
  mState = STARTED;
  auto r = InvokeCubeb(cubeb_stream_start);
  if (r != CUBEB_OK) {
    mState = ERRORED;
  }
  LOG("started, state %s", mState == STARTED
                               ? "STARTED"
                               : mState == DRAINED ? "DRAINED" : "ERRORED");
  if (mState == STARTED || mState == DRAINED) {
    return NS_OK;
  }
  return NS_ERROR_FAILURE;
}

void AudioStream::Pause() {
  TRACE();
  MonitorAutoLock mon(mMonitor);
  MOZ_ASSERT(mState != INITIALIZED, "Must be Start()ed.");
  MOZ_ASSERT(mState != STOPPED, "Already Pause()ed.");
  MOZ_ASSERT(mState != SHUTDOWN, "Already Shutdown()ed.");

  // Do nothing if we are already drained or errored.
  if (mState == DRAINED || mState == ERRORED) {
    return;
  }

  if (InvokeCubeb(cubeb_stream_stop) != CUBEB_OK) {
    mState = ERRORED;
  } else if (mState != DRAINED && mState != ERRORED) {
    // Don't transition to other states if we are already
    // drained or errored.
    mState = STOPPED;
  }
}

void AudioStream::Resume() {
  TRACE();
  MonitorAutoLock mon(mMonitor);
  MOZ_ASSERT(mState != INITIALIZED, "Must be Start()ed.");
  MOZ_ASSERT(mState != STARTED, "Already Start()ed.");
  MOZ_ASSERT(mState != SHUTDOWN, "Already Shutdown()ed.");

  // Do nothing if we are already drained or errored.
  if (mState == DRAINED || mState == ERRORED) {
    return;
  }

  if (InvokeCubeb(cubeb_stream_start) != CUBEB_OK) {
    mState = ERRORED;
  } else if (mState != DRAINED && mState != ERRORED) {
    // Don't transition to other states if we are already
    // drained or errored.
    mState = STARTED;
  }
}

void AudioStream::Shutdown() {
  TRACE();
  MonitorAutoLock mon(mMonitor);
  LOG("Shutdown, state %d", mState);

  if (mCubebStream) {
    MonitorAutoUnlock mon(mMonitor);
    // Force stop to put the cubeb stream in a stable state before deletion.
    cubeb_stream_stop(mCubebStream.get());
    // Must not try to shut down cubeb from within the lock!  wasapi may still
    // call our callback after Pause()/stop()!?! Bug 996162
    mCubebStream.reset();
  }

  mState = SHUTDOWN;
}

#if defined(XP_WIN)
void AudioStream::ResetDefaultDevice() {
  TRACE();
  MonitorAutoLock mon(mMonitor);
  if (mState != STARTED && mState != STOPPED) {
    return;
  }

  MOZ_ASSERT(mCubebStream);
  auto r = InvokeCubeb(cubeb_stream_reset_default_device);
  if (!(r == CUBEB_OK || r == CUBEB_ERROR_NOT_SUPPORTED)) {
    mState = ERRORED;
  }
}
#endif

int64_t AudioStream::GetPosition() {
  TRACE();
  MonitorAutoLock mon(mMonitor);
  int64_t frames = GetPositionInFramesUnlocked();
  return frames >= 0 ? mAudioClock.GetPosition(frames) : -1;
}

int64_t AudioStream::GetPositionInFrames() {
  TRACE();
  MonitorAutoLock mon(mMonitor);
  int64_t frames = GetPositionInFramesUnlocked();
  return frames >= 0 ? mAudioClock.GetPositionInFrames(frames) : -1;
}

int64_t AudioStream::GetPositionInFramesUnlocked() {
  TRACE();
  mMonitor.AssertCurrentThreadOwns();

  if (mState == ERRORED) {
    return -1;
  }

  uint64_t position = 0;
  if (InvokeCubeb(cubeb_stream_get_position, &position) != CUBEB_OK) {
    return -1;
  }
  return std::min<uint64_t>(position, INT64_MAX);
}

bool AudioStream::IsValidAudioFormat(Chunk* aChunk) {
  if (aChunk->Rate() != mAudioClock.GetInputRate()) {
    LOGW("mismatched sample %u, mInRate=%u", aChunk->Rate(),
         mAudioClock.GetInputRate());
    return false;
  }

  if (aChunk->Channels() > 8) {
    return false;
  }

  return true;
}

void AudioStream::GetUnprocessed(AudioBufferWriter& aWriter) {
  TRACE();
  mMonitor.AssertCurrentThreadOwns();

  // Flush the timestretcher pipeline, if we were playing using a playback rate
  // other than 1.0.
  if (mTimeStretcher && mTimeStretcher->numSamples()) {
    auto timeStretcher = mTimeStretcher;
    aWriter.Write(
        [timeStretcher](AudioDataValue* aPtr, uint32_t aFrames) {
          return timeStretcher->receiveSamples(aPtr, aFrames);
        },
        aWriter.Available());

    // TODO: There might be still unprocessed samples in the stretcher.
    // We should either remove or flush them so they won't be in the output
    // next time we switch a playback rate other than 1.0.
    NS_WARNING_ASSERTION(mTimeStretcher->numUnprocessedSamples() == 0,
                         "no samples");
  }

  while (aWriter.Available() > 0) {
    UniquePtr<Chunk> c = mDataSource.PopFrames(aWriter.Available());
    if (c->Frames() == 0) {
      break;
    }
    MOZ_ASSERT(c->Frames() <= aWriter.Available());
    if (IsValidAudioFormat(c.get())) {
      aWriter.Write(c->Data(), c->Frames());
    } else {
      // Write silence if invalid format.
      aWriter.WriteZeros(c->Frames());
    }
  }
}

void AudioStream::GetTimeStretched(AudioBufferWriter& aWriter) {
  TRACE();
  mMonitor.AssertCurrentThreadOwns();

  // We need to call the non-locking version, because we already have the lock.
  if (EnsureTimeStretcherInitializedUnlocked() != NS_OK) {
    return;
  }

  uint32_t toPopFrames =
      ceil(aWriter.Available() * mAudioClock.GetPlaybackRate());

  while (mTimeStretcher->numSamples() < aWriter.Available()) {
    UniquePtr<Chunk> c = mDataSource.PopFrames(toPopFrames);
    if (c->Frames() == 0) {
      break;
    }
    MOZ_ASSERT(c->Frames() <= toPopFrames);
    if (IsValidAudioFormat(c.get())) {
      mTimeStretcher->putSamples(c->Data(), c->Frames());
    } else {
      // Write silence if invalid format.
      AutoTArray<AudioDataValue, 1000> buf;
      auto size = CheckedUint32(mOutChannels) * c->Frames();
      if (!size.isValid()) {
        // The overflow should not happen in normal case.
        LOGW("Invalid member data: %d channels, %d frames", mOutChannels,
             c->Frames());
        return;
      }
      buf.SetLength(size.value());
      size = size * sizeof(AudioDataValue);
      if (!size.isValid()) {
        LOGW("The required memory size is too large.");
        return;
      }
      memset(buf.Elements(), 0, size.value());
      mTimeStretcher->putSamples(buf.Elements(), c->Frames());
    }
  }

  auto timeStretcher = mTimeStretcher;
  aWriter.Write(
      [timeStretcher](AudioDataValue* aPtr, uint32_t aFrames) {
        return timeStretcher->receiveSamples(aPtr, aFrames);
      },
      aWriter.Available());
}

bool AudioStream::CheckThreadIdChanged() {
#ifdef MOZ_GECKO_PROFILER
  auto id = profiler_current_thread_id();
  if (id != mAudioThreadId) {
    mAudioThreadId = id;
    return true;
  }
#endif
  return false;
}

long AudioStream::DataCallback(void* aBuffer, long aFrames) {
  if (!mSandboxed && CheckThreadIdChanged()) {
    CubebUtils::GetAudioThreadRegistry()->Register(mAudioThreadId);
  }
  WebCore::DenormalDisabler disabler;

  TRACE_AUDIO_CALLBACK_BUDGET(aFrames, mAudioClock.GetInputRate());
  TRACE();
  MonitorAutoLock mon(mMonitor);
  MOZ_ASSERT(mState != SHUTDOWN, "No data callback after shutdown");

  if (SoftRealTimeLimitReached()) {
    DemoteThreadFromRealTime();
  }

  auto writer = AudioBufferWriter(
      Span<AudioDataValue>(reinterpret_cast<AudioDataValue*>(aBuffer),
                           mOutChannels * aFrames),
      mOutChannels, aFrames);

  if (mPrefillQuirk) {
    // Don't consume audio data until Start() is called.
    // Expected only with cubeb winmm backend.
    if (mState == INITIALIZED) {
      NS_WARNING("data callback fires before cubeb_stream_start() is called");
      mAudioClock.UpdateFrameHistory(0, aFrames);
      return writer.WriteZeros(aFrames);
    }
  } else {
    MOZ_ASSERT(mState != INITIALIZED);
  }

  // NOTE: wasapi (others?) can call us back *after* stop()/Shutdown() (mState
  // == SHUTDOWN) Bug 996162

  if (mAudioClock.GetInputRate() == mAudioClock.GetOutputRate()) {
    GetUnprocessed(writer);
  } else {
    GetTimeStretched(writer);
  }

  // Always send audible frames first, and silent frames later.
  // Otherwise it will break the assumption of FrameHistory.
  if (!mDataSource.Ended()) {
    mAudioClock.UpdateFrameHistory(aFrames - writer.Available(),
                                   writer.Available());
    if (writer.Available() > 0) {
      LOGW("lost %d frames", writer.Available());
      writer.WriteZeros(writer.Available());
    }
  } else {
    // No more new data in the data source. Don't send silent frames so the
    // cubeb stream can start draining.
    mAudioClock.UpdateFrameHistory(aFrames - writer.Available(), 0);
  }

  mDumpFile.Write(static_cast<const AudioDataValue*>(aBuffer),
                  aFrames * mOutChannels);

  if (!mSandboxed && writer.Available() != 0) {
    CubebUtils::GetAudioThreadRegistry()->Unregister(mAudioThreadId);
  }
  return aFrames - writer.Available();
}

void AudioStream::StateCallback(cubeb_state aState) {
  MonitorAutoLock mon(mMonitor);
  MOZ_ASSERT(mState != SHUTDOWN, "No state callback after shutdown");
  LOG("StateCallback, mState=%d cubeb_state=%d", mState, aState);
  if (aState == CUBEB_STATE_DRAINED) {
    mState = DRAINED;
    mDataSource.Drained();
  } else if (aState == CUBEB_STATE_ERROR) {
    LOGE("StateCallback() state %d cubeb error", mState);
    mState = ERRORED;
    mDataSource.Errored();
  }
}

AudioClock::AudioClock()
    : mOutRate(0),
      mInRate(0),
      mPreservesPitch(true),
      mFrameHistory(new FrameHistory()) {}

void AudioClock::Init(uint32_t aRate) {
  mOutRate = aRate;
  mInRate = aRate;
}

void AudioClock::UpdateFrameHistory(uint32_t aServiced, uint32_t aUnderrun) {
  mFrameHistory->Append(aServiced, aUnderrun, mOutRate);
}

int64_t AudioClock::GetPositionInFrames(int64_t aFrames) const {
  CheckedInt64 v = UsecsToFrames(GetPosition(aFrames), mInRate);
  return v.isValid() ? v.value() : -1;
}

int64_t AudioClock::GetPosition(int64_t frames) const {
  return mFrameHistory->GetPosition(frames);
}

void AudioClock::SetPlaybackRate(double aPlaybackRate) {
  mOutRate = static_cast<uint32_t>(mInRate / aPlaybackRate);
}

double AudioClock::GetPlaybackRate() const {
  return static_cast<double>(mInRate) / mOutRate;
}

void AudioClock::SetPreservesPitch(bool aPreservesPitch) {
  mPreservesPitch = aPreservesPitch;
}

bool AudioClock::GetPreservesPitch() const { return mPreservesPitch; }

}  // namespace mozilla<|MERGE_RESOLUTION|>--- conflicted
+++ resolved
@@ -287,8 +287,7 @@
   params.channels = mOutChannels;
   params.layout = static_cast<uint32_t>(aChannelMap);
   params.format = ToCubebFormat<AUDIO_OUTPUT_FORMAT>::value;
-<<<<<<< HEAD
-  params.prefs = CubebUtils::GetDefaultStreamPrefs();
+  params.prefs = CubebUtils::GetDefaultStreamPrefs(CUBEB_DEVICE_TYPE_OUTPUT);
 #if defined(__ANDROID__)
 #  if defined(MOZ_B2G)
   params.stream_type = CubebUtils::ConvertChannelToCubebType(aAudioChannel);
@@ -300,9 +299,6 @@
     return NS_ERROR_INVALID_ARG;
   }
 #endif
-=======
-  params.prefs = CubebUtils::GetDefaultStreamPrefs(CUBEB_DEVICE_TYPE_OUTPUT);
->>>>>>> 84c32eb5
 
   // This is noop if MOZ_DUMP_AUDIO is not set.
   mDumpFile.Open("AudioStream", mOutChannels, aRate);
