/* -*- Mode: C++; tab-width: 2; indent-tabs-mode: nil; c-basic-offset: 2 -*-*/
/* This Source Code Form is subject to the terms of the Mozilla Public
 * License, v. 2.0. If a copy of the MPL was not distributed with this file,
 * You can obtain one at http://mozilla.org/MPL/2.0/. */

#ifndef MOZILLA_MEDIATRACKGRAPH_H_
#define MOZILLA_MEDIATRACKGRAPH_H_

#include "AudioSampleFormat.h"
#include "CubebUtils.h"
#include "MainThreadUtils.h"
#include "MediaSegment.h"
#include "mozilla/dom/AudioChannelBinding.h"
#include "mozilla/LinkedList.h"
#include "mozilla/Maybe.h"
#include "mozilla/Mutex.h"
#include "mozilla/StateWatching.h"
#include "mozilla/TaskQueue.h"
#include "nsAutoRef.h"
#include "nsIRunnable.h"
#include "nsTArray.h"
#include "VideoFrameContainer.h"
#include <speex/speex_resampler.h>

class nsIRunnable;
class nsIGlobalObject;
class nsPIDOMWindowInner;

namespace mozilla {
class AsyncLogger;
class AudioCaptureTrack;
};  // namespace mozilla

extern mozilla::AsyncLogger gMTGTraceLogger;

template <>
class nsAutoRefTraits<SpeexResamplerState>
    : public nsPointerRefTraits<SpeexResamplerState> {
 public:
  static void Release(SpeexResamplerState* aState) {
    speex_resampler_destroy(aState);
  }
};

namespace mozilla {

extern LazyLogModule gMediaTrackGraphLog;

namespace dom {
enum class AudioContextOperation;
enum class AudioContextOperationFlags;
enum class AudioContextState : uint8_t;
}  // namespace dom

/*
 * MediaTrackGraph is a framework for synchronized audio/video processing
 * and playback. It is designed to be used by other browser components such as
 * HTML media elements, media capture APIs, real-time media streaming APIs,
 * multitrack media APIs, and advanced audio APIs.
 *
 * The MediaTrackGraph uses a dedicated thread to process media --- the media
 * graph thread. This ensures that we can process media through the graph
 * without blocking on main-thread activity. The media graph is only modified
 * on the media graph thread, to ensure graph changes can be processed without
 * interfering with media processing. All interaction with the media graph
 * thread is done with message passing.
 *
 * APIs that modify the graph or its properties are described as "control APIs".
 * These APIs are asynchronous; they queue graph changes internally and
 * those changes are processed all-at-once by the MediaTrackGraph. The
 * MediaTrackGraph monitors the main thread event loop via
 * nsIAppShell::RunInStableState to ensure that graph changes from a single
 * event loop task are always processed all together. Control APIs should only
 * be used on the main thread, currently; we may be able to relax that later.
 *
 * To allow precise synchronization of times in the control API, the
 * MediaTrackGraph maintains a "media timeline". Control APIs that take or
 * return times use that timeline. Those times never advance during
 * an event loop task. This time is returned by
 * MediaTrackGraph::GetCurrentTime().
 *
 * Media decoding, audio processing and media playback use thread-safe APIs to
 * the media graph to ensure they can continue while the main thread is blocked.
 *
 * When the graph is changed, we may need to throw out buffered data and
 * reprocess it. This is triggered automatically by the MediaTrackGraph.
 */

class AudioNodeEngine;
class AudioNodeExternalInputTrack;
class AudioNodeTrack;
class MediaInputPort;
class MediaTrack;
class MediaTrackGraph;
class MediaTrackGraphImpl;
class ProcessedMediaTrack;
class SourceMediaTrack;

class AudioDataListenerInterface {
 protected:
  // Protected destructor, to discourage deletion outside of Release():
  virtual ~AudioDataListenerInterface() = default;

 public:
  /* These are for cubeb audio input & output streams: */
  /**
   * Output data to speakers, for use as the "far-end" data for echo
   * cancellation.  This is not guaranteed to be in any particular size
   * chunks.
   */
  virtual void NotifyOutputData(MediaTrackGraphImpl* aGraph,
                                AudioDataValue* aBuffer, size_t aFrames,
                                TrackRate aRate, uint32_t aChannels) = 0;
  /**
   * An AudioCallbackDriver signaling that it has started and may notify of data
   * soon.
   */
  virtual void NotifyStarted(MediaTrackGraphImpl* aGraph) = 0;
  /**
   * Input data from a microphone (or other audio source.  This is not
   * guaranteed to be in any particular size chunks.
   */
  virtual void NotifyInputData(MediaTrackGraphImpl* aGraph,
                               const AudioDataValue* aBuffer, size_t aFrames,
                               TrackRate aRate, uint32_t aChannels) = 0;

  /**
   * Number of audio input channels.
   */
  virtual uint32_t RequestedInputChannelCount(MediaTrackGraphImpl* aGraph) = 0;

  /**
   * Whether the underlying audio device is used for voice input.
   */
  virtual bool IsVoiceInput(MediaTrackGraphImpl* aGraph) const = 0;
  /**
   * Called when the underlying audio device has changed.
   */
  virtual void DeviceChanged(MediaTrackGraphImpl* aGraph) = 0;

  /**
   * Called when the underlying audio device is being closed.
   */
  virtual void Disconnect(MediaTrackGraphImpl* aGraph) = 0;
};

class AudioDataListener : public AudioDataListenerInterface {
 protected:
  // Protected destructor, to discourage deletion outside of Release():
  virtual ~AudioDataListener() = default;

 public:
  NS_INLINE_DECL_THREADSAFE_REFCOUNTING(AudioDataListener)
};

/**
 * This is a base class for main-thread listener callbacks.
 * This callback is invoked on the main thread when the main-thread-visible
 * state of a track has changed.
 *
 * These methods are called with the media graph monitor held, so
 * reentry into general media graph methods is not possible.
 * You should do something non-blocking and non-reentrant (e.g. dispatch an
 * event) and return. NS_DispatchToCurrentThread would be a good choice.
 * The listener is allowed to synchronously remove itself from the track, but
 * not add or remove any other listeners.
 */
class MainThreadMediaTrackListener {
 public:
  virtual void NotifyMainThreadTrackEnded() = 0;
};

/**
 * Helper struct used to keep track of memory usage by AudioNodes.
 */
struct AudioNodeSizes {
  AudioNodeSizes() : mTrack(0), mEngine(0), mNodeType() {}
  size_t mTrack;
  size_t mEngine;
  const char* mNodeType;
};

/**
 * Describes how a track should be disabled.
 *
 * ENABLED        Not disabled.
 * SILENCE_BLACK  Audio data is turned into silence, video frames are made
 *                black.
 * SILENCE_FREEZE Audio data is turned into silence, video freezes at
 *                last frame.
 */
enum class DisabledTrackMode { ENABLED, SILENCE_BLACK, SILENCE_FREEZE };

class AudioNodeEngine;
class AudioNodeExternalInputTrack;
class AudioNodeTrack;
class DirectMediaTrackListener;
class MediaInputPort;
class MediaTrackGraphImpl;
class MediaTrackListener;
class ProcessedMediaTrack;
class SourceMediaTrack;
class ForwardedInputTrack;

/**
 * A track of audio or video data. The media type must be known at construction
 * and cannot change. All tracks progress at the same rate --- "real time".
 * Tracks cannot seek. The only operation readers can perform on a track is to
 * read the next data.
 *
 * Consumers of a track can be reading from it at different offsets, but that
 * should only happen due to the order in which consumers are being run.
 * Those offsets must not diverge in the long term, otherwise we would require
 * unbounded buffering.
 *
 * (DEPRECATED to be removed in bug 1581074)
 * Tracks can be in a "blocked" state. While blocked, a track does not
 * produce data. A track can be explicitly blocked via the control API,
 * or implicitly blocked by whatever's generating it (e.g. an underrun in the
 * source resource), or implicitly blocked because something consuming it
 * blocks, or implicitly because it has ended.
 *
 * A track can be in an "ended" state. "Ended" tracks are permanently blocked.
 * The "ended" state is terminal.
 *
 * Transitions into and out of the "blocked" and "ended" states are managed
 * by the MediaTrackGraph on the media graph thread.
 *
 * We buffer media data ahead of the consumers' reading offsets. It is possible
 * to have buffered data but still be blocked.
 *
 * Any track can have its audio or video playing when requested. The media
 * track graph plays audio by constructing audio output tracks as necessary.
 * Video is played through a DirectMediaTrackListener managed by
 * VideoStreamTrack.
 *
 * The data in a track is managed by mSegment. The segment starts at GraphTime
 * mStartTime and encodes its own TrackTime duration.
 *
 * Tracks are explicitly managed. The client creates them via
 * MediaTrackGraph::Create{Source|ForwardedInput}Track, and releases them by
 * calling Destroy() when no longer needed (actual destruction will be
 * deferred). The actual object is owned by the MediaTrackGraph. The basic idea
 * is that main thread objects will keep Tracks alive as long as necessary
 * (using the cycle collector to clean up whenever needed).
 *
 * We make them refcounted only so that track-related messages with
 * MediaTrack* pointers can be sent to the main thread safely.
 *
 * The lifetimes of MediaTracks are controlled from the main thread.
 * For MediaTracks exposed to the DOM, the lifetime is controlled by the DOM
 * wrapper; the DOM wrappers own their associated MediaTracks. When a DOM
 * wrapper is destroyed, it sends a Destroy message for the associated
 * MediaTrack and clears its reference (the last main-thread reference to
 * the object). When the Destroy message is processed on the graph thread we
 * immediately release the affected objects (disentangling them from other
 * objects as necessary).
 *
 * This could cause problems for media processing if a MediaTrack is destroyed
 * while a downstream MediaTrack is still using it. Therefore the DOM wrappers
 * must keep upstream MediaTracks alive as long as they could be used in the
 * media graph.
 *
 * At any time, however, a set of MediaTrack wrappers could be collected via
 * cycle collection. Destroy messages will be sent for those objects in
 * arbitrary order and the MediaTrackGraph has to be able to handle this.
 */
class MediaTrack : public mozilla::LinkedListElement<MediaTrack> {
 public:
  NS_INLINE_DECL_THREADSAFE_REFCOUNTING(MediaTrack)

  MediaTrack(TrackRate aSampleRate, MediaSegment::Type aType,
             MediaSegment* aSegment);

  // The sample rate of the graph.
  const TrackRate mSampleRate;
  const MediaSegment::Type mType;

 protected:
  // Protected destructor, to discourage deletion outside of Release():
  virtual ~MediaTrack();

 public:
  /**
   * Returns the graph that owns this track.
   */
  MediaTrackGraphImpl* GraphImpl();
  const MediaTrackGraphImpl* GraphImpl() const;
  MediaTrackGraph* Graph();
  const MediaTrackGraph* Graph() const;
  /**
   * Sets the graph that owns this track.  Should only be called once.
   */
  void SetGraphImpl(MediaTrackGraphImpl* aGraph);
  void SetGraphImpl(MediaTrackGraph* aGraph);

  // Control API.
  virtual void AddAudioOutput(void* aKey);
  virtual void SetAudioOutputVolume(void* aKey, float aVolume);
  virtual void RemoveAudioOutput(void* aKey);
  // Since a stream can be played multiple ways, we need to be able to
  // play to multiple VideoFrameContainers.
  // Only the first enabled video track is played.
  virtual void AddVideoOutput(VideoFrameContainer* aContainer);
  virtual void RemoveVideoOutput(VideoFrameContainer* aContainer);
  // Explicitly suspend. Useful for example if a media element is pausing
  // and we need to stop its track emitting its buffered data. As soon as the
  // Suspend message reaches the graph, the track stops processing. It
  // ignores its inputs and produces silence/no video until Resumed. Its
  // current time does not advance.
  virtual void Suspend();
  virtual void Resume();
  // Events will be dispatched by calling methods of aListener.
  virtual void AddListener(MediaTrackListener* aListener);
  virtual RefPtr<GenericPromise> RemoveListener(MediaTrackListener* aListener);

  /**
   * Adds aListener to the source track of this track.
   * When the MediaTrackGraph processes the added listener, it will traverse
   * the graph and add it to the track's source track.
   * Note that the listener will be notified on the MediaTrackGraph thread
   * with whether the installation of it at the source was successful or not.
   */
  virtual void AddDirectListener(DirectMediaTrackListener* aListener);

  /**
   * Removes aListener from the source track of this track.
   * Note that the listener has already been removed if the link between the
   * source and this track has been broken. The caller doesn't have to care
   * about this, removing when the source cannot be found, or when the listener
   * had already been removed does nothing.
   */
  virtual void RemoveDirectListener(DirectMediaTrackListener* aListener);

  // A disabled track has video replaced by black, and audio replaced by
  // silence.
  void SetEnabled(DisabledTrackMode aMode);

  // End event will be notified by calling methods of aListener. It is the
  // responsibility of the caller to remove aListener before it is destroyed.
  void AddMainThreadListener(MainThreadMediaTrackListener* aListener);
  // It's safe to call this even if aListener is not currently a listener;
  // the call will be ignored.
  void RemoveMainThreadListener(MainThreadMediaTrackListener* aListener) {
    MOZ_ASSERT(NS_IsMainThread());
    MOZ_ASSERT(aListener);
    mMainThreadListeners.RemoveElement(aListener);
  }

  /**
   * Ensure a runnable will run on the main thread after running all pending
   * updates that were sent from the graph thread or will be sent before the
   * graph thread receives the next graph update.
   *
   * If the graph has been shut down or destroyed, then the runnable will be
   * dispatched to the event queue immediately.  (There are no pending updates
   * in this situation.)
   *
   * Main thread only.
   */
  void RunAfterPendingUpdates(already_AddRefed<nsIRunnable> aRunnable);

  // Signal that the client is done with this MediaTrack. It will be deleted
  // later.
  virtual void Destroy();

  // Returns the main-thread's view of how much data has been processed by
  // this track.
  TrackTime GetCurrentTime() const {
    NS_ASSERTION(NS_IsMainThread(), "Call only on main thread");
    return mMainThreadCurrentTime;
  }
  // Return the main thread's view of whether this track has ended.
  bool IsEnded() const {
    NS_ASSERTION(NS_IsMainThread(), "Call only on main thread");
    return mMainThreadEnded;
  }

  bool IsDestroyed() const {
    NS_ASSERTION(NS_IsMainThread(), "Call only on main thread");
    return mMainThreadDestroyed;
  }

  friend class MediaTrackGraphImpl;
  friend class MediaInputPort;
  friend class AudioNodeExternalInputTrack;

  virtual SourceMediaTrack* AsSourceTrack() { return nullptr; }
  virtual ProcessedMediaTrack* AsProcessedTrack() { return nullptr; }
  virtual AudioNodeTrack* AsAudioNodeTrack() { return nullptr; }
  virtual ForwardedInputTrack* AsForwardedInputTrack() { return nullptr; }

  // These Impl methods perform the core functionality of the control methods
  // above, on the media graph thread.
  /**
   * Stop all track activity and disconnect it from all inputs and outputs.
   * This must be idempotent.
   */
  virtual void DestroyImpl();
  TrackTime GetEnd() const;
  void SetAudioOutputVolumeImpl(void* aKey, float aVolume);
  void AddAudioOutputImpl(void* aKey);
  void RemoveAudioOutputImpl(void* aKey);
  void AddVideoOutputImpl(already_AddRefed<VideoFrameContainer> aContainer);
  void RemoveVideoOutputImpl(VideoFrameContainer* aContainer);

  /**
   * Removes all direct listeners and signals to them that they have been
   * uninstalled.
   */
  virtual void RemoveAllDirectListenersImpl() {}
  void RemoveAllResourcesAndListenersImpl();

  virtual void AddListenerImpl(already_AddRefed<MediaTrackListener> aListener);
  virtual void RemoveListenerImpl(MediaTrackListener* aListener);
  virtual void AddDirectListenerImpl(
      already_AddRefed<DirectMediaTrackListener> aListener);
  virtual void RemoveDirectListenerImpl(DirectMediaTrackListener* aListener);
  virtual void SetEnabledImpl(DisabledTrackMode aMode);

  void AddConsumer(MediaInputPort* aPort) { mConsumers.AppendElement(aPort); }
  void RemoveConsumer(MediaInputPort* aPort) {
    mConsumers.RemoveElement(aPort);
  }
  GraphTime StartTime() const { return mStartTime; }
  bool Ended() const { return mEnded; }

  template <class SegmentType>
  SegmentType* GetData() const {
    if (!mSegment) {
      return nullptr;
    }
    if (mSegment->GetType() != SegmentType::StaticType()) {
      return nullptr;
    }
    return static_cast<SegmentType*>(mSegment.get());
  }
  MediaSegment* GetData() const { return mSegment.get(); }

  double TrackTimeToSeconds(TrackTime aTime) const {
    NS_ASSERTION(0 <= aTime && aTime <= TRACK_TIME_MAX, "Bad time");
    return static_cast<double>(aTime) / mSampleRate;
  }
  int64_t TrackTimeToMicroseconds(TrackTime aTime) const {
    NS_ASSERTION(0 <= aTime && aTime <= TRACK_TIME_MAX, "Bad time");
    return (aTime * 1000000) / mSampleRate;
  }
  TrackTime SecondsToNearestTrackTime(double aSeconds) const {
    NS_ASSERTION(0 <= aSeconds && aSeconds <= TRACK_TICKS_MAX / TRACK_RATE_MAX,
                 "Bad seconds");
    return mSampleRate * aSeconds + 0.5;
  }
  TrackTime MicrosecondsToTrackTimeRoundDown(int64_t aMicroseconds) const {
    return (aMicroseconds * mSampleRate) / 1000000;
  }

  TrackTicks TimeToTicksRoundUp(TrackRate aRate, TrackTime aTime) const {
    return RateConvertTicksRoundUp(aRate, mSampleRate, aTime);
  }
  TrackTime TicksToTimeRoundDown(TrackRate aRate, TrackTicks aTicks) const {
    return RateConvertTicksRoundDown(mSampleRate, aRate, aTicks);
  }
  /**
   * Convert graph time to track time. aTime must be <= mStateComputedTime
   * to ensure we know exactly how much time this track will be blocked during
   * the interval.
   */
  TrackTime GraphTimeToTrackTimeWithBlocking(GraphTime aTime) const;
  /**
   * Convert graph time to track time. This assumes there is no blocking time
   * to take account of, which is always true except between a track
   * having its blocking time calculated in UpdateGraph and its blocking time
   * taken account of in UpdateCurrentTimeForTracks.
   */
  TrackTime GraphTimeToTrackTime(GraphTime aTime) const;
  /**
   * Convert track time to graph time. This assumes there is no blocking time
   * to take account of, which is always true except between a track
   * having its blocking time calculated in UpdateGraph and its blocking time
   * taken account of in UpdateCurrentTimeForTracks.
   */
  GraphTime TrackTimeToGraphTime(TrackTime aTime) const;

  virtual void ApplyTrackDisabling(MediaSegment* aSegment,
                                   MediaSegment* aRawSegment = nullptr);

  // Return true if the main thread needs to observe updates from this track.
  virtual bool MainThreadNeedsUpdates() const { return true; }

  virtual size_t SizeOfExcludingThis(MallocSizeOf aMallocSizeOf) const;
  virtual size_t SizeOfIncludingThis(MallocSizeOf aMallocSizeOf) const;

  void SetAudioChannelType(dom::AudioChannel aType) {
    mAudioChannelType = aType;
  }
  dom::AudioChannel AudioChannelType() const { return mAudioChannelType; }

  bool IsSuspended() const { return mSuspendedCount > 0; }
  void IncrementSuspendCount();
  void DecrementSuspendCount();

 protected:
  // Called on graph thread before handing control to the main thread to
  // release tracks.
  virtual void NotifyForcedShutdown() {}

  // |AdvanceTimeVaryingValuesToCurrentTime| will be override in
  // SourceMediaTrack.
  virtual void AdvanceTimeVaryingValuesToCurrentTime(GraphTime aCurrentTime,
                                                     GraphTime aBlockedTime);

  void NotifyMainThreadListeners() {
    NS_ASSERTION(NS_IsMainThread(), "Call only on main thread");

    for (int32_t i = mMainThreadListeners.Length() - 1; i >= 0; --i) {
      mMainThreadListeners[i]->NotifyMainThreadTrackEnded();
    }
    mMainThreadListeners.Clear();
  }

  bool ShouldNotifyTrackEnded() {
    NS_ASSERTION(NS_IsMainThread(), "Call only on main thread");
    if (!mMainThreadEnded || mEndedNotificationSent) {
      return false;
    }

    mEndedNotificationSent = true;
    return true;
  }

  // This state is all initialized on the main thread but
  // otherwise modified only on the media graph thread.

  // Buffered data. The start of the buffer corresponds to mStartTime.
  // Conceptually the buffer contains everything this track has ever played,
  // but we forget some prefix of the buffered data to bound the space usage.
  // Note that this may be null for tracks that never contain data, like
  // non-external AudioNodeTracks.
  const UniquePtr<MediaSegment> mSegment;

  // The time when the buffered data could be considered to have started
  // playing. This increases over time to account for time the track was
  // blocked before mCurrentTime.
  GraphTime mStartTime;

  // The time until which we last called mSegment->ForgetUpTo().
  TrackTime mForgottenTime;

  // True once we've processed mSegment until the end and no more data will be
  // added. Note that mSegment might still contain data for the current
  // iteration.
  bool mEnded;

  // True after track listeners have been notified that this track has ended.
  bool mNotifiedEnded;

  // Client-set volume of this track
  struct AudioOutput {
    explicit AudioOutput(void* aKey) : mKey(aKey), mVolume(1.0f) {}
    void* mKey;
    float mVolume;
  };
  nsTArray<AudioOutput> mAudioOutputs;
  nsTArray<RefPtr<VideoFrameContainer> > mVideoOutputs;
  nsTArray<RefPtr<MediaTrackListener>> mTrackListeners;
  nsTArray<MainThreadMediaTrackListener*> mMainThreadListeners;
  // This track's associated disabled mode. It can either by disabled by frames
  // being replaced by black, or by retaining the previous frame.
  DisabledTrackMode mDisabledMode;

  // GraphTime at which this track starts blocking.
  // This is only valid up to mStateComputedTime. The track is considered to
  // have not been blocked before mCurrentTime (its mStartTime is
  // increased as necessary to account for that time instead).
  GraphTime mStartBlocking;

  // MediaInputPorts to which this is connected
  nsTArray<MediaInputPort*> mConsumers;

  /**
   * Number of outstanding suspend operations on this track. Track is
   * suspended when this is > 0.
   */
  int32_t mSuspendedCount;

  // Main-thread views of state
  TrackTime mMainThreadCurrentTime;
  bool mMainThreadEnded;
  bool mEndedNotificationSent;
  bool mMainThreadDestroyed;

  // Our media track graph.  null if destroyed on the graph thread.
  MediaTrackGraphImpl* mGraph;

  dom::AudioChannel mAudioChannelType;
};

/**
 * This is a track into which a decoder can write audio or video.
 *
 * Audio or video can be written on any thread, but you probably want to
 * always write from the same thread to avoid unexpected interleavings.
 *
 * For audio the sample rate of the written data can differ from the sample rate
 * of the graph itself. Use SetAppendDataSourceRate to inform the track what
 * rate written audio data will be sampled in.
 */
class SourceMediaTrack : public MediaTrack {
 public:
  SourceMediaTrack(MediaSegment::Type aType, TrackRate aSampleRate);

  SourceMediaTrack* AsSourceTrack() override { return this; }

  // Main thread only

  /**
   * Enable or disable pulling.
   * When pulling is enabled, NotifyPull gets called on the
   * MediaTrackListeners for this track during the MediaTrackGraph
   * control loop. Pulling is initially disabled. Due to unavoidable race
   * conditions, after a call to SetPullingEnabled(false) it is still possible
   * for a NotifyPull to occur.
   */
  void SetPullingEnabled(bool aEnabled);

  // Users of audio inputs go through the track so it can track when the
  // last track referencing an input goes away, so it can close the cubeb
  // input. Main thread only.
  nsresult OpenAudioInput(CubebUtils::AudioDeviceID aID,
                          AudioDataListener* aListener);
  // Main thread only.
  void CloseAudioInput(Maybe<CubebUtils::AudioDeviceID>& aID);

  // Main thread only.
  void Destroy() override;
  // MediaTrackGraph thread only
  void DestroyImpl() override;

  // Call these on any thread.
  /**
   * Call all MediaTrackListeners to request new data via the NotifyPull
   * API (if enabled).
   * aDesiredUpToTime (in): end time of new data requested.
   *
   * Returns true if new data is about to be added.
   */
  bool PullNewData(GraphTime aDesiredUpToTime);

  /**
   * Extract any state updates pending in the track, and apply them.
   */
  void ExtractPendingInput(GraphTime aCurrentTime, GraphTime aDesiredUpToTime);

  /**
   * All data appended with AppendData() from this point on will be resampled
   * from aRate to the graph rate.
   *
   * Resampling for video does not make sense and is forbidden.
   */
  void SetAppendDataSourceRate(TrackRate aRate);

  /**
   * Append media data to this track. Ownership of aSegment remains with the
   * caller, but aSegment is emptied. Returns 0 if the data was not appended
   * because the stream has ended. Returns the duration of the appended data in
   * the graph's track rate otherwise.
   */
  TrackTime AppendData(MediaSegment* aSegment,
                       MediaSegment* aRawSegment = nullptr);

  /**
   * Clear any data appended with AppendData() that hasn't entered the graph
   * yet. Returns the duration of the cleared data in the graph's track rate.
   */
  TrackTime ClearFutureData();

  /**
   * Indicate that this track has ended. Do not do any more API calls affecting
   * this track.
   */
  void End();

  // Overriding allows us to hold the mMutex lock while changing the track
  // enable status
  void SetEnabledImpl(DisabledTrackMode aMode) override;

  // Overriding allows us to ensure mMutex is locked while changing the track
  // enable status
  void ApplyTrackDisabling(MediaSegment* aSegment,
                           MediaSegment* aRawSegment = nullptr) override {
    mMutex.AssertCurrentThreadOwns();
    MediaTrack::ApplyTrackDisabling(aSegment, aRawSegment);
  }

  void RemoveAllDirectListenersImpl() override;

  // The value set here is applied in MoveToSegment so we can avoid the
  // buffering delay in applying the change. See Bug 1443511.
  void SetVolume(float aVolume);
  float GetVolumeLocked();

  friend class MediaTrackGraphImpl;

 protected:
  enum TrackCommands : uint32_t;

  virtual ~SourceMediaTrack();

  /**
   * Data to cater for appending media data to this track.
   */
  struct TrackData {
    // Sample rate of the input data.
    TrackRate mInputRate;
    // Resampler if the rate of the input track does not match the
    // MediaTrackGraph's.
    nsAutoRef<SpeexResamplerState> mResampler;
    uint32_t mResamplerChannelCount;
    // Each time the track updates are flushed to the media graph thread,
    // the segment buffer is emptied.
    UniquePtr<MediaSegment> mData;
    // True once the producer has signaled that no more data is coming.
    bool mEnded;
    // True if the producer of this track is having data pulled by the graph.
    bool mPullingEnabled;
  };

  bool NeedsMixing();

  void ResampleAudioToGraphSampleRate(MediaSegment* aSegment);

  void AddDirectListenerImpl(
      already_AddRefed<DirectMediaTrackListener> aListener) override;
  void RemoveDirectListenerImpl(DirectMediaTrackListener* aListener) override;

  /**
   * Notify direct consumers of new data to this track.
   * The data doesn't have to be resampled (though it may be).  This is called
   * from AppendData on the thread providing the data, and will call
   * the Listeners on this thread.
   */
  void NotifyDirectConsumers(MediaSegment* aSegment);

  virtual void AdvanceTimeVaryingValuesToCurrentTime(
      GraphTime aCurrentTime, GraphTime aBlockedTime) override;

  // Only accessed on the MTG thread.  Used so to ask the MTGImpl to usecount
  // users of a specific input.
  // XXX Should really be a CubebUtils::AudioDeviceID, but they aren't
  // copyable (opaque pointers)
  RefPtr<AudioDataListener> mInputListener;

  // This must be acquired *before* MediaTrackGraphImpl's lock, if they are
  // held together.
  Mutex mMutex;
  // protected by mMutex
  float mVolume = 1.0;
  UniquePtr<TrackData> mUpdateTrack;
  nsTArray<RefPtr<DirectMediaTrackListener>> mDirectTrackListeners;
};

/**
 * A ref-counted wrapper of a MediaTrack that allows multiple users to share a
 * reference to the same MediaTrack with the purpose of being guaranteed that
 * the graph it is in is kept alive.
 *
 * Automatically suspended on creation and destroyed on destruction. Main thread
 * only.
 */
struct SharedDummyTrack {
  NS_INLINE_DECL_REFCOUNTING(SharedDummyTrack)
  explicit SharedDummyTrack(MediaTrack* aTrack) : mTrack(aTrack) {
    mTrack->Suspend();
  }
  const RefPtr<MediaTrack> mTrack;

 private:
  ~SharedDummyTrack() { mTrack->Destroy(); }
};

/**
 * Represents a connection between a ProcessedMediaTrack and one of its
 * input tracks.
 * We make these refcounted so that track-related messages with MediaInputPort*
 * pointers can be sent to the main thread safely.
 *
 * When a port's source or destination track dies, the track's DestroyImpl
 * calls MediaInputPort::Disconnect to disconnect the port from
 * the source and destination tracks.
 *
 * The lifetimes of MediaInputPort are controlled from the main thread.
 * The media graph adds a reference to the port. When a MediaInputPort is no
 * longer needed, main-thread code sends a Destroy message for the port and
 * clears its reference (the last main-thread reference to the object). When
 * the Destroy message is processed on the graph manager thread we disconnect
 * the port and drop the graph's reference, destroying the object.
 */
class MediaInputPort final {
 private:
  // Do not call this constructor directly. Instead call
  // aDest->AllocateInputPort.
  MediaInputPort(MediaTrack* aSource, ProcessedMediaTrack* aDest,
                 uint16_t aInputNumber, uint16_t aOutputNumber)
      : mSource(aSource),
        mDest(aDest),
        mInputNumber(aInputNumber),
        mOutputNumber(aOutputNumber),
        mGraph(nullptr) {
    MOZ_COUNT_CTOR(MediaInputPort);
  }

  // Private destructor, to discourage deletion outside of Release():
  MOZ_COUNTED_DTOR(MediaInputPort)

 public:
  NS_INLINE_DECL_THREADSAFE_REFCOUNTING(MediaInputPort)

  // Called on graph manager thread
  // Do not call these from outside MediaTrackGraph.cpp!
  void Init();
  // Called during message processing to trigger removal of this track.
  void Disconnect();

  // Control API
  /**
   * Disconnects and destroys the port. The caller must not reference this
   * object again.
   */
  void Destroy();

  // Any thread
  MediaTrack* GetSource() const { return mSource; }
  ProcessedMediaTrack* GetDestination() const { return mDest; }

  uint16_t InputNumber() const { return mInputNumber; }
  uint16_t OutputNumber() const { return mOutputNumber; }

  // Call on graph manager thread
  struct InputInterval {
    GraphTime mStart;
    GraphTime mEnd;
    bool mInputIsBlocked;
  };
  // Find the next time interval starting at or after aTime during which
  // aPort->mDest is not blocked and aPort->mSource's blocking status does not
  // change. A null aPort returns a blocked interval starting at aTime.
  static InputInterval GetNextInputInterval(MediaInputPort const* aPort,
                                            GraphTime aTime);

  /**
   * Returns the graph that owns this port.
   */
  MediaTrackGraphImpl* GraphImpl();
  MediaTrackGraph* Graph();

  /**
   * Sets the graph that owns this track.  Should only be called once.
   */
  void SetGraphImpl(MediaTrackGraphImpl* aGraph);

  /**
   * Notify the port that the source MediaTrack has been suspended.
   */
  void Suspended();

  /**
   * Notify the port that the source MediaTrack has been resumed.
   */
  void Resumed();

  size_t SizeOfExcludingThis(MallocSizeOf aMallocSizeOf) const {
    size_t amount = 0;

    // Not owned:
    // - mSource
    // - mDest
    // - mGraph
    return amount;
  }

  size_t SizeOfIncludingThis(MallocSizeOf aMallocSizeOf) const {
    return aMallocSizeOf(this) + SizeOfExcludingThis(aMallocSizeOf);
  }

 private:
  friend class MediaTrackGraphImpl;
  friend class MediaTrack;
  friend class ProcessedMediaTrack;
  // Never modified after Init()
  MediaTrack* mSource;
  ProcessedMediaTrack* mDest;
  // The input and output numbers are optional, and are currently only used by
  // Web Audio.
  const uint16_t mInputNumber;
  const uint16_t mOutputNumber;

  // Our media track graph
  MediaTrackGraphImpl* mGraph;
};

/**
 * This track processes zero or more input tracks in parallel to produce
 * its output. The details of how the output is produced are handled by
 * subclasses overriding the ProcessInput method.
 */
class ProcessedMediaTrack : public MediaTrack {
 public:
  ProcessedMediaTrack(TrackRate aSampleRate, MediaSegment::Type aType,
                      MediaSegment* aSegment)
      : MediaTrack(aSampleRate, aType, aSegment),
        mAutoend(true),
        mCycleMarker(0) {}

  // Control API.
  /**
   * Allocates a new input port attached to source aTrack.
   * This port can be removed by calling MediaInputPort::Destroy().
   */
  already_AddRefed<MediaInputPort> AllocateInputPort(
      MediaTrack* aTrack, uint16_t aInputNumber = 0,
      uint16_t aOutputNumber = 0);
  /**
   * Queue a message to set the autoend flag on this track (defaults to
   * true). When this flag is set, and the input track has ended playout
   * (including if there is no input track), this track automatically
   * enters the ended state.
   */
  virtual void QueueSetAutoend(bool aAutoend);

  ProcessedMediaTrack* AsProcessedTrack() override { return this; }

  friend class MediaTrackGraphImpl;

  // Do not call these from outside MediaTrackGraph.cpp!
  virtual void AddInput(MediaInputPort* aPort);
  virtual void RemoveInput(MediaInputPort* aPort) {
    mInputs.RemoveElement(aPort) || mSuspendedInputs.RemoveElement(aPort);
  }
  bool HasInputPort(MediaInputPort* aPort) const {
    return mInputs.Contains(aPort) || mSuspendedInputs.Contains(aPort);
  }
  uint32_t InputPortCount() const {
    return mInputs.Length() + mSuspendedInputs.Length();
  }
  void InputSuspended(MediaInputPort* aPort);
  void InputResumed(MediaInputPort* aPort);
  void DestroyImpl() override;
  /**
   * This gets called after we've computed the blocking states for all
   * tracks (mBlocked is up to date up to mStateComputedTime).
   * Also, we've produced output for all tracks up to this one. If this track
   * is not in a cycle, then all its source tracks have produced data.
   * Generate output from aFrom to aTo.
   * This will be called on tracks that have ended. Most track types should
   * just return immediately if they're ended, but some may wish to update
   * internal state (see AudioNodeTrack).
   * ProcessInput is allowed to set mEnded only if ALLOW_END is in aFlags. (This
   * flag will be set when aTo >= mStateComputedTime, i.e. when we've produced
   * the last block of data we need to produce.) Otherwise we can get into a
   * situation where we've determined the track should not block before
   * mStateComputedTime, but the track ends before mStateComputedTime, violating
   * the invariant that ended tracks are blocked.
   */
  enum { ALLOW_END = 0x01 };
  virtual void ProcessInput(GraphTime aFrom, GraphTime aTo,
                            uint32_t aFlags) = 0;
  void SetAutoendImpl(bool aAutoend) { mAutoend = aAutoend; }

  // Only valid after MediaTrackGraphImpl::UpdateTrackOrder() has run.
  // A DelayNode is considered to break a cycle and so this will not return
  // true for echo loops, only for muted cycles.
  bool InMutedCycle() const { return mCycleMarker; }

  size_t SizeOfExcludingThis(MallocSizeOf aMallocSizeOf) const override {
    size_t amount = MediaTrack::SizeOfExcludingThis(aMallocSizeOf);
    // Not owned:
    // - mInputs elements
    // - mSuspendedInputs elements
    amount += mInputs.ShallowSizeOfExcludingThis(aMallocSizeOf);
    amount += mSuspendedInputs.ShallowSizeOfExcludingThis(aMallocSizeOf);
    return amount;
  }

  size_t SizeOfIncludingThis(MallocSizeOf aMallocSizeOf) const override {
    return aMallocSizeOf(this) + SizeOfExcludingThis(aMallocSizeOf);
  }

 protected:
  // This state is all accessed only on the media graph thread.

  // The list of all inputs that are not currently suspended.
  nsTArray<MediaInputPort*> mInputs;
  // The list of all inputs that are currently suspended.
  nsTArray<MediaInputPort*> mSuspendedInputs;
  bool mAutoend;
  // After UpdateTrackOrder(), mCycleMarker is either 0 or 1 to indicate
  // whether this track is in a muted cycle.  During ordering it can contain
  // other marker values - see MediaTrackGraphImpl::UpdateTrackOrder().
  uint32_t mCycleMarker;
};

/**
 * There is a single MediaTrackGraph per window.
 * Additionaly, each OfflineAudioContext object creates its own MediaTrackGraph
 * object too.
 */
class MediaTrackGraph {
 public:
  // We ensure that the graph current time advances in multiples of
  // IdealAudioBlockSize()/AudioStream::PreferredSampleRate(). A track that
  // never blocks and has the ideal audio rate will produce audio in multiples
  // of the block size.

  // Initializing a graph that outputs audio can take quite long on some
  // platforms. Code that want to output audio at some point can express the
  // fact that they will need an audio track at some point by passing
  // AUDIO_THREAD_DRIVER when getting an instance of MediaTrackGraph, so that
  // the graph starts with the right driver.
  enum GraphDriverType {
    AUDIO_THREAD_DRIVER,
    SYSTEM_THREAD_DRIVER,
    OFFLINE_THREAD_DRIVER
  };
  // A MediaTrackGraph running an AudioWorklet must always be run from the
  // same thread, in order to run js. To acheive this, create the graph with
  // a SINGLE_THREAD RunType. DIRECT_DRIVER will run the graph directly off
  // the GraphDriver's thread.
  enum GraphRunType {
    DIRECT_DRIVER,
    SINGLE_THREAD,
  };
  static const uint32_t AUDIO_CALLBACK_DRIVER_SHUTDOWN_TIMEOUT = 20 * 1000;
  static const TrackRate REQUEST_DEFAULT_SAMPLE_RATE = 0;
  constexpr static const CubebUtils::AudioDeviceID DEFAULT_OUTPUT_DEVICE =
      nullptr;

  // Main thread only
<<<<<<< HEAD
  static MediaTrackGraph* GetInstanceIfExists(dom::AudioChannel aChannel,
                                              nsPIDOMWindowInner* aWindow,
                                              TrackRate aSampleRate);
  static MediaTrackGraph* GetInstance(GraphDriverType aGraphDriverRequested,
                                      dom::AudioChannel aChannel,
                                      nsPIDOMWindowInner* aWindow,
                                      TrackRate aSampleRate);
=======
  static MediaTrackGraph* GetInstanceIfExists(
      nsPIDOMWindowInner* aWindow, TrackRate aSampleRate,
      CubebUtils::AudioDeviceID aOutputDeviceID);
  static MediaTrackGraph* GetInstance(
      GraphDriverType aGraphDriverRequested, nsPIDOMWindowInner* aWindow,
      TrackRate aSampleRate, CubebUtils::AudioDeviceID aOutputDeviceID);
>>>>>>> 8ccf549d
  static MediaTrackGraph* CreateNonRealtimeInstance(
      TrackRate aSampleRate, nsPIDOMWindowInner* aWindowId);

  // Return the correct main thread for this graph. This always returns
  // something that is valid. Thread safe.
  AbstractThread* AbstractMainThread();

  // Idempotent
  static void DestroyNonRealtimeInstance(MediaTrackGraph* aGraph);

  virtual nsresult OpenAudioInput(CubebUtils::AudioDeviceID aID,
                                  AudioDataListener* aListener) = 0;
  virtual void CloseAudioInput(Maybe<CubebUtils::AudioDeviceID>& aID,
                               AudioDataListener* aListener) = 0;

  // Control API.
  /**
   * Create a track that a media decoder (or some other source of
   * media data, such as a camera) can write to.
   */
  SourceMediaTrack* CreateSourceTrack(MediaSegment::Type aType);
  /**
   * Create a track that will forward data from its input track.
   *
   * A TrackUnionStream can have 0 or 1 input streams. Adding more than that is
   * an error.
   *
   * A TrackUnionStream will end when autoending is enabled (default) and there
   * is no input, or the input's source is ended. If there is no input and
   * autoending is disabled, TrackUnionStream will continue to produce silence
   * for audio or the last video frame for video.
   */
  ProcessedMediaTrack* CreateForwardedInputTrack(MediaSegment::Type aType);
  /**
   * Create a track that will mix all its audio inputs.
   */
  AudioCaptureTrack* CreateAudioCaptureTrack();

  /**
   * Add a new track to the graph.  Main thread.
   */
  void AddTrack(MediaTrack* aTrack);

  /* From the main thread, ask the MTG to tell us when the graph
   * thread is running, and audio is being processed, by resolving the returned
   * promise. The promise is rejected with NS_ERROR_NOT_AVAILABLE if aNodeTrack
   * is destroyed, or NS_ERROR_ILLEGAL_DURING_SHUTDOWN if the graph is shut
   * down, before the promise could be resolved. */
  using GraphStartedPromise = GenericPromise;
  RefPtr<GraphStartedPromise> NotifyWhenGraphStarted(AudioNodeTrack* aTrack);
  /* From the main thread, suspend, resume or close an AudioContext.
   * aTracks are the tracks of all the AudioNodes of the AudioContext that
   * need to be suspended or resumed. This can be empty if this is a second
   * consecutive suspend call and all the nodes are already suspended.
   *
   * This can possibly pause the graph thread, releasing system resources, if
   * all tracks have been suspended/closed.
   *
   * When the operation is complete, the returned promise is resolved.
   */
  using AudioContextOperationPromise =
      MozPromise<dom::AudioContextState, bool, true>;
  RefPtr<AudioContextOperationPromise> ApplyAudioContextOperation(
      MediaTrack* aDestinationTrack, const nsTArray<MediaTrack*>& aTracks,
      dom::AudioContextOperation aOperation);

  bool IsNonRealtime() const;
  /**
   * Start processing non-realtime for a specific number of ticks.
   */
  void StartNonRealtimeProcessing(uint32_t aTicksToProcess);

  /**
   * Media graph thread only.
   * Dispatches a runnable that will run on the main thread after all
   * main-thread track state has been updated, i.e., during stable state.
   *
   * Should only be called during MediaTrackListener callbacks or during
   * ProcessedMediaTrack::ProcessInput().
   *
   * Note that if called during shutdown the runnable will be ignored and
   * released on main thread.
   */
  void DispatchToMainThreadStableState(already_AddRefed<nsIRunnable> aRunnable);

  /**
   * Returns graph sample rate in Hz.
   */
  TrackRate GraphRate() const { return mSampleRate; }

  double AudioOutputLatency();

  void RegisterCaptureTrackForWindow(uint64_t aWindowId,
                                     ProcessedMediaTrack* aCaptureTrack);
  void UnregisterCaptureTrackForWindow(uint64_t aWindowId);
  already_AddRefed<MediaInputPort> ConnectToCaptureTrack(
      uint64_t aWindowId, MediaTrack* aMediaTrack);

  void AssertOnGraphThreadOrNotRunning() const {
    MOZ_ASSERT(OnGraphThreadOrNotRunning());
  }

  /**
   * Returns a watchable of the graph's main-thread observable graph time.
   * Main thread only.
   */
  virtual Watchable<GraphTime>& CurrentTime() = 0;

  /**
   * Graph thread function to return the time at which all processing has been
   * completed.  Some tracks may have performed processing beyond this time.
   */
  GraphTime ProcessedTime() const;

 protected:
  explicit MediaTrackGraph(TrackRate aSampleRate) : mSampleRate(aSampleRate) {
    MOZ_COUNT_CTOR(MediaTrackGraph);
  }
  MOZ_COUNTED_DTOR_VIRTUAL(MediaTrackGraph)

  // Intended only for assertions, either on graph thread or not running (in
  // which case we must be on the main thread).
  virtual bool OnGraphThreadOrNotRunning() const = 0;
  virtual bool OnGraphThread() const = 0;

  // Intended only for internal assertions. Main thread only.
  virtual bool Destroyed() const = 0;

  /**
   * Sample rate at which this graph runs. For real time graphs, this is
   * the rate of the audio mixer. For offline graphs, this is the rate specified
   * at construction.
   */
  const TrackRate mSampleRate;
};

}  // namespace mozilla

#endif /* MOZILLA_MEDIATRACKGRAPH_H_ */<|MERGE_RESOLUTION|>--- conflicted
+++ resolved
@@ -1035,22 +1035,15 @@
       nullptr;
 
   // Main thread only
-<<<<<<< HEAD
   static MediaTrackGraph* GetInstanceIfExists(dom::AudioChannel aChannel,
                                               nsPIDOMWindowInner* aWindow,
-                                              TrackRate aSampleRate);
+                                              TrackRate aSampleRate,
+                                              CubebUtils::AudioDeviceID aOutputDeviceID);
   static MediaTrackGraph* GetInstance(GraphDriverType aGraphDriverRequested,
                                       dom::AudioChannel aChannel,
                                       nsPIDOMWindowInner* aWindow,
-                                      TrackRate aSampleRate);
-=======
-  static MediaTrackGraph* GetInstanceIfExists(
-      nsPIDOMWindowInner* aWindow, TrackRate aSampleRate,
-      CubebUtils::AudioDeviceID aOutputDeviceID);
-  static MediaTrackGraph* GetInstance(
-      GraphDriverType aGraphDriverRequested, nsPIDOMWindowInner* aWindow,
-      TrackRate aSampleRate, CubebUtils::AudioDeviceID aOutputDeviceID);
->>>>>>> 8ccf549d
+                                      TrackRate aSampleRate,
+                                      CubebUtils::AudioDeviceID aOutputDeviceID);
   static MediaTrackGraph* CreateNonRealtimeInstance(
       TrackRate aSampleRate, nsPIDOMWindowInner* aWindowId);
 
