/* -*- Mode: c++; c-basic-offset: 2; indent-tabs-mode: nil; tab-width: 40 -*- */
/* vim: set ts=2 et sw=2 tw=80: */
/* This Source Code Form is subject to the terms of the Mozilla Public
 * License, v. 2.0. If a copy of the MPL was not distributed with this file,
 * You can obtain one at http://mozilla.org/MPL/2.0/. */

#include "MediaManager.h"

#include "AudioCaptureTrack.h"
#include "AudioDeviceInfo.h"
#include "AudioStreamTrack.h"
#include "MediaTimer.h"
#include "MediaTrackConstraints.h"
#include "MediaTrackGraphImpl.h"
#include "MediaTrackListener.h"
#include "mozilla/Base64.h"
#include "mozilla/dom/BindingDeclarations.h"
#include "mozilla/dom/Document.h"
#include "mozilla/dom/Element.h"
#include "mozilla/dom/FeaturePolicyUtils.h"
#include "mozilla/dom/File.h"
#include "mozilla/dom/MediaDeviceInfo.h"
#include "mozilla/dom/MediaDevices.h"
#include "mozilla/dom/MediaStreamBinding.h"
#include "mozilla/dom/MediaStreamTrackBinding.h"
#include "mozilla/dom/GetUserMediaRequestBinding.h"
#include "mozilla/dom/Promise.h"
#include "mozilla/dom/UserActivation.h"
#include "mozilla/ipc/BackgroundChild.h"
#include "mozilla/media/MediaChild.h"
#include "mozilla/media/MediaTaskUtils.h"
#include "mozilla/MozPromise.h"
#include "mozilla/NullPrincipal.h"
#include "mozilla/PeerIdentity.h"
#include "mozilla/Sprintf.h"
#include "mozilla/StaticPrefs_media.h"
#include "mozilla/Telemetry.h"
#include "mozilla/Types.h"
#include "nsAppDirectoryServiceDefs.h"
#include "nsArray.h"
#include "nsContentUtils.h"
#include "nsGlobalWindow.h"
#include "nsHashPropertyBag.h"
#include "nsICryptoHMAC.h"
#include "nsIDocShell.h"
#include "nsIEventTarget.h"
#include "nsIKeyModule.h"
#include "nsIPermissionManager.h"
#include "nsIUUIDGenerator.h"
#include "nsJSUtils.h"
#include "nsNetCID.h"
#include "nsNetUtil.h"
#include "nsPIDOMWindow.h"
#include "nspr.h"
#include "nsProxyRelease.h"
#include "nss.h"
#include "nsVariant.h"
#include "PermissionDelegateHandler.h"
#include "pk11pub.h"
#include "ThreadSafeRefcountingWithMainThreadDestruction.h"
#include "VideoStreamTrack.h"
#include "VideoUtils.h"

/* Using WebRTC backend on Desktops (Mac, Windows, Linux), otherwise default */
#include "MediaEngineDefault.h"
#if defined(MOZ_WEBRTC)
#  include "MediaEngineWebRTC.h"
#  include "browser_logging/WebRtcLog.h"
#  include "webrtc/modules/audio_processing/include/audio_processing.h"
#endif

#ifdef MOZ_B2G
#  include "MediaPermissionGonk.h"
#endif

#if defined(XP_WIN)
#  include "mozilla/WindowsVersion.h"
#  include <objbase.h>
#  include <winsock2.h>
#  include <iphlpapi.h>
#  include <tchar.h>
#endif

// XXX Workaround for bug 986974 to maintain the existing broken semantics
template <>
struct nsIMediaDevice::COMTypeInfo<mozilla::MediaDevice, void> {
  static const nsIID kIID;
};
const nsIID nsIMediaDevice::COMTypeInfo<mozilla::MediaDevice, void>::kIID =
    NS_IMEDIADEVICE_IID;

// A specialization of nsMainThreadPtrHolder for
// mozilla::dom::CallbackObjectHolder.  See documentation for
// nsMainThreadPtrHolder in nsProxyRelease.h.  This specialization lets us avoid
// wrapping the CallbackObjectHolder into a separate refcounted object.
template <class WebIDLCallbackT, class XPCOMCallbackT>
class nsMainThreadPtrHolder<
    mozilla::dom::CallbackObjectHolder<WebIDLCallbackT, XPCOMCallbackT>>
    final {
  typedef mozilla::dom::CallbackObjectHolder<WebIDLCallbackT, XPCOMCallbackT>
      Holder;

 public:
  nsMainThreadPtrHolder(const char* aName, Holder&& aHolder)
      : mHolder(std::move(aHolder))
#ifndef RELEASE_OR_BETA
        ,
        mName(aName)
#endif
  {
    MOZ_ASSERT(NS_IsMainThread());
  }

 private:
  // We can be released on any thread.
  ~nsMainThreadPtrHolder() {
    if (NS_IsMainThread()) {
      mHolder.Reset();
    } else if (mHolder.GetISupports()) {
      nsCOMPtr<nsIEventTarget> target = do_GetMainThread();
      MOZ_ASSERT(target);
      NS_ProxyRelease(
#ifdef RELEASE_OR_BETA
          nullptr,
#else
          mName,
#endif
          target, mHolder.Forget());
    }
  }

 public:
  Holder* get() {
    // Nobody should be touching the raw pointer off-main-thread.
    if (MOZ_UNLIKELY(!NS_IsMainThread())) {
      NS_ERROR("Can't dereference nsMainThreadPtrHolder off main thread");
      MOZ_CRASH();
    }
    return &mHolder;
  }

  bool operator!() const { return !mHolder; }

  NS_INLINE_DECL_THREADSAFE_REFCOUNTING(nsMainThreadPtrHolder<Holder>)

 private:
  // Our holder.
  Holder mHolder;

#ifndef RELEASE_OR_BETA
  const char* mName = nullptr;
#endif

  // Copy constructor and operator= not implemented. Once constructed, the
  // holder is immutable.
  Holder& operator=(const nsMainThreadPtrHolder& aOther) = delete;
  nsMainThreadPtrHolder(const nsMainThreadPtrHolder& aOther) = delete;
};

namespace mozilla {

LazyLogModule gMediaManagerLog("MediaManager");
#define LOG(...) MOZ_LOG(gMediaManagerLog, LogLevel::Debug, (__VA_ARGS__))

class LocalTrackSource;

using dom::CallerType;
using dom::ConstrainDOMStringParameters;
using dom::ConstrainDoubleRange;
using dom::ConstrainLongRange;
using dom::DisplayMediaStreamConstraints;
using dom::Document;
using dom::Element;
using dom::FeaturePolicyUtils;
using dom::File;
using dom::GetUserMediaRequest;
using dom::MediaDeviceKind;
using dom::MediaDevices;
using dom::MediaSourceEnum;
using dom::MediaStreamConstraints;
using dom::MediaStreamError;
using dom::MediaStreamTrack;
using dom::MediaStreamTrackSource;
using dom::MediaTrackConstraints;
using dom::MediaTrackConstraintSet;
using dom::MediaTrackSettings;
using dom::MozGetUserMediaDevicesSuccessCallback;
using dom::OwningBooleanOrMediaTrackConstraints;
using dom::OwningStringOrStringSequence;
using dom::OwningStringOrStringSequenceOrConstrainDOMStringParameters;
using dom::Promise;
using dom::Sequence;
using dom::UserActivation;
using media::NewRunnableFrom;
using media::NewTaskFrom;
using media::Refcountable;

static Atomic<bool> sHasShutdown;

struct DeviceState {
  DeviceState(RefPtr<MediaDevice> aDevice,
              RefPtr<LocalTrackSource> aTrackSource, bool aOffWhileDisabled)
      : mOffWhileDisabled(aOffWhileDisabled),
        mDevice(std::move(aDevice)),
        mTrackSource(std::move(aTrackSource)) {
    MOZ_ASSERT(mDevice);
    MOZ_ASSERT(mTrackSource);
  }

  // true if we have stopped mDevice, this is a terminal state.
  // MainThread only.
  bool mStopped = false;

  // true if mDevice is currently enabled, i.e., turned on and capturing.
  // MainThread only.
  bool mDeviceEnabled = false;

  // true if the application has currently enabled mDevice.
  // MainThread only.
  bool mTrackEnabled = false;

  // Time when the application last enabled mDevice.
  // MainThread only.
  TimeStamp mTrackEnabledTime;

  // true if an operation to Start() or Stop() mDevice has been dispatched to
  // the media thread and is not finished yet.
  // MainThread only.
  bool mOperationInProgress = false;

  // true if we are allowed to turn off the underlying source while all tracks
  // are disabled.
  // MainThread only.
  bool mOffWhileDisabled = false;

  // Timer triggered by a MediaStreamTrackSource signaling that all tracks got
  // disabled. When the timer fires we initiate Stop()ing mDevice.
  // If set we allow dynamically stopping and starting mDevice.
  // Any thread.
  const RefPtr<MediaTimer> mDisableTimer = new MediaTimer();

  // The underlying device we keep state for. Always non-null.
  // Threadsafe access, but see method declarations for individual constraints.
  const RefPtr<MediaDevice> mDevice;

  // The MediaStreamTrackSource for any tracks (original and clones) originating
  // from this device. Always non-null. Threadsafe access, but see method
  // declarations for individual constraints.
  const RefPtr<LocalTrackSource> mTrackSource;
};

/**
 * This mimics the capture state from nsIMediaManagerService.
 */
enum class CaptureState : uint16_t {
  Off = nsIMediaManagerService::STATE_NOCAPTURE,
  Enabled = nsIMediaManagerService::STATE_CAPTURE_ENABLED,
  Disabled = nsIMediaManagerService::STATE_CAPTURE_DISABLED,
};

static CaptureState CombineCaptureState(CaptureState aFirst,
                                        CaptureState aSecond) {
  if (aFirst == CaptureState::Enabled || aSecond == CaptureState::Enabled) {
    return CaptureState::Enabled;
  }
  if (aFirst == CaptureState::Disabled || aSecond == CaptureState::Disabled) {
    return CaptureState::Disabled;
  }
  MOZ_ASSERT(aFirst == CaptureState::Off);
  MOZ_ASSERT(aSecond == CaptureState::Off);
  return CaptureState::Off;
}

static uint16_t FromCaptureState(CaptureState aState) {
  MOZ_ASSERT(aState == CaptureState::Off || aState == CaptureState::Enabled ||
             aState == CaptureState::Disabled);
  return static_cast<uint16_t>(aState);
}

void MediaManager::CallOnError(GetUserMediaErrorCallback& aCallback,
                               MediaStreamError& aError) {
  aCallback.Call(aError);
}

void MediaManager::CallOnSuccess(GetUserMediaSuccessCallback& aCallback,
                                 DOMMediaStream& aStream) {
  aCallback.Call(aStream);
}

/**
 * SourceListener has threadsafe refcounting for use across the main, media and
 * MTG threads. But it has a non-threadsafe SupportsWeakPtr for WeakPtr usage
 * only from main thread, to ensure that garbage- and cycle-collected objects
 * don't hold a reference to it during late shutdown.
 */
class SourceListener : public SupportsWeakPtr<SourceListener> {
 public:
  typedef MozPromise<bool /* aIgnored */, RefPtr<MediaMgrError>, true>
      SourceListenerPromise;

  MOZ_DECLARE_WEAKREFERENCE_TYPENAME(SourceListener)
  NS_INLINE_DECL_THREADSAFE_REFCOUNTING_WITH_MAIN_THREAD_DESTRUCTION(
      SourceListener)

  SourceListener();

  /**
   * Registers this source listener as belonging to the given window listener.
   */
  void Register(GetUserMediaWindowListener* aListener);

  /**
   * Marks this listener as active and creates internal device states.
   */
  void Activate(RefPtr<MediaDevice> aAudioDevice,
                RefPtr<LocalTrackSource> aAudioTrackSource,
                RefPtr<MediaDevice> aVideoDevice,
                RefPtr<LocalTrackSource> aVideoTrackSource);

  /**
   * Posts a task to initialize and start all associated devices.
   */
  RefPtr<SourceListenerPromise> InitializeAsync();

  /**
   * Stops all live tracks, ends the associated MediaTrack and cleans up the
   * weak reference to the associated window listener.
   * This will also tell the window listener to remove its hard reference to
   * this SourceListener, so any caller will need to keep its own hard ref.
   */
  void Stop();

  /**
   * Posts a task to stop the device associated with aTrack and notifies the
   * associated window listener that a track was stopped.
   * Should this track be the last live one to be stopped, we'll also call Stop.
   * This might tell the window listener to remove its hard reference to this
   * SourceListener, so any caller will need to keep its own hard ref.
   */
  void StopTrack(MediaTrack* aTrack);

  /**
   * Like StopTrack with the audio device's track.
   */
  void StopAudioTrack();

  /**
   * Like StopTrack with the video device's track.
   */
  void StopVideoTrack();

  /**
   * Gets the main thread MediaTrackSettings from the MediaEngineSource
   * associated with aTrack.
   */
  void GetSettingsFor(MediaTrack* aTrack,
                      MediaTrackSettings& aOutSettings) const;

  /**
   * Posts a task to set the enabled state of the device associated with
   * aTrack to aEnabled and notifies the associated window listener that a
   * track's state has changed.
   *
   * Turning the hardware off while the device is disabled is supported for:
   * - Camera (enabled by default, controlled by pref
   *   "media.getusermedia.camera.off_while_disabled.enabled")
   * - Microphone (disabled by default, controlled by pref
   *   "media.getusermedia.microphone.off_while_disabled.enabled")
   * Screen-, app-, or windowsharing is not supported at this time.
   *
   * The behavior is also different between disabling and enabling a device.
   * While enabling is immediate, disabling only happens after a delay.
   * This is now defaulting to 3 seconds but can be overriden by prefs:
   * - "media.getusermedia.camera.off_while_disabled.delay_ms" and
   * - "media.getusermedia.microphone.off_while_disabled.delay_ms".
   *
   * The delay is in place to prevent misuse by malicious sites. If a track is
   * re-enabled before the delay has passed, the device will not be touched
   * until another disable followed by the full delay happens.
   */
  void SetEnabledFor(MediaTrack* aTrack, bool aEnabled);

  /**
   * Stops all screen/app/window/audioCapture sharing, but not camera or
   * microphone.
   */
  void StopSharing();

  MediaDevice* GetAudioDevice() const {
    return mAudioDeviceState ? mAudioDeviceState->mDevice.get() : nullptr;
  }

  MediaDevice* GetVideoDevice() const {
    return mVideoDeviceState ? mVideoDeviceState->mDevice.get() : nullptr;
  }

  bool Activated() const { return mAudioDeviceState || mVideoDeviceState; }

  bool Stopped() const { return mStopped; }

  bool CapturingVideo() const;

  bool CapturingAudio() const;

  CaptureState CapturingSource(MediaSourceEnum aSource) const;

  RefPtr<SourceListenerPromise> ApplyConstraintsToTrack(
      MediaTrack* aTrack, const MediaTrackConstraints& aConstraints,
      CallerType aCallerType);

  PrincipalHandle GetPrincipalHandle() const;

 private:
  virtual ~SourceListener() = default;

  /**
   * Returns a pointer to the device state for aTrack.
   *
   * This is intended for internal use where we need to figure out which state
   * corresponds to aTrack, not for availability checks. As such, we assert
   * that the device does indeed exist.
   *
   * Since this is a raw pointer and the state lifetime depends on the
   * SourceListener's lifetime, it's internal use only.
   */
  DeviceState& GetDeviceStateFor(MediaTrack* aTrack) const;

  // true after this listener has had all devices stopped. MainThread only.
  bool mStopped;

  // never ever indirect off this; just for assertions
  PRThread* mMainThreadCheck;

  // Set in Register() on main thread, then read from any thread.
  PrincipalHandle mPrincipalHandle;

  // Weak pointer to the window listener that owns us. MainThread only.
  GetUserMediaWindowListener* mWindowListener;

  // Accessed from MediaTrackGraph thread, MediaManager thread, and MainThread
  // No locking needed as they're set on Activate() and never assigned to again.
  UniquePtr<DeviceState> mAudioDeviceState;
  UniquePtr<DeviceState> mVideoDeviceState;
};

/**
 * This class represents a WindowID and handles all MediaTrackListeners
 * (here subclassed as SourceListeners) used to feed GetUserMedia source
 * streams. It proxies feedback from them into messages for browser chrome.
 * The SourceListeners are used to Start() and Stop() the underlying
 * MediaEngineSource when MediaStreams are assigned and deassigned in content.
 */
class GetUserMediaWindowListener {
  friend MediaManager;

 public:
  NS_INLINE_DECL_THREADSAFE_REFCOUNTING(GetUserMediaWindowListener)

  // Create in an inactive state
  GetUserMediaWindowListener(uint64_t aWindowID,
                             const PrincipalHandle& aPrincipalHandle)
      : mWindowID(aWindowID),
        mPrincipalHandle(aPrincipalHandle),
        mChromeNotificationTaskPosted(false) {}

  /**
   * Registers an inactive gUM source listener for this WindowListener.
   */
  void Register(RefPtr<SourceListener> aListener) {
    MOZ_ASSERT(NS_IsMainThread());
    MOZ_ASSERT(aListener);
    MOZ_ASSERT(!aListener->Activated());
    MOZ_ASSERT(!mInactiveListeners.Contains(aListener), "Already registered");
    MOZ_ASSERT(!mActiveListeners.Contains(aListener), "Already activated");

    aListener->Register(this);
    mInactiveListeners.AppendElement(std::move(aListener));
  }

  /**
   * Activates an already registered and inactive gUM source listener for this
   * WindowListener.
   */
  void Activate(RefPtr<SourceListener> aListener,
                RefPtr<MediaDevice> aAudioDevice,
                RefPtr<LocalTrackSource> aAudioTrackSource,
                RefPtr<MediaDevice> aVideoDevice,
                RefPtr<LocalTrackSource> aVideoTrackSource) {
    MOZ_ASSERT(NS_IsMainThread());
    MOZ_ASSERT(aListener);
    MOZ_ASSERT(!aListener->Activated());
    MOZ_ASSERT(mInactiveListeners.Contains(aListener),
               "Must be registered to activate");
    MOZ_ASSERT(!mActiveListeners.Contains(aListener), "Already activated");

    mInactiveListeners.RemoveElement(aListener);
    aListener->Activate(std::move(aAudioDevice), std::move(aAudioTrackSource),
                        std::move(aVideoDevice), std::move(aVideoTrackSource));
    mActiveListeners.AppendElement(std::move(aListener));
  }

  /**
   * Removes all SourceListeners from this window listener.
   * Removes this window listener from the list of active windows, so callers
   * need to make sure to hold a strong reference.
   */
  void RemoveAll() {
    MOZ_ASSERT(NS_IsMainThread());

    for (auto& l : nsTArray<RefPtr<SourceListener>>(mInactiveListeners)) {
      Remove(l);
    }
    for (auto& l : nsTArray<RefPtr<SourceListener>>(mActiveListeners)) {
      Remove(l);
    }
    MOZ_ASSERT(mInactiveListeners.Length() == 0);
    MOZ_ASSERT(mActiveListeners.Length() == 0);

    MediaManager* mgr = MediaManager::GetIfExists();
    if (!mgr) {
      MOZ_ASSERT(false, "MediaManager should stay until everything is removed");
      return;
    }
    GetUserMediaWindowListener* windowListener =
        mgr->GetWindowListener(mWindowID);

    if (!windowListener) {
      nsCOMPtr<nsIObserverService> obs = services::GetObserverService();
      auto* globalWindow = nsGlobalWindowInner::GetInnerWindowWithId(mWindowID);
      if (globalWindow) {
        auto req = MakeRefPtr<GetUserMediaRequest>(
            globalWindow, VoidString(), VoidString(),
            UserActivation::IsHandlingUserInput());
        obs->NotifyWhenScriptSafe(req, "recording-device-stopped", nullptr);
      }
      return;
    }

    MOZ_ASSERT(windowListener == this,
               "There should only be one window listener per window ID");

    LOG("GUMWindowListener %p removing windowID %" PRIu64, this, mWindowID);
    mgr->RemoveWindowID(mWindowID);
  }

  /**
   * Removes a listener from our lists. Safe to call without holding a hard
   * reference. That said, you'll still want to iterate on a copy of said lists,
   * if you end up calling this method (or methods that may call this method) in
   * the loop, to avoid inadvertently skipping members.
   */
  bool Remove(RefPtr<SourceListener> aListener) {
    // We refcount aListener on entry since we're going to proxy-release it
    // below to prevent the refcount going to zero on callers who might be
    // inside the listener, but operating without a hard reference to self.
    MOZ_ASSERT(NS_IsMainThread());

    if (!mInactiveListeners.RemoveElement(aListener) &&
        !mActiveListeners.RemoveElement(aListener)) {
      return false;
    }
    MOZ_ASSERT(!mInactiveListeners.Contains(aListener),
               "A SourceListener should only be once in one of "
               "mInactiveListeners and mActiveListeners");
    MOZ_ASSERT(!mActiveListeners.Contains(aListener),
               "A SourceListener should only be once in one of "
               "mInactiveListeners and mActiveListeners");

    LOG("GUMWindowListener %p stopping SourceListener %p.", this,
        aListener.get());
    aListener->Stop();

    if (MediaDevice* removedDevice = aListener->GetVideoDevice()) {
      bool revokeVideoPermission = true;
      nsString removedRawId;
      nsString removedSourceType;
      removedDevice->GetRawId(removedRawId);
      removedDevice->GetMediaSource(removedSourceType);
      for (const auto& l : mActiveListeners) {
        if (MediaDevice* device = l->GetVideoDevice()) {
          nsString rawId;
          device->GetRawId(rawId);
          if (removedRawId.Equals(rawId)) {
            revokeVideoPermission = false;
            break;
          }
        }
      }

      if (revokeVideoPermission) {
        nsCOMPtr<nsIObserverService> obs = services::GetObserverService();
        auto* window = nsGlobalWindowInner::GetInnerWindowWithId(mWindowID);
        auto req = MakeRefPtr<GetUserMediaRequest>(
            window, removedRawId, removedSourceType,
            UserActivation::IsHandlingUserInput());
        obs->NotifyWhenScriptSafe(req, "recording-device-stopped", nullptr);
      }
    }

    if (MediaDevice* removedDevice = aListener->GetAudioDevice()) {
      bool revokeAudioPermission = true;
      nsString removedRawId;
      nsString removedSourceType;
      removedDevice->GetRawId(removedRawId);
      removedDevice->GetMediaSource(removedSourceType);
      for (const auto& l : mActiveListeners) {
        if (MediaDevice* device = l->GetAudioDevice()) {
          nsString rawId;
          device->GetRawId(rawId);
          if (removedRawId.Equals(rawId)) {
            revokeAudioPermission = false;
            break;
          }
        }
      }

      if (revokeAudioPermission) {
        nsCOMPtr<nsIObserverService> obs = services::GetObserverService();
        auto* window = nsGlobalWindowInner::GetInnerWindowWithId(mWindowID);
        auto req = MakeRefPtr<GetUserMediaRequest>(
            window, removedRawId, removedSourceType,
            UserActivation::IsHandlingUserInput());
        obs->NotifyWhenScriptSafe(req, "recording-device-stopped", nullptr);
      }
    }
    if (mInactiveListeners.Length() == 0 && mActiveListeners.Length() == 0) {
      LOG("GUMWindowListener %p Removed last SourceListener. Cleaning up.",
          this);
      RemoveAll();
    }
    nsCOMPtr<nsIEventTarget> mainTarget = do_GetMainThread();
    // To allow being invoked by callers not holding a strong reference to self,
    // hold the listener alive until the stack has unwound, by always
    // dispatching a runnable (aAlwaysProxy = true)
    NS_ProxyRelease(__func__, mainTarget, aListener.forget(), true);
    return true;
  }

  void StopSharing();

  void StopRawID(const nsString& removedDeviceID);

  /**
   * Called by one of our SourceListeners when one of its tracks has changed so
   * that chrome state is affected.
   * Schedules an event for the next stable state to update chrome.
   */
  void ChromeAffectingStateChanged();

  /**
   * Called in stable state to send a notification to update chrome.
   */
  void NotifyChrome();

  bool CapturingVideo() const {
    MOZ_ASSERT(NS_IsMainThread());
    for (auto& l : mActiveListeners) {
      if (l->CapturingVideo()) {
        return true;
      }
    }
    return false;
  }

  bool CapturingAudio() const {
    MOZ_ASSERT(NS_IsMainThread());
    for (auto& l : mActiveListeners) {
      if (l->CapturingAudio()) {
        return true;
      }
    }
    return false;
  }

  CaptureState CapturingSource(MediaSourceEnum aSource) const {
    MOZ_ASSERT(NS_IsMainThread());
    CaptureState result = CaptureState::Off;
    for (auto& l : mActiveListeners) {
      result = CombineCaptureState(result, l->CapturingSource(aSource));
    }
    return result;
  }

  uint64_t WindowID() const { return mWindowID; }

  PrincipalHandle GetPrincipalHandle() const { return mPrincipalHandle; }

 private:
  ~GetUserMediaWindowListener() {
    MOZ_ASSERT(mInactiveListeners.Length() == 0,
               "Inactive listeners should already be removed");
    MOZ_ASSERT(mActiveListeners.Length() == 0,
               "Active listeners should already be removed");
  }

  uint64_t mWindowID;
  const PrincipalHandle mPrincipalHandle;

  // true if we have scheduled a task to notify chrome in the next stable state.
  // The task will reset this to false. MainThread only.
  bool mChromeNotificationTaskPosted;

  nsTArray<RefPtr<SourceListener>> mInactiveListeners;
  nsTArray<RefPtr<SourceListener>> mActiveListeners;
};

class LocalTrackSource : public MediaStreamTrackSource {
 public:
  LocalTrackSource(nsIPrincipal* aPrincipal, const nsString& aLabel,
                   const RefPtr<SourceListener>& aListener,
                   MediaSourceEnum aSource, MediaTrack* aTrack,
                   RefPtr<PeerIdentity> aPeerIdentity)
      : MediaStreamTrackSource(aPrincipal, aLabel),
        mSource(aSource),
        mTrack(aTrack),
        mPeerIdentity(std::move(aPeerIdentity)),
        mListener(aListener.get()) {}

  MediaSourceEnum GetMediaSource() const override { return mSource; }

  const PeerIdentity* GetPeerIdentity() const override { return mPeerIdentity; }

  RefPtr<MediaStreamTrackSource::ApplyConstraintsPromise> ApplyConstraints(
      const MediaTrackConstraints& aConstraints,
      CallerType aCallerType) override {
    MOZ_ASSERT(NS_IsMainThread());
    if (sHasShutdown || !mListener) {
      // Track has been stopped, or we are in shutdown. In either case
      // there's no observable outcome, so pretend we succeeded.
      return MediaStreamTrackSource::ApplyConstraintsPromise::CreateAndResolve(
          false, __func__);
    }
    return mListener->ApplyConstraintsToTrack(mTrack, aConstraints,
                                              aCallerType);
  }

  void GetSettings(MediaTrackSettings& aOutSettings) override {
    if (mListener) {
      mListener->GetSettingsFor(mTrack, aOutSettings);
    }
  }

  void Stop() override {
    if (mListener) {
      mListener->StopTrack(mTrack);
      mListener = nullptr;
    }
    if (!mTrack->IsDestroyed()) {
      mTrack->Destroy();
    }
  }

  void Disable() override {
    if (mListener) {
      mListener->SetEnabledFor(mTrack, false);
    }
  }

  void Enable() override {
    if (mListener) {
      mListener->SetEnabledFor(mTrack, true);
    }
  }

  const MediaSourceEnum mSource;
  const RefPtr<MediaTrack> mTrack;
  const RefPtr<const PeerIdentity> mPeerIdentity;

 protected:
  ~LocalTrackSource() {
    MOZ_ASSERT(NS_IsMainThread());
    MOZ_ASSERT(mTrack->IsDestroyed());
  }

  // This is a weak pointer to avoid having the SourceListener (which may
  // have references to threads and threadpools) kept alive by DOM-objects
  // that may have ref-cycles and thus are released very late during
  // shutdown, even after xpcom-shutdown-threads. See bug 1351655 for what
  // can happen.
  WeakPtr<SourceListener> mListener;
};

class AudioCaptureTrackSource : public LocalTrackSource {
 public:
  AudioCaptureTrackSource(nsIPrincipal* aPrincipal, nsPIDOMWindowInner* aWindow,
                          const nsString& aLabel,
                          AudioCaptureTrack* aAudioCaptureTrack,
                          RefPtr<PeerIdentity> aPeerIdentity)
      : LocalTrackSource(aPrincipal, aLabel, nullptr,
                         MediaSourceEnum::AudioCapture, aAudioCaptureTrack,
                         std::move(aPeerIdentity)),
        mWindow(aWindow),
        mAudioCaptureTrack(aAudioCaptureTrack) {
    mAudioCaptureTrack->Start();
    mAudioCaptureTrack->Graph()->RegisterCaptureTrackForWindow(
        mWindow->WindowID(), mAudioCaptureTrack);
    mWindow->SetAudioCapture(true);
  }

  void Stop() override {
    MOZ_ASSERT(NS_IsMainThread());
    if (!mAudioCaptureTrack->IsDestroyed()) {
      MOZ_ASSERT(mWindow);
      mWindow->SetAudioCapture(false);
      mAudioCaptureTrack->Graph()->UnregisterCaptureTrackForWindow(
          mWindow->WindowID());
      mWindow = nullptr;
    }
    // LocalTrackSource destroys the track.
    LocalTrackSource::Stop();
    MOZ_ASSERT(mAudioCaptureTrack->IsDestroyed());
  }

  ProcessedMediaTrack* InputTrack() const { return mAudioCaptureTrack.get(); }

 protected:
  ~AudioCaptureTrackSource() {
    MOZ_ASSERT(NS_IsMainThread());
    MOZ_ASSERT(mAudioCaptureTrack->IsDestroyed());
  }

  RefPtr<nsPIDOMWindowInner> mWindow;
  const RefPtr<AudioCaptureTrack> mAudioCaptureTrack;
};

/**
 * nsIMediaDevice implementation.
 */
NS_IMPL_ISUPPORTS(MediaDevice, nsIMediaDevice)

MediaDevice::MediaDevice(const RefPtr<MediaEngineSource>& aSource,
                         const nsString& aName, const nsString& aID,
                         const nsString& aGroupID, const nsString& aRawID)
    : mSource(aSource),
      mSinkInfo(nullptr),
      mKind((mSource && MediaEngineSource::IsVideo(mSource->GetMediaSource()))
                ? MediaDeviceKind::Videoinput
                : MediaDeviceKind::Audioinput),
      mScary(mSource->GetScary()),
      mIsFake(mSource->IsFake()),
      mType(
          NS_ConvertASCIItoUTF16(dom::MediaDeviceKindValues::GetString(mKind))),
      mName(aName),
      mID(aID),
      mGroupID(aGroupID),
      mRawID(aRawID),
      mRawName(aName) {
  MOZ_ASSERT(mSource);
}

MediaDevice::MediaDevice(const RefPtr<AudioDeviceInfo>& aAudioDeviceInfo,
                         const nsString& aID, const nsString& aGroupID,
                         const nsString& aRawID)
    : mSource(nullptr),
      mSinkInfo(aAudioDeviceInfo),
      mKind(mSinkInfo->Type() == AudioDeviceInfo::TYPE_INPUT
                ? MediaDeviceKind::Audioinput
                : MediaDeviceKind::Audiooutput),
      mScary(false),
      mIsFake(false),
      mType(
          NS_ConvertASCIItoUTF16(dom::MediaDeviceKindValues::GetString(mKind))),
      mName(mSinkInfo->Name()),
      mID(aID),
      mGroupID(aGroupID),
      mRawID(aRawID),
      mRawName(mSinkInfo->Name()) {
  // For now this ctor is used only for Audiooutput.
  // It could be used for Audioinput and Videoinput
  // when we do not instantiate a MediaEngineSource
  // during EnumerateDevices.
  MOZ_ASSERT(mKind == MediaDeviceKind::Audiooutput);
  MOZ_ASSERT(mSinkInfo);
}

MediaDevice::MediaDevice(const RefPtr<MediaDevice>& aOther, const nsString& aID,
                         const nsString& aGroupID, const nsString& aRawID)
    : MediaDevice(aOther, aID, aGroupID, aRawID, aOther->mName) {}

MediaDevice::MediaDevice(const RefPtr<MediaDevice>& aOther, const nsString& aID,
                         const nsString& aGroupID, const nsString& aRawID,
                         const nsString& aName)
    : mSource(aOther->mSource),
      mSinkInfo(aOther->mSinkInfo),
      mKind(aOther->mKind),
      mScary(aOther->mScary),
      mIsFake(aOther->mIsFake),
      mType(aOther->mType),
      mName(aName),
      mID(aID),
      mGroupID(aGroupID),
      mRawID(aRawID),
      mRawName(aOther->mRawName) {
  MOZ_ASSERT(aOther);
}

/**
 * Helper functions that implement the constraints algorithm from
 * http://dev.w3.org/2011/webrtc/editor/getusermedia.html#methods-5
 */

/* static */
bool MediaDevice::StringsContain(const OwningStringOrStringSequence& aStrings,
                                 nsString aN) {
  return aStrings.IsString() ? aStrings.GetAsString() == aN
                             : aStrings.GetAsStringSequence().Contains(aN);
}

/* static */
uint32_t MediaDevice::FitnessDistance(
    nsString aN, const ConstrainDOMStringParameters& aParams) {
  if (aParams.mExact.WasPassed() &&
      !StringsContain(aParams.mExact.Value(), aN)) {
    return UINT32_MAX;
  }
  if (aParams.mIdeal.WasPassed() &&
      !StringsContain(aParams.mIdeal.Value(), aN)) {
    return 1;
  }
  return 0;
}

// Binding code doesn't templatize well...

/* static */
uint32_t MediaDevice::FitnessDistance(
    nsString aN,
    const OwningStringOrStringSequenceOrConstrainDOMStringParameters&
        aConstraint) {
  if (aConstraint.IsString()) {
    ConstrainDOMStringParameters params;
    params.mIdeal.Construct();
    params.mIdeal.Value().SetAsString() = aConstraint.GetAsString();
    return FitnessDistance(aN, params);
  } else if (aConstraint.IsStringSequence()) {
    ConstrainDOMStringParameters params;
    params.mIdeal.Construct();
    params.mIdeal.Value().SetAsStringSequence() =
        aConstraint.GetAsStringSequence();
    return FitnessDistance(aN, params);
  } else {
    return FitnessDistance(aN, aConstraint.GetAsConstrainDOMStringParameters());
  }
}

uint32_t MediaDevice::GetBestFitnessDistance(
    const nsTArray<const NormalizedConstraintSet*>& aConstraintSets,
    bool aIsChrome) {
  MOZ_ASSERT(MediaManager::IsInMediaThread());
  MOZ_ASSERT(mSource);

  const nsString& id = aIsChrome ? mRawID : mID;
  auto type = GetMediaSource();
  uint64_t distance = 0;
  if (!aConstraintSets.IsEmpty()) {
    if (aIsChrome /* For the screen/window sharing preview */ ||
        type == MediaSourceEnum::Camera ||
        type == MediaSourceEnum::Microphone) {
      distance += uint64_t(MediaConstraintsHelper::FitnessDistance(
                      Some(id), aConstraintSets[0]->mDeviceId)) +
                  uint64_t(MediaConstraintsHelper::FitnessDistance(
                      Some(mGroupID), aConstraintSets[0]->mGroupId));
    }
  }
  if (distance < UINT32_MAX) {
    // Forward request to underlying object to interrogate per-mode
    // capabilities.
    distance += mSource->GetBestFitnessDistance(aConstraintSets);
  }
  return std::min<uint64_t>(distance, UINT32_MAX);
}

NS_IMETHODIMP
MediaDevice::GetName(nsAString& aName) {
  MOZ_ASSERT(NS_IsMainThread());
  aName.Assign(mName);
  return NS_OK;
}

NS_IMETHODIMP
MediaDevice::GetRawName(nsAString& aName) {
  MOZ_ASSERT(NS_IsMainThread());
  aName.Assign(mRawName);
  return NS_OK;
}

NS_IMETHODIMP
MediaDevice::GetType(nsAString& aType) {
  MOZ_ASSERT(NS_IsMainThread());
  aType.Assign(mType);
  return NS_OK;
}

NS_IMETHODIMP
MediaDevice::GetId(nsAString& aID) {
  MOZ_ASSERT(NS_IsMainThread());
  aID.Assign(mID);
  return NS_OK;
}

NS_IMETHODIMP
MediaDevice::GetRawId(nsAString& aID) {
  MOZ_ASSERT(NS_IsMainThread());
  aID.Assign(mRawID);
  return NS_OK;
}

NS_IMETHODIMP
MediaDevice::GetGroupId(nsAString& aGroupID) {
  MOZ_ASSERT(NS_IsMainThread());
  aGroupID.Assign(mGroupID);
  return NS_OK;
}

NS_IMETHODIMP
MediaDevice::GetScary(bool* aScary) {
  *aScary = mScary;
  return NS_OK;
}

void MediaDevice::GetSettings(MediaTrackSettings& aOutSettings) const {
  MOZ_ASSERT(NS_IsMainThread());
  MOZ_ASSERT(mSource);
  mSource->GetSettings(aOutSettings);
}

// Threadsafe since mSource is const.
NS_IMETHODIMP
MediaDevice::GetMediaSource(nsAString& aMediaSource) {
  aMediaSource.AssignASCII(
      dom::MediaSourceEnumValues::GetString(GetMediaSource()));
  return NS_OK;
}

nsresult MediaDevice::Allocate(const MediaTrackConstraints& aConstraints,
                               const MediaEnginePrefs& aPrefs,
                               uint64_t aWindowID,
                               const char** aOutBadConstraint) {
  MOZ_ASSERT(MediaManager::IsInMediaThread());
  MOZ_ASSERT(mSource);

  // Mock failure for automated tests.
  if (mIsFake && aConstraints.mDeviceId.WasPassed() &&
      aConstraints.mDeviceId.Value().IsString() &&
      aConstraints.mDeviceId.Value().GetAsString().EqualsASCII("bad device")) {
    return NS_ERROR_FAILURE;
  }

  return mSource->Allocate(aConstraints, aPrefs, aWindowID, aOutBadConstraint);
}

void MediaDevice::SetTrack(const RefPtr<SourceMediaTrack>& aTrack,
                           const PrincipalHandle& aPrincipalHandle) {
  MOZ_ASSERT(MediaManager::IsInMediaThread());
  MOZ_ASSERT(mSource);
  mSource->SetTrack(aTrack, aPrincipalHandle);
}

nsresult MediaDevice::Start() {
  MOZ_ASSERT(MediaManager::IsInMediaThread());
  MOZ_ASSERT(mSource);
  return mSource->Start();
}

nsresult MediaDevice::Reconfigure(const MediaTrackConstraints& aConstraints,
                                  const MediaEnginePrefs& aPrefs,
                                  const char** aOutBadConstraint) {
  MOZ_ASSERT(MediaManager::IsInMediaThread());
  MOZ_ASSERT(mSource);
  auto type = GetMediaSource();
  if (type == MediaSourceEnum::Camera || type == MediaSourceEnum::Microphone) {
    NormalizedConstraints c(aConstraints);
    if (MediaConstraintsHelper::FitnessDistance(Some(mID), c.mDeviceId) ==
        UINT32_MAX) {
      *aOutBadConstraint = "deviceId";
      return NS_ERROR_INVALID_ARG;
    }
    if (MediaConstraintsHelper::FitnessDistance(Some(mGroupID), c.mGroupId) ==
        UINT32_MAX) {
      *aOutBadConstraint = "groupId";
      return NS_ERROR_INVALID_ARG;
    }
  }
  return mSource->Reconfigure(aConstraints, aPrefs, aOutBadConstraint);
}

nsresult MediaDevice::FocusOnSelectedSource() {
  MOZ_ASSERT(MediaManager::IsInMediaThread());
  MOZ_ASSERT(mSource);
  return mSource->FocusOnSelectedSource();
}

nsresult MediaDevice::Stop() {
  MOZ_ASSERT(MediaManager::IsInMediaThread());
  MOZ_ASSERT(mSource);
  return mSource->Stop();
}

nsresult MediaDevice::Deallocate() {
  MOZ_ASSERT(MediaManager::IsInMediaThread());
  MOZ_ASSERT(mSource);
  return mSource->Deallocate();
}

MediaSourceEnum MediaDevice::GetMediaSource() const {
  // Threadsafe because mSource is const. GetMediaSource() might have other
  // requirements.
  MOZ_ASSERT(mSource);
  return mSource->GetMediaSource();
}

static bool IsOn(const OwningBooleanOrMediaTrackConstraints& aUnion) {
  return !aUnion.IsBoolean() || aUnion.GetAsBoolean();
}

static const MediaTrackConstraints& GetInvariant(
    const OwningBooleanOrMediaTrackConstraints& aUnion) {
  static const MediaTrackConstraints empty;
  return aUnion.IsMediaTrackConstraints() ? aUnion.GetAsMediaTrackConstraints()
                                          : empty;
}

/**
 * Creates a MediaTrack, attaches a listener and fires off a success callback
 * to the DOM with the stream. We also pass in the error callback so it can
 * be released correctly.
 *
 * All of this must be done on the main thread!
 *
 * Note that the various GetUserMedia Runnable classes currently allow for
 * two tracks.  If we ever need to support getting more than two tracks
 * at once, we could convert everything to nsTArray<RefPtr<blah> >'s,
 * though that would complicate the constructors some.  Currently the
 * GetUserMedia spec does not allow for more than 2 tracks to be obtained in
 * one call, to simplify handling of constraints.
 */
class GetUserMediaStreamRunnable : public Runnable {
 public:
  GetUserMediaStreamRunnable(
      MozPromiseHolder<MediaManager::StreamPromise>&& aHolder,
      uint64_t aWindowID, RefPtr<GetUserMediaWindowListener> aWindowListener,
      RefPtr<SourceListener> aSourceListener,
      const ipc::PrincipalInfo& aPrincipalInfo,
      const MediaStreamConstraints& aConstraints,
      RefPtr<MediaDevice> aAudioDevice, RefPtr<MediaDevice> aVideoDevice,
      RefPtr<PeerIdentity> aPeerIdentity, bool aIsChrome)
      : Runnable("GetUserMediaStreamRunnable"),
        mHolder(std::move(aHolder)),
        mConstraints(aConstraints),
        mAudioDevice(std::move(aAudioDevice)),
        mVideoDevice(std::move(aVideoDevice)),
        mWindowID(aWindowID),
        mWindowListener(std::move(aWindowListener)),
        mSourceListener(std::move(aSourceListener)),
        mPrincipalInfo(aPrincipalInfo),
        mPeerIdentity(std::move(aPeerIdentity)),
        mManager(MediaManager::GetInstance()) {}

  ~GetUserMediaStreamRunnable() {
    mHolder.RejectIfExists(
        MakeRefPtr<MediaMgrError>(MediaMgrError::Name::AbortError), __func__);
  }

  NS_IMETHOD
  Run() override {
    MOZ_ASSERT(NS_IsMainThread());
    LOG("GetUserMediaStreamRunnable::Run()");
    nsGlobalWindowInner* window =
        nsGlobalWindowInner::GetInnerWindowWithId(mWindowID);

    // We're on main-thread, and the windowlist can only
    // be invalidated from the main-thread (see OnNavigation)
    if (!mManager->IsWindowListenerStillActive(mWindowListener)) {
      // This window is no longer live. mListener has already been removed.
      return NS_OK;
    }

    MediaTrackGraph::GraphDriverType graphDriverType =
        mAudioDevice ? MediaTrackGraph::AUDIO_THREAD_DRIVER
                     : MediaTrackGraph::SYSTEM_THREAD_DRIVER;
    MediaTrackGraph* mtg = MediaTrackGraph::GetInstance(
<<<<<<< HEAD
        graphDriverType, dom::AudioChannel::Normal, window,
        MediaTrackGraph::REQUEST_DEFAULT_SAMPLE_RATE);
=======
        graphDriverType, window, MediaTrackGraph::REQUEST_DEFAULT_SAMPLE_RATE,
        MediaTrackGraph::DEFAULT_OUTPUT_DEVICE);
>>>>>>> 8ccf549d

    auto domStream = MakeRefPtr<DOMMediaStream>(window);
    RefPtr<LocalTrackSource> audioTrackSource;
    RefPtr<LocalTrackSource> videoTrackSource;
    nsCOMPtr<nsIPrincipal> principal;
    if (mPeerIdentity) {
      principal = NullPrincipal::CreateWithInheritedAttributes(
          window->GetExtantDoc()->NodePrincipal());
    } else {
      principal = window->GetExtantDoc()->NodePrincipal();
    }
    RefPtr<GenericNonExclusivePromise> firstFramePromise;
    if (mAudioDevice) {
      if (mAudioDevice->GetMediaSource() == MediaSourceEnum::AudioCapture) {
        // AudioCapture is a special case, here, in the sense that we're not
        // really using the audio source and the SourceMediaTrack, which acts
        // as placeholders. We re-route a number of tracks internally in the
        // MTG and mix them down instead.
        NS_WARNING(
            "MediaCaptureWindowState doesn't handle "
            "MediaSourceEnum::AudioCapture. This must be fixed with UX "
            "before shipping.");
        auto audioCaptureSource = MakeRefPtr<AudioCaptureTrackSource>(
            principal, window, NS_LITERAL_STRING("Window audio capture"),
            mtg->CreateAudioCaptureTrack(), mPeerIdentity);
        audioTrackSource = audioCaptureSource;
        RefPtr<MediaStreamTrack> track = new dom::AudioStreamTrack(
            window, audioCaptureSource->InputTrack(), audioCaptureSource);
        domStream->AddTrackInternal(track);
      } else {
        nsString audioDeviceName;
        mAudioDevice->GetName(audioDeviceName);
        RefPtr<MediaTrack> track = mtg->CreateSourceTrack(MediaSegment::AUDIO);
        audioTrackSource = new LocalTrackSource(
            principal, audioDeviceName, mSourceListener,
            mAudioDevice->GetMediaSource(), track, mPeerIdentity);
        MOZ_ASSERT(IsOn(mConstraints.mAudio));
        RefPtr<MediaStreamTrack> domTrack = new dom::AudioStreamTrack(
            window, track, audioTrackSource, dom::MediaStreamTrackState::Live,
            false, GetInvariant(mConstraints.mAudio));
        domStream->AddTrackInternal(domTrack);
      }
    }
    if (mVideoDevice) {
      nsString videoDeviceName;
      mVideoDevice->GetName(videoDeviceName);
      RefPtr<MediaTrack> track = mtg->CreateSourceTrack(MediaSegment::VIDEO);
      videoTrackSource = new LocalTrackSource(
          principal, videoDeviceName, mSourceListener,
          mVideoDevice->GetMediaSource(), track, mPeerIdentity);
      MOZ_ASSERT(IsOn(mConstraints.mVideo));
      RefPtr<MediaStreamTrack> domTrack = new dom::VideoStreamTrack(
          window, track, videoTrackSource, dom::MediaStreamTrackState::Live,
          false, GetInvariant(mConstraints.mVideo));
      domStream->AddTrackInternal(domTrack);
      switch (mVideoDevice->GetMediaSource()) {
        case MediaSourceEnum::Browser:
        case MediaSourceEnum::Screen:
        case MediaSourceEnum::Window:
          // Wait for first frame for screen-sharing devices, to ensure
          // with and height settings are available immediately, to pass wpt.
          firstFramePromise = mVideoDevice->mSource->GetFirstFramePromise();
          break;
        default:
          break;
      }
    }

    if (!domStream || (!audioTrackSource && !videoTrackSource) ||
        sHasShutdown) {
      LOG("Returning error for getUserMedia() - no stream");

      mHolder.Reject(MakeRefPtr<MediaMgrError>(
                         MediaMgrError::Name::AbortError,
                         sHasShutdown ? NS_LITERAL_STRING("In shutdown")
                                      : NS_LITERAL_STRING("No stream.")),
                     __func__);
      return NS_OK;
    }

    // Activate our source listener. We'll call Start() on the source when we
    // get a callback that the MediaStream has started consuming. The listener
    // is freed when the page is invalidated (on navigation or close).
    mWindowListener->Activate(mSourceListener, mAudioDevice,
                              std::move(audioTrackSource), mVideoDevice,
                              std::move(videoTrackSource));

    // Dispatch to the media thread to ask it to start the sources, because that
    // can take a while.
    mSourceListener->InitializeAsync()
        ->Then(
            GetMainThreadSerialEventTarget(), __func__,
            [manager = mManager, windowListener = mWindowListener,
             firstFramePromise] {
              LOG("GetUserMediaStreamRunnable::Run: starting success callback "
                  "following InitializeAsync()");
              // Initiating and starting devices succeeded.
              windowListener->ChromeAffectingStateChanged();
              manager->SendPendingGUMRequest();
              if (!firstFramePromise) {
                return SourceListener::SourceListenerPromise::CreateAndResolve(
                    true, __func__);
              }
              RefPtr<SourceListener::SourceListenerPromise> resolvePromise =
                  firstFramePromise->Then(
                      GetMainThreadSerialEventTarget(), __func__,
                      [] {
                        return SourceListener::SourceListenerPromise::
                            CreateAndResolve(true, __func__);
                      },
                      [] {
                        return SourceListener::SourceListenerPromise::
                            CreateAndReject(
                                MakeRefPtr<MediaMgrError>(
                                    MediaMgrError::Name::AbortError,
                                    NS_LITERAL_STRING("In shutdown")),
                                __func__);
                      });
              return resolvePromise;
            },
            [](RefPtr<MediaMgrError>&& aError) {
              LOG("GetUserMediaStreamRunnable::Run: starting failure callback "
                  "following InitializeAsync()");
              return SourceListener::SourceListenerPromise::CreateAndReject(
                  aError, __func__);
            })
        ->Then(GetMainThreadSerialEventTarget(), __func__,
               [holder = std::move(mHolder),
                domStream](const SourceListener::SourceListenerPromise::
                               ResolveOrRejectValue& aValue) mutable {
                 if (aValue.IsResolve()) {
                   holder.Resolve(domStream, __func__);
                 } else {
                   holder.Reject(aValue.RejectValue(), __func__);
                 }
               });

    if (!IsPincipalInfoPrivate(mPrincipalInfo)) {
      // Call GetPrincipalKey again, this time w/persist = true, to promote
      // deviceIds to persistent, in case they're not already. Fire'n'forget.
      media::GetPrincipalKey(mPrincipalInfo, true)
          ->Then(GetCurrentThreadSerialEventTarget(), __func__,
                 [](const media::PrincipalKeyPromise::ResolveOrRejectValue&
                        aValue) {
                   if (aValue.IsReject()) {
                     LOG("Failed get Principal key. Persisting of deviceIds "
                         "will be broken");
                   }
                 });
    }
    return NS_OK;
  }

 private:
  MozPromiseHolder<MediaManager::StreamPromise> mHolder;
  MediaStreamConstraints mConstraints;
  RefPtr<MediaDevice> mAudioDevice;
  RefPtr<MediaDevice> mVideoDevice;
  uint64_t mWindowID;
  RefPtr<GetUserMediaWindowListener> mWindowListener;
  RefPtr<SourceListener> mSourceListener;
  ipc::PrincipalInfo mPrincipalInfo;
  RefPtr<PeerIdentity> mPeerIdentity;
  RefPtr<MediaManager> mManager;  // get ref to this when creating the runnable
};

// Source getter returning full list

static void GetMediaDevices(MediaEngine* aEngine, uint64_t aWindowId,
                            MediaSourceEnum aSrcType,
                            MediaManager::MediaDeviceSet& aResult,
                            const char* aMediaDeviceName = nullptr) {
  MOZ_ASSERT(MediaManager::IsInMediaThread());

  LOG("%s: aEngine=%p, aWindowId=%" PRIu64 ", aSrcType=%" PRIu8
      ", aMediaDeviceName=%s",
      __func__, aEngine, aWindowId, static_cast<uint8_t>(aSrcType),
      aMediaDeviceName ? aMediaDeviceName : "null");
  nsTArray<RefPtr<MediaDevice>> devices;
  aEngine->EnumerateDevices(aWindowId, aSrcType, MediaSinkEnum::Other,
                            &devices);

  /*
   * We're allowing multiple tabs to access the same camera for parity
   * with Chrome.  See bug 811757 for some of the issues surrounding
   * this decision.  To disallow, we'd filter by IsAvailable() as we used
   * to.
   */
  if (aMediaDeviceName && *aMediaDeviceName) {
    for (auto& device : devices) {
      if (device->mName.EqualsASCII(aMediaDeviceName)) {
        aResult.AppendElement(device);
        LOG("%s: found aMediaDeviceName=%s", __func__, aMediaDeviceName);
        break;
      }
    }
  } else {
    aResult = devices;
    if (MOZ_LOG_TEST(gMediaManagerLog, mozilla::LogLevel::Debug)) {
      for (auto& device : devices) {
        LOG("%s: appending device=%s", __func__,
            NS_ConvertUTF16toUTF8(device->mName).get());
      }
    }
  }
}

RefPtr<MediaManager::BadConstraintsPromise> MediaManager::SelectSettings(
    const MediaStreamConstraints& aConstraints, bool aIsChrome,
    const RefPtr<MediaDeviceSetRefCnt>& aSources) {
  MOZ_ASSERT(NS_IsMainThread());

  // Algorithm accesses device capabilities code and must run on media thread.
  // Modifies passed-in aSources.

  return MediaManager::PostTask<BadConstraintsPromise>(
      __func__, [aConstraints, aSources, aIsChrome](
                    MozPromiseHolder<BadConstraintsPromise>& holder) mutable {
        auto& sources = *aSources;

        // Since the advanced part of the constraints algorithm needs to know
        // when a candidate set is overconstrained (zero members), we must split
        // up the list into videos and audios, and put it back together again at
        // the end.

        nsTArray<RefPtr<MediaDevice>> videos;
        nsTArray<RefPtr<MediaDevice>> audios;

        for (auto& source : sources) {
          MOZ_ASSERT(source->mKind == MediaDeviceKind::Videoinput ||
                     source->mKind == MediaDeviceKind::Audioinput);
          if (source->mKind == MediaDeviceKind::Videoinput) {
            videos.AppendElement(source);
          } else if (source->mKind == MediaDeviceKind::Audioinput) {
            audios.AppendElement(source);
          }
        }
        sources.Clear();
        const char* badConstraint = nullptr;
        bool needVideo = IsOn(aConstraints.mVideo);
        bool needAudio = IsOn(aConstraints.mAudio);

        if (needVideo && videos.Length()) {
          badConstraint = MediaConstraintsHelper::SelectSettings(
              NormalizedConstraints(GetInvariant(aConstraints.mVideo)), videos,
              aIsChrome);
        }
        if (!badConstraint && needAudio && audios.Length()) {
          badConstraint = MediaConstraintsHelper::SelectSettings(
              NormalizedConstraints(GetInvariant(aConstraints.mAudio)), audios,
              aIsChrome);
        }
        if (!badConstraint && !needVideo == !videos.Length() &&
            !needAudio == !audios.Length()) {
          for (auto& video : videos) {
            sources.AppendElement(video);
          }
          for (auto& audio : audios) {
            sources.AppendElement(audio);
          }
        }
        holder.Resolve(badConstraint, __func__);
      });
}

/**
 * Runs on a seperate thread and is responsible for enumerating devices.
 * Depending on whether a picture or stream was asked for, either
 * ProcessGetUserMedia is called, and the results are sent back to the DOM.
 *
 * Do not run this on the main thread. The success and error callbacks *MUST*
 * be dispatched on the main thread!
 */
class GetUserMediaTask : public Runnable {
 public:
  GetUserMediaTask(const MediaStreamConstraints& aConstraints,
                   MozPromiseHolder<MediaManager::StreamPromise>&& aHolder,
                   uint64_t aWindowID,
                   RefPtr<GetUserMediaWindowListener> aWindowListener,
                   RefPtr<SourceListener> aSourceListener,
                   const MediaEnginePrefs& aPrefs,
                   const ipc::PrincipalInfo& aPrincipalInfo, bool aIsChrome,
                   RefPtr<MediaManager::MediaDeviceSetRefCnt>&& aMediaDeviceSet,
                   bool aShouldFocusSource)
      : Runnable("GetUserMediaTask"),
        mConstraints(aConstraints),
        mHolder(std::move(aHolder)),
        mWindowID(aWindowID),
        mWindowListener(std::move(aWindowListener)),
        mSourceListener(std::move(aSourceListener)),
        mPrefs(aPrefs),
        mPrincipalInfo(aPrincipalInfo),
        mIsChrome(aIsChrome),
        mShouldFocusSource(aShouldFocusSource),
        mDeviceChosen(false),
        mMediaDeviceSet(aMediaDeviceSet),
        mManager(MediaManager::GetInstance()) {}

  ~GetUserMediaTask() {
    if (!mHolder.IsEmpty()) {
      Fail(MediaMgrError::Name::NotAllowedError);
    }
  }

  void Fail(MediaMgrError::Name aName, const nsString& aMessage = EmptyString(),
            const nsString& aConstraint = EmptyString()) {
    NS_DispatchToMainThread(NS_NewRunnableFunction(
        "GetUserMediaTask::Fail",
        [aName, aMessage, aConstraint, holder = std::move(mHolder)]() mutable {
          holder.Reject(MakeRefPtr<MediaMgrError>(aName, aMessage, aConstraint),
                        __func__);
        }));
    // Do after the above runs, as it checks active window list
    NS_DispatchToMainThread(NewRunnableMethod<RefPtr<SourceListener>>(
        "GetUserMediaWindowListener::Remove", mWindowListener,
        &GetUserMediaWindowListener::Remove, mSourceListener));
  }

  NS_IMETHOD
  Run() override {
    MOZ_ASSERT(!NS_IsMainThread());
    MOZ_ASSERT(mDeviceChosen);
    LOG("GetUserMediaTask::Run()");

    // Allocate a video or audio device and return a MediaStream via
    // a GetUserMediaStreamRunnable.

    nsresult rv;
    const char* errorMsg = nullptr;
    const char* badConstraint = nullptr;

    if (mAudioDevice) {
      auto& constraints = GetInvariant(mConstraints.mAudio);
      rv = mAudioDevice->Allocate(constraints, mPrefs, mWindowID,
                                  &badConstraint);
      if (NS_FAILED(rv)) {
        errorMsg = "Failed to allocate audiosource";
        if (rv == NS_ERROR_NOT_AVAILABLE && !badConstraint) {
          nsTArray<RefPtr<MediaDevice>> devices;
          devices.AppendElement(mAudioDevice);
          badConstraint = MediaConstraintsHelper::SelectSettings(
              NormalizedConstraints(constraints), devices, mIsChrome);
        }
      }
    }
    if (!errorMsg && mVideoDevice) {
      auto& constraints = GetInvariant(mConstraints.mVideo);
      rv = mVideoDevice->Allocate(constraints, mPrefs, mWindowID,
                                  &badConstraint);
      if (NS_FAILED(rv)) {
        errorMsg = "Failed to allocate videosource";
        if (rv == NS_ERROR_NOT_AVAILABLE && !badConstraint) {
          nsTArray<RefPtr<MediaDevice>> devices;
          devices.AppendElement(mVideoDevice);
          badConstraint = MediaConstraintsHelper::SelectSettings(
              NormalizedConstraints(constraints), devices, mIsChrome);
        }
        if (mAudioDevice) {
          mAudioDevice->Deallocate();
        }
      } else {
        if (!mIsChrome) {
          if (mShouldFocusSource) {
            rv = mVideoDevice->FocusOnSelectedSource();

            if (NS_FAILED(rv)) {
              LOG("FocusOnSelectedSource failed");
            }
          }
        }
      }
    }
    if (errorMsg) {
      LOG("%s %" PRIu32, errorMsg, static_cast<uint32_t>(rv));
      if (badConstraint) {
        Fail(MediaMgrError::Name::OverconstrainedError, NS_LITERAL_STRING(""),
             NS_ConvertUTF8toUTF16(badConstraint));
      } else {
        Fail(MediaMgrError::Name::NotReadableError,
             NS_ConvertUTF8toUTF16(errorMsg));
      }
      NS_DispatchToMainThread(
          NS_NewRunnableFunction("MediaManager::SendPendingGUMRequest", []() {
            MediaManager* manager = MediaManager::GetIfExists();
            if (!manager) {
              return;
            }
            manager->SendPendingGUMRequest();
          }));
      return NS_OK;
    }
    PeerIdentity* peerIdentity = nullptr;
    if (!mConstraints.mPeerIdentity.IsEmpty()) {
      peerIdentity = new PeerIdentity(mConstraints.mPeerIdentity);
    }

    NS_DispatchToMainThread(do_AddRef(new GetUserMediaStreamRunnable(
        std::move(mHolder), mWindowID, mWindowListener, mSourceListener,
        mPrincipalInfo, mConstraints, mAudioDevice, mVideoDevice, peerIdentity,
        mIsChrome)));
    return NS_OK;
  }

  nsresult Denied(MediaMgrError::Name aName,
                  const nsString& aMessage = EmptyString()) {
    // We add a disabled listener to the StreamListeners array until accepted
    // If this was the only active MediaStream, remove the window from the list.
    if (NS_IsMainThread()) {
      mHolder.Reject(MakeRefPtr<MediaMgrError>(aName, aMessage), __func__);
      // Should happen *after* error runs for consistency, but may not matter
      mWindowListener->Remove(mSourceListener);
    } else {
      // This will re-check the window being alive on main-thread
      Fail(aName, aMessage);
    }
    return NS_OK;
  }

  nsresult SetContraints(const MediaStreamConstraints& aConstraints) {
    mConstraints = aConstraints;
    return NS_OK;
  }

  const MediaStreamConstraints& GetConstraints() { return mConstraints; }

  nsresult SetAudioDevice(RefPtr<MediaDevice> aAudioDevice) {
    mAudioDevice = std::move(aAudioDevice);
    mDeviceChosen = true;
    return NS_OK;
  }

  nsresult SetVideoDevice(RefPtr<MediaDevice> aVideoDevice) {
    mVideoDevice = std::move(aVideoDevice);
    mDeviceChosen = true;
    return NS_OK;
  }

  uint64_t GetWindowID() { return mWindowID; }

 private:
  MediaStreamConstraints mConstraints;

  MozPromiseHolder<MediaManager::StreamPromise> mHolder;
  uint64_t mWindowID;
  RefPtr<GetUserMediaWindowListener> mWindowListener;
  RefPtr<SourceListener> mSourceListener;
  RefPtr<MediaDevice> mAudioDevice;
  RefPtr<MediaDevice> mVideoDevice;
  const MediaEnginePrefs mPrefs;
  ipc::PrincipalInfo mPrincipalInfo;
  bool mIsChrome;
  bool mShouldFocusSource;

  bool mDeviceChosen;

 public:
  RefPtr<MediaManager::MediaDeviceSetRefCnt> mMediaDeviceSet;

 private:
  RefPtr<MediaManager> mManager;  // get ref to this when creating the runnable
};

/* static */
void MediaManager::GuessVideoDeviceGroupIDs(MediaDeviceSet& aDevices,
                                            const MediaDeviceSet& aAudios) {
  // Run the logic in a lambda to avoid duplication.
  auto updateGroupIdIfNeeded = [&](RefPtr<MediaDevice>& aVideo,
                                   const MediaDeviceKind aKind) -> bool {
    MOZ_ASSERT(aVideo->mKind == MediaDeviceKind::Videoinput);
    MOZ_ASSERT(aKind == MediaDeviceKind::Audioinput ||
               aKind == MediaDeviceKind::Audiooutput);
    // This will store the new group id if a match is found.
    nsString newVideoGroupID;
    // If the group id needs to be updated this will become true. It is
    // necessary when the new group id is an empty string. Without this extra
    // variable to signal the update, we would resort to test if
    // `newVideoGroupId` is empty. However,
    // that check does not work when the new group id is an empty string.
    bool updateGroupId = false;
    for (const RefPtr<MediaDevice>& dev : aAudios) {
      if (dev->mKind != aKind) {
        continue;
      }
      if (!FindInReadable(aVideo->mName, dev->mName)) {
        continue;
      }
      if (newVideoGroupID.IsEmpty()) {
        // This is only expected on first match. If that's the only match group
        // id will be updated to this one at the end of the loop.
        updateGroupId = true;
        newVideoGroupID = dev->mGroupID;
      } else {
        // More than one device found, it is impossible to know which group id
        // is the correct one.
        updateGroupId = false;
        newVideoGroupID = NS_LITERAL_STRING("");
        break;
      }
    }
    if (updateGroupId) {
      aVideo =
          new MediaDevice(aVideo, aVideo->mID, newVideoGroupID, aVideo->mRawID);
      return true;
    }
    return false;
  };

  for (RefPtr<MediaDevice>& video : aDevices) {
    if (video->mKind != MediaDeviceKind::Videoinput) {
      continue;
    }
    if (updateGroupIdIfNeeded(video, MediaDeviceKind::Audioinput)) {
      // GroupId has been updated, continue to the next video device
      continue;
    }
    // GroupId has not been updated, check among the outputs
    updateGroupIdIfNeeded(video, MediaDeviceKind::Audiooutput);
  }
}

/**
 * EnumerateRawDevices - Enumerate a list of audio & video devices that
 * satisfy passed-in constraints. List contains raw id's.
 */

RefPtr<MediaManager::MgrPromise> MediaManager::EnumerateRawDevices(
    uint64_t aWindowId, MediaSourceEnum aVideoInputType,
    MediaSourceEnum aAudioInputType, MediaSinkEnum aAudioOutputType,
    DeviceEnumerationType aVideoInputEnumType,
    DeviceEnumerationType aAudioInputEnumType, bool aForceNoPermRequest,
    const RefPtr<MediaDeviceSetRefCnt>& aOutDevices) {
  MOZ_ASSERT(NS_IsMainThread());
  MOZ_ASSERT(aVideoInputType != MediaSourceEnum::Other ||
             aAudioInputType != MediaSourceEnum::Other ||
             aAudioOutputType != MediaSinkEnum::Other);
  // Since the enums can take one of several values, the following asserts rely
  // on short circuting behavior. E.g. aVideoInputEnumType != Fake will be true
  // if the requested device is not fake and thus the assert will pass. However,
  // if the device is fake, aVideoInputType == MediaSourceEnum::Camera will be
  // checked as well, ensuring that fake devices are of the camera type.
  MOZ_ASSERT(aVideoInputEnumType != DeviceEnumerationType::Fake ||
                 aVideoInputType == MediaSourceEnum::Camera,
             "If fake cams are requested video type should be camera!");
  MOZ_ASSERT(aVideoInputEnumType != DeviceEnumerationType::Loopback ||
                 aVideoInputType == MediaSourceEnum::Camera,
             "If loopback video is requested video type should be camera!");
  MOZ_ASSERT(aAudioInputEnumType != DeviceEnumerationType::Fake ||
                 aAudioInputType == MediaSourceEnum::Microphone,
             "If fake mics are requested audio type should be microphone!");
  MOZ_ASSERT(aAudioInputEnumType != DeviceEnumerationType::Loopback ||
                 aAudioInputType == MediaSourceEnum::Microphone,
             "If loopback audio is requested audio type should be microphone!");

  LOG("%s: aWindowId=%" PRIu64 ", aVideoInputType=%" PRIu8
      ", aAudioInputType=%" PRIu8 ", aVideoInputEnumType=%" PRIu8
      ", aAudioInputEnumType=%" PRIu8,
      __func__, aWindowId, static_cast<uint8_t>(aVideoInputType),
      static_cast<uint8_t>(aAudioInputType),
      static_cast<uint8_t>(aVideoInputEnumType),
      static_cast<uint8_t>(aAudioInputEnumType));

  auto holder = MakeUnique<MozPromiseHolder<MgrPromise>>();
  RefPtr<MgrPromise> promise = holder->Ensure(__func__);

  bool hasVideo = aVideoInputType != MediaSourceEnum::Other;
  bool hasAudio = aAudioInputType != MediaSourceEnum::Other;
  bool hasAudioOutput = aAudioOutputType == MediaSinkEnum::Speaker;

  // True of at least one of video input or audio input is a fake device
  bool fakeDeviceRequested =
      (aVideoInputEnumType == DeviceEnumerationType::Fake && hasVideo) ||
      (aAudioInputEnumType == DeviceEnumerationType::Fake && hasAudio);
  // True if at least one of video input or audio input is a real device
  // or there is audio output.
  bool realDeviceRequested =
      (aVideoInputEnumType != DeviceEnumerationType::Fake && hasVideo) ||
      (aAudioInputEnumType != DeviceEnumerationType::Fake && hasAudio) ||
      hasAudioOutput;

  nsAutoCString videoLoopDev, audioLoopDev;
  if (hasVideo && aVideoInputEnumType == DeviceEnumerationType::Loopback) {
    Preferences::GetCString("media.video_loopback_dev", videoLoopDev);
  }
  if (hasAudio && aAudioInputEnumType == DeviceEnumerationType::Loopback) {
    Preferences::GetCString("media.audio_loopback_dev", audioLoopDev);
  }

  RefPtr<Runnable> task = NewTaskFrom([holder = std::move(holder), aWindowId,
                                       aVideoInputType, aAudioInputType,
                                       aVideoInputEnumType, aAudioInputEnumType,
                                       videoLoopDev, audioLoopDev, hasVideo,
                                       hasAudio, hasAudioOutput,
                                       fakeDeviceRequested, realDeviceRequested,
                                       aOutDevices]() {
    // Only enumerate what's asked for, and only fake cams and mics.
    RefPtr<MediaEngine> fakeBackend, realBackend;
    if (fakeDeviceRequested) {
      fakeBackend = new MediaEngineDefault();
    }
    if (realDeviceRequested) {
      MediaManager* manager = MediaManager::GetIfExists();
      MOZ_RELEASE_ASSERT(manager);  // Must exist while media thread is alive
      realBackend = manager->GetBackend();
    }

    RefPtr<MediaEngine> videoBackend;
    RefPtr<MediaEngine> audioBackend;
    Maybe<MediaDeviceSet> micsOfVideoBackend;
    Maybe<MediaDeviceSet> speakers;

    if (hasVideo) {
      videoBackend = aVideoInputEnumType == DeviceEnumerationType::Fake
                         ? fakeBackend
                         : realBackend;
      MediaDeviceSet videos;
      LOG("EnumerateRawDevices Task: Getting video sources with %s backend",
          videoBackend == fakeBackend ? "fake" : "real");
      GetMediaDevices(videoBackend, aWindowId, aVideoInputType, videos,
                      videoLoopDev.get());
      aOutDevices->AppendElements(videos);
    }
    if (hasAudio) {
      audioBackend = aAudioInputEnumType == DeviceEnumerationType::Fake
                         ? fakeBackend
                         : realBackend;
      MediaDeviceSet audios;
      LOG("EnumerateRawDevices Task: Getting audio sources with %s backend",
          audioBackend == fakeBackend ? "fake" : "real");
      GetMediaDevices(audioBackend, aWindowId, aAudioInputType, audios,
                      audioLoopDev.get());
      if (aAudioInputType == MediaSourceEnum::Microphone &&
          audioBackend == videoBackend) {
        micsOfVideoBackend = Some(MediaDeviceSet());
        micsOfVideoBackend->AppendElements(audios);
      }
      aOutDevices->AppendElements(audios);
    }
    if (hasAudioOutput) {
      MediaDeviceSet outputs;
      MOZ_ASSERT(realBackend);
      realBackend->EnumerateDevices(aWindowId, MediaSourceEnum::Other,
                                    MediaSinkEnum::Speaker, &outputs);
      speakers = Some(MediaDeviceSet());
      speakers->AppendElements(outputs);
      aOutDevices->AppendElements(outputs);
    }
    if (hasVideo && aVideoInputType == MediaSourceEnum::Camera) {
      MediaDeviceSet audios;
      LOG("EnumerateRawDevices Task: Getting audio sources with %s backend "
          "for "
          "groupId correlation",
          videoBackend == fakeBackend ? "fake" : "real");
      // We need to correlate cameras with audio groupIds. We use the backend
      // of the camera to always do correlation on devices in the same scope.
      // If we don't do this, video-only getUserMedia will not apply groupId
      // constraints to the same set of groupIds as gets returned by
      // enumerateDevices.
      if (micsOfVideoBackend.isSome()) {
        // Microphones from the same backend used for the cameras have already
        // been enumerated. Avoid doing it again.
        audios.AppendElements(*micsOfVideoBackend);
      } else {
        GetMediaDevices(videoBackend, aWindowId, MediaSourceEnum::Microphone,
                        audios, audioLoopDev.get());
      }
      if (videoBackend == realBackend) {
        // When using the real backend for video, there could also be speakers
        // to correlate with. There are no fake speakers.
        if (speakers.isSome()) {
          // Speakers have already been enumerated. Avoid doing it again.
          audios.AppendElements(*speakers);
        } else {
          realBackend->EnumerateDevices(aWindowId, MediaSourceEnum::Other,
                                        MediaSinkEnum::Speaker, &audios);
        }
      }
      GuessVideoDeviceGroupIDs(*aOutDevices, audios);
    }

    holder->Resolve(false, __func__);
  });

  if (realDeviceRequested && aForceNoPermRequest &&
      Preferences::GetBool("media.navigator.permission.device", false)) {
    // Need to ask permission to retrieve list of all devices;
    // notify frontend observer and wait for callback notification to post task.
    const char16_t* const type =
        (aVideoInputType != MediaSourceEnum::Camera)
            ? u"audio"
            : (aAudioInputType != MediaSourceEnum::Microphone) ? u"video"
                                                               : u"all";
    nsCOMPtr<nsIObserverService> obs = services::GetObserverService();
    obs->NotifyObservers(static_cast<nsIRunnable*>(task),
                         "getUserMedia:ask-device-permission", type);
  } else {
    // Don't need to ask permission to retrieve list of all devices;
    // post the retrieval task immediately.
    MediaManager::PostTask(task.forget());
  }

  return promise;
}

MediaManager::MediaManager(UniquePtr<base::Thread> aMediaThread)
    : mMediaThread(std::move(aMediaThread)), mBackend(nullptr) {
  mPrefs.mFreq = 1000;  // 1KHz test tone
  mPrefs.mWidth = 0;    // adaptive default
  mPrefs.mHeight = 0;   // adaptive default
  mPrefs.mFPS = MediaEnginePrefs::DEFAULT_VIDEO_FPS;
  mPrefs.mAecOn = false;
  mPrefs.mUseAecMobile = false;
  mPrefs.mAgcOn = false;
  mPrefs.mNoiseOn = false;
  mPrefs.mExtendedFilter = true;
  mPrefs.mDelayAgnostic = true;
  mPrefs.mFakeDeviceChangeEventOn = false;
#ifdef MOZ_WEBRTC
  mPrefs.mAec =
      webrtc::EchoCancellation::SuppressionLevel::kModerateSuppression;
  mPrefs.mAgc = webrtc::GainControl::Mode::kAdaptiveDigital;
  mPrefs.mNoise = webrtc::NoiseSuppression::Level::kModerate;
#else
  mPrefs.mAec = 0;
  mPrefs.mAgc = 0;
  mPrefs.mNoise = 0;
#endif
  mPrefs.mFullDuplex = false;
  mPrefs.mChannels = 0;  // max channels default
  nsresult rv;
  nsCOMPtr<nsIPrefService> prefs =
      do_GetService("@mozilla.org/preferences-service;1", &rv);
  if (NS_SUCCEEDED(rv)) {
    nsCOMPtr<nsIPrefBranch> branch = do_QueryInterface(prefs);
    if (branch) {
      GetPrefs(branch, nullptr);
    }
  }
  LOG("%s: default prefs: %dx%d @%dfps, %dHz test tones, aec: %s,"
      "agc: %s, noise: %s, aec level: %d, agc level: %d, noise level: %d,"
      "%sfull_duplex, extended aec %s, delay_agnostic %s "
      "channels %d",
      __FUNCTION__, mPrefs.mWidth, mPrefs.mHeight, mPrefs.mFPS, mPrefs.mFreq,
      mPrefs.mAecOn ? "on" : "off", mPrefs.mAgcOn ? "on" : "off",
      mPrefs.mNoiseOn ? "on" : "off", mPrefs.mAec, mPrefs.mAgc, mPrefs.mNoise,
      mPrefs.mFullDuplex ? "" : "not ", mPrefs.mExtendedFilter ? "on" : "off",
      mPrefs.mDelayAgnostic ? "on" : "off", mPrefs.mChannels);
}

NS_IMPL_ISUPPORTS(MediaManager, nsIMediaManagerService, nsIObserver)

/* static */
StaticRefPtr<MediaManager> MediaManager::sSingleton;
/* static */
StaticMutex MediaManager::sSingletonMutex;

#ifdef DEBUG
/* static */
bool MediaManager::IsInMediaThread() {
  StaticMutexAutoLock lock(sSingletonMutex);
  return sSingleton ? (sSingleton->mMediaThread->thread_id() ==
                       PlatformThread::CurrentId())
                    : false;
}
#endif

#ifdef XP_WIN
class MTAThread : public base::Thread {
 public:
  explicit MTAThread(const char* aName)
      : base::Thread(aName), mResult(E_FAIL) {}

 protected:
  virtual void Init() override {
    mResult = CoInitializeEx(nullptr, COINIT_MULTITHREADED);
  }

  virtual void CleanUp() override {
    if (SUCCEEDED(mResult)) {
      CoUninitialize();
    }
  }

 private:
  HRESULT mResult;
};
#endif

// NOTE: never Dispatch(....,NS_DISPATCH_SYNC) to the MediaManager
// thread from the MainThread, as we NS_DISPATCH_SYNC to MainThread
// from MediaManager thread.

// Guaranteed never to return nullptr.
/* static */
MediaManager* MediaManager::Get() {
  StaticMutexAutoLock lock(sSingletonMutex);
  if (!sSingleton) {
    MOZ_ASSERT(NS_IsMainThread());

    static int timesCreated = 0;
    timesCreated++;
    MOZ_RELEASE_ASSERT(timesCreated == 1);

    {
      UniquePtr<base::Thread> mediaThread =
#ifdef XP_WIN
          MakeUnique<MTAThread>("MediaManager");
#else
          MakeUnique<base::Thread>("MediaManager");
#endif

      base::Thread::Options options;
      options.message_loop_type = MessageLoop::TYPE_MOZILLA_NONMAINTHREAD;
      if (!mediaThread->StartWithOptions(options)) {
        MOZ_CRASH();
      }

      LOG("New Media thread for gum");

      sSingleton = new MediaManager(std::move(mediaThread));
    }

    nsCOMPtr<nsIObserverService> obs = services::GetObserverService();
    if (obs) {
      obs->AddObserver(sSingleton, "last-pb-context-exited", false);
      obs->AddObserver(sSingleton, "getUserMedia:got-device-permission", false);
      obs->AddObserver(sSingleton, "getUserMedia:privileged:allow", false);
      obs->AddObserver(sSingleton, "getUserMedia:response:allow", false);
      obs->AddObserver(sSingleton, "getUserMedia:response:deny", false);
      obs->AddObserver(sSingleton, "getUserMedia:response:noOSPermission",
                       false);
      obs->AddObserver(sSingleton, "getUserMedia:revoke", false);
    }
    // else MediaManager won't work properly and will leak (see bug 837874)
    nsCOMPtr<nsIPrefBranch> prefs = do_GetService(NS_PREFSERVICE_CONTRACTID);
    if (prefs) {
      prefs->AddObserver("media.navigator.video.default_width", sSingleton,
                         false);
      prefs->AddObserver("media.navigator.video.default_height", sSingleton,
                         false);
      prefs->AddObserver("media.navigator.video.default_fps", sSingleton,
                         false);
      prefs->AddObserver("media.navigator.audio.fake_frequency", sSingleton,
                         false);
      prefs->AddObserver("media.navigator.audio.full_duplex", sSingleton,
                         false);
#ifdef MOZ_WEBRTC
      prefs->AddObserver("media.getusermedia.aec_enabled", sSingleton, false);
      prefs->AddObserver("media.getusermedia.aec", sSingleton, false);
      prefs->AddObserver("media.getusermedia.agc_enabled", sSingleton, false);
      prefs->AddObserver("media.getusermedia.agc", sSingleton, false);
      prefs->AddObserver("media.getusermedia.noise_enabled", sSingleton, false);
      prefs->AddObserver("media.getusermedia.noise", sSingleton, false);
      prefs->AddObserver("media.ondevicechange.fakeDeviceChangeEvent.enabled",
                         sSingleton, false);
      prefs->AddObserver("media.getusermedia.channels", sSingleton, false);
#endif
    }

    // Prepare async shutdown

    class Blocker : public media::ShutdownBlocker {
     public:
      Blocker()
          : media::ShutdownBlocker(
                NS_LITERAL_STRING("Media shutdown: blocking on media thread")) {
      }

      NS_IMETHOD BlockShutdown(nsIAsyncShutdownClient*) override {
        MOZ_RELEASE_ASSERT(MediaManager::GetIfExists());
        MediaManager::GetIfExists()->Shutdown();
        return NS_OK;
      }
    };

    sSingleton->mShutdownBlocker = new Blocker();
    nsresult rv = media::GetShutdownBarrier()->AddBlocker(
        sSingleton->mShutdownBlocker, NS_LITERAL_STRING(__FILE__), __LINE__,
        NS_LITERAL_STRING(""));
    MOZ_RELEASE_ASSERT(NS_SUCCEEDED(rv));
#ifdef MOZ_B2G
    // Init MediaPermissionManager before sending out any permission requests.
    (void)MediaPermissionManager::GetInstance();
#endif  // MOZ_B2G
  }
  return sSingleton;
}

/* static */
MediaManager* MediaManager::GetIfExists() {
  StaticMutexAutoLock lock(sSingletonMutex);
  return sSingleton;
}

/* static */
already_AddRefed<MediaManager> MediaManager::GetInstance() {
  // so we can have non-refcounted getters
  RefPtr<MediaManager> service = MediaManager::Get();
  return service.forget();
}

media::Parent<media::NonE10s>* MediaManager::GetNonE10sParent() {
  if (!mNonE10sParent) {
    mNonE10sParent = new media::Parent<media::NonE10s>();
  }
  return mNonE10sParent;
}

/* static */
void MediaManager::StartupInit() {
#ifdef WIN32
  if (!IsWin8OrLater()) {
    // Bug 1107702 - Older Windows fail in GetAdaptersInfo (and others) if the
    // first(?) call occurs after the process size is over 2GB (kb/2588507).
    // Attempt to 'prime' the pump by making a call at startup.
    unsigned long out_buf_len = sizeof(IP_ADAPTER_INFO);
    PIP_ADAPTER_INFO pAdapterInfo = (IP_ADAPTER_INFO*)moz_xmalloc(out_buf_len);
    if (GetAdaptersInfo(pAdapterInfo, &out_buf_len) == ERROR_BUFFER_OVERFLOW) {
      free(pAdapterInfo);
      pAdapterInfo = (IP_ADAPTER_INFO*)moz_xmalloc(out_buf_len);
      GetAdaptersInfo(pAdapterInfo, &out_buf_len);
    }
    if (pAdapterInfo) {
      free(pAdapterInfo);
    }
  }
#endif
}

/* static */
void MediaManager::PostTask(already_AddRefed<Runnable> task) {
  if (sHasShutdown) {
    // Can't safely delete task here since it may have items with specific
    // thread-release requirements.
    // XXXkhuey well then who is supposed to delete it?! We don't signal
    // that we failed ...
    MOZ_CRASH();
    return;
  }
  NS_ASSERTION(Get(), "MediaManager singleton?");
  NS_ASSERTION(Get()->mMediaThread, "No thread yet");
  Get()->mMediaThread->message_loop()->PostTask(std::move(task));
}

template <typename MozPromiseType, typename FunctionType>
/* static */
RefPtr<MozPromiseType> MediaManager::PostTask(const char* aName,
                                              FunctionType&& aFunction) {
  MozPromiseHolder<MozPromiseType> holder;
  RefPtr<MozPromiseType> promise = holder.Ensure(aName);
  MediaManager::PostTask(NS_NewRunnableFunction(
      aName, [h = std::move(holder), func = std::forward<FunctionType>(
                                         aFunction)]() mutable { func(h); }));
  return promise;
}

/* static */
nsresult MediaManager::NotifyRecordingStatusChange(
    nsPIDOMWindowInner* aWindow) {
  NS_ENSURE_ARG(aWindow);

  nsCOMPtr<nsIObserverService> obs = services::GetObserverService();
  if (!obs) {
    NS_WARNING(
        "Could not get the Observer service for GetUserMedia recording "
        "notification.");
    return NS_ERROR_FAILURE;
  }

  auto props = MakeRefPtr<nsHashPropertyBag>();

  nsCString pageURL;
  nsCOMPtr<nsIURI> docURI = aWindow->GetDocumentURI();
  NS_ENSURE_TRUE(docURI, NS_ERROR_FAILURE);

  nsresult rv = docURI->GetSpec(pageURL);
  NS_ENSURE_SUCCESS(rv, rv);

  NS_ConvertUTF8toUTF16 requestURL(pageURL);

  props->SetPropertyAsAString(NS_LITERAL_STRING("requestURL"), requestURL);
  props->SetPropertyAsInterface(NS_LITERAL_STRING("window"), aWindow);

  obs->NotifyObservers(static_cast<nsIPropertyBag2*>(props),
                       "recording-device-events", nullptr);
  LOG("Sent recording-device-events for url '%s'", pageURL.get());

  return NS_OK;
}

void MediaManager::DeviceListChanged() {
  MOZ_ASSERT(NS_IsMainThread());
  if (sHasShutdown) {
    return;
  }
  mDeviceListChangeEvent.Notify();

  // On some Windows machines, if we call EnumerateRawDevices immediately after
  // receiving devicechange event, we would get an outdated devices list.
  PR_Sleep(PR_MillisecondsToInterval(200));
  auto devices = MakeRefPtr<MediaDeviceSetRefCnt>();
  EnumerateRawDevices(0, MediaSourceEnum::Camera, MediaSourceEnum::Microphone,
                      MediaSinkEnum::Speaker, DeviceEnumerationType::Normal,
                      DeviceEnumerationType::Normal, false, devices)
      ->Then(
          GetCurrentThreadSerialEventTarget(), __func__,
          [self = RefPtr<MediaManager>(this), this, devices](bool) {
            if (!MediaManager::GetIfExists()) {
              return;
            }

            nsTArray<nsString> deviceIDs;
            for (auto& device : *devices) {
              nsString id;
              device->GetId(id);
              if (!deviceIDs.Contains(id)) {
                deviceIDs.AppendElement(id);
              }
            }
            // For any removed devices, notify their listeners cleanly that the
            // source has stopped, so JS knows and usage indicators update.
            for (auto& id : mDeviceIDs) {
              if (deviceIDs.Contains(id)) {
                // Device has not been removed
                continue;
              }
              // Stop the corresponding SourceListener. In order to do that
              // first collect the listeners in an array and stop them after
              // the loop. The StopRawID method modify indirectly the
              // mActiveWindows and will assert-crash since the iterator is
              // active and the table is being enumerated.
              nsTArray<RefPtr<GetUserMediaWindowListener>> stopListeners;
              for (auto iter = mActiveWindows.Iter(); !iter.Done();
                   iter.Next()) {
                stopListeners.AppendElement(iter.UserData());
              }
              for (auto& l : stopListeners) {
                l->StopRawID(id);
              }
            }
            mDeviceIDs = deviceIDs;
          },
          [](RefPtr<MediaMgrError>&& reason) {});
}

nsresult MediaManager::GenerateUUID(nsAString& aResult) {
  nsresult rv;
  nsCOMPtr<nsIUUIDGenerator> uuidgen =
      do_GetService("@mozilla.org/uuid-generator;1", &rv);
  NS_ENSURE_SUCCESS(rv, rv);

  // Generate a call ID.
  nsID id;
  rv = uuidgen->GenerateUUIDInPlace(&id);
  NS_ENSURE_SUCCESS(rv, rv);

  char buffer[NSID_LENGTH];
  id.ToProvidedString(buffer);
  aResult.Assign(NS_ConvertUTF8toUTF16(buffer));
  return NS_OK;
}

static bool IsFullyActive(nsPIDOMWindowInner* aWindow) {
  while (true) {
    if (!aWindow || nsGlobalWindowInner::Cast(aWindow)->IsDying()) {
      return false;
    }
    Document* document = aWindow->GetExtantDoc();
    if (!document) {
      return false;
    }
    if (!document->IsCurrentActiveDocument()) {
      return false;
    }
    nsPIDOMWindowOuter* context = aWindow->GetOuterWindow();
    if (!context) {
      return false;
    }
    if (context->IsTopLevelWindow()) {
      return true;
    }
    nsCOMPtr<Element> frameElement = context->GetFrameElement();
    if (!frameElement) {
      return false;
    }
    aWindow = frameElement->OwnerDoc()->GetInnerWindow();
  }
}

enum class GetUserMediaSecurityState {
  Other = 0,
  HTTPS = 1,
  File = 2,
  App = 3,
  Localhost = 4,
  Loop = 5,
  Privileged = 6
};

/**
 * This function is used in getUserMedia when privacy.resistFingerprinting is
 * true. Only mediaSource of audio/video constraint will be kept.
 */
static void ReduceConstraint(
    OwningBooleanOrMediaTrackConstraints& aConstraint) {
  // Not requesting stream.
  if (!IsOn(aConstraint)) {
    return;
  }

  // It looks like {audio: true}, do nothing.
  if (!aConstraint.IsMediaTrackConstraints()) {
    return;
  }

  // Keep mediaSource, ignore all other constraints.
  Maybe<nsString> mediaSource;
  if (aConstraint.GetAsMediaTrackConstraints().mMediaSource.WasPassed()) {
    mediaSource =
        Some(aConstraint.GetAsMediaTrackConstraints().mMediaSource.Value());
  }
  aConstraint.Uninit();
  if (mediaSource) {
    aConstraint.SetAsMediaTrackConstraints().mMediaSource.Construct(
        *mediaSource);
  } else {
    aConstraint.SetAsMediaTrackConstraints();
  }
}

/**
 * The entry point for this file. A call from Navigator::mozGetUserMedia
 * will end up here. MediaManager is a singleton that is responsible
 * for handling all incoming getUserMedia calls from every window.
 */
RefPtr<MediaManager::StreamPromise> MediaManager::GetUserMedia(
    nsPIDOMWindowInner* aWindow,
    const MediaStreamConstraints& aConstraintsPassedIn,
    CallerType aCallerType) {
  MOZ_ASSERT(NS_IsMainThread());
  MOZ_ASSERT(aWindow);
  uint64_t windowID = aWindow->WindowID();

  MediaStreamConstraints c(aConstraintsPassedIn);  // use a modifiable copy

  // Do all the validation we can while we're sync (to return an
  // already-rejected promise on failure).

  if (!IsOn(c.mVideo) && !IsOn(c.mAudio)) {
    return StreamPromise::CreateAndReject(
        MakeRefPtr<MediaMgrError>(
            MediaMgrError::Name::TypeError,
            NS_LITERAL_STRING("audio and/or video is required")),
        __func__);
  }

  if (!IsFullyActive(aWindow)) {
    return StreamPromise::CreateAndReject(
        MakeRefPtr<MediaMgrError>(MediaMgrError::Name::InvalidStateError),
        __func__);
  }

  if (sHasShutdown) {
    return StreamPromise::CreateAndReject(
        MakeRefPtr<MediaMgrError>(MediaMgrError::Name::AbortError,
                                  NS_LITERAL_STRING("In shutdown")),
        __func__);
  }

  // Determine permissions early (while we still have a stack).

  nsIURI* docURI = aWindow->GetDocumentURI();
  if (!docURI) {
    return StreamPromise::CreateAndReject(
        MakeRefPtr<MediaMgrError>(MediaMgrError::Name::AbortError), __func__);
  }
  bool isChrome = (aCallerType == CallerType::System);
  bool privileged =
      isChrome ||
      Preferences::GetBool("media.navigator.permission.disabled", false);
  bool isSecure = aWindow->IsSecureContext();
  bool isHandlingUserInput = UserActivation::IsHandlingUserInput();
  nsCString host;
  nsresult rv = docURI->GetHost(host);

  nsCOMPtr<nsIPrincipal> principal =
      nsGlobalWindowInner::Cast(aWindow)->GetPrincipal();
  if (NS_WARN_IF(!principal)) {
    return StreamPromise::CreateAndReject(
        MakeRefPtr<MediaMgrError>(MediaMgrError::Name::SecurityError),
        __func__);
  }

  Document* doc = aWindow->GetExtantDoc();
  if (NS_WARN_IF(!doc)) {
    return StreamPromise::CreateAndReject(
        MakeRefPtr<MediaMgrError>(MediaMgrError::Name::SecurityError),
        __func__);
  }

  // Disallow access to null principal pages and http pages (unless pref)
  if (principal->GetIsNullPrincipal() ||
      !(isSecure || StaticPrefs::media_getusermedia_insecure_enabled())) {
    return StreamPromise::CreateAndReject(
        MakeRefPtr<MediaMgrError>(MediaMgrError::Name::NotAllowedError),
        __func__);
  }

  // This principal needs to be sent to different threads and so via IPC.
  // For this reason it's better to convert it to PrincipalInfo right now.
  ipc::PrincipalInfo principalInfo;
  rv = PrincipalToPrincipalInfo(principal, &principalInfo);
  if (NS_WARN_IF(NS_FAILED(rv))) {
    return StreamPromise::CreateAndReject(
        MakeRefPtr<MediaMgrError>(MediaMgrError::Name::SecurityError),
        __func__);
  }

  const bool resistFingerprinting =
      nsContentUtils::ResistFingerprinting(aCallerType);
  if (resistFingerprinting) {
    ReduceConstraint(c.mVideo);
    ReduceConstraint(c.mAudio);
  }

  if (!Preferences::GetBool("media.navigator.video.enabled", true)) {
    c.mVideo.SetAsBoolean() = false;
  }

  MediaSourceEnum videoType = MediaSourceEnum::Other;  // none
  MediaSourceEnum audioType = MediaSourceEnum::Other;  // none

  if (c.mVideo.IsMediaTrackConstraints()) {
    auto& vc = c.mVideo.GetAsMediaTrackConstraints();
    if (!vc.mMediaSource.WasPassed()) {
      vc.mMediaSource.Construct().AssignASCII(
          dom::MediaSourceEnumValues::GetString(MediaSourceEnum::Camera));
    }
    videoType = StringToEnum(dom::MediaSourceEnumValues::strings,
                             vc.mMediaSource.Value(), MediaSourceEnum::Other);
    Telemetry::Accumulate(Telemetry::WEBRTC_GET_USER_MEDIA_TYPE,
                          (uint32_t)videoType);
    switch (videoType) {
      case MediaSourceEnum::Camera:
        break;

      case MediaSourceEnum::Browser:
        // If no window id is passed in then default to the caller's window.
        // Functional defaults are helpful in tests, but also a natural outcome
        // of the constraints API's limited semantics for requiring input.
        if (!vc.mBrowserWindow.WasPassed()) {
          nsPIDOMWindowOuter* outer = aWindow->GetOuterWindow();
          vc.mBrowserWindow.Construct(outer->WindowID());
        }
        [[fallthrough]];
      case MediaSourceEnum::Screen:
      case MediaSourceEnum::Window:
        // Deny screensharing request if support is disabled, or
        // the requesting document is not from a host on the whitelist.
        if (!Preferences::GetBool(
                ((videoType == MediaSourceEnum::Browser)
                     ? "media.getusermedia.browser.enabled"
                     : "media.getusermedia.screensharing.enabled"),
                false) ||
            (!privileged && !aWindow->IsSecureContext())) {
          return StreamPromise::CreateAndReject(
              MakeRefPtr<MediaMgrError>(MediaMgrError::Name::NotAllowedError),
              __func__);
        }
        break;

      case MediaSourceEnum::Microphone:
      case MediaSourceEnum::Other:
      default: {
        return StreamPromise::CreateAndReject(
            MakeRefPtr<MediaMgrError>(MediaMgrError::Name::OverconstrainedError,
                                      NS_LITERAL_STRING(""),
                                      NS_LITERAL_STRING("mediaSource")),
            __func__);
      }
    }

    if (!privileged) {
      // Only allow privileged content to explicitly pick full-screen,
      // application or tabsharing, since these modes are still available for
      // testing. All others get "Window" (*) sharing.
      //
      // *) We overload "Window" with the new default getDisplayMedia spec-
      // mandated behavior of not influencing user-choice, which we currently
      // implement as a list containing BOTH windows AND screen(s).
      //
      // Notes on why we chose "Window" as the one to overload. Two reasons:
      //
      // 1. It's the closest logically & behaviorally (multi-choice, no default)
      // 2. Screen is still useful in tests (implicit default is entire screen)
      //
      // For UX reasons we don't want "Entire Screen" to be the first/default
      // choice (in our code first=default). It's a "scary" source that comes
      // with complicated warnings on-top that would be confusing as the first
      // thing people see, and also deserves to be listed as last resort for
      // privacy reasons.

      if (videoType == MediaSourceEnum::Screen ||
          videoType == MediaSourceEnum::Browser) {
        videoType = MediaSourceEnum::Window;
        vc.mMediaSource.Value().AssignASCII(
            dom::MediaSourceEnumValues::GetString(videoType));
      }
      // only allow privileged content to set the window id
      if (vc.mBrowserWindow.WasPassed()) {
        vc.mBrowserWindow.Value() = -1;
      }
      if (vc.mAdvanced.WasPassed()) {
        for (MediaTrackConstraintSet& cs : vc.mAdvanced.Value()) {
          if (cs.mBrowserWindow.WasPassed()) {
            cs.mBrowserWindow.Value() = -1;
          }
        }
      }
    }
  } else if (IsOn(c.mVideo)) {
    videoType = MediaSourceEnum::Camera;
    Telemetry::Accumulate(Telemetry::WEBRTC_GET_USER_MEDIA_TYPE,
                          (uint32_t)videoType);
  }

  if (c.mAudio.IsMediaTrackConstraints()) {
    auto& ac = c.mAudio.GetAsMediaTrackConstraints();
    if (!ac.mMediaSource.WasPassed()) {
      ac.mMediaSource.Construct(NS_ConvertASCIItoUTF16(
          dom::MediaSourceEnumValues::GetString(MediaSourceEnum::Microphone)));
    }
    audioType = StringToEnum(dom::MediaSourceEnumValues::strings,
                             ac.mMediaSource.Value(), MediaSourceEnum::Other);
    Telemetry::Accumulate(Telemetry::WEBRTC_GET_USER_MEDIA_TYPE,
                          (uint32_t)audioType);

    switch (audioType) {
      case MediaSourceEnum::Microphone:
        break;

      case MediaSourceEnum::AudioCapture:
        // Only enable AudioCapture if the pref is enabled. If it's not, we can
        // deny right away.
        if (!Preferences::GetBool("media.getusermedia.audiocapture.enabled")) {
          return StreamPromise::CreateAndReject(
              MakeRefPtr<MediaMgrError>(MediaMgrError::Name::NotAllowedError),
              __func__);
        }
        break;

      case MediaSourceEnum::Other:
      default: {
        return StreamPromise::CreateAndReject(
            MakeRefPtr<MediaMgrError>(MediaMgrError::Name::OverconstrainedError,
                                      NS_LITERAL_STRING(""),
                                      NS_LITERAL_STRING("mediaSource")),
            __func__);
      }
    }
  } else if (IsOn(c.mAudio)) {
    audioType = MediaSourceEnum::Microphone;
    Telemetry::Accumulate(Telemetry::WEBRTC_GET_USER_MEDIA_TYPE,
                          (uint32_t)audioType);
  }

  // Create a window listener if it doesn't already exist.
  RefPtr<GetUserMediaWindowListener> windowListener =
      GetWindowListener(windowID);
  if (windowListener) {
    PrincipalHandle existingPrincipalHandle =
        windowListener->GetPrincipalHandle();
    MOZ_ASSERT(PrincipalHandleMatches(existingPrincipalHandle, principal));
  } else {
    windowListener = new GetUserMediaWindowListener(
        windowID, MakePrincipalHandle(principal));
    AddWindowID(windowID, windowListener);
  }

  auto sourceListener = MakeRefPtr<SourceListener>();
  windowListener->Register(sourceListener);

  if (!privileged) {
    // Check if this site has had persistent permissions denied.
    RefPtr<PermissionDelegateHandler> permDelegate =
        doc->GetPermissionDelegateHandler();
    MOZ_RELEASE_ASSERT(permDelegate);

    uint32_t audioPerm = nsIPermissionManager::UNKNOWN_ACTION;
    if (IsOn(c.mAudio)) {
      if (audioType == MediaSourceEnum::Microphone) {
        if (Preferences::GetBool("media.getusermedia.microphone.deny", false)) {
          audioPerm = nsIPermissionManager::DENY_ACTION;
        } else {
          rv = permDelegate->GetPermission(NS_LITERAL_CSTRING("microphone"),
                                           &audioPerm, true);
          MOZ_RELEASE_ASSERT(NS_SUCCEEDED(rv));
        }
      } else {
        rv = permDelegate->GetPermission(NS_LITERAL_CSTRING("screen"),
                                         &audioPerm, true);
        MOZ_RELEASE_ASSERT(NS_SUCCEEDED(rv));
      }
    }

    uint32_t videoPerm = nsIPermissionManager::UNKNOWN_ACTION;
    if (IsOn(c.mVideo)) {
      if (videoType == MediaSourceEnum::Camera) {
        if (Preferences::GetBool("media.getusermedia.camera.deny", false)) {
          videoPerm = nsIPermissionManager::DENY_ACTION;
        } else {
          rv = permDelegate->GetPermission(NS_LITERAL_CSTRING("camera"),
                                           &videoPerm, true);
          MOZ_RELEASE_ASSERT(NS_SUCCEEDED(rv));
        }
      } else {
        rv = permDelegate->GetPermission(NS_LITERAL_CSTRING("screen"),
                                         &videoPerm, true);
        MOZ_RELEASE_ASSERT(NS_SUCCEEDED(rv));
      }
    }

    if ((!IsOn(c.mAudio) && !IsOn(c.mVideo)) ||
        (IsOn(c.mAudio) && audioPerm == nsIPermissionManager::DENY_ACTION) ||
        (IsOn(c.mVideo) && videoPerm == nsIPermissionManager::DENY_ACTION)) {
      windowListener->Remove(sourceListener);
      return StreamPromise::CreateAndReject(
          MakeRefPtr<MediaMgrError>(MediaMgrError::Name::NotAllowedError),
          __func__);
    }
  }

#if defined(MOZ_B2G_CAMERA) && defined(MOZ_WIDGET_GONK)
  if (mCameraManager == nullptr) {
    mCameraManager = nsDOMCameraManager::CreateInstance(aWindow);
  }
#endif

  // Get list of all devices, with origin-specific device ids.

  MediaEnginePrefs prefs = mPrefs;

  nsString callID;
  rv = GenerateUUID(callID);
  MOZ_RELEASE_ASSERT(NS_SUCCEEDED(rv));

  bool hasVideo = videoType != MediaSourceEnum::Other;
  bool hasAudio = audioType != MediaSourceEnum::Other;
  DeviceEnumerationType videoEnumerationType = DeviceEnumerationType::Normal;
  DeviceEnumerationType audioEnumerationType = DeviceEnumerationType::Normal;

  // Handle loopback and fake requests. For gUM we don't consider resist
  // fingerprinting as users should be prompted anyway.
  bool wantFakes = c.mFake.WasPassed()
                       ? c.mFake.Value()
                       : Preferences::GetBool("media.navigator.streams.fake");
  nsAutoCString videoLoopDev, audioLoopDev;
  // Video
  if (videoType == MediaSourceEnum::Camera) {
    Preferences::GetCString("media.video_loopback_dev", videoLoopDev);
    // Loopback prefs take precedence over fake prefs
    if (!videoLoopDev.IsEmpty()) {
      videoEnumerationType = DeviceEnumerationType::Loopback;
    } else if (wantFakes) {
      videoEnumerationType = DeviceEnumerationType::Fake;
    }
  }
  // Audio
  if (audioType == MediaSourceEnum::Microphone) {
    Preferences::GetCString("media.audio_loopback_dev", audioLoopDev);
    // Loopback prefs take precedence over fake prefs
    if (!audioLoopDev.IsEmpty()) {
      audioEnumerationType = DeviceEnumerationType::Loopback;
    } else if (wantFakes) {
      audioEnumerationType = DeviceEnumerationType::Fake;
    }
  }

  bool realDevicesRequested =
      (videoEnumerationType != DeviceEnumerationType::Fake && hasVideo) ||
      (audioEnumerationType != DeviceEnumerationType::Fake && hasAudio);
  bool askPermission =
      (!privileged ||
       Preferences::GetBool("media.navigator.permission.force")) &&
      (realDevicesRequested ||
       Preferences::GetBool("media.navigator.permission.fake"));

  LOG("%s: Preparing to enumerate devices. windowId=%" PRIu64
      ", videoType=%" PRIu8 ", audioType=%" PRIu8
      ", videoEnumerationType=%" PRIu8 ", audioEnumerationType=%" PRIu8
      ", askPermission=%s",
      __func__, windowID, static_cast<uint8_t>(videoType),
      static_cast<uint8_t>(audioType),
      static_cast<uint8_t>(videoEnumerationType),
      static_cast<uint8_t>(audioEnumerationType),
      askPermission ? "true" : "false");

  RefPtr<MediaManager> self = this;
  auto devices = MakeRefPtr<MediaDeviceSetRefCnt>();
  return EnumerateDevicesImpl(windowID, videoType, audioType,
                              MediaSinkEnum::Other, videoEnumerationType,
                              audioEnumerationType, true, devices)
      ->Then(
          GetCurrentThreadSerialEventTarget(), __func__,
          [self, windowID, c, windowListener, isChrome, devices](bool) {
            LOG("GetUserMedia: post enumeration promise success callback "
                "starting");
            // Ensure that our windowID is still good.
            RefPtr<nsPIDOMWindowInner> window =
                nsGlobalWindowInner::GetInnerWindowWithId(windowID);
            if (!window || !self->IsWindowListenerStillActive(windowListener)) {
              LOG("GetUserMedia: bad window (%" PRIu64
                  ") in post enumeration success callback!",
                  windowID);
              return BadConstraintsPromise::CreateAndReject(
                  MakeRefPtr<MediaMgrError>(MediaMgrError::Name::AbortError),
                  __func__);
            }
            // Apply any constraints. This modifies the passed-in list.
            return self->SelectSettings(c, isChrome, devices);
          },
          [](RefPtr<MediaMgrError>&& aError) {
            LOG("GetUserMedia: post enumeration EnumerateDevicesImpl "
                "failure callback called!");
            return BadConstraintsPromise::CreateAndReject(std::move(aError),
                                                          __func__);
          })
      ->Then(
          GetCurrentThreadSerialEventTarget(), __func__,
          [self, windowID, c, windowListener, sourceListener, askPermission,
           prefs, isSecure, isHandlingUserInput, callID, principalInfo,
           isChrome, devices,
           resistFingerprinting](const char* badConstraint) mutable {
            LOG("GetUserMedia: starting post enumeration promise2 success "
                "callback!");

            // Ensure that the window is still good.
            RefPtr<nsPIDOMWindowInner> window =
                nsGlobalWindowInner::GetInnerWindowWithId(windowID);
            if (!window || !self->IsWindowListenerStillActive(windowListener)) {
              LOG("GetUserMedia: bad window (%" PRIu64
                  ") in post enumeration success callback 2!",
                  windowID);
              windowListener->Remove(sourceListener);
              return StreamPromise::CreateAndReject(
                  MakeRefPtr<MediaMgrError>(MediaMgrError::Name::AbortError),
                  __func__);
            }

            if (badConstraint) {
              LOG("GetUserMedia: bad constraint found in post enumeration "
                  "promise2 success callback! Calling error handler!");
              nsString constraint;
              constraint.AssignASCII(badConstraint);
              windowListener->Remove(sourceListener);
              return StreamPromise::CreateAndReject(
                  MakeRefPtr<MediaMgrError>(
                      MediaMgrError::Name::OverconstrainedError,
                      NS_LITERAL_STRING(""), constraint),
                  __func__);
            }
            if (!devices->Length()) {
              LOG("GetUserMedia: no devices found in post enumeration promise2 "
                  "success callback! Calling error handler!");
              windowListener->Remove(sourceListener);
              // When privacy.resistFingerprinting = true, no
              // available device implies content script is requesting
              // a fake device, so report NotAllowedError.
              auto error = resistFingerprinting
                               ? MediaMgrError::Name::NotAllowedError
                               : MediaMgrError::Name::NotFoundError;
              return StreamPromise::CreateAndReject(
                  MakeRefPtr<MediaMgrError>(error), __func__);
            }

            // before we give up devices below
            nsCOMPtr<nsIMutableArray> devicesCopy = nsArray::Create();
            if (!askPermission) {
              for (auto& device : *devices) {
                nsresult rv = devicesCopy->AppendElement(device);
                if (NS_WARN_IF(NS_FAILED(rv))) {
                  windowListener->Remove(sourceListener);
                  return StreamPromise::CreateAndReject(
                      MakeRefPtr<MediaMgrError>(
                          MediaMgrError::Name::AbortError),
                      __func__);
                }
              }
            }

            bool focusSource = mozilla::Preferences::GetBool(
                "media.getusermedia.window.focus_source.enabled", true);

            // Incremental hack to compile. To be replaced by deeper
            // refactoring. MediaManager allows
            // "neither-resolve-nor-reject" semantics, so we cannot
            // use MozPromiseHolder here.
            auto holder = MozPromiseHolder<StreamPromise>();
            RefPtr<StreamPromise> p = holder.Ensure(__func__);

            // Pass callbacks and listeners along to GetUserMediaTask.
            auto task = MakeRefPtr<GetUserMediaTask>(
                c, std::move(holder), windowID, windowListener, sourceListener,
                prefs, principalInfo, isChrome, std::move(devices),
                focusSource);

            // Store the task w/callbacks.
            self->mActiveCallbacks.Put(callID, std::move(task));

            // Add a WindowID cross-reference so OnNavigation can tear
            // things down
            nsTArray<nsString>* array;
            if (!self->mCallIds.Get(windowID, &array)) {
              array = new nsTArray<nsString>();
              self->mCallIds.Put(windowID, array);
            }
            array->AppendElement(callID);

            nsCOMPtr<nsIObserverService> obs = services::GetObserverService();
            if (!askPermission) {
              obs->NotifyObservers(devicesCopy, "getUserMedia:privileged:allow",
                                   callID.BeginReading());
            } else {
              auto req = MakeRefPtr<GetUserMediaRequest>(
                  window, callID, c, isSecure, isHandlingUserInput);
              if (!Preferences::GetBool("media.navigator.permission.force") &&
                  array->Length() > 1) {
                // there is at least 1 pending gUM request
                // For the scarySources test case, always send the
                // request
                self->mPendingGUMRequest.AppendElement(req.forget());
              } else {
                obs->NotifyObservers(req, "getUserMedia:request", nullptr);
              }
            }
#ifdef MOZ_WEBRTC
            EnableWebRtcLog();
#endif
            return p;
          },
          [windowListener, sourceListener](RefPtr<MediaMgrError>&& aError) {
            LOG("GetUserMedia: post enumeration SelectSettings failure "
                "callback called!");
            windowListener->Remove(sourceListener);
            return StreamPromise::CreateAndReject(std::move(aError), __func__);
          });
};

RefPtr<MediaManager::StreamPromise> MediaManager::GetDisplayMedia(
    nsPIDOMWindowInner* aWindow,
    const DisplayMediaStreamConstraints& aConstraintsPassedIn,
    CallerType aCallerType) {
  MOZ_ASSERT(NS_IsMainThread());
  MOZ_ASSERT(aWindow);
  Document* doc = aWindow->GetExtantDoc();
  if (NS_WARN_IF(!doc)) {
    return StreamPromise::CreateAndReject(
        MakeRefPtr<MediaMgrError>(MediaMgrError::Name::SecurityError),
        __func__);
  }

  if (!doc->HasBeenUserGestureActivated()) {
    return StreamPromise::CreateAndReject(
        MakeRefPtr<MediaMgrError>(
            MediaMgrError::Name::InvalidStateError,
            NS_LITERAL_STRING(
                "getDisplayMedia must be called from a user gesture handler.")),
        __func__);
  }

  if (!IsOn(aConstraintsPassedIn.mVideo)) {
    return StreamPromise::CreateAndReject(
        MakeRefPtr<MediaMgrError>(MediaMgrError::Name::TypeError,
                                  NS_LITERAL_STRING("video is required")),
        __func__);
  }

  MediaStreamConstraints c;
  auto& vc = c.mVideo.SetAsMediaTrackConstraints();

  if (aConstraintsPassedIn.mVideo.IsMediaTrackConstraints()) {
    vc = aConstraintsPassedIn.mVideo.GetAsMediaTrackConstraints();
    if (vc.mAdvanced.WasPassed()) {
      return StreamPromise::CreateAndReject(
          MakeRefPtr<MediaMgrError>(MediaMgrError::Name::TypeError,
                                    NS_LITERAL_STRING("advanced not allowed")),
          __func__);
    }
    auto getCLR = [](const auto& aCon) -> const ConstrainLongRange& {
      static ConstrainLongRange empty;
      return (aCon.WasPassed() && !aCon.Value().IsLong())
                 ? aCon.Value().GetAsConstrainLongRange()
                 : empty;
    };
    auto getCDR = [](auto&& aCon) -> const ConstrainDoubleRange& {
      static ConstrainDoubleRange empty;
      return (aCon.WasPassed() && !aCon.Value().IsDouble())
                 ? aCon.Value().GetAsConstrainDoubleRange()
                 : empty;
    };
    const auto& w = getCLR(vc.mWidth);
    const auto& h = getCLR(vc.mHeight);
    const auto& f = getCDR(vc.mFrameRate);
    if (w.mMin.WasPassed() || h.mMin.WasPassed() || f.mMin.WasPassed()) {
      return StreamPromise::CreateAndReject(
          MakeRefPtr<MediaMgrError>(MediaMgrError::Name::TypeError,
                                    NS_LITERAL_STRING("min not allowed")),
          __func__);
    }
    if (w.mExact.WasPassed() || h.mExact.WasPassed() || f.mExact.WasPassed()) {
      return StreamPromise::CreateAndReject(
          MakeRefPtr<MediaMgrError>(MediaMgrError::Name::TypeError,
                                    NS_LITERAL_STRING("exact not allowed")),
          __func__);
    }
    // As a UA optimization, we fail early without incurring a prompt, on
    // known-to-fail constraint values that don't reveal anything about the
    // user's system.
    const char* badConstraint = nullptr;
    if (w.mMax.WasPassed() && w.mMax.Value() < 1) {
      badConstraint = "width";
    }
    if (h.mMax.WasPassed() && h.mMax.Value() < 1) {
      badConstraint = "height";
    }
    if (f.mMax.WasPassed() && f.mMax.Value() < 1) {
      badConstraint = "frameRate";
    }
    if (badConstraint) {
      return StreamPromise::CreateAndReject(
          MakeRefPtr<MediaMgrError>(MediaMgrError::Name::OverconstrainedError,
                                    NS_LITERAL_STRING(""),
                                    NS_ConvertASCIItoUTF16(badConstraint)),
          __func__);
    }
  }
  // We ask for "screen" sharing.
  //
  // If this is a privileged call or permission is disabled, this gives us full
  // screen sharing by default, which is useful for internal testing.
  //
  // If this is a non-priviliged call, GetUserMedia() will change it to "window"
  // for us.
  vc.mMediaSource.Reset();
  vc.mMediaSource.Construct().AssignASCII(
      dom::MediaSourceEnumValues::GetString(MediaSourceEnum::Screen));

  return MediaManager::GetUserMedia(aWindow, c, aCallerType);
}

/* static */
void MediaManager::AnonymizeDevices(MediaDeviceSet& aDevices,
                                    const nsACString& aOriginKey,
                                    const uint64_t aWindowId) {
  if (!aOriginKey.IsEmpty()) {
    for (RefPtr<MediaDevice>& device : aDevices) {
      nsString id;
      device->GetId(id);
      nsString rawId(id);
      AnonymizeId(id, aOriginKey);

      nsString groupId;
      device->GetGroupId(groupId);
      // Use window id to salt group id in order to make it session based as
      // required by the spec. This does not provide unique group ids through
      // out a browser restart. However, this is not agaist the spec.
      // Furtermore, since device ids are the same after a browser restart the
      // fingerprint is not bigger.
      groupId.AppendInt(aWindowId);
      AnonymizeId(groupId, aOriginKey);

      nsString name;
      device->GetName(name);
      if (name.Find(NS_LITERAL_STRING("AirPods")) != -1) {
        name = NS_LITERAL_STRING("AirPods");
      }
      device = new MediaDevice(device, id, groupId, rawId, name);
    }
  }
}

/* static */
nsresult MediaManager::AnonymizeId(nsAString& aId,
                                   const nsACString& aOriginKey) {
  MOZ_ASSERT(NS_IsMainThread());

  nsresult rv;
  nsCOMPtr<nsIKeyObjectFactory> factory =
      do_GetService("@mozilla.org/security/keyobjectfactory;1", &rv);
  if (NS_FAILED(rv)) {
    return rv;
  }
  nsCString rawKey;
  rv = Base64Decode(aOriginKey, rawKey);
  if (NS_FAILED(rv)) {
    return rv;
  }
  nsCOMPtr<nsIKeyObject> key;
  rv = factory->KeyFromString(nsIKeyObject::HMAC, rawKey, getter_AddRefs(key));
  if (NS_FAILED(rv)) {
    return rv;
  }

  nsCOMPtr<nsICryptoHMAC> hasher =
      do_CreateInstance(NS_CRYPTO_HMAC_CONTRACTID, &rv);
  if (NS_FAILED(rv)) {
    return rv;
  }
  rv = hasher->Init(nsICryptoHMAC::SHA256, key);
  if (NS_FAILED(rv)) {
    return rv;
  }
  NS_ConvertUTF16toUTF8 id(aId);
  rv = hasher->Update(reinterpret_cast<const uint8_t*>(id.get()), id.Length());
  if (NS_FAILED(rv)) {
    return rv;
  }
  nsCString mac;
  rv = hasher->Finish(true, mac);
  if (NS_FAILED(rv)) {
    return rv;
  }

  aId = NS_ConvertUTF8toUTF16(mac);
  return NS_OK;
}

/* static */
already_AddRefed<nsIWritableVariant> MediaManager::ToJSArray(
    MediaDeviceSet& aDevices) {
  MOZ_ASSERT(NS_IsMainThread());
  auto var = MakeRefPtr<nsVariantCC>();
  size_t len = aDevices.Length();
  if (len) {
    nsTArray<nsIMediaDevice*> tmp(len);
    for (auto& device : aDevices) {
      tmp.AppendElement(device);
    }
    auto* elements = static_cast<const void*>(tmp.Elements());
    nsresult rv = var->SetAsArray(nsIDataType::VTYPE_INTERFACE,
                                  &NS_GET_IID(nsIMediaDevice), len,
                                  const_cast<void*>(elements));
    if (NS_WARN_IF(NS_FAILED(rv))) {
      return nullptr;
    }
  } else {
    var->SetAsEmptyArray();  // because SetAsArray() fails on zero length
                             // arrays.
  }
  return var.forget();
}

RefPtr<MediaManager::MgrPromise> MediaManager::EnumerateDevicesImpl(
    uint64_t aWindowId, MediaSourceEnum aVideoInputType,
    MediaSourceEnum aAudioInputType, MediaSinkEnum aAudioOutputType,
    DeviceEnumerationType aVideoInputEnumType,
    DeviceEnumerationType aAudioInputEnumType, bool aForceNoPermRequest,
    const RefPtr<MediaDeviceSetRefCnt>& aOutDevices) {
  MOZ_ASSERT(NS_IsMainThread());

  LOG("%s: aWindowId=%" PRIu64 ", aVideoInputType=%" PRIu8
      ", aAudioInputType=%" PRIu8 ", aVideoInputEnumType=%" PRIu8
      ", aAudioInputEnumType=%" PRIu8,
      __func__, aWindowId, static_cast<uint8_t>(aVideoInputType),
      static_cast<uint8_t>(aAudioInputType),
      static_cast<uint8_t>(aVideoInputEnumType),
      static_cast<uint8_t>(aAudioInputEnumType));
  auto* window = nsGlobalWindowInner::GetInnerWindowWithId(aWindowId);

  // To get a device list anonymized for a particular origin, we must:
  // 1. Get an origin-key (for either regular or private browsing)
  // 2. Get the raw devices list
  // 3. Anonymize the raw list with the origin-key.

  nsCOMPtr<nsIPrincipal> principal =
      nsGlobalWindowInner::Cast(window)->GetPrincipal();
  MOZ_ASSERT(principal);

  ipc::PrincipalInfo principalInfo;
  nsresult rv = PrincipalToPrincipalInfo(principal, &principalInfo);
  if (NS_WARN_IF(NS_FAILED(rv))) {
    return MgrPromise::CreateAndReject(
        MakeRefPtr<MediaMgrError>(MediaMgrError::Name::NotAllowedError),
        __func__);
  }

  bool persist = IsActivelyCapturingOrHasAPermission(aWindowId);

  // GetPrincipalKey is an async API that returns a promise. We use .Then() to
  // pass in a lambda to run back on this same thread later once
  // GetPrincipalKey resolves. Needed variables are "captured"
  // (passed by value) safely into the lambda.
  auto originKey = MakeRefPtr<Refcountable<nsCString>>();
  return media::GetPrincipalKey(principalInfo, persist)
      ->Then(
          GetMainThreadSerialEventTarget(), __func__,
          [aWindowId, aVideoInputType, aAudioInputType, aAudioOutputType,
           aVideoInputEnumType, aAudioInputEnumType, aForceNoPermRequest,
           aOutDevices, originKey](const nsCString& aOriginKey) {
            MOZ_ASSERT(NS_IsMainThread());
            originKey->Assign(aOriginKey);
            MediaManager* mgr = MediaManager::GetIfExists();
            MOZ_ASSERT(mgr);
            if (!mgr->IsWindowStillActive(aWindowId)) {
              return MgrPromise::CreateAndReject(
                  MakeRefPtr<MediaMgrError>(MediaMgrError::Name::AbortError),
                  __func__);
            }
            return mgr->EnumerateRawDevices(
                aWindowId, aVideoInputType, aAudioInputType, aAudioOutputType,
                aVideoInputEnumType, aAudioInputEnumType, aForceNoPermRequest,
                aOutDevices);
          },
          [](nsresult rs) {
            NS_WARNING(
                "EnumerateDevicesImpl failed to get Principal Key. Enumeration "
                "will not continue.");
            return MgrPromise::CreateAndReject(
                MakeRefPtr<MediaMgrError>(MediaMgrError::Name::AbortError),
                __func__);
          })
      ->Then(
          GetMainThreadSerialEventTarget(), __func__,
          [aWindowId, originKey, aOutDevices](bool) {
            // Only run if window is still on our active list.
            MediaManager* mgr = MediaManager::GetIfExists();
            if (!mgr || !mgr->IsWindowStillActive(aWindowId)) {
              return MgrPromise::CreateAndReject(
                  MakeRefPtr<MediaMgrError>(MediaMgrError::Name::AbortError),
                  __func__);
            }

            mgr->mDeviceIDs.Clear();
            for (auto& device : *aOutDevices) {
              nsString id;
              device->GetId(id);
              if (!mgr->mDeviceIDs.Contains(id)) {
                mgr->mDeviceIDs.AppendElement(id);
              }
            }

            if (!mgr->IsWindowStillActive(aWindowId)) {
              return MgrPromise::CreateAndReject(
                  MakeRefPtr<MediaMgrError>(MediaMgrError::Name::AbortError),
                  __func__);
            }
            MediaManager::AnonymizeDevices(*aOutDevices, *originKey, aWindowId);
            return MgrPromise::CreateAndResolve(false, __func__);
          },
          [](RefPtr<MediaMgrError>&& aError) {
            return MgrPromise::CreateAndReject(std::move(aError), __func__);
          });
}

RefPtr<MediaManager::DevicesPromise> MediaManager::EnumerateDevices(
    nsPIDOMWindowInner* aWindow, CallerType aCallerType) {
  MOZ_ASSERT(NS_IsMainThread());
  if (sHasShutdown) {
    return DevicesPromise::CreateAndReject(
        MakeRefPtr<MediaMgrError>(MediaMgrError::Name::AbortError,
                                  NS_LITERAL_STRING("In shutdown")),
        __func__);
  }
  uint64_t windowId = aWindow->WindowID();
  Document* doc = aWindow->GetExtantDoc();
  MOZ_ASSERT(doc);

  nsIPrincipal* principal = doc->NodePrincipal();

  RefPtr<GetUserMediaWindowListener> windowListener =
      GetWindowListener(windowId);
  if (windowListener) {
    PrincipalHandle existingPrincipalHandle =
        windowListener->GetPrincipalHandle();
    MOZ_ASSERT(PrincipalHandleMatches(existingPrincipalHandle, principal));
  } else {
    windowListener = new GetUserMediaWindowListener(
        windowId, MakePrincipalHandle(principal));
    AddWindowID(windowId, windowListener);
  }

  // Create an inactive SourceListener to act as a placeholder, so the
  // window listener doesn't clean itself up until we're done.
  auto sourceListener = MakeRefPtr<SourceListener>();
  windowListener->Register(sourceListener);

  DeviceEnumerationType videoEnumerationType = DeviceEnumerationType::Normal;
  DeviceEnumerationType audioEnumerationType = DeviceEnumerationType::Normal;

  // Only expose devices which are allowed to use:
  // https://w3c.github.io/mediacapture-main/#dom-mediadevices-enumeratedevices
  MediaSourceEnum videoType = dom::FeaturePolicyUtils::IsFeatureAllowed(
                                  doc, NS_LITERAL_STRING("camera"))
                                  ? MediaSourceEnum::Camera
                                  : MediaSourceEnum::Other;
  MediaSourceEnum audioType = dom::FeaturePolicyUtils::IsFeatureAllowed(
                                  doc, NS_LITERAL_STRING("microphone"))
                                  ? MediaSourceEnum::Microphone
                                  : MediaSourceEnum::Other;

  auto devices = MakeRefPtr<MediaDeviceSetRefCnt>();
  MediaSinkEnum audioOutputType = MediaSinkEnum::Other;
  // TODO bug Bug 1577199 we don't seem to support the "speaker" feature policy
  // yet.
  if (Preferences::GetBool("media.setsinkid.enabled")) {
    audioOutputType = MediaSinkEnum::Speaker;
  } else if (audioType == MediaSourceEnum::Other &&
             videoType == MediaSourceEnum::Other) {
    return DevicesPromise::CreateAndResolve(devices, __func__);
  }

  bool resistFingerprinting = nsContentUtils::ResistFingerprinting(aCallerType);
  // In order of precedence: resist fingerprinting > loopback > fake pref
  if (resistFingerprinting) {
    videoEnumerationType = DeviceEnumerationType::Fake;
    audioEnumerationType = DeviceEnumerationType::Fake;
  } else {
    // Handle loopback and fake requests
    nsAutoCString videoLoopDev, audioLoopDev;
    bool wantFakes = Preferences::GetBool("media.navigator.streams.fake");
    // Video
    if (videoType == MediaSourceEnum::Camera) {
      Preferences::GetCString("media.video_loopback_dev", videoLoopDev);
      // Loopback prefs take precedence over fake prefs
      if (!videoLoopDev.IsEmpty()) {
        videoEnumerationType = DeviceEnumerationType::Loopback;
      } else if (wantFakes) {
        videoEnumerationType = DeviceEnumerationType::Fake;
      }
    }

    // Audio
    if (audioType == MediaSourceEnum::Microphone) {
      Preferences::GetCString("media.audio_loopback_dev", audioLoopDev);
      // Loopback prefs take precedence over fake prefs
      if (!audioLoopDev.IsEmpty()) {
        audioEnumerationType = DeviceEnumerationType::Loopback;
      } else if (wantFakes) {
        audioEnumerationType = DeviceEnumerationType::Fake;
      }
    }
  }

  return EnumerateDevicesImpl(windowId, videoType, audioType, audioOutputType,
                              videoEnumerationType, audioEnumerationType, false,
                              devices)
      ->Then(
          GetCurrentThreadSerialEventTarget(), __func__,
          [self = RefPtr<MediaManager>(this), this, windowListener,
           sourceListener, devices](bool) {
            if (!IsWindowListenerStillActive(windowListener)) {
              MOZ_ASSERT(!windowListener->Remove(sourceListener));
              return DevicesPromise::CreateAndReject(
                  MakeRefPtr<MediaMgrError>(MediaMgrError::Name::AbortError),
                  __func__);
            }
            DebugOnly<bool> rv = windowListener->Remove(sourceListener);
            MOZ_ASSERT(rv);
            return DevicesPromise::CreateAndResolve(devices, __func__);
          },
          [windowListener, sourceListener](RefPtr<MediaMgrError>&& aError) {
            // This may fail, if a new doc has been set the OnNavigation
            // method should have removed all previous active listeners.
            MOZ_ASSERT(!windowListener->Remove(sourceListener));
            return DevicesPromise::CreateAndReject(std::move(aError), __func__);
          });
}

RefPtr<SinkInfoPromise> MediaManager::GetSinkDevice(nsPIDOMWindowInner* aWindow,
                                                    const nsString& aDeviceId) {
  MOZ_ASSERT(NS_IsMainThread());
  MOZ_ASSERT(aWindow);

  // We have to add the window id here because enumerate methods
  // check for that and abort silently if it does not exist.
  uint64_t windowId = aWindow->WindowID();
  nsIPrincipal* principal = aWindow->GetExtantDoc()->NodePrincipal();
  RefPtr<GetUserMediaWindowListener> windowListener =
      GetWindowListener(windowId);
  if (windowListener) {
    PrincipalHandle existingPrincipalHandle =
        windowListener->GetPrincipalHandle();
    MOZ_ASSERT(PrincipalHandleMatches(existingPrincipalHandle, principal));
  } else {
    windowListener = new GetUserMediaWindowListener(
        windowId, MakePrincipalHandle(principal));
    AddWindowID(windowId, windowListener);
  }
  // Create an inactive SourceListener to act as a placeholder, so the
  // window listener doesn't clean itself up until we're done.
  auto sourceListener = MakeRefPtr<SourceListener>();
  windowListener->Register(sourceListener);

  bool isSecure = aWindow->IsSecureContext();
  auto devices = MakeRefPtr<MediaDeviceSetRefCnt>();
  return EnumerateDevicesImpl(aWindow->WindowID(), MediaSourceEnum::Other,
                              MediaSourceEnum::Other, MediaSinkEnum::Speaker,
                              DeviceEnumerationType::Normal,
                              DeviceEnumerationType::Normal, true, devices)
      ->Then(
          GetCurrentThreadSerialEventTarget(), __func__,
          [aDeviceId, isSecure, devices](bool) {
            for (RefPtr<MediaDevice>& device : *devices) {
              if (aDeviceId.IsEmpty() && device->mSinkInfo->Preferred()) {
                return SinkInfoPromise::CreateAndResolve(device->mSinkInfo,
                                                         __func__);
              }
              if (device->mID.Equals(aDeviceId)) {
                // TODO: Check if the application is authorized to play audio
                // through this device (Bug 1493982).
                if (isSecure || device->mSinkInfo->Preferred()) {
                  return SinkInfoPromise::CreateAndResolve(device->mSinkInfo,
                                                           __func__);
                }
                return SinkInfoPromise::CreateAndReject(
                    NS_ERROR_DOM_MEDIA_NOT_ALLOWED_ERR, __func__);
              }
            }
            return SinkInfoPromise::CreateAndReject(NS_ERROR_NOT_AVAILABLE,
                                                    __func__);
          },
          [](RefPtr<MediaMgrError>&& aError) {
            return SinkInfoPromise::CreateAndReject(NS_ERROR_NOT_AVAILABLE,
                                                    __func__);
          });
}

/*
 * GetUserMediaDevices - called by the UI-part of getUserMedia from chrome JS.
 */

nsresult MediaManager::GetUserMediaDevices(
    nsPIDOMWindowInner* aWindow, const MediaStreamConstraints& aConstraints,
    MozGetUserMediaDevicesSuccessCallback& aOnSuccess, uint64_t aWindowId,
    const nsAString& aCallID) {
  MOZ_ASSERT(NS_IsMainThread());
  if (!aWindowId) {
    aWindowId = aWindow->WindowID();
  }

  // Ignore passed-in constraints, instead locate + return already-constrained
  // list.

  nsTArray<nsString>* callIDs;
  if (!mCallIds.Get(aWindowId, &callIDs)) {
    return NS_ERROR_UNEXPECTED;
  }

  for (auto& callID : *callIDs) {
    RefPtr<GetUserMediaTask> task;
    if (!aCallID.Length() || aCallID == callID) {
      if (mActiveCallbacks.Get(callID, getter_AddRefs(task))) {
        nsCOMPtr<nsIWritableVariant> array =
            MediaManager::ToJSArray(*task->mMediaDeviceSet);
        aOnSuccess.Call(array);
        return NS_OK;
      }
    }
  }
  return NS_ERROR_UNEXPECTED;
}

/*
 * GetUserMediaDevices - called from b2g MediaPermissionManager.
 */

nsresult MediaManager::GetUserMediaDevices(
    nsPIDOMWindowInner* aWindow, const MediaStreamConstraints& aConstraints,
    nsTArray<nsCOMPtr<nsIMediaDevice>>& aDevices, uint64_t aWindowId,
    const nsAString& aCallID) {
  MOZ_ASSERT(NS_IsMainThread());
  if (!aWindowId) {
    aWindowId = aWindow->WindowID();
  }

  // Ignore passed-in constraints, instead locate + return already-constrained
  // list.

  nsTArray<nsString>* callIDs;
  if (!mCallIds.Get(aWindowId, &callIDs)) {
    return NS_ERROR_UNEXPECTED;
  }

  for (auto& callID : *callIDs) {
    RefPtr<GetUserMediaTask> task;
    if (!aCallID.Length() || aCallID == callID) {
      if (mActiveCallbacks.Get(callID, getter_AddRefs(task))) {
        for (auto& device : *task->mMediaDeviceSet) {
          nsCOMPtr<nsIMediaDevice> tmp = device.get();
          aDevices.AppendElement(tmp);
        }
        return NS_OK;
      }
    }
  }
  return NS_ERROR_UNEXPECTED;
}

MediaEngine* MediaManager::GetBackend() {
  MOZ_ASSERT(MediaManager::IsInMediaThread());
  // Plugin backends as appropriate. The default engine also currently
  // includes picture support for Android.
  // This IS called off main-thread.
  if (!mBackend) {
    MOZ_RELEASE_ASSERT(
        !sHasShutdown);  // we should never create a new backend in shutdown
#if defined(MOZ_WEBRTC)
    mBackend = new MediaEngineWebRTC(mPrefs);
#else
    mBackend = new MediaEngineDefault();
#endif
    mDeviceListChangeListener = mBackend->DeviceListChangeEvent().Connect(
        AbstractThread::MainThread(), this, &MediaManager::DeviceListChanged);
  }
  return mBackend;
}

void MediaManager::OnNavigation(uint64_t aWindowID) {
  MOZ_ASSERT(NS_IsMainThread());
  LOG("OnNavigation for %" PRIu64, aWindowID);

  // Stop the streams for this window. The runnables check this value before
  // making a call to content.

  nsTArray<nsString>* callIDs;
  if (mCallIds.Get(aWindowID, &callIDs)) {
    for (auto& callID : *callIDs) {
      mActiveCallbacks.Remove(callID);
    }
    mCallIds.Remove(aWindowID);
  }

  // This is safe since we're on main-thread, and the windowlist can only
  // be added to from the main-thread
  auto* window = nsGlobalWindowInner::GetInnerWindowWithId(aWindowID);
  if (window) {
    // We have cleanup to do when we're the current window. OnNavigation is also
    // called by nsGlobalWindowInner::FreeInnerObjects, which MAY happen later
    // when window is not current. In that case, cleanup has already happened.
    if (!window->IsCurrentInnerWindow()) {
      return;
    }
    IterateWindowListeners(
        window, [self = RefPtr<MediaManager>(this),
                 windowID = DebugOnly<decltype(aWindowID)>(aWindowID)](
                    const RefPtr<GetUserMediaWindowListener>& aListener) {
          aListener->RemoveAll();
          MOZ_ASSERT(!self->GetWindowListener(windowID));
        });
  } else {
    RemoveWindowID(aWindowID);
  }
  MOZ_ASSERT(!GetWindowListener(aWindowID));
}

void MediaManager::AddWindowID(uint64_t aWindowId,
                               RefPtr<GetUserMediaWindowListener> aListener) {
  MOZ_ASSERT(NS_IsMainThread());
  // Store the WindowID in a hash table and mark as active. The entry is removed
  // when this window is closed or navigated away from.
  // This is safe since we're on main-thread, and the windowlist can only
  // be invalidated from the main-thread (see OnNavigation)
  if (IsWindowStillActive(aWindowId)) {
    MOZ_ASSERT(false, "Window already added");
    return;
  }

  GetActiveWindows()->Put(aWindowId, std::move(aListener));
}

void MediaManager::RemoveWindowID(uint64_t aWindowId) {
  mActiveWindows.Remove(aWindowId);

  // get outer windowID
  auto* window = nsGlobalWindowInner::GetInnerWindowWithId(aWindowId);
  if (!window) {
    LOG("No inner window for %" PRIu64, aWindowId);
    return;
  }

  auto* outer = window->GetOuterWindow();
  if (!outer) {
    LOG("No outer window for inner %" PRIu64, aWindowId);
    return;
  }

  uint64_t outerID = outer->WindowID();

  // Notify the UI that this window no longer has gUM active
  char windowBuffer[32];
  SprintfLiteral(windowBuffer, "%" PRIu64, outerID);
  nsString data = NS_ConvertUTF8toUTF16(windowBuffer);

  nsCOMPtr<nsIObserverService> obs = services::GetObserverService();
  obs->NotifyWhenScriptSafe(nullptr, "recording-window-ended", data.get());
  LOG("Sent recording-window-ended for window %" PRIu64 " (outer %" PRIu64 ")",
      aWindowId, outerID);
}

bool MediaManager::IsWindowListenerStillActive(
    const RefPtr<GetUserMediaWindowListener>& aListener) {
  MOZ_DIAGNOSTIC_ASSERT(aListener);
  return aListener && aListener == GetWindowListener(aListener->WindowID());
}

void MediaManager::GetPref(nsIPrefBranch* aBranch, const char* aPref,
                           const char* aData, int32_t* aVal) {
  int32_t temp;
  if (aData == nullptr || strcmp(aPref, aData) == 0) {
    if (NS_SUCCEEDED(aBranch->GetIntPref(aPref, &temp))) {
      *aVal = temp;
    }
  }
}

void MediaManager::GetPrefBool(nsIPrefBranch* aBranch, const char* aPref,
                               const char* aData, bool* aVal) {
  bool temp;
  if (aData == nullptr || strcmp(aPref, aData) == 0) {
    if (NS_SUCCEEDED(aBranch->GetBoolPref(aPref, &temp))) {
      *aVal = temp;
    }
  }
}

void MediaManager::GetPrefs(nsIPrefBranch* aBranch, const char* aData) {
  GetPref(aBranch, "media.navigator.video.default_width", aData,
          &mPrefs.mWidth);
  GetPref(aBranch, "media.navigator.video.default_height", aData,
          &mPrefs.mHeight);
  GetPref(aBranch, "media.navigator.video.default_fps", aData, &mPrefs.mFPS);
  GetPref(aBranch, "media.navigator.audio.fake_frequency", aData,
          &mPrefs.mFreq);
#ifdef MOZ_WEBRTC
  GetPrefBool(aBranch, "media.getusermedia.aec_enabled", aData, &mPrefs.mAecOn);
  GetPrefBool(aBranch, "media.getusermedia.agc_enabled", aData, &mPrefs.mAgcOn);
  GetPrefBool(aBranch, "media.getusermedia.noise_enabled", aData,
              &mPrefs.mNoiseOn);
  GetPref(aBranch, "media.getusermedia.aec", aData, &mPrefs.mAec);
  GetPref(aBranch, "media.getusermedia.agc", aData, &mPrefs.mAgc);
  GetPref(aBranch, "media.getusermedia.noise", aData, &mPrefs.mNoise);
  GetPrefBool(aBranch, "media.getusermedia.aec_extended_filter", aData,
              &mPrefs.mExtendedFilter);
  GetPrefBool(aBranch, "media.getusermedia.aec_aec_delay_agnostic", aData,
              &mPrefs.mDelayAgnostic);
  GetPref(aBranch, "media.getusermedia.channels", aData, &mPrefs.mChannels);
  bool oldFakeDeviceChangeEventOn = mPrefs.mFakeDeviceChangeEventOn;
  GetPrefBool(aBranch, "media.ondevicechange.fakeDeviceChangeEvent.enabled",
              aData, &mPrefs.mFakeDeviceChangeEventOn);
  if (mPrefs.mFakeDeviceChangeEventOn != oldFakeDeviceChangeEventOn) {
    // Dispatch directly to the media thread since we're guaranteed to not be in
    // shutdown here. This is called either on construction, or when a pref has
    // changed. The pref observers are disconnected during shutdown.
    MOZ_DIAGNOSTIC_ASSERT(!sHasShutdown);
    mMediaThread->message_loop()->PostTask(NS_NewRunnableFunction(
        "MediaManager::SetFakeDeviceChangeEventsEnabled",
        [enable = mPrefs.mFakeDeviceChangeEventOn] {
          if (MediaManager* mm = MediaManager::GetIfExists()) {
            mm->GetBackend()->SetFakeDeviceChangeEventsEnabled(enable);
          }
        }));
  }
#endif
  GetPrefBool(aBranch, "media.navigator.audio.full_duplex", aData,
              &mPrefs.mFullDuplex);
}

void MediaManager::Shutdown() {
  MOZ_ASSERT(NS_IsMainThread());
  if (sHasShutdown) {
    return;
  }

  nsCOMPtr<nsIObserverService> obs = services::GetObserverService();

  obs->RemoveObserver(this, "last-pb-context-exited");
  obs->RemoveObserver(this, "getUserMedia:privileged:allow");
  obs->RemoveObserver(this, "getUserMedia:response:allow");
  obs->RemoveObserver(this, "getUserMedia:response:deny");
  obs->RemoveObserver(this, "getUserMedia:response:noOSPermission");
  obs->RemoveObserver(this, "getUserMedia:revoke");

  nsCOMPtr<nsIPrefBranch> prefs = do_GetService(NS_PREFSERVICE_CONTRACTID);
  if (prefs) {
    prefs->RemoveObserver("media.navigator.video.default_width", this);
    prefs->RemoveObserver("media.navigator.video.default_height", this);
    prefs->RemoveObserver("media.navigator.video.default_fps", this);
    prefs->RemoveObserver("media.navigator.audio.fake_frequency", this);
#ifdef MOZ_WEBRTC
    prefs->RemoveObserver("media.getusermedia.aec_enabled", this);
    prefs->RemoveObserver("media.getusermedia.aec", this);
    prefs->RemoveObserver("media.getusermedia.agc_enabled", this);
    prefs->RemoveObserver("media.getusermedia.agc", this);
    prefs->RemoveObserver("media.getusermedia.noise_enabled", this);
    prefs->RemoveObserver("media.getusermedia.noise", this);
    prefs->RemoveObserver("media.ondevicechange.fakeDeviceChangeEvent.enabled",
                          this);
    prefs->RemoveObserver("media.getusermedia.channels", this);
#endif
    prefs->RemoveObserver("media.navigator.audio.full_duplex", this);
  }

  {
    // Close off any remaining active windows.

    // Live capture at this point is rare but can happen. Stopping it will make
    // the window listeners attempt to remove themselves from the active windows
    // table. We cannot touch the table at point so we grab a copy of the window
    // listeners first.
    nsTArray<RefPtr<GetUserMediaWindowListener>> listeners(
        GetActiveWindows()->Count());
    for (auto iter = GetActiveWindows()->Iter(); !iter.Done(); iter.Next()) {
      listeners.AppendElement(iter.UserData());
    }
    for (auto& listener : listeners) {
      listener->RemoveAll();
    }
  }
  MOZ_ASSERT(GetActiveWindows()->Count() == 0);

  GetActiveWindows()->Clear();
  mActiveCallbacks.Clear();
  mCallIds.Clear();
  mPendingGUMRequest.Clear();
  mDeviceIDs.Clear();
#ifdef MOZ_WEBRTC
  StopWebRtcLog();
#endif

  // From main thread's point of view, shutdown is now done.
  // All that remains is shutting down the media thread.
  sHasShutdown = true;

  // Because mMediaThread is not an nsThread, we must dispatch to it so it can
  // clean up BackgroundChild. Continue stopping thread once this is done.

  class ShutdownTask : public Runnable {
   public:
    ShutdownTask(RefPtr<MediaManager> aManager, RefPtr<Runnable> aReply)
        : mozilla::Runnable("ShutdownTask"),
          mManager(std::move(aManager)),
          mReply(std::move(aReply)) {}

   private:
    NS_IMETHOD
    Run() override {
      LOG("MediaManager Thread Shutdown");
      MOZ_ASSERT(MediaManager::IsInMediaThread());
      // Must shutdown backend on MediaManager thread, since that's where we
      // started it from!
      {
        if (mManager->mBackend) {
          mManager->mBackend->SetFakeDeviceChangeEventsEnabled(false);
          mManager->mBackend->Shutdown();  // idempotent
          mManager->mDeviceListChangeListener.DisconnectIfExists();
        }
      }
      mozilla::ipc::BackgroundChild::CloseForCurrentThread();
      // must explicitly do this before dispatching the reply, since the reply
      // may kill us with Stop()
      mManager->mBackend =
          nullptr;  // last reference, will invoke Shutdown() again

      if (NS_FAILED(NS_DispatchToMainThread(mReply.forget()))) {
        LOG("Will leak thread: DispatchToMainthread of reply runnable failed "
            "in MediaManager shutdown");
      }

      return NS_OK;
    }
    RefPtr<MediaManager> mManager;
    RefPtr<Runnable> mReply;
  };

  // Post ShutdownTask to execute on mMediaThread and pass in a lambda
  // callback to be executed back on this thread once it is done.
  //
  // The lambda callback "captures" the 'this' pointer for member access.
  // This is safe since this is guaranteed to be here since sSingleton isn't
  // cleared until the lambda function clears it.

  // note that this == sSingleton
#ifdef DEBUG
  {
    StaticMutexAutoLock lock(sSingletonMutex);
    MOZ_ASSERT(this == sSingleton);
  }
#endif

  // Release the backend (and call Shutdown()) from within the MediaManager
  // thread Don't use MediaManager::PostTask() because we're sHasShutdown=true
  // here!
  auto shutdown = MakeRefPtr<ShutdownTask>(
      this, media::NewRunnableFrom([this, self = RefPtr<MediaManager>(this)]() {
        LOG("MediaManager shutdown lambda running, releasing MediaManager "
            "singleton and thread");
        if (mMediaThread) {
          mMediaThread->Stop();
        }
        StaticMutexAutoLock lock(sSingletonMutex);
        // Remove async shutdown blocker
        media::GetShutdownBarrier()->RemoveBlocker(
            sSingleton->mShutdownBlocker);

        // we hold a ref to 'self' which is the same as sSingleton
        sSingleton = nullptr;
        return NS_OK;
      }));
  mMediaThread->message_loop()->PostTask(shutdown.forget());
}

void MediaManager::SendPendingGUMRequest() {
  if (mPendingGUMRequest.Length() > 0) {
    nsCOMPtr<nsIObserverService> obs = services::GetObserverService();
    obs->NotifyObservers(mPendingGUMRequest[0], "getUserMedia:request",
                         nullptr);
    mPendingGUMRequest.RemoveElementAt(0);
  }
}

bool IsGUMResponseNoAccess(const char* aTopic,
                           MediaMgrError::Name& aErrorName) {
  if (!strcmp(aTopic, "getUserMedia:response:deny")) {
    aErrorName = MediaMgrError::Name::NotAllowedError;
    return true;
  }

  if (!strcmp(aTopic, "getUserMedia:response:noOSPermission")) {
    aErrorName = MediaMgrError::Name::NotFoundError;
    return true;
  }

  return false;
}

nsresult MediaManager::Observe(nsISupports* aSubject, const char* aTopic,
                               const char16_t* aData) {
  MOZ_ASSERT(NS_IsMainThread());

  MediaMgrError::Name gumNoAccessError = MediaMgrError::Name::NotAllowedError;

  if (!strcmp(aTopic, NS_PREFBRANCH_PREFCHANGE_TOPIC_ID)) {
    nsCOMPtr<nsIPrefBranch> branch(do_QueryInterface(aSubject));
    if (branch) {
      GetPrefs(branch, NS_ConvertUTF16toUTF8(aData).get());
      LOG("%s: %dx%d @%dfps", __FUNCTION__, mPrefs.mWidth, mPrefs.mHeight,
          mPrefs.mFPS);
    }
  } else if (!strcmp(aTopic, "last-pb-context-exited")) {
    // Clear memory of private-browsing-specific deviceIds. Fire and forget.
    media::SanitizeOriginKeys(0, true);
    return NS_OK;
  } else if (!strcmp(aTopic, "getUserMedia:got-device-permission")) {
    MOZ_ASSERT(aSubject);
    nsCOMPtr<nsIRunnable> task = do_QueryInterface(aSubject);
    MediaManager::PostTask(NewTaskFrom([task] { task->Run(); }));
    return NS_OK;
  } else if (!strcmp(aTopic, "getUserMedia:privileged:allow") ||
             !strcmp(aTopic, "getUserMedia:response:allow")) {
    nsString key(aData);
    RefPtr<GetUserMediaTask> task;
    mActiveCallbacks.Remove(key, getter_AddRefs(task));
    if (!task) {
      return NS_OK;
    }

    nsTArray<nsString>* array;
    if (!mCallIds.Get(task->GetWindowID(), &array)) {
      return NS_OK;
    }
    array->RemoveElement(key);

    if (aSubject) {
      // A particular device or devices were chosen by the user.
      // NOTE: does not allow setting a device to null; assumes nullptr
      nsCOMPtr<nsIArray> array(do_QueryInterface(aSubject));
      MOZ_ASSERT(array);
      uint32_t len = 0;
      array->GetLength(&len);
      bool videoFound = false, audioFound = false;
      for (uint32_t i = 0; i < len; i++) {
        nsCOMPtr<nsIMediaDevice> device;
        array->QueryElementAt(i, NS_GET_IID(nsIMediaDevice),
                              getter_AddRefs(device));
        MOZ_ASSERT(device);  // shouldn't be returning anything else...
        if (!device) {
          continue;
        }

        // Casting here is safe because a MediaDevice is created
        // only in Gecko side, JS can only query for an instance.
        MediaDevice* dev = static_cast<MediaDevice*>(device.get());
        if (dev->mKind == MediaDeviceKind::Videoinput) {
          if (!videoFound) {
            task->SetVideoDevice(dev);
            videoFound = true;
          }
        } else if (dev->mKind == MediaDeviceKind::Audioinput) {
          if (!audioFound) {
            task->SetAudioDevice(dev);
            audioFound = true;
          }
        } else {
          NS_WARNING("Unknown device type in getUserMedia");
        }
      }
      bool needVideo = IsOn(task->GetConstraints().mVideo);
      bool needAudio = IsOn(task->GetConstraints().mAudio);
      MOZ_ASSERT(needVideo || needAudio);

      if ((needVideo && !videoFound) || (needAudio && !audioFound)) {
        task->Denied(MediaMgrError::Name::NotAllowedError);
        return NS_OK;
      }
    }

    if (sHasShutdown) {
      return task->Denied(MediaMgrError::Name::AbortError,
                          NS_LITERAL_STRING("In shutdown"));
    }
    // Reuse the same thread to save memory.
    MediaManager::PostTask(task.forget());
    return NS_OK;

  } else if (IsGUMResponseNoAccess(aTopic, gumNoAccessError)) {
    nsString key(aData);
    RefPtr<GetUserMediaTask> task;
    mActiveCallbacks.Remove(key, getter_AddRefs(task));
    if (task) {
      task->Denied(gumNoAccessError);
      nsTArray<nsString>* array;
      if (!mCallIds.Get(task->GetWindowID(), &array)) {
        return NS_OK;
      }
      array->RemoveElement(key);
      SendPendingGUMRequest();
    }
    return NS_OK;

  } else if (!strcmp(aTopic, "getUserMedia:revoke")) {
    nsresult rv;
    // may be windowid or screen:windowid
    nsDependentString data(aData);
    if (Substring(data, 0, strlen("screen:")).EqualsLiteral("screen:")) {
      uint64_t windowID = PromiseFlatString(Substring(data, strlen("screen:")))
                              .ToInteger64(&rv);
      MOZ_ASSERT(NS_SUCCEEDED(rv));
      if (NS_SUCCEEDED(rv)) {
        LOG("Revoking Screen/windowCapture access for window %" PRIu64,
            windowID);
        StopScreensharing(windowID);
      }
    } else {
      uint64_t windowID = nsString(aData).ToInteger64(&rv);
      MOZ_ASSERT(NS_SUCCEEDED(rv));
      if (NS_SUCCEEDED(rv)) {
        LOG("Revoking MediaCapture access for window %" PRIu64, windowID);
        OnNavigation(windowID);
      }
    }
    return NS_OK;
  }

  return NS_OK;
}

nsresult MediaManager::GetActiveMediaCaptureWindows(nsIArray** aArray) {
  MOZ_ASSERT(aArray);

  nsCOMPtr<nsIMutableArray> array = nsArray::Create();

  for (auto iter = mActiveWindows.Iter(); !iter.Done(); iter.Next()) {
    const uint64_t& id = iter.Key();
    RefPtr<GetUserMediaWindowListener> winListener = iter.UserData();
    if (!winListener) {
      continue;
    }

    auto* window = nsGlobalWindowInner::GetInnerWindowWithId(id);
    MOZ_ASSERT(window);
    // XXXkhuey ...
    if (!window) {
      continue;
    }

    if (winListener->CapturingVideo() || winListener->CapturingAudio()) {
      array->AppendElement(ToSupports(window));
    }
  }

  array.forget(aArray);
  return NS_OK;
}

struct CaptureWindowStateData {
  uint16_t* mCamera;
  uint16_t* mMicrophone;
  uint16_t* mScreenShare;
  uint16_t* mWindowShare;
  uint16_t* mAppShare;
  uint16_t* mBrowserShare;
};

NS_IMETHODIMP
MediaManager::MediaCaptureWindowState(nsIDOMWindow* aCapturedWindow,
                                      uint16_t* aCamera, uint16_t* aMicrophone,
                                      uint16_t* aScreen, uint16_t* aWindow,
                                      uint16_t* aBrowser,
                                      bool aIncludeDescendants) {
  MOZ_ASSERT(NS_IsMainThread());

  CaptureState camera = CaptureState::Off;
  CaptureState microphone = CaptureState::Off;
  CaptureState screen = CaptureState::Off;
  CaptureState window = CaptureState::Off;
  CaptureState browser = CaptureState::Off;

  nsCOMPtr<nsPIDOMWindowInner> piWin = do_QueryInterface(aCapturedWindow);
  if (piWin) {
    auto combineCaptureState =
        [&camera, &microphone, &screen, &window,
         &browser](const RefPtr<GetUserMediaWindowListener>& aListener) {
          camera = CombineCaptureState(
              camera, aListener->CapturingSource(MediaSourceEnum::Camera));
          microphone = CombineCaptureState(
              microphone,
              aListener->CapturingSource(MediaSourceEnum::Microphone));
          screen = CombineCaptureState(
              screen, aListener->CapturingSource(MediaSourceEnum::Screen));
          window = CombineCaptureState(
              window, aListener->CapturingSource(MediaSourceEnum::Window));
          browser = CombineCaptureState(
              browser, aListener->CapturingSource(MediaSourceEnum::Browser));
        };

    if (aIncludeDescendants) {
      IterateWindowListeners(piWin, combineCaptureState);
    } else {
      uint64_t windowID = piWin->WindowID();
      RefPtr<GetUserMediaWindowListener> listener = GetWindowListener(windowID);
      // listener might have been destroyed.
      if (listener) {
        combineCaptureState(listener);
      }
    }
  }

  *aCamera = FromCaptureState(camera);
  *aMicrophone = FromCaptureState(microphone);
  *aScreen = FromCaptureState(screen);
  *aWindow = FromCaptureState(window);
  *aBrowser = FromCaptureState(browser);

  LOG("%s: window %" PRIu64 " capturing %s %s %s %s %s", __FUNCTION__,
      piWin ? piWin->WindowID() : -1,
      *aCamera == nsIMediaManagerService::STATE_CAPTURE_ENABLED
          ? "camera (enabled)"
          : (*aCamera == nsIMediaManagerService::STATE_CAPTURE_DISABLED
                 ? "camera (disabled)"
                 : ""),
      *aMicrophone == nsIMediaManagerService::STATE_CAPTURE_ENABLED
          ? "microphone (enabled)"
          : (*aMicrophone == nsIMediaManagerService::STATE_CAPTURE_DISABLED
                 ? "microphone (disabled)"
                 : ""),
      *aScreen ? "screenshare" : "", *aWindow ? "windowshare" : "",
      *aBrowser ? "browsershare" : "");

  return NS_OK;
}

NS_IMETHODIMP
MediaManager::SanitizeDeviceIds(int64_t aSinceWhen) {
  MOZ_ASSERT(NS_IsMainThread());
  LOG("%s: sinceWhen = %" PRId64, __FUNCTION__, aSinceWhen);

  media::SanitizeOriginKeys(aSinceWhen, false);  // we fire and forget
  return NS_OK;
}

void MediaManager::StopScreensharing(uint64_t aWindowID) {
  // We need to stop window/screensharing for all streams in this innerwindow
  // and all its sub frames.

  auto* window = nsGlobalWindowInner::GetInnerWindowWithId(aWindowID);
  if (!window || !window->IsCurrentInnerWindow()) {
    return;
  }
  IterateWindowListeners(
      window, [](const RefPtr<GetUserMediaWindowListener>& aListener) {
        aListener->StopSharing();
      });
}

template <typename FunctionType>
void MediaManager::IterateWindowListeners(nsPIDOMWindowInner* aWindow,
                                          const FunctionType& aCallback) {
  // Iterate the docshell tree to find all the child windows, and for each
  // invoke the callback
  MOZ_DIAGNOSTIC_ASSERT(aWindow);
  MOZ_DIAGNOSTIC_ASSERT(aWindow->IsCurrentInnerWindow());
  {
    uint64_t windowID = aWindow->WindowID();
    RefPtr<GetUserMediaWindowListener> listener = GetWindowListener(windowID);
    if (listener) {
      aCallback(listener);
    }
    // NB: `listener` might have been destroyed.
  }

  // iterate any children of *this* window (iframes, etc)
  nsCOMPtr<nsIDocShell> docShell = aWindow->GetDocShell();
  if (docShell) {
    int32_t i, count;
    docShell->GetInProcessChildCount(&count);
    for (i = 0; i < count; ++i) {
      nsCOMPtr<nsIDocShellTreeItem> item;
      docShell->GetInProcessChildAt(i, getter_AddRefs(item));
      nsCOMPtr<nsPIDOMWindowOuter> child = item ? item->GetWindow() : nullptr;
      if (child) {
        if (auto* innerChild = child->GetCurrentInnerWindow()) {
          IterateWindowListeners(innerChild, aCallback);
        }
      }
    }
  }
}

bool MediaManager::IsActivelyCapturingOrHasAPermission(uint64_t aWindowId) {
  // Does page currently have a gUM stream active?

  nsCOMPtr<nsIArray> array;
  GetActiveMediaCaptureWindows(getter_AddRefs(array));
  uint32_t len;
  array->GetLength(&len);
  for (uint32_t i = 0; i < len; i++) {
    nsCOMPtr<nsPIDOMWindowInner> win;
    array->QueryElementAt(i, NS_GET_IID(nsPIDOMWindowInner),
                          getter_AddRefs(win));
    if (win && win->WindowID() == aWindowId) {
      return true;
    }
  }

  // Or are persistent permissions (audio or video) granted?

  auto* window = nsGlobalWindowInner::GetInnerWindowWithId(aWindowId);
  if (NS_WARN_IF(!window) || NS_WARN_IF(!window->GetPrincipal())) {
    return false;
  }

  Document* doc = window->GetExtantDoc();
  if (NS_WARN_IF(!doc)) {
    return false;
  }

  nsIPrincipal* principal = window->GetPrincipal();
  if (NS_WARN_IF(!principal)) {
    return false;
  }

  // Check if this site has persistent permissions.
  nsresult rv;
  RefPtr<PermissionDelegateHandler> permDelegate =
      doc->GetPermissionDelegateHandler();
  if (NS_WARN_IF(!permDelegate)) {
    return false;
  }

  uint32_t audio = nsIPermissionManager::UNKNOWN_ACTION;
  uint32_t video = nsIPermissionManager::UNKNOWN_ACTION;
  {
    rv = permDelegate->GetPermission(NS_LITERAL_CSTRING("microphone"), &audio,
                                     true);
    if (NS_WARN_IF(NS_FAILED(rv))) {
      return false;
    }
    rv =
        permDelegate->GetPermission(NS_LITERAL_CSTRING("camera"), &video, true);
    if (NS_WARN_IF(NS_FAILED(rv))) {
      return false;
    }
  }
  return audio == nsIPermissionManager::ALLOW_ACTION ||
         video == nsIPermissionManager::ALLOW_ACTION;
}

SourceListener::SourceListener()
    : mStopped(false),
      mMainThreadCheck(nullptr),
      mPrincipalHandle(PRINCIPAL_HANDLE_NONE),
      mWindowListener(nullptr) {}

void SourceListener::Register(GetUserMediaWindowListener* aListener) {
  LOG("SourceListener %p registering with window listener %p", this, aListener);

  MOZ_ASSERT(aListener, "No listener");
  MOZ_ASSERT(!mWindowListener, "Already registered");
  MOZ_ASSERT(!Activated(), "Already activated");

  mPrincipalHandle = aListener->GetPrincipalHandle();
  mWindowListener = aListener;
}

void SourceListener::Activate(RefPtr<MediaDevice> aAudioDevice,
                              RefPtr<LocalTrackSource> aAudioTrackSource,
                              RefPtr<MediaDevice> aVideoDevice,
                              RefPtr<LocalTrackSource> aVideoTrackSource) {
  MOZ_ASSERT(NS_IsMainThread(), "Only call on main thread");

  LOG("SourceListener %p activating audio=%p video=%p", this,
      aAudioDevice.get(), aVideoDevice.get());

  MOZ_ASSERT(!mStopped, "Cannot activate stopped source listener");
  MOZ_ASSERT(!Activated(), "Already activated");

  mMainThreadCheck = PR_GetCurrentThread();
  if (aAudioDevice) {
    bool offWhileDisabled =
        aAudioDevice->GetMediaSource() == MediaSourceEnum::Microphone &&
        Preferences::GetBool(
            "media.getusermedia.microphone.off_while_disabled.enabled", true);
    mAudioDeviceState =
        MakeUnique<DeviceState>(std::move(aAudioDevice),
                                std::move(aAudioTrackSource), offWhileDisabled);
  }

  if (aVideoDevice) {
    bool offWhileDisabled =
        aVideoDevice->GetMediaSource() == MediaSourceEnum::Camera &&
        Preferences::GetBool(
            "media.getusermedia.camera.off_while_disabled.enabled", true);
    mVideoDeviceState =
        MakeUnique<DeviceState>(std::move(aVideoDevice),
                                std::move(aVideoTrackSource), offWhileDisabled);
  }
}

RefPtr<SourceListener::SourceListenerPromise>
SourceListener::InitializeAsync() {
  MOZ_ASSERT(NS_IsMainThread(), "Only call on main thread");
  MOZ_DIAGNOSTIC_ASSERT(!mStopped);

  return MediaManager::PostTask<SourceListenerPromise>(
             __func__,
             [principal = GetPrincipalHandle(),
              audioDevice =
                  mAudioDeviceState ? mAudioDeviceState->mDevice : nullptr,
              audioStream = mAudioDeviceState
                                ? mAudioDeviceState->mTrackSource->mTrack
                                : nullptr,
              videoDevice =
                  mVideoDeviceState ? mVideoDeviceState->mDevice : nullptr,
              videoStream = mVideoDeviceState
                                ? mVideoDeviceState->mTrackSource->mTrack
                                : nullptr](
                 MozPromiseHolder<SourceListenerPromise>& aHolder) {
               if (audioDevice) {
                 audioDevice->SetTrack(audioStream->AsSourceTrack(), principal);
               }

               if (videoDevice) {
                 videoDevice->SetTrack(videoStream->AsSourceTrack(), principal);
               }

               if (audioDevice) {
                 nsresult rv = audioDevice->Start();
                 if (rv == NS_ERROR_NOT_AVAILABLE) {
                   PR_Sleep(200);
                   rv = audioDevice->Start();
                 }
                 if (NS_FAILED(rv)) {
                   nsString log;
                   if (rv == NS_ERROR_NOT_AVAILABLE) {
                     log.AssignLiteral("Concurrent mic process limit.");
                     aHolder.Reject(
                         MakeRefPtr<MediaMgrError>(
                             MediaMgrError::Name::NotReadableError, log),
                         __func__);
                     return;
                   }
                   log.AssignLiteral("Starting audio failed");
                   aHolder.Reject(MakeRefPtr<MediaMgrError>(
                                      MediaMgrError::Name::AbortError, log),
                                  __func__);
                   return;
                 }
               }

               if (videoDevice) {
                 nsresult rv = videoDevice->Start();
                 if (NS_FAILED(rv)) {
                   if (audioDevice) {
                     if (NS_WARN_IF(NS_FAILED(audioDevice->Stop()))) {
                       MOZ_ASSERT_UNREACHABLE("Stopping audio failed");
                     }
                   }
                   nsString log;
                   log.AssignLiteral("Starting video failed");
                   aHolder.Reject(MakeRefPtr<MediaMgrError>(
                                      MediaMgrError::Name::AbortError, log),
                                  __func__);
                   return;
                 }
               }

               LOG("started all sources");
               aHolder.Resolve(true, __func__);
             })
      ->Then(
          GetMainThreadSerialEventTarget(), __func__,
          [self = RefPtr<SourceListener>(this), this]() {
            if (mStopped) {
              // We were shut down during the async init
              return SourceListenerPromise::CreateAndResolve(true, __func__);
            }

            for (DeviceState* state :
                 {mAudioDeviceState.get(), mVideoDeviceState.get()}) {
              if (!state) {
                continue;
              }
              MOZ_DIAGNOSTIC_ASSERT(!state->mTrackEnabled);
              MOZ_DIAGNOSTIC_ASSERT(!state->mDeviceEnabled);
              MOZ_DIAGNOSTIC_ASSERT(!state->mStopped);

              state->mDeviceEnabled = true;
              state->mTrackEnabled = true;
              state->mTrackEnabledTime = TimeStamp::Now();
            }
            return SourceListenerPromise::CreateAndResolve(true, __func__);
          },
          [self = RefPtr<SourceListener>(this),
           this](RefPtr<MediaMgrError>&& aResult) {
            if (mStopped) {
              return SourceListenerPromise::CreateAndReject(std::move(aResult),
                                                            __func__);
            }

            for (DeviceState* state :
                 {mAudioDeviceState.get(), mVideoDeviceState.get()}) {
              if (!state) {
                continue;
              }
              MOZ_DIAGNOSTIC_ASSERT(!state->mTrackEnabled);
              MOZ_DIAGNOSTIC_ASSERT(!state->mDeviceEnabled);
              MOZ_DIAGNOSTIC_ASSERT(!state->mStopped);

              state->mStopped = true;
            }
            return SourceListenerPromise::CreateAndReject(std::move(aResult),
                                                          __func__);
          });
}

void SourceListener::Stop() {
  MOZ_ASSERT(NS_IsMainThread(), "Only call on main thread");

  // StopSharing() has some special logic, at least for audio capture.
  // It must be called when all tracks have stopped, before setting mStopped.
  StopSharing();

  if (mStopped) {
    return;
  }
  mStopped = true;

  LOG("SourceListener %p stopping", this);

  if (mAudioDeviceState) {
    mAudioDeviceState->mDisableTimer->Cancel();
    if (!mAudioDeviceState->mStopped) {
      StopAudioTrack();
    }
  }
  if (mVideoDeviceState) {
    mVideoDeviceState->mDisableTimer->Cancel();
    if (!mVideoDeviceState->mStopped) {
      StopVideoTrack();
    }
  }

  mWindowListener->Remove(this);
  mWindowListener = nullptr;
}

void SourceListener::StopTrack(MediaTrack* aTrack) {
  MOZ_ASSERT(NS_IsMainThread(), "Only call on main thread");
  MOZ_ASSERT(Activated(), "No device to stop");
  DeviceState& state = GetDeviceStateFor(aTrack);

  LOG("SourceListener %p stopping %s track for track %p", this,
      &state == mAudioDeviceState.get() ? "audio" : "video", aTrack);

  if (state.mStopped) {
    // device already stopped.
    return;
  }
  state.mStopped = true;

  state.mDisableTimer->Cancel();

  MediaManager::PostTask(NewTaskFrom([device = state.mDevice]() {
    device->Stop();
    device->Deallocate();
  }));

  MOZ_ASSERT(mWindowListener, "Should still have window listener");
  mWindowListener->ChromeAffectingStateChanged();

  if ((!mAudioDeviceState || mAudioDeviceState->mStopped) &&
      (!mVideoDeviceState || mVideoDeviceState->mStopped)) {
    LOG("SourceListener %p this was the last track stopped", this);
    Stop();
  }
}

void SourceListener::StopAudioTrack() {
  StopTrack(mAudioDeviceState->mTrackSource->mTrack);
}

void SourceListener::StopVideoTrack() {
  StopTrack(mVideoDeviceState->mTrackSource->mTrack);
}

void SourceListener::GetSettingsFor(MediaTrack* aTrack,
                                    MediaTrackSettings& aOutSettings) const {
  MOZ_ASSERT(NS_IsMainThread(), "Only call on main thread");
  DeviceState& state = GetDeviceStateFor(aTrack);
  state.mDevice->GetSettings(aOutSettings);

  MediaSourceEnum mediaSource = state.mDevice->GetMediaSource();
  if (mediaSource == MediaSourceEnum::Camera ||
      mediaSource == MediaSourceEnum::Microphone) {
    aOutSettings.mDeviceId.Construct(state.mDevice->mID);
    aOutSettings.mGroupId.Construct(state.mDevice->mGroupID);
  }
}

void SourceListener::SetEnabledFor(MediaTrack* aTrack, bool aEnable) {
  MOZ_ASSERT(NS_IsMainThread(), "Only call on main thread");
  MOZ_ASSERT(Activated(), "No device to set enabled state for");

  DeviceState& state = GetDeviceStateFor(aTrack);

  LOG("SourceListener %p %s %s track for track %p", this,
      aEnable ? "enabling" : "disabling",
      &state == mAudioDeviceState.get() ? "audio" : "video", aTrack);

  state.mTrackEnabled = aEnable;

  if (state.mStopped) {
    // Device terminally stopped. Updating device state is pointless.
    return;
  }

  if (state.mOperationInProgress) {
    // If a timer is in progress, it needs to be canceled now so the next
    // DisableTrack() gets a fresh start. Canceling will trigger another
    // operation.
    state.mDisableTimer->Cancel();
    return;
  }

  if (state.mDeviceEnabled == aEnable) {
    // Device is already in the desired state.
    return;
  }

  // All paths from here on must end in setting `state.mOperationInProgress`
  // to false.
  state.mOperationInProgress = true;

  RefPtr<MediaTimerPromise> timerPromise;
  if (aEnable) {
    timerPromise = MediaTimerPromise::CreateAndResolve(true, __func__);
    state.mTrackEnabledTime = TimeStamp::Now();
  } else {
    const TimeDuration maxDelay =
        TimeDuration::FromMilliseconds(Preferences::GetUint(
            &state == mAudioDeviceState.get()
                ? "media.getusermedia.microphone.off_while_disabled.delay_ms"
                : "media.getusermedia.camera.off_while_disabled.delay_ms",
            3000));
    const TimeDuration durationEnabled =
        TimeStamp::Now() - state.mTrackEnabledTime;
    const TimeDuration delay = TimeDuration::Max(
        TimeDuration::FromMilliseconds(0), maxDelay - durationEnabled);
    timerPromise = state.mDisableTimer->WaitFor(delay, __func__);
  }

  typedef MozPromise<nsresult, bool, /* IsExclusive = */ true>
      DeviceOperationPromise;
  RefPtr<SourceListener> self = this;
  timerPromise
      ->Then(
          GetMainThreadSerialEventTarget(), __func__,
          [self, this, &state, track = RefPtr<MediaTrack>(aTrack),
           aEnable]() mutable {
            MOZ_ASSERT(state.mDeviceEnabled != aEnable,
                       "Device operation hasn't started");
            MOZ_ASSERT(state.mOperationInProgress,
                       "It's our responsibility to reset the inProgress state");

            LOG("SourceListener %p %s %s track for track %p - starting device "
                "operation",
                this, aEnable ? "enabling" : "disabling",
                &state == mAudioDeviceState.get() ? "audio" : "video",
                track.get());

            if (state.mStopped) {
              // Source was stopped between timer resolving and this runnable.
              return DeviceOperationPromise::CreateAndResolve(NS_ERROR_ABORT,
                                                              __func__);
            }

            state.mDeviceEnabled = aEnable;

            if (mWindowListener) {
              mWindowListener->ChromeAffectingStateChanged();
            }

            if (!state.mOffWhileDisabled) {
              // If the feature to turn a device off while disabled is itself
              // disabled we shortcut the device operation and tell the
              // ux-updating code that everything went fine.
              return DeviceOperationPromise::CreateAndResolve(NS_OK, __func__);
            }

            return MediaManager::PostTask<DeviceOperationPromise>(
                __func__, [self, device = state.mDevice, aEnable](
                              MozPromiseHolder<DeviceOperationPromise>& h) {
                  h.Resolve(aEnable ? device->Start() : device->Stop(),
                            __func__);
                });
          },
          []() {
            // Timer was canceled by us. We signal this with NS_ERROR_ABORT.
            return DeviceOperationPromise::CreateAndResolve(NS_ERROR_ABORT,
                                                            __func__);
          })
      ->Then(
          GetMainThreadSerialEventTarget(), __func__,
          [self, this, &state, track = RefPtr<MediaTrack>(aTrack),
           aEnable](nsresult aResult) mutable {
            MOZ_ASSERT_IF(aResult != NS_ERROR_ABORT,
                          state.mDeviceEnabled == aEnable);
            MOZ_ASSERT(state.mOperationInProgress);
            state.mOperationInProgress = false;

            if (state.mStopped) {
              // Device was stopped on main thread during the operation. Nothing
              // to do.
              return;
            }

            LOG("SourceListener %p %s %s track for track %p %s", this,
                aEnable ? "enabling" : "disabling",
                &state == mAudioDeviceState.get() ? "audio" : "video",
                track.get(), NS_SUCCEEDED(aResult) ? "succeeded" : "failed");

            if (NS_FAILED(aResult) && aResult != NS_ERROR_ABORT) {
              // This path handles errors from starting or stopping the device.
              // NS_ERROR_ABORT are for cases where *we* aborted. They need
              // graceful handling.
              if (aEnable) {
                // Starting the device failed. Stopping the track here will make
                // the MediaStreamTrack end after a pass through the
                // MediaTrackGraph.
                StopTrack(track);
              } else {
                // Stopping the device failed. This is odd, but not fatal.
                MOZ_ASSERT_UNREACHABLE("The device should be stoppable");

                // To keep our internal state sane in this case, we disallow
                // future stops due to disable.
                state.mOffWhileDisabled = false;
              }
              return;
            }

            // This path is for a device operation aResult that was success or
            // NS_ERROR_ABORT (*we* canceled the operation).
            // At this point we have to follow up on the intended state, i.e.,
            // update the device state if the track state changed in the
            // meantime.

            if (state.mTrackEnabled == state.mDeviceEnabled) {
              // Intended state is same as device's current state.
              // Nothing more to do.
              return;
            }

            // Track state changed during this operation. We'll start over.
            if (state.mTrackEnabled) {
              SetEnabledFor(track, true);
            } else {
              SetEnabledFor(track, false);
            }
          },
          []() { MOZ_ASSERT_UNREACHABLE("Unexpected and unhandled reject"); });
}

void SourceListener::StopSharing() {
  MOZ_ASSERT(NS_IsMainThread());

  if (mStopped) {
    return;
  }

  MOZ_RELEASE_ASSERT(mWindowListener);
  LOG("SourceListener %p StopSharing", this);

  RefPtr<SourceListener> self(this);
  if (mVideoDeviceState && (mVideoDeviceState->mDevice->GetMediaSource() ==
                                MediaSourceEnum::Screen ||
                            mVideoDeviceState->mDevice->GetMediaSource() ==
                                MediaSourceEnum::Window)) {
    // We want to stop the whole track if there's no audio;
    // just the video track if we have both.
    // StopTrack figures this out for us.
    StopTrack(mVideoDeviceState->mTrackSource->mTrack);
  }
  if (mAudioDeviceState && mAudioDeviceState->mDevice->GetMediaSource() ==
                               MediaSourceEnum::AudioCapture) {
    static_cast<AudioCaptureTrackSource*>(mAudioDeviceState->mTrackSource.get())
        ->Stop();
  }
}

bool SourceListener::CapturingVideo() const {
  MOZ_ASSERT(NS_IsMainThread());
  return Activated() && mVideoDeviceState && !mVideoDeviceState->mStopped &&
         (!mVideoDeviceState->mDevice->mSource->IsFake() ||
          Preferences::GetBool("media.navigator.permission.fake"));
}

bool SourceListener::CapturingAudio() const {
  MOZ_ASSERT(NS_IsMainThread());
  return Activated() && mAudioDeviceState && !mAudioDeviceState->mStopped &&
         (!mAudioDeviceState->mDevice->mSource->IsFake() ||
          Preferences::GetBool("media.navigator.permission.fake"));
}

CaptureState SourceListener::CapturingSource(MediaSourceEnum aSource) const {
  MOZ_ASSERT(NS_IsMainThread());
  if ((!GetVideoDevice() || GetVideoDevice()->GetMediaSource() != aSource) &&
      (!GetAudioDevice() || GetAudioDevice()->GetMediaSource() != aSource)) {
    // This SourceListener doesn't capture a matching source
    return CaptureState::Off;
  }

  DeviceState& state =
      (GetAudioDevice() && GetAudioDevice()->GetMediaSource() == aSource)
          ? *mAudioDeviceState
          : *mVideoDeviceState;
  MOZ_ASSERT(state.mDevice->GetMediaSource() == aSource);

  if (state.mStopped) {
    // The source is a match but has been permanently stopped
    return CaptureState::Off;
  }

  if ((aSource == MediaSourceEnum::Camera ||
       aSource == MediaSourceEnum::Microphone) &&
      state.mDevice->mSource->IsFake() &&
      !Preferences::GetBool("media.navigator.permission.fake")) {
    // Fake Camera and Microphone only count if there is no fake permission
    return CaptureState::Off;
  }

  // Source is a match and is active

  if (state.mDeviceEnabled) {
    return CaptureState::Enabled;
  }

  return CaptureState::Disabled;
}

RefPtr<SourceListener::SourceListenerPromise>
SourceListener::ApplyConstraintsToTrack(
    MediaTrack* aTrack, const MediaTrackConstraints& aConstraints,
    CallerType aCallerType) {
  MOZ_ASSERT(NS_IsMainThread());
  DeviceState& state = GetDeviceStateFor(aTrack);

  if (mStopped || state.mStopped) {
    LOG("gUM %s track for track %p applyConstraints, but source is stopped",
        &state == mAudioDeviceState.get() ? "audio" : "video", aTrack);
    return SourceListenerPromise::CreateAndResolve(false, __func__);
  }

  MediaManager* mgr = MediaManager::GetIfExists();
  if (!mgr) {
    return SourceListenerPromise::CreateAndResolve(false, __func__);
  }

  return MediaManager::PostTask<SourceListenerPromise>(
      __func__, [device = state.mDevice, aConstraints,
                 isChrome = aCallerType == CallerType::System](
                    MozPromiseHolder<SourceListenerPromise>& aHolder) mutable {
        MOZ_ASSERT(MediaManager::IsInMediaThread());
        MediaManager* mgr = MediaManager::GetIfExists();
        MOZ_RELEASE_ASSERT(mgr);  // Must exist while media thread is alive
        const char* badConstraint = nullptr;
        nsresult rv =
            device->Reconfigure(aConstraints, mgr->mPrefs, &badConstraint);
        if (NS_FAILED(rv)) {
          if (rv == NS_ERROR_INVALID_ARG) {
            // Reconfigure failed due to constraints
            if (!badConstraint) {
              nsTArray<RefPtr<MediaDevice>> devices;
              devices.AppendElement(device);
              badConstraint = MediaConstraintsHelper::SelectSettings(
                  NormalizedConstraints(aConstraints), devices, isChrome);
            }
          } else {
            // Unexpected. ApplyConstraints* cannot fail with any other error.
            badConstraint = "";
            LOG("ApplyConstraintsToTrack-Task: Unexpected fail %" PRIx32,
                static_cast<uint32_t>(rv));
          }

          aHolder.Reject(
              MakeRefPtr<MediaMgrError>(
                  MediaMgrError::Name::OverconstrainedError,
                  NS_LITERAL_STRING(""), NS_ConvertASCIItoUTF16(badConstraint)),
              __func__);
          return;
        }
        // Reconfigure was successful
        aHolder.Resolve(false, __func__);
      });
}

PrincipalHandle SourceListener::GetPrincipalHandle() const {
  return mPrincipalHandle;
}

DeviceState& SourceListener::GetDeviceStateFor(MediaTrack* aTrack) const {
  if (mAudioDeviceState && mAudioDeviceState->mTrackSource->mTrack == aTrack) {
    return *mAudioDeviceState;
  }
  if (mVideoDeviceState && mVideoDeviceState->mTrackSource->mTrack == aTrack) {
    return *mVideoDeviceState;
  }
  MOZ_CRASH("Unknown track");
}

// Doesn't kill audio
void GetUserMediaWindowListener::StopSharing() {
  MOZ_ASSERT(NS_IsMainThread(), "Only call on main thread");

  for (auto& l : nsTArray<RefPtr<SourceListener>>(mActiveListeners)) {
    l->StopSharing();
  }
}

void GetUserMediaWindowListener::StopRawID(const nsString& removedDeviceID) {
  MOZ_ASSERT(NS_IsMainThread(), "Only call on main thread");

  for (auto& source : nsTArray<RefPtr<SourceListener>>(mActiveListeners)) {
    if (source->GetAudioDevice()) {
      nsString id;
      source->GetAudioDevice()->GetRawId(id);
      if (removedDeviceID.Equals(id)) {
        source->StopAudioTrack();
      }
    }
    if (source->GetVideoDevice()) {
      nsString id;
      source->GetVideoDevice()->GetRawId(id);
      if (removedDeviceID.Equals(id)) {
        source->StopVideoTrack();
      }
    }
  }
}

void GetUserMediaWindowListener::ChromeAffectingStateChanged() {
  MOZ_ASSERT(NS_IsMainThread());

  // We wait until stable state before notifying chrome so chrome only does one
  // update if more updates happen in this event loop.

  if (mChromeNotificationTaskPosted) {
    return;
  }

  nsCOMPtr<nsIRunnable> runnable =
      NewRunnableMethod("GetUserMediaWindowListener::NotifyChrome", this,
                        &GetUserMediaWindowListener::NotifyChrome);
  nsContentUtils::RunInStableState(runnable.forget());
  mChromeNotificationTaskPosted = true;
}

void GetUserMediaWindowListener::NotifyChrome() {
  MOZ_ASSERT(mChromeNotificationTaskPosted);
  mChromeNotificationTaskPosted = false;

  NS_DispatchToMainThread(NS_NewRunnableFunction(
      "MediaManager::NotifyChrome", [windowID = mWindowID]() {
        auto* window = nsGlobalWindowInner::GetInnerWindowWithId(windowID);
        if (!window) {
          MOZ_ASSERT_UNREACHABLE("Should have window");
          return;
        }

        nsresult rv = MediaManager::NotifyRecordingStatusChange(window);
        if (NS_FAILED(rv)) {
          MOZ_ASSERT_UNREACHABLE("Should be able to notify chrome");
          return;
        }
      }));
}

#undef LOG

}  // namespace mozilla<|MERGE_RESOLUTION|>--- conflicted
+++ resolved
@@ -1179,13 +1179,9 @@
         mAudioDevice ? MediaTrackGraph::AUDIO_THREAD_DRIVER
                      : MediaTrackGraph::SYSTEM_THREAD_DRIVER;
     MediaTrackGraph* mtg = MediaTrackGraph::GetInstance(
-<<<<<<< HEAD
         graphDriverType, dom::AudioChannel::Normal, window,
-        MediaTrackGraph::REQUEST_DEFAULT_SAMPLE_RATE);
-=======
-        graphDriverType, window, MediaTrackGraph::REQUEST_DEFAULT_SAMPLE_RATE,
+        MediaTrackGraph::REQUEST_DEFAULT_SAMPLE_RATE,
         MediaTrackGraph::DEFAULT_OUTPUT_DEVICE);
->>>>>>> 8ccf549d
 
     auto domStream = MakeRefPtr<DOMMediaStream>(window);
     RefPtr<LocalTrackSource> audioTrackSource;
