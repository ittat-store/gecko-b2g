--- conflicted
+++ resolved
@@ -381,13 +381,8 @@
   init.mDuration = aState.mDuration;
   init.mPlaybackRate = aState.mPlaybackRate;
   init.mPosition = aState.mLastReportedPlaybackPosition;
-<<<<<<< HEAD
-  RefPtr<PositionStateEvent> event = PositionStateEvent::Constructor(
-      this, u"positionstatechange"_ns, init);
-=======
   RefPtr<PositionStateEvent> event =
       PositionStateEvent::Constructor(this, u"positionstatechange"_ns, init);
->>>>>>> 91d82d7c
   DispatchAsyncEvent(event);
 }
 
