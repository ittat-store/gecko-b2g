--- conflicted
+++ resolved
@@ -43,12 +43,7 @@
   // making it cheap and, more importantly, lock-free enough. This has been
   // measured to be cheap and reliable enough, but will be replaced in the
   // longer run.
-<<<<<<< HEAD
-#if !defined(XP_WIN) && !defined(MOZ_WIDGET_ANDROID) && \
-    !defined(MOZ_WIDGET_GONK)
-=======
-#if !(defined(ANDROID) && defined(__i386__))
->>>>>>> 8118a1f3
+#if !((defined(ANDROID) && defined(__i386__)) || defined(MOZ_WIDGET_GONK))
   static_assert(IsPowerOfTwo(sizeof(MPSCQueue<T>::Message)),
                 "MPSCQueue internal allocations must have a size that is a "
                 "power of two ");
