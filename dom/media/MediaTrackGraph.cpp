/* -*- Mode: C++; tab-width: 2; indent-tabs-mode: nil; c-basic-offset: 2 -*-*/
/* This Source Code Form is subject to the terms of the Mozilla Public
 * License, v. 2.0. If a copy of the MPL was not distributed with this file,
 * You can obtain one at http://mozilla.org/MPL/2.0/. */

#include "MediaTrackGraphImpl.h"
#include "mozilla/MathAlgorithms.h"
#include "mozilla/Unused.h"

#include "AudioSegment.h"
#include "VideoSegment.h"
#include "nsContentUtils.h"
#include "nsPrintfCString.h"
#include "nsServiceManagerUtils.h"
#include "prerror.h"
#include "mozilla/Logging.h"
#include "mozilla/Attributes.h"
#include "ForwardedInputTrack.h"
#include "ImageContainer.h"
#include "AudioCaptureTrack.h"
#include "AudioChannelService.h"
#include "AudioNodeTrack.h"
#include "AudioNodeExternalInputTrack.h"
#include "MediaTrackListener.h"
#include "mozilla/dom/BaseAudioContextBinding.h"
#include "mozilla/media/MediaUtils.h"
#include <algorithm>
#include "GeckoProfiler.h"
#include "VideoFrameContainer.h"
#include "mozilla/AbstractThread.h"
#include "mozilla/StaticPrefs_dom.h"
#include "mozilla/Unused.h"
#include "mtransport/runnable_utils.h"
#include "VideoUtils.h"
#include "GraphRunner.h"
#include "Tracing.h"
#include "UnderrunHandler.h"
#include "mozilla/CycleCollectedJSRuntime.h"

#include "webaudio/blink/DenormalDisabler.h"
#include "webaudio/blink/HRTFDatabaseLoader.h"

using namespace mozilla::layers;
using namespace mozilla::dom;
using namespace mozilla::gfx;
using namespace mozilla::media;

namespace mozilla {

LazyLogModule gMediaTrackGraphLog("MediaTrackGraph");
#ifdef LOG
#  undef LOG
#endif  // LOG
#define LOG(type, msg) MOZ_LOG(gMediaTrackGraphLog, type, msg)

/**
 * A hash table containing the graph instances, one per AudioChannel.
 *
 * The key is a hash of nsPIDOMWindowInner, see `WindowToHash`.
 */
static nsDataHashtable<nsUint32HashKey, MediaTrackGraphImpl*> gGraphs;

MediaTrackGraphImpl::~MediaTrackGraphImpl() {
  MOZ_ASSERT(mTracks.IsEmpty() && mSuspendedTracks.IsEmpty(),
             "All tracks should have been destroyed by messages from the main "
             "thread");
  LOG(LogLevel::Debug, ("MediaTrackGraph %p destroyed", this));
  LOG(LogLevel::Debug, ("MediaTrackGraphImpl::~MediaTrackGraphImpl"));
  StopAudioCallbackTracing();
}

void MediaTrackGraphImpl::AddTrackGraphThread(MediaTrack* aTrack) {
  MOZ_ASSERT(OnGraphThreadOrNotRunning());
  aTrack->mStartTime = mProcessedTime;

  if (aTrack->IsSuspended()) {
    mSuspendedTracks.AppendElement(aTrack);
    LOG(LogLevel::Debug,
        ("%p: Adding media track %p, in the suspended track array", this,
         aTrack));
  } else {
    mTracks.AppendElement(aTrack);
    LOG(LogLevel::Debug, ("%p:  Adding media track %p, count %zu", this, aTrack,
                          mTracks.Length()));
  }

  SetTrackOrderDirty();
}

void MediaTrackGraphImpl::RemoveTrackGraphThread(MediaTrack* aTrack) {
  MOZ_ASSERT(OnGraphThreadOrNotRunning());
  // Remove references in mTrackUpdates before we allow aTrack to die.
  // Pending updates are not needed (since the main thread has already given
  // up the track) so we will just drop them.
  {
    MonitorAutoLock lock(mMonitor);
    for (uint32_t i = 0; i < mTrackUpdates.Length(); ++i) {
      if (mTrackUpdates[i].mTrack == aTrack) {
        mTrackUpdates[i].mTrack = nullptr;
      }
    }
  }

  // Ensure that mFirstCycleBreaker is updated when necessary.
  SetTrackOrderDirty();

  UnregisterAllAudioOutputs(aTrack);

  if (aTrack->IsSuspended()) {
    mSuspendedTracks.RemoveElement(aTrack);
  } else {
    mTracks.RemoveElement(aTrack);
  }

  LOG(LogLevel::Debug, ("%p: Removed media track %p, count %zu", this, aTrack,
                        mTracks.Length()));

  NS_RELEASE(aTrack);  // probably destroying it
}

TrackTime MediaTrackGraphImpl::GraphTimeToTrackTimeWithBlocking(
    const MediaTrack* aTrack, GraphTime aTime) const {
  MOZ_ASSERT(
      aTime <= mStateComputedTime,
      "Don't ask about times where we haven't made blocking decisions yet");
  return std::max<TrackTime>(
      0, std::min(aTime, aTrack->mStartBlocking) - aTrack->mStartTime);
}

GraphTime MediaTrackGraphImpl::IterationEnd() const {
  MOZ_ASSERT(OnGraphThread());
  return mIterationEndTime;
}

void MediaTrackGraphImpl::UpdateCurrentTimeForTracks(
    GraphTime aPrevCurrentTime) {
  MOZ_ASSERT(OnGraphThread());
  for (MediaTrack* track : AllTracks()) {
    // Shouldn't have already notified of ended *and* have output!
    MOZ_ASSERT_IF(track->mStartBlocking > aPrevCurrentTime,
                  !track->mNotifiedEnded);

    // Calculate blocked time and fire Blocked/Unblocked events
    GraphTime blockedTime = mStateComputedTime - track->mStartBlocking;
    NS_ASSERTION(blockedTime >= 0, "Error in blocking time");
    track->AdvanceTimeVaryingValuesToCurrentTime(mStateComputedTime,
                                                 blockedTime);
    LOG(LogLevel::Verbose,
        ("%p: MediaTrack %p bufferStartTime=%f blockedTime=%f", this, track,
         MediaTimeToSeconds(track->mStartTime),
         MediaTimeToSeconds(blockedTime)));
    track->mStartBlocking = mStateComputedTime;

    TrackTime trackCurrentTime =
        track->GraphTimeToTrackTime(mStateComputedTime);
    if (track->mEnded) {
      MOZ_ASSERT(track->GetEnd() <= trackCurrentTime);
      if (!track->mNotifiedEnded) {
        // Playout of this track ended and listeners have not been notified.
        track->mNotifiedEnded = true;
        SetTrackOrderDirty();
        for (const auto& listener : track->mTrackListeners) {
          listener->NotifyOutput(this, track->GetEnd());
          listener->NotifyEnded(this);
        }
      }
    } else {
      for (const auto& listener : track->mTrackListeners) {
        listener->NotifyOutput(this, trackCurrentTime);
      }
    }
  }
}

template <typename C, typename Chunk>
void MediaTrackGraphImpl::ProcessChunkMetadataForInterval(MediaTrack* aTrack,
                                                          C& aSegment,
                                                          TrackTime aStart,
                                                          TrackTime aEnd) {
  MOZ_ASSERT(OnGraphThreadOrNotRunning());
  MOZ_ASSERT(aTrack);

  TrackTime offset = 0;
  for (typename C::ConstChunkIterator chunk(aSegment); !chunk.IsEnded();
       chunk.Next()) {
    if (offset >= aEnd) {
      break;
    }
    offset += chunk->GetDuration();
    if (chunk->IsNull() || offset < aStart) {
      continue;
    }
    const PrincipalHandle& principalHandle = chunk->GetPrincipalHandle();
    if (principalHandle != aSegment.GetLastPrincipalHandle()) {
      aSegment.SetLastPrincipalHandle(principalHandle);
      LOG(LogLevel::Debug,
          ("%p: MediaTrack %p, principalHandle "
           "changed in %sChunk with duration %lld",
           this, aTrack,
           aSegment.GetType() == MediaSegment::AUDIO ? "Audio" : "Video",
           (long long)chunk->GetDuration()));
      for (const auto& listener : aTrack->mTrackListeners) {
        listener->NotifyPrincipalHandleChanged(this, principalHandle);
      }
    }
  }
}

void MediaTrackGraphImpl::ProcessChunkMetadata(GraphTime aPrevCurrentTime) {
  MOZ_ASSERT(OnGraphThreadOrNotRunning());
  for (MediaTrack* track : AllTracks()) {
    TrackTime iterationStart = track->GraphTimeToTrackTime(aPrevCurrentTime);
    TrackTime iterationEnd = track->GraphTimeToTrackTime(mProcessedTime);
    if (!track->mSegment) {
      continue;
    }
    if (track->mType == MediaSegment::AUDIO) {
      ProcessChunkMetadataForInterval<AudioSegment, AudioChunk>(
          track, *track->GetData<AudioSegment>(), iterationStart, iterationEnd);
    } else if (track->mType == MediaSegment::VIDEO) {
      ProcessChunkMetadataForInterval<VideoSegment, VideoChunk>(
          track, *track->GetData<VideoSegment>(), iterationStart, iterationEnd);
    } else {
      MOZ_CRASH("Unknown track type");
    }
  }
}

GraphTime MediaTrackGraphImpl::WillUnderrun(MediaTrack* aTrack,
                                            GraphTime aEndBlockingDecisions) {
  // Ended tracks can't underrun. ProcessedMediaTracks also can't cause
  // underrun currently, since we'll always be able to produce data for them
  // unless they block on some other track.
  if (aTrack->mEnded || aTrack->AsProcessedTrack()) {
    return aEndBlockingDecisions;
  }
  // This track isn't ended or suspended. We don't need to call
  // TrackTimeToGraphTime since an underrun is the only thing that can block
  // it.
  GraphTime bufferEnd = aTrack->GetEnd() + aTrack->mStartTime;
#ifdef DEBUG
  if (bufferEnd < mProcessedTime) {
    LOG(LogLevel::Error, ("%p: MediaTrack %p underrun, "
                          "bufferEnd %f < mProcessedTime %f (%" PRId64
                          " < %" PRId64 "), TrackTime %" PRId64,
                          this, aTrack, MediaTimeToSeconds(bufferEnd),
                          MediaTimeToSeconds(mProcessedTime), bufferEnd,
                          mProcessedTime, aTrack->GetEnd()));
    NS_ASSERTION(bufferEnd >= mProcessedTime, "Buffer underran");
  }
#endif
  return std::min(bufferEnd, aEndBlockingDecisions);
}

namespace {
// Value of mCycleMarker for unvisited tracks in cycle detection.
const uint32_t NOT_VISITED = UINT32_MAX;
// Value of mCycleMarker for ordered tracks in muted cycles.
const uint32_t IN_MUTED_CYCLE = 1;
}  // namespace

bool MediaTrackGraphImpl::AudioTrackPresent() {
  MOZ_ASSERT(OnGraphThreadOrNotRunning());

  bool audioTrackPresent = false;
  for (MediaTrack* track : mTracks) {
    if (track->AsAudioNodeTrack()) {
      audioTrackPresent = true;
      break;
    }

    if (track->mType == MediaSegment::AUDIO && !track->mNotifiedEnded) {
      audioTrackPresent = true;
      break;
    }
  }

  // XXX For some reason, there are race conditions when starting an audio input
  // where we find no active audio tracks.  In any case, if we have an active
  // audio input we should not allow a switch back to a SystemClockDriver
  if (!audioTrackPresent && mInputDeviceUsers.Count() != 0) {
    NS_WARNING("No audio tracks, but full-duplex audio is enabled!!!!!");
    audioTrackPresent = true;
  }

  return audioTrackPresent;
}

void MediaTrackGraphImpl::UpdateTrackOrder() {
  MOZ_ASSERT(OnGraphThread());
  bool audioTrackPresent = AudioTrackPresent();
  uint32_t graphOutputChannelCount = AudioOutputChannelCount();

  // Note that this looks for any audio tracks, input or output, and switches
  // to a SystemClockDriver if there are none.  However, if another is already
  // pending, let that switch happen.

  if (!audioTrackPresent && mRealtime &&
      CurrentDriver()->AsAudioCallbackDriver()) {
    MonitorAutoLock mon(mMonitor);
    if (CurrentDriver()->AsAudioCallbackDriver()->IsStarted() && !Switching()) {
      if (LifecycleStateRef() == LIFECYCLE_RUNNING) {
        SwitchAtNextIteration(
            new SystemClockDriver(this, CurrentDriver(), mSampleRate));
      }
    }
  }

  if (audioTrackPresent && mRealtime &&
      !CurrentDriver()->AsAudioCallbackDriver() && !Switching() &&
      graphOutputChannelCount > 0) {
    MonitorAutoLock mon(mMonitor);
    if (LifecycleStateRef() == LIFECYCLE_RUNNING) {
      AudioCallbackDriver* driver = new AudioCallbackDriver(
          this, CurrentDriver(), mSampleRate, graphOutputChannelCount,
          AudioInputChannelCount(), mOutputDeviceID, mInputDeviceID,
          AudioInputDevicePreference());
      SwitchAtNextIteration(driver);
    }
  }

  // Check if this graph should switch to a different number of output channels.
  // Generally, a driver switch is explicitly made by an event (e.g., setting
  // the AudioDestinationNode channelCount), but if an HTMLMediaElement is
  // directly playing back via another HTMLMediaElement, the number of channels
  // of the media determines how many channels to output, and it can change
  // dynamically.
  if (CurrentDriver()->AsAudioCallbackDriver() && !Switching()) {
    if (graphOutputChannelCount !=
        CurrentDriver()->AsAudioCallbackDriver()->OutputChannelCount()) {
      AudioCallbackDriver* driver = new AudioCallbackDriver(
          this, CurrentDriver(), mSampleRate, graphOutputChannelCount,
          AudioInputChannelCount(), mOutputDeviceID, mInputDeviceID,
          AudioInputDevicePreference());
      SwitchAtNextIteration(driver);
    }
  }

  if (!mTrackOrderDirty) {
    return;
  }

  mTrackOrderDirty = false;

  // The algorithm for finding cycles is based on Tim Leslie's iterative
  // implementation [1][2] of Pearce's variant [3] of Tarjan's strongly
  // connected components (SCC) algorithm.  There are variations (a) to
  // distinguish whether tracks in SCCs of size 1 are in a cycle and (b) to
  // re-run the algorithm over SCCs with breaks at DelayNodes.
  //
  // [1] http://www.timl.id.au/?p=327
  // [2]
  // https://github.com/scipy/scipy/blob/e2c502fca/scipy/sparse/csgraph/_traversal.pyx#L582
  // [3] http://citeseerx.ist.psu.edu/viewdoc/summary?doi=10.1.1.102.1707
  //
  // There are two stacks.  One for the depth-first search (DFS),
  mozilla::LinkedList<MediaTrack> dfsStack;
  // and another for tracks popped from the DFS stack, but still being
  // considered as part of SCCs involving tracks on the stack.
  mozilla::LinkedList<MediaTrack> sccStack;

  // An index into mTracks for the next track found with no unsatisfied
  // upstream dependencies.
  uint32_t orderedTrackCount = 0;

  for (uint32_t i = 0; i < mTracks.Length(); ++i) {
    MediaTrack* t = mTracks[i];
    ProcessedMediaTrack* pt = t->AsProcessedTrack();
    if (pt) {
      // The dfsStack initially contains a list of all processed tracks in
      // unchanged order.
      dfsStack.insertBack(t);
      pt->mCycleMarker = NOT_VISITED;
    } else {
      // SourceMediaTracks have no inputs and so can be ordered now.
      mTracks[orderedTrackCount] = t;
      ++orderedTrackCount;
    }
  }

  // mNextStackMarker corresponds to "index" in Tarjan's algorithm.  It is a
  // counter to label mCycleMarker on the next visited track in the DFS
  // uniquely in the set of visited tracks that are still being considered.
  //
  // In this implementation, the counter descends so that the values are
  // strictly greater than the values that mCycleMarker takes when the track
  // has been ordered (0 or IN_MUTED_CYCLE).
  //
  // Each new track labelled, as the DFS searches upstream, receives a value
  // less than those used for all other tracks being considered.
  uint32_t nextStackMarker = NOT_VISITED - 1;
  // Reset list of DelayNodes in cycles stored at the tail of mTracks.
  mFirstCycleBreaker = mTracks.Length();

  // Rearrange dfsStack order as required to DFS upstream and pop tracks
  // in processing order to place in mTracks.
  while (auto pt = static_cast<ProcessedMediaTrack*>(dfsStack.getFirst())) {
    const auto& inputs = pt->mInputs;
    MOZ_ASSERT(pt->AsProcessedTrack());
    if (pt->mCycleMarker == NOT_VISITED) {
      // Record the position on the visited stack, so that any searches
      // finding this track again know how much of the stack is in the cycle.
      pt->mCycleMarker = nextStackMarker;
      --nextStackMarker;
      // Not-visited input tracks should be processed first.
      // SourceMediaTracks have already been ordered.
      for (uint32_t i = inputs.Length(); i--;) {
        if (inputs[i]->mSource->IsSuspended()) {
          continue;
        }
        auto input = inputs[i]->mSource->AsProcessedTrack();
        if (input && input->mCycleMarker == NOT_VISITED) {
          // It can be that this track has an input which is from a suspended
          // AudioContext.
          if (input->isInList()) {
            input->remove();
            dfsStack.insertFront(input);
          }
        }
      }
      continue;
    }

    // Returning from DFS.  Pop from dfsStack.
    pt->remove();

    // cycleStackMarker keeps track of the highest marker value on any
    // upstream track, if any, found receiving input, directly or indirectly,
    // from the visited stack (and so from |ps|, making a cycle).  In a
    // variation from Tarjan's SCC algorithm, this does not include |ps|
    // unless it is part of the cycle.
    uint32_t cycleStackMarker = 0;
    for (uint32_t i = inputs.Length(); i--;) {
      if (inputs[i]->mSource->IsSuspended()) {
        continue;
      }
      auto input = inputs[i]->mSource->AsProcessedTrack();
      if (input) {
        cycleStackMarker = std::max(cycleStackMarker, input->mCycleMarker);
      }
    }

    if (cycleStackMarker <= IN_MUTED_CYCLE) {
      // All inputs have been ordered and their stack markers have been removed.
      // This track is not part of a cycle.  It can be processed next.
      pt->mCycleMarker = 0;
      mTracks[orderedTrackCount] = pt;
      ++orderedTrackCount;
      continue;
    }

    // A cycle has been found.  Record this track for ordering when all
    // tracks in this SCC have been popped from the DFS stack.
    sccStack.insertFront(pt);

    if (cycleStackMarker > pt->mCycleMarker) {
      // Cycles have been found that involve tracks that remain on the stack.
      // Leave mCycleMarker indicating the most downstream (last) track on
      // the stack known to be part of this SCC.  In this way, any searches on
      // other paths that find |ps| will know (without having to traverse from
      // this track again) that they are part of this SCC (i.e. part of an
      // intersecting cycle).
      pt->mCycleMarker = cycleStackMarker;
      continue;
    }

    // |pit| is the root of an SCC involving no other tracks on dfsStack, the
    // complete SCC has been recorded, and tracks in this SCC are part of at
    // least one cycle.
    MOZ_ASSERT(cycleStackMarker == pt->mCycleMarker);
    // If there are DelayNodes in this SCC, then they may break the cycles.
    bool haveDelayNode = false;
    auto next = sccStack.getFirst();
    // Tracks in this SCC are identified by mCycleMarker <= cycleStackMarker.
    // (There may be other tracks later in sccStack from other incompletely
    // searched SCCs, involving tracks still on dfsStack.)
    //
    // DelayNodes in cycles must behave differently from those not in cycles,
    // so all DelayNodes in the SCC must be identified.
    while (next && static_cast<ProcessedMediaTrack*>(next)->mCycleMarker <=
                       cycleStackMarker) {
      auto nt = next->AsAudioNodeTrack();
      // Get next before perhaps removing from list below.
      next = next->getNext();
      if (nt && nt->Engine()->AsDelayNodeEngine()) {
        haveDelayNode = true;
        // DelayNodes break cycles by producing their output in a
        // preprocessing phase; they do not need to be ordered before their
        // consumers.  Order them at the tail of mTracks so that they can be
        // handled specially.  Do so now, so that DFS ignores them.
        nt->remove();
        nt->mCycleMarker = 0;
        --mFirstCycleBreaker;
        mTracks[mFirstCycleBreaker] = nt;
      }
    }
    auto after_scc = next;
    while ((next = sccStack.getFirst()) != after_scc) {
      next->remove();
      auto removed = static_cast<ProcessedMediaTrack*>(next);
      if (haveDelayNode) {
        // Return tracks to the DFS stack again (to order and detect cycles
        // without delayNodes).  Any of these tracks that are still inputs
        // for tracks on the visited stack must be returned to the front of
        // the stack to be ordered before their dependents.  We know that none
        // of these tracks need input from tracks on the visited stack, so
        // they can all be searched and ordered before the current stack head
        // is popped.
        removed->mCycleMarker = NOT_VISITED;
        dfsStack.insertFront(removed);
      } else {
        // Tracks in cycles without any DelayNodes must be muted, and so do
        // not need input and can be ordered now.  They must be ordered before
        // their consumers so that their muted output is available.
        removed->mCycleMarker = IN_MUTED_CYCLE;
        mTracks[orderedTrackCount] = removed;
        ++orderedTrackCount;
      }
    }
  }

  MOZ_ASSERT(orderedTrackCount == mFirstCycleBreaker);
}

TrackTime MediaTrackGraphImpl::PlayAudio(AudioMixer* aMixer,
                                         const TrackKeyAndVolume& aTkv,
                                         GraphTime aPlayedTime) {
  MOZ_ASSERT(OnGraphThread());
  MOZ_ASSERT(mRealtime, "Should only attempt to play audio in realtime mode");
  MOZ_ASSERT(aMixer, "Can only play audio if there's a mixer");

  TrackTime ticksWritten = 0;

  ticksWritten = 0;
  MediaTrack* track = aTkv.mTrack;
  AudioSegment* audio = track->GetData<AudioSegment>();
  AudioSegment output;

  TrackTime offset = track->GraphTimeToTrackTime(aPlayedTime);

  // We don't update Track->mTracksStartTime here to account for time spent
  // blocked. Instead, we'll update it in UpdateCurrentTimeForTracks after
  // the blocked period has completed. But we do need to make sure we play
  // from the right offsets in the track buffer, even if we've already
  // written silence for some amount of blocked time after the current time.
  GraphTime t = aPlayedTime;
  while (t < mStateComputedTime) {
    bool blocked = t >= track->mStartBlocking;
    GraphTime end = blocked ? mStateComputedTime : track->mStartBlocking;
    NS_ASSERTION(end <= mStateComputedTime, "mStartBlocking is wrong!");

    // Check how many ticks of sound we can provide if we are blocked some
    // time in the middle of this cycle.
    TrackTime toWrite = end - t;

    if (blocked) {
      output.InsertNullDataAtStart(toWrite);
      ticksWritten += toWrite;
      LOG(LogLevel::Verbose,
          ("%p: MediaTrack %p writing %" PRId64 " blocking-silence samples for "
           "%f to %f (%" PRId64 " to %" PRId64 ")",
           this, track, toWrite, MediaTimeToSeconds(t), MediaTimeToSeconds(end),
           offset, offset + toWrite));
    } else {
      TrackTime endTicksNeeded = offset + toWrite;
      TrackTime endTicksAvailable = audio->GetDuration();

      if (endTicksNeeded <= endTicksAvailable) {
        LOG(LogLevel::Verbose,
            ("%p: MediaTrack %p writing %" PRId64 " samples for %f to %f "
             "(samples %" PRId64 " to %" PRId64 ")",
             this, track, toWrite, MediaTimeToSeconds(t),
             MediaTimeToSeconds(end), offset, endTicksNeeded));
        output.AppendSlice(*audio, offset, endTicksNeeded);
        ticksWritten += toWrite;
        offset = endTicksNeeded;
      } else {
        // MOZ_ASSERT(track->IsEnded(), "Not enough data, and track not
        // ended."); If we are at the end of the track, maybe write the
        // remaining samples, and pad with/output silence.
        if (endTicksNeeded > endTicksAvailable && offset < endTicksAvailable) {
          output.AppendSlice(*audio, offset, endTicksAvailable);

          LOG(LogLevel::Verbose,
              ("%p: MediaTrack %p writing %" PRId64 " samples for %f to %f "
               "(samples %" PRId64 " to %" PRId64 ")",
               this, track, toWrite, MediaTimeToSeconds(t),
               MediaTimeToSeconds(end), offset, endTicksNeeded));
          uint32_t available = endTicksAvailable - offset;
          ticksWritten += available;
          toWrite -= available;
          offset = endTicksAvailable;
        }
        output.AppendNullData(toWrite);
        LOG(LogLevel::Verbose,
            ("%p MediaTrack %p writing %" PRId64 " padding slsamples for %f to "
             "%f (samples %" PRId64 " to %" PRId64 ")",
             this, track, toWrite, MediaTimeToSeconds(t),
             MediaTimeToSeconds(end), offset, endTicksNeeded));
        ticksWritten += toWrite;
      }
      output.ApplyVolume(mGlobalVolume * aTkv.mVolume);
    }
    t = end;

    uint32_t outputChannels;
    // Use the number of channel the driver expects: this is the number of
    // channel that can be output by the underlying system level audio stream.
    // Fall back to something sensible if this graph is being driven by a normal
    // thread (this can happen when there are no output devices, etc.).
    if (CurrentDriver()->AsAudioCallbackDriver()) {
      outputChannels =
          CurrentDriver()->AsAudioCallbackDriver()->OutputChannelCount();
    } else {
      outputChannels = AudioOutputChannelCount();
    }
    output.WriteTo(*aMixer, outputChannels, mSampleRate);
  }
  return ticksWritten;
}

void MediaTrackGraphImpl::OpenAudioInputImpl(CubebUtils::AudioDeviceID aID,
                                             AudioDataListener* aListener) {
  MOZ_ASSERT(OnGraphThread());
  // Only allow one device per MTG (hence, per document), but allow opening a
  // device multiple times
  nsTArray<RefPtr<AudioDataListener>>& listeners =
      mInputDeviceUsers.GetOrInsert(aID);
  if (listeners.IsEmpty() && mInputDeviceUsers.Count() > 1) {
    // We don't support opening multiple input device in a graph for now.
    listeners.RemoveElement(aID);
    return;
  }

  MOZ_ASSERT(!listeners.Contains(aListener), "Don't add a listener twice.");

  listeners.AppendElement(aListener);

  if (listeners.Length() == 1) {  // first open for this device
    mInputDeviceID = aID;
    // Switch Drivers since we're adding input (to input-only or full-duplex)
    MonitorAutoLock mon(mMonitor);
    if (LifecycleStateRef() == LIFECYCLE_RUNNING) {
      AudioCallbackDriver* driver = new AudioCallbackDriver(
          this, CurrentDriver(), mSampleRate, AudioOutputChannelCount(),
          AudioInputChannelCount(), mOutputDeviceID, mInputDeviceID,
          AudioInputDevicePreference());
      LOG(LogLevel::Debug,
          ("%p OpenAudioInput: starting new AudioCallbackDriver(input) %p",
           this, driver));
      SwitchAtNextIteration(driver);
    } else {
      LOG(LogLevel::Error, ("OpenAudioInput in shutdown!"));
      MOZ_ASSERT_UNREACHABLE("Can't open cubeb inputs in shutdown");
    }
  }
}

nsresult MediaTrackGraphImpl::OpenAudioInput(CubebUtils::AudioDeviceID aID,
                                             AudioDataListener* aListener) {
  MOZ_ASSERT(NS_IsMainThread());
  class Message : public ControlMessage {
   public:
    Message(MediaTrackGraphImpl* aGraph, CubebUtils::AudioDeviceID aID,
            AudioDataListener* aListener)
        : ControlMessage(nullptr),
          mGraph(aGraph),
          mID(aID),
          mListener(aListener) {}
    void Run() override { mGraph->OpenAudioInputImpl(mID, mListener); }
    MediaTrackGraphImpl* mGraph;
    CubebUtils::AudioDeviceID mID;
    RefPtr<AudioDataListener> mListener;
  };
  // XXX Check not destroyed!
  this->AppendMessage(MakeUnique<Message>(this, aID, aListener));
  return NS_OK;
}

void MediaTrackGraphImpl::CloseAudioInputImpl(
    Maybe<CubebUtils::AudioDeviceID>& aID, AudioDataListener* aListener) {
  MOZ_ASSERT(OnGraphThread());
  // It is possible to not know the ID here, find it first.
  if (aID.isNothing()) {
    for (auto iter = mInputDeviceUsers.Iter(); !iter.Done(); iter.Next()) {
      if (iter.Data().Contains(aListener)) {
        aID = Some(iter.Key());
      }
    }
    MOZ_ASSERT(aID.isSome(), "Closing an audio input that was not opened.");
  }

  nsTArray<RefPtr<AudioDataListener>>* listeners =
      mInputDeviceUsers.GetValue(aID.value());

  MOZ_ASSERT(listeners);
  DebugOnly<bool> wasPresent = listeners->RemoveElement(aListener);
  MOZ_ASSERT(wasPresent);

  // Breaks the cycle between the MTG and the listener.
  aListener->Disconnect(this);

  if (!listeners->IsEmpty()) {
    // There is still a consumer for this audio input device
    return;
  }

  mInputDeviceID = nullptr;  // reset to default
  mInputDeviceUsers.Remove(aID.value());

  // Switch Drivers since we're adding or removing an input (to nothing/system
  // or output only)
  bool audioTrackPresent = AudioTrackPresent();

  MonitorAutoLock mon(mMonitor);
  if (LifecycleStateRef() == LIFECYCLE_RUNNING) {
    GraphDriver* driver;
    if (audioTrackPresent) {
      // We still have audio output
      LOG(LogLevel::Debug,
          ("%p: CloseInput: output present (AudioCallback)", this));

      driver = new AudioCallbackDriver(
          this, CurrentDriver(), mSampleRate, AudioOutputChannelCount(),
          AudioInputChannelCount(), mOutputDeviceID, mInputDeviceID,
          AudioInputDevicePreference());
      SwitchAtNextIteration(driver);
    } else if (CurrentDriver()->AsAudioCallbackDriver()) {
      LOG(LogLevel::Debug,
          ("%p: CloseInput: no output present (SystemClockCallback)", this));

      driver = new SystemClockDriver(this, CurrentDriver(), mSampleRate);
      SwitchAtNextIteration(driver);
    }  // else SystemClockDriver->SystemClockDriver, no switch
  }
}

void MediaTrackGraphImpl::RegisterAudioOutput(MediaTrack* aTrack, void* aKey) {
  MOZ_ASSERT(OnGraphThread());

  TrackKeyAndVolume* tkv = mAudioOutputs.AppendElement();
  tkv->mTrack = aTrack;
  tkv->mKey = aKey;
  tkv->mVolume = 1.0;

  if (!CurrentDriver()->AsAudioCallbackDriver() && !Switching()) {
    MonitorAutoLock mon(mMonitor);
    if (LifecycleStateRef() == LIFECYCLE_RUNNING) {
      AudioCallbackDriver* driver = new AudioCallbackDriver(
          this, CurrentDriver(), mSampleRate, AudioOutputChannelCount(),
          AudioInputChannelCount(), mOutputDeviceID, mInputDeviceID,
          AudioInputDevicePreference());
      SwitchAtNextIteration(driver);
    }
  }
}

void MediaTrackGraphImpl::UnregisterAllAudioOutputs(MediaTrack* aTrack) {
  MOZ_ASSERT(OnGraphThreadOrNotRunning());

  for (int32_t i = mAudioOutputs.Length() - 1; i >= 0; i--) {
    if (mAudioOutputs[i].mTrack == aTrack) {
      mAudioOutputs.RemoveElementAt(i);
    }
  }
}

void MediaTrackGraphImpl::UnregisterAudioOutput(MediaTrack* aTrack,
                                                void* aKey) {
  MOZ_ASSERT(OnGraphThreadOrNotRunning());

  mAudioOutputs.RemoveElementsBy(
      [&aKey, &aTrack](const TrackKeyAndVolume& aTkv) {
        return aTkv.mKey == aKey && aTkv.mTrack == aTrack;
      });
}

void MediaTrackGraphImpl::CloseAudioInput(Maybe<CubebUtils::AudioDeviceID>& aID,
                                          AudioDataListener* aListener) {
  MOZ_ASSERT(NS_IsMainThread());
  class Message : public ControlMessage {
   public:
    Message(MediaTrackGraphImpl* aGraph, Maybe<CubebUtils::AudioDeviceID>& aID,
            AudioDataListener* aListener)
        : ControlMessage(nullptr),
          mGraph(aGraph),
          mID(aID),
          mListener(aListener) {}
    void Run() override { mGraph->CloseAudioInputImpl(mID, mListener); }
    MediaTrackGraphImpl* mGraph;
    Maybe<CubebUtils::AudioDeviceID> mID;
    RefPtr<AudioDataListener> mListener;
  };
  this->AppendMessage(MakeUnique<Message>(this, aID, aListener));
}

// All AudioInput listeners get the same speaker data (at least for now).
void MediaTrackGraphImpl::NotifyOutputData(AudioDataValue* aBuffer,
                                           size_t aFrames, TrackRate aRate,
                                           uint32_t aChannels) {
#ifdef ANDROID
  // On Android, mInputDeviceID is always null and represents the default
  // device.
  // The absence of an input consumer is enough to know we need to bail out
  // here.
  if (!mInputDeviceUsers.GetValue(mInputDeviceID)) {
    return;
  }
#else
  if (!mInputDeviceID) {
    return;
  }
#endif
  // When/if we decide to support multiple input devices per graph, this needs
  // to loop over them.
  nsTArray<RefPtr<AudioDataListener>>* listeners =
      mInputDeviceUsers.GetValue(mInputDeviceID);
  MOZ_ASSERT(listeners);
  for (auto& listener : *listeners) {
    listener->NotifyOutputData(this, aBuffer, aFrames, aRate, aChannels);
  }
}

void MediaTrackGraphImpl::NotifyStarted() {
#ifdef ANDROID
  if (!mInputDeviceUsers.GetValue(mInputDeviceID)) {
    return;
  }
#else
  if (!mInputDeviceID) {
    return;
  }
#endif
  nsTArray<RefPtr<AudioDataListener>>* listeners =
      mInputDeviceUsers.GetValue(mInputDeviceID);
  MOZ_ASSERT(listeners);
  for (auto& listener : *listeners) {
    listener->NotifyStarted(this);
  }
}

void MediaTrackGraphImpl::NotifyInputData(const AudioDataValue* aBuffer,
                                          size_t aFrames, TrackRate aRate,
                                          uint32_t aChannels) {
#ifdef ANDROID
  if (!mInputDeviceUsers.GetValue(mInputDeviceID)) {
    return;
  }
#else
  // Either we have an audio input device, or we just removed the audio input
  // this iteration, and we're switching back to an output-only driver next
  // iteration.
  MOZ_ASSERT(mInputDeviceID || Switching());
  if (!mInputDeviceID) {
    return;
  }
#endif
  nsTArray<RefPtr<AudioDataListener>>* listeners =
      mInputDeviceUsers.GetValue(mInputDeviceID);
  MOZ_ASSERT(listeners);
  for (auto& listener : *listeners) {
    listener->NotifyInputData(this, aBuffer, aFrames, aRate, aChannels);
  }
}

void MediaTrackGraphImpl::DeviceChangedImpl() {
  MOZ_ASSERT(OnGraphThread());

#ifdef ANDROID
  if (!mInputDeviceUsers.GetValue(mInputDeviceID)) {
    return;
  }
#else
  if (!mInputDeviceID) {
    return;
  }
#endif

  nsTArray<RefPtr<AudioDataListener>>* listeners =
      mInputDeviceUsers.GetValue(mInputDeviceID);
  for (auto& listener : *listeners) {
    listener->DeviceChanged(this);
  }
}

void MediaTrackGraphImpl::SetMaxOutputChannelCount(uint32_t aMaxChannelCount) {
  MOZ_ASSERT(OnGraphThread());
  mMaxOutputChannelCount = aMaxChannelCount;
}

void MediaTrackGraphImpl::DeviceChanged() {
  // This is safe to be called from any thread: this message comes from an
  // underlying platform API, and we don't have much guarantees. If it is not
  // called from the main thread (and it probably will rarely be), it will post
  // itself to the main thread, and the actual device change message will be ran
  // and acted upon on the graph thread.
  if (!NS_IsMainThread()) {
    RefPtr<nsIRunnable> runnable = WrapRunnable(
        RefPtr<MediaTrackGraphImpl>(this), &MediaTrackGraphImpl::DeviceChanged);
    mAbstractMainThread->Dispatch(runnable.forget());
    return;
  }

  class Message : public ControlMessage {
   public:
    explicit Message(MediaTrackGraph* aGraph)
        : ControlMessage(nullptr),
          mGraphImpl(static_cast<MediaTrackGraphImpl*>(aGraph)) {}
    void Run() override { mGraphImpl->DeviceChangedImpl(); }
    // We know that this is valid, because the graph can't shutdown if it has
    // messages.
    MediaTrackGraphImpl* mGraphImpl;
  };

  if (mMainThreadTrackCount == 0 && mMainThreadPortCount == 0) {
    // This is a special case where the origin of this event cannot control the
    // lifetime of the graph, because the graph is controling the lifetime of
    // the AudioCallbackDriver where the event originated.
    // We know the graph is soon going away, so there's no need to notify about
    // this device change.
    return;
  }

  // Reset the latency, it will get fetched again next time it's queried.
  MOZ_ASSERT(NS_IsMainThread());
  mAudioOutputLatency = 0.0;

  // Dispatch to the bg thread to do the (potentially expensive) query of the
  // maximum channel count, and then dispatch back to the main thread, then to
  // the graph, with the new info.
  RefPtr<MediaTrackGraphImpl> self = this;
  NS_DispatchBackgroundTask(NS_NewRunnableFunction(
      "MaxChannelCountUpdateOnBgThread", [self{std::move(self)}]() {
        uint32_t maxChannelCount = CubebUtils::MaxNumberOfChannels();
        self->Dispatch(NS_NewRunnableFunction(
            "MaxChannelCountUpdateToMainThread",
            [self{self}, maxChannelCount]() {
              class MessageToGraph : public ControlMessage {
               public:
                explicit MessageToGraph(MediaTrackGraph* aGraph,
                                        uint32_t aMaxChannelCount)
                    : ControlMessage(nullptr),
                      mGraphImpl(static_cast<MediaTrackGraphImpl*>(aGraph)),
                      mMaxChannelCount(aMaxChannelCount) {}
                void Run() override {
                  mGraphImpl->SetMaxOutputChannelCount(mMaxChannelCount);
                }
                MediaTrackGraphImpl* mGraphImpl;
                uint32_t mMaxChannelCount;
              };
              self->AppendMessage(
                  MakeUnique<MessageToGraph>(self, maxChannelCount));
            }));
      }));

  AppendMessage(MakeUnique<Message>(this));
}

void MediaTrackGraphImpl::ReevaluateInputDevice() {
  MOZ_ASSERT(OnGraphThread());
  bool needToSwitch = false;

  if (CurrentDriver()->AsAudioCallbackDriver()) {
    AudioCallbackDriver* audioCallbackDriver =
        CurrentDriver()->AsAudioCallbackDriver();
    if (audioCallbackDriver->InputChannelCount() != AudioInputChannelCount()) {
      needToSwitch = true;
    }
    if (audioCallbackDriver->InputDevicePreference() !=
        AudioInputDevicePreference()) {
      needToSwitch = true;
    }
  } else {
    // We're already in the process of switching to a audio callback driver,
    // which will happen at the next iteration.
    // However, maybe it's not the correct number of channels. Re-query the
    // correct channel amount at this time.
    MOZ_ASSERT(Switching());
    needToSwitch = true;
  }
  if (needToSwitch) {
    AudioCallbackDriver* newDriver = new AudioCallbackDriver(
        this, CurrentDriver(), mSampleRate, AudioOutputChannelCount(),
        AudioInputChannelCount(), mOutputDeviceID, mInputDeviceID,
        AudioInputDevicePreference());
    SwitchAtNextIteration(newDriver);
  }
}

bool MediaTrackGraphImpl::OnGraphThreadOrNotRunning() const {
  // either we're on the right thread (and calling CurrentDriver() is safe),
  // or we're going to fail the assert anyway, so don't cross-check
  // via CurrentDriver().
  return mGraphDriverRunning ? OnGraphThread() : NS_IsMainThread();
}

bool MediaTrackGraphImpl::OnGraphThread() const {
  // we're on the right thread (and calling mDriver is safe),
  MOZ_ASSERT(mDriver);
  if (mGraphRunner && mGraphRunner->OnThread()) {
    return true;
  }
  return mDriver->OnThread();
}

bool MediaTrackGraphImpl::Destroyed() const {
  MOZ_ASSERT(NS_IsMainThread());
  return !mSelfRef;
}

bool MediaTrackGraphImpl::ShouldUpdateMainThread() {
  MOZ_ASSERT(OnGraphThreadOrNotRunning());
  if (mRealtime) {
    return true;
  }

  TimeStamp now = TimeStamp::Now();
  // For offline graphs, update now if it has been long enough since the last
  // update, or if it has reached the end.
  if ((now - mLastMainThreadUpdate).ToMilliseconds() >
          CurrentDriver()->IterationDuration() ||
      mStateComputedTime >= mEndTime) {
    mLastMainThreadUpdate = now;
    return true;
  }
  return false;
}

void MediaTrackGraphImpl::PrepareUpdatesToMainThreadState(bool aFinalUpdate) {
  MOZ_ASSERT(OnGraphThreadOrNotRunning());
  mMonitor.AssertCurrentThreadOwns();

  // We don't want to frequently update the main thread about timing update
  // when we are not running in realtime.
  if (aFinalUpdate || ShouldUpdateMainThread()) {
    // Strip updates that will be obsoleted below, so as to keep the length of
    // mTrackUpdates sane.
    size_t keptUpdateCount = 0;
    for (size_t i = 0; i < mTrackUpdates.Length(); ++i) {
      MediaTrack* track = mTrackUpdates[i].mTrack;
      // RemoveTrackGraphThread() clears mTrack in updates for
      // tracks that are removed from the graph.
      MOZ_ASSERT(!track || track->GraphImpl() == this);
      if (!track || track->MainThreadNeedsUpdates()) {
        // Discard this update as it has either been cleared when the track
        // was destroyed or there will be a newer update below.
        continue;
      }
      if (keptUpdateCount != i) {
        mTrackUpdates[keptUpdateCount] = std::move(mTrackUpdates[i]);
        MOZ_ASSERT(!mTrackUpdates[i].mTrack);
      }
      ++keptUpdateCount;
    }
    mTrackUpdates.TruncateLength(keptUpdateCount);

    mTrackUpdates.SetCapacity(mTrackUpdates.Length() + mTracks.Length() +
                              mSuspendedTracks.Length());
    for (MediaTrack* track : AllTracks()) {
      if (!track->MainThreadNeedsUpdates()) {
        continue;
      }
      TrackUpdate* update = mTrackUpdates.AppendElement();
      update->mTrack = track;
      // No blocking to worry about here, since we've passed
      // UpdateCurrentTimeForTracks.
      update->mNextMainThreadCurrentTime =
          track->GraphTimeToTrackTime(mProcessedTime);
      update->mNextMainThreadEnded = track->mNotifiedEnded;
    }
    mNextMainThreadGraphTime = mProcessedTime;
    if (!mPendingUpdateRunnables.IsEmpty()) {
      mUpdateRunnables.AppendElements(std::move(mPendingUpdateRunnables));
    }
  }

  // If this is the final update, then a stable state event will soon be
  // posted just before this thread finishes, and so there is no need to also
  // post here.
  if (!aFinalUpdate &&
      // Don't send the message to the main thread if it's not going to have
      // any work to do.
      !(mUpdateRunnables.IsEmpty() && mTrackUpdates.IsEmpty())) {
    EnsureStableStateEventPosted();
  }
}

GraphTime MediaTrackGraphImpl::RoundUpToEndOfAudioBlock(GraphTime aTime) {
  if (aTime % WEBAUDIO_BLOCK_SIZE == 0) {
    return aTime;
  }
  return RoundUpToNextAudioBlock(aTime);
}

GraphTime MediaTrackGraphImpl::RoundUpToNextAudioBlock(GraphTime aTime) {
  uint64_t block = aTime >> WEBAUDIO_BLOCK_SIZE_BITS;
  uint64_t nextBlock = block + 1;
  GraphTime nextTime = nextBlock << WEBAUDIO_BLOCK_SIZE_BITS;
  return nextTime;
}

void MediaTrackGraphImpl::ProduceDataForTracksBlockByBlock(
    uint32_t aTrackIndex, TrackRate aSampleRate) {
  MOZ_ASSERT(OnGraphThread());
  MOZ_ASSERT(aTrackIndex <= mFirstCycleBreaker,
             "Cycle breaker is not AudioNodeTrack?");

  while (mProcessedTime < mStateComputedTime) {
    // Microtask checkpoints are in between render quanta.
    nsAutoMicroTask mt;

    GraphTime next = RoundUpToNextAudioBlock(mProcessedTime);
    for (uint32_t i = mFirstCycleBreaker; i < mTracks.Length(); ++i) {
      auto nt = static_cast<AudioNodeTrack*>(mTracks[i]);
      MOZ_ASSERT(nt->AsAudioNodeTrack());
      nt->ProduceOutputBeforeInput(mProcessedTime);
    }
    for (uint32_t i = aTrackIndex; i < mTracks.Length(); ++i) {
      ProcessedMediaTrack* pt = mTracks[i]->AsProcessedTrack();
      if (pt) {
        pt->ProcessInput(
            mProcessedTime, next,
            (next == mStateComputedTime) ? ProcessedMediaTrack::ALLOW_END : 0);
      }
    }
    mProcessedTime = next;
  }
  NS_ASSERTION(mProcessedTime == mStateComputedTime,
               "Something went wrong with rounding to block boundaries");
}

void MediaTrackGraphImpl::RunMessageAfterProcessing(
    UniquePtr<ControlMessage> aMessage) {
  MOZ_ASSERT(OnGraphThread());

  if (mFrontMessageQueue.IsEmpty()) {
    mFrontMessageQueue.AppendElement();
  }

  // Only one block is used for messages from the graph thread.
  MOZ_ASSERT(mFrontMessageQueue.Length() == 1);
  mFrontMessageQueue[0].mMessages.AppendElement(std::move(aMessage));
}

void MediaTrackGraphImpl::RunMessagesInQueue() {
  TRACE_AUDIO_CALLBACK();
  MOZ_ASSERT(OnGraphThread());
  // Calculate independent action times for each batch of messages (each
  // batch corresponding to an event loop task). This isolates the performance
  // of different scripts to some extent.
  for (uint32_t i = 0; i < mFrontMessageQueue.Length(); ++i) {
    nsTArray<UniquePtr<ControlMessage>>& messages =
        mFrontMessageQueue[i].mMessages;

    for (uint32_t j = 0; j < messages.Length(); ++j) {
      messages[j]->Run();
    }
  }
  mFrontMessageQueue.Clear();
}

void MediaTrackGraphImpl::UpdateGraph(GraphTime aEndBlockingDecisions) {
  TRACE_AUDIO_CALLBACK();
  MOZ_ASSERT(OnGraphThread());
  MOZ_ASSERT(aEndBlockingDecisions >= mProcessedTime);
  // The next state computed time can be the same as the previous: it
  // means the driver would have been blocking indefinitly, but the graph has
  // been woken up right after having been to sleep.
  MOZ_ASSERT(aEndBlockingDecisions >= mStateComputedTime);

  UpdateTrackOrder();

  bool ensureNextIteration = false;

  for (MediaTrack* track : mTracks) {
    if (SourceMediaTrack* is = track->AsSourceTrack()) {
      ensureNextIteration |= is->PullNewData(aEndBlockingDecisions);
      is->ExtractPendingInput(mStateComputedTime, aEndBlockingDecisions);
    }
    if (track->mEnded) {
      // The track's not suspended, and since it's ended, underruns won't
      // stop it playing out. So there's no blocking other than what we impose
      // here.
      GraphTime endTime = track->GetEnd() + track->mStartTime;
      if (endTime <= mStateComputedTime) {
        LOG(LogLevel::Verbose,
            ("%p: MediaTrack %p is blocked due to being ended", this, track));
        track->mStartBlocking = mStateComputedTime;
      } else {
        LOG(LogLevel::Verbose,
            ("%p: MediaTrack %p has ended, but is not blocked yet (current "
             "time %f, end at %f)",
             this, track, MediaTimeToSeconds(mStateComputedTime),
             MediaTimeToSeconds(endTime)));
        // Data can't be added to a ended track, so underruns are irrelevant.
        MOZ_ASSERT(endTime <= aEndBlockingDecisions);
        track->mStartBlocking = endTime;
      }
    } else {
      track->mStartBlocking = WillUnderrun(track, aEndBlockingDecisions);

#ifdef MOZ_DIAGNOSTIC_ASSERT_ENABLED
      if (SourceMediaTrack* s = track->AsSourceTrack()) {
        if (s->Ended()) {
          continue;
        }
        {
          MutexAutoLock lock(s->mMutex);
          if (!s->mUpdateTrack->mPullingEnabled) {
            // The invariant that data must be provided is only enforced when
            // pulling.
            continue;
          }
        }
        if (track->GetEnd() <
            track->GraphTimeToTrackTime(aEndBlockingDecisions)) {
          LOG(LogLevel::Error,
              ("%p: SourceMediaTrack %p (%s) is live and pulled, "
               "but wasn't fed "
               "enough data. TrackListeners=%zu. Track-end=%f, "
               "Iteration-end=%f",
               this, track,
               (track->mType == MediaSegment::AUDIO ? "audio" : "video"),
               track->mTrackListeners.Length(),
               MediaTimeToSeconds(track->GetEnd()),
               MediaTimeToSeconds(
                   track->GraphTimeToTrackTime(aEndBlockingDecisions))));
          MOZ_DIAGNOSTIC_ASSERT(false,
                                "A non-ended SourceMediaTrack wasn't fed "
                                "enough data by NotifyPull");
        }
      }
#endif /* MOZ_DIAGNOSTIC_ASSERT_ENABLED */
    }
  }

  for (MediaTrack* track : mSuspendedTracks) {
    track->mStartBlocking = mStateComputedTime;
  }

  // If the loop is woken up so soon that IterationEnd() barely advances or
  // if an offline graph is not currently rendering, we end up having
  // aEndBlockingDecisions == mStateComputedTime.
  // Since the process interval [mStateComputedTime, aEndBlockingDecision) is
  // empty, Process() will not find any unblocked track and so will not
  // ensure another iteration.  If the graph should be rendering, then ensure
  // another iteration to render.
  if (ensureNextIteration || (aEndBlockingDecisions == mStateComputedTime &&
                              mStateComputedTime < mEndTime)) {
    EnsureNextIteration();
  }
}

void MediaTrackGraphImpl::Process(AudioMixer* aMixer) {
  TRACE_AUDIO_CALLBACK();
  MOZ_ASSERT(OnGraphThread());
  // Play track contents.
  bool allBlockedForever = true;
  // True when we've done ProcessInput for all processed tracks.
  bool doneAllProducing = false;
  const GraphTime oldProcessedTime = mProcessedTime;

  // Figure out what each track wants to do
  for (uint32_t i = 0; i < mTracks.Length(); ++i) {
    MediaTrack* track = mTracks[i];
    if (!doneAllProducing) {
      ProcessedMediaTrack* pt = track->AsProcessedTrack();
      if (pt) {
        AudioNodeTrack* n = track->AsAudioNodeTrack();
        if (n) {
#ifdef DEBUG
          // Verify that the sampling rate for all of the following tracks is
          // the same
          for (uint32_t j = i + 1; j < mTracks.Length(); ++j) {
            AudioNodeTrack* nextTrack = mTracks[j]->AsAudioNodeTrack();
            if (nextTrack) {
              MOZ_ASSERT(n->mSampleRate == nextTrack->mSampleRate,
                         "All AudioNodeTracks in the graph must have the same "
                         "sampling rate");
            }
          }
#endif
          // Since an AudioNodeTrack is present, go ahead and
          // produce audio block by block for all the rest of the tracks.
          ProduceDataForTracksBlockByBlock(i, n->mSampleRate);
          doneAllProducing = true;
        } else {
          pt->ProcessInput(mProcessedTime, mStateComputedTime,
                           ProcessedMediaTrack::ALLOW_END);
          // Assert that a live track produced enough data
          MOZ_ASSERT_IF(!track->mEnded,
                        track->GetEnd() >= GraphTimeToTrackTimeWithBlocking(
                                               track, mStateComputedTime));
        }
      }
    }
    if (track->mStartBlocking > oldProcessedTime) {
      allBlockedForever = false;
    }
  }
  mProcessedTime = mStateComputedTime;

  if (aMixer) {
    MOZ_ASSERT(mRealtime, "If there's a mixer, this graph must be realtime");
    aMixer->StartMixing();
    // This is the number of frames that are written to the output buffer, for
    // this iteration.
    TrackTime ticksPlayed = 0;
    for (auto& t : mAudioOutputs) {
      TrackTime ticksPlayedForThisTrack =
          PlayAudio(aMixer, t, oldProcessedTime);
      if (ticksPlayed == 0) {
        ticksPlayed = ticksPlayedForThisTrack;
      } else {
        MOZ_ASSERT(
            !ticksPlayedForThisTrack || ticksPlayedForThisTrack == ticksPlayed,
            "Each track should have the same number of frames.");
      }
    }

    if (ticksPlayed == 0) {
      // Nothing was played, so the mixer doesn't know how many frames were
      // processed. We still tell it so AudioCallbackDriver knows how much has
      // been processed. (bug 1406027)
      aMixer->Mix(
          nullptr,
          CurrentDriver()->AsAudioCallbackDriver()->OutputChannelCount(),
          mStateComputedTime - oldProcessedTime, mSampleRate);
    }
    aMixer->FinishMixing();
  }

  if (!allBlockedForever) {
    EnsureNextIteration();
  }
}

bool MediaTrackGraphImpl::UpdateMainThreadState() {
  MOZ_ASSERT(OnGraphThread());
  if (mForceShutDown) {
    for (MediaTrack* track : AllTracks()) {
      track->NotifyForcedShutdown();
    }
  }

  MonitorAutoLock lock(mMonitor);
  bool finalUpdate =
      mForceShutDown || (IsEmpty() && mBackMessageQueue.IsEmpty());
  PrepareUpdatesToMainThreadState(finalUpdate);
  if (finalUpdate) {
    // Enter shutdown mode when this iteration is completed.
    // No need to Destroy tracks here. The main-thread owner of each
    // track is responsible for calling Destroy on them.
    return false;
  }

  SwapMessageQueues();
  return true;
}

auto MediaTrackGraphImpl::OneIteration(GraphTime aStateEnd,
                                       GraphTime aIterationEnd,
                                       AudioMixer* aMixer) -> IterationResult {
  if (mGraphRunner) {
    return mGraphRunner->OneIteration(aStateEnd, aIterationEnd, aMixer);
  }

  return OneIterationImpl(aStateEnd, aIterationEnd, aMixer);
}

auto MediaTrackGraphImpl::OneIterationImpl(GraphTime aStateEnd,
                                           GraphTime aIterationEnd,
                                           AudioMixer* aMixer)
    -> IterationResult {
  TRACE_AUDIO_CALLBACK();

  mIterationEndTime = aIterationEnd;

  if (SoftRealTimeLimitReached()) {
    DemoteThreadFromRealTime();
  }

  // Changes to LIFECYCLE_RUNNING occur before starting or reviving the graph
  // thread, and so the monitor need not be held to check mLifecycleState.
  // LIFECYCLE_THREAD_NOT_STARTED is possible when shutting down offline
  // graphs that have not started.
  MOZ_DIAGNOSTIC_ASSERT(mLifecycleState <= LIFECYCLE_RUNNING);
  MOZ_ASSERT(OnGraphThread());

  WebCore::DenormalDisabler disabler;

  // Process graph message from the main thread for this iteration.
  RunMessagesInQueue();

  // Process MessagePort events.
  // These require a single thread, which has an nsThread with an event queue.
  if (mGraphRunner || !mRealtime) {
    NS_ProcessPendingEvents(nullptr);
  }

  GraphTime stateEnd = std::min(aStateEnd, GraphTime(mEndTime));
  UpdateGraph(stateEnd);

  mStateComputedTime = stateEnd;

  GraphTime oldProcessedTime = mProcessedTime;
  Process(aMixer);
  MOZ_ASSERT(mProcessedTime == stateEnd);

  UpdateCurrentTimeForTracks(oldProcessedTime);

  ProcessChunkMetadata(oldProcessedTime);

  // Process graph messages queued from RunMessageAfterProcessing() on this
  // thread during the iteration.
  RunMessagesInQueue();

  if (!UpdateMainThreadState()) {
    if (Switching()) {
      // We'll never get to do this switch. Clear mNextDriver to break the
      // ref-cycle graph->nextDriver->currentDriver->graph.
      SwitchAtNextIteration(nullptr);
    }
    return IterationResult::CreateStop(
        NewRunnableMethod("MediaTrackGraphImpl::SignalMainThreadCleanup", this,
                          &MediaTrackGraphImpl::SignalMainThreadCleanup));
  }

  if (Switching()) {
    RefPtr<GraphDriver> nextDriver = std::move(mNextDriver);
    return IterationResult::CreateSwitchDriver(
        nextDriver, NewRunnableMethod<StoreRefPtrPassByPtr<GraphDriver>>(
                        "MediaTrackGraphImpl::SetCurrentDriver", this,
                        &MediaTrackGraphImpl::SetCurrentDriver, nextDriver));
  }

  return IterationResult::CreateStillProcessing();
}

void MediaTrackGraphImpl::ApplyTrackUpdate(TrackUpdate* aUpdate) {
  MOZ_ASSERT(NS_IsMainThread());
  mMonitor.AssertCurrentThreadOwns();

  MediaTrack* track = aUpdate->mTrack;
  if (!track) return;
  track->mMainThreadCurrentTime = aUpdate->mNextMainThreadCurrentTime;
  track->mMainThreadEnded = aUpdate->mNextMainThreadEnded;

  if (track->ShouldNotifyTrackEnded()) {
    track->NotifyMainThreadListeners();
  }
}

void MediaTrackGraphImpl::ForceShutDown() {
  MOZ_ASSERT(NS_IsMainThread(), "Must be called on main thread");
  LOG(LogLevel::Debug, ("%p: MediaTrackGraph::ForceShutdown", this));

  if (mShutdownBlocker) {
    // Avoid waiting forever for a graph to shut down
    // synchronously.  Reports are that some 3rd-party audio drivers
    // occasionally hang in shutdown (both for us and Chrome).
    NS_NewTimerWithCallback(
        getter_AddRefs(mShutdownTimer), this,
        MediaTrackGraph::AUDIO_CALLBACK_DRIVER_SHUTDOWN_TIMEOUT,
        nsITimer::TYPE_ONE_SHOT);
  }

  class Message final : public ControlMessage {
   public:
    explicit Message(MediaTrackGraphImpl* aGraph)
        : ControlMessage(nullptr), mGraph(aGraph) {}
    void Run() override { mGraph->mForceShutDown = true; }
    // The graph owns this message.
    MediaTrackGraphImpl* MOZ_NON_OWNING_REF mGraph;
  };

  if (mMainThreadTrackCount > 0 || mMainThreadPortCount > 0) {
    // If both the track and port counts are zero, the regular shutdown
    // sequence will progress shortly to shutdown threads and destroy the graph.
    AppendMessage(MakeUnique<Message>(this));
  }
}

NS_IMETHODIMP
MediaTrackGraphImpl::Notify(nsITimer* aTimer) {
  MOZ_ASSERT(NS_IsMainThread());
  NS_ASSERTION(!mShutdownBlocker,
               "MediaTrackGraph took too long to shut down!");
  // Sigh, graph took too long to shut down.  Stop blocking system
  // shutdown and hope all is well.
  RemoveShutdownBlocker();
  return NS_OK;
}

void MediaTrackGraphImpl::AddShutdownBlocker() {
  MOZ_ASSERT(NS_IsMainThread());
  MOZ_ASSERT(!mShutdownBlocker);

  class Blocker : public media::ShutdownBlocker {
    const RefPtr<MediaTrackGraphImpl> mGraph;

   public:
    Blocker(MediaTrackGraphImpl* aGraph, const nsString& aName)
        : media::ShutdownBlocker(aName), mGraph(aGraph) {}

    NS_IMETHOD
    BlockShutdown(nsIAsyncShutdownClient* aProfileBeforeChange) override {
      mGraph->ForceShutDown();
      return NS_OK;
    }
  };

  // Blocker names must be distinct.
  nsString blockerName;
  blockerName.AppendPrintf("MediaTrackGraph %p shutdown", this);
  mShutdownBlocker = MakeAndAddRef<Blocker>(this, blockerName);
  nsresult rv = media::GetShutdownBarrier()->AddBlocker(
      mShutdownBlocker, NS_LITERAL_STRING(__FILE__), __LINE__,
      NS_LITERAL_STRING("MediaTrackGraph shutdown"));
  MOZ_RELEASE_ASSERT(NS_SUCCEEDED(rv));
}

void MediaTrackGraphImpl::RemoveShutdownBlocker() {
  if (!mShutdownBlocker) {
    return;
  }
  media::GetShutdownBarrier()->RemoveBlocker(mShutdownBlocker);
  mShutdownBlocker = nullptr;
}

NS_IMETHODIMP
MediaTrackGraphImpl::GetName(nsACString& aName) {
  aName.AssignLiteral("MediaTrackGraphImpl");
  return NS_OK;
}

namespace {

class MediaTrackGraphShutDownRunnable : public Runnable {
 public:
  explicit MediaTrackGraphShutDownRunnable(MediaTrackGraphImpl* aGraph)
      : Runnable("MediaTrackGraphShutDownRunnable"), mGraph(aGraph) {}
  // MOZ_CAN_RUN_SCRIPT_BOUNDARY until Runnable::Run is MOZ_CAN_RUN_SCRIPT.
  // See bug 1535398.
  MOZ_CAN_RUN_SCRIPT_BOUNDARY NS_IMETHOD Run() override {
    MOZ_ASSERT(NS_IsMainThread());
    MOZ_ASSERT(!mGraph->mGraphDriverRunning && mGraph->mDriver,
               "We should know the graph thread control loop isn't running!");

    LOG(LogLevel::Debug, ("%p: Shutting down graph", mGraph.get()));

    // We've asserted the graph isn't running.  Use mDriver instead of
    // CurrentDriver to avoid thread-safety checks
#if 0  // AudioCallbackDrivers are released asynchronously anyways
    // XXX a better test would be have setting mGraphDriverRunning make sure
    // any current callback has finished and block future ones -- or just
    // handle it all in Shutdown()!
    if (mGraph->mDriver->AsAudioCallbackDriver()) {
      MOZ_ASSERT(!mGraph->mDriver->AsAudioCallbackDriver()->InCallback());
    }
#endif

    if (mGraph->mGraphRunner) {
      RefPtr<GraphRunner>(mGraph->mGraphRunner)->Shutdown();
    }

    // This will wait until it's shutdown since
    // we'll start tearing down the graph after this
    RefPtr<GraphDriver>(mGraph->mDriver)->Shutdown();

    // Release the driver now so that an AudioCallbackDriver will release its
    // SharedThreadPool reference.  Each SharedThreadPool reference must be
    // released before SharedThreadPool::SpinUntilEmpty() runs on
    // xpcom-shutdown-threads.  Don't wait for GC/CC to release references to
    // objects owning tracks, or for expiration of mGraph->mShutdownTimer,
    // which won't otherwise release its reference on the graph until
    // nsTimerImpl::Shutdown(), which runs after xpcom-shutdown-threads.
    mGraph->SetCurrentDriver(nullptr);

    // Safe to access these without the monitor since the graph isn't running.
    // We may be one of several graphs. Drop ticket to eventually unblock
    // shutdown.
    if (mGraph->mShutdownTimer && !mGraph->mShutdownBlocker) {
      MOZ_ASSERT(
          false,
          "AudioCallbackDriver took too long to shut down and we let shutdown"
          " continue - freezing and leaking");

      // The timer fired, so we may be deeper in shutdown now.  Block any
      // further teardown and just leak, for safety.
      return NS_OK;
    }

    // mGraph's thread is not running so it's OK to do whatever here
    for (MediaTrack* track : mGraph->AllTracks()) {
      // Clean up all MediaSegments since we cannot release Images too
      // late during shutdown. Also notify listeners that they were removed
      // so they can clean up any gfx resources.
      track->RemoveAllResourcesAndListenersImpl();
    }

    MOZ_ASSERT(mGraph->mUpdateRunnables.IsEmpty());
    mGraph->mPendingUpdateRunnables.Clear();

    mGraph->RemoveShutdownBlocker();

    // We can't block past the final LIFECYCLE_WAITING_FOR_TRACK_DESTRUCTION
    // stage, since completion of that stage requires all tracks to be freed,
    // which requires shutdown to proceed.

    if (mGraph->IsEmpty()) {
      // mGraph is no longer needed, so delete it.
      mGraph->Destroy();
    } else {
      // The graph is not empty.  We must be in a forced shutdown, either for
      // process shutdown or a non-realtime graph that has finished
      // processing. Some later AppendMessage will detect that the graph has
      // been emptied, and delete it.
      NS_ASSERTION(mGraph->mForceShutDown, "Not in forced shutdown?");
      mGraph->LifecycleStateRef() =
          MediaTrackGraphImpl::LIFECYCLE_WAITING_FOR_TRACK_DESTRUCTION;
    }
    return NS_OK;
  }

 private:
  RefPtr<MediaTrackGraphImpl> mGraph;
};

class MediaTrackGraphStableStateRunnable : public Runnable {
 public:
  explicit MediaTrackGraphStableStateRunnable(MediaTrackGraphImpl* aGraph,
                                              bool aSourceIsMTG)
      : Runnable("MediaTrackGraphStableStateRunnable"),
        mGraph(aGraph),
        mSourceIsMTG(aSourceIsMTG) {}
  NS_IMETHOD Run() override {
    TRACE();
    if (mGraph) {
      mGraph->RunInStableState(mSourceIsMTG);
    }
    return NS_OK;
  }

 private:
  RefPtr<MediaTrackGraphImpl> mGraph;
  bool mSourceIsMTG;
};

/*
 * Control messages forwarded from main thread to graph manager thread
 */
class CreateMessage : public ControlMessage {
 public:
  explicit CreateMessage(MediaTrack* aTrack) : ControlMessage(aTrack) {}
  void Run() override { mTrack->GraphImpl()->AddTrackGraphThread(mTrack); }
  void RunDuringShutdown() override {
    // Make sure to run this message during shutdown too, to make sure
    // that we balance the number of tracks registered with the graph
    // as they're destroyed during shutdown.
    Run();
  }
};

}  // namespace

void MediaTrackGraphImpl::RunInStableState(bool aSourceIsMTG) {
  MOZ_ASSERT(NS_IsMainThread(), "Must be called on main thread");

  nsTArray<nsCOMPtr<nsIRunnable>> runnables;
  // When we're doing a forced shutdown, pending control messages may be
  // run on the main thread via RunDuringShutdown. Those messages must
  // run without the graph monitor being held. So, we collect them here.
  nsTArray<UniquePtr<ControlMessage>> controlMessagesToRunDuringShutdown;

  {
    MonitorAutoLock lock(mMonitor);
    if (aSourceIsMTG) {
      MOZ_ASSERT(mPostedRunInStableStateEvent);
      mPostedRunInStableStateEvent = false;
    }

    // This should be kept in sync with the LifecycleState enum in
    // MediaTrackGraphImpl.h
    const char* LifecycleState_str[] = {
        "LIFECYCLE_THREAD_NOT_STARTED", "LIFECYCLE_RUNNING",
        "LIFECYCLE_WAITING_FOR_MAIN_THREAD_CLEANUP",
        "LIFECYCLE_WAITING_FOR_THREAD_SHUTDOWN",
        "LIFECYCLE_WAITING_FOR_TRACK_DESTRUCTION"};

    if (LifecycleStateRef() != LIFECYCLE_RUNNING) {
      LOG(LogLevel::Debug,
          ("%p: Running stable state callback. Current state: %s", this,
           LifecycleState_str[LifecycleStateRef()]));
    }

    runnables.SwapElements(mUpdateRunnables);
    for (uint32_t i = 0; i < mTrackUpdates.Length(); ++i) {
      TrackUpdate* update = &mTrackUpdates[i];
      if (update->mTrack) {
        ApplyTrackUpdate(update);
      }
    }
    mTrackUpdates.Clear();

    mMainThreadGraphTime = mNextMainThreadGraphTime;

    if (mCurrentTaskMessageQueue.IsEmpty()) {
      if (LifecycleStateRef() == LIFECYCLE_WAITING_FOR_MAIN_THREAD_CLEANUP &&
          IsEmpty()) {
        // Complete shutdown. First, ensure that this graph is no longer used.
        // A new graph graph will be created if one is needed.
        // Asynchronously clean up old graph. We don't want to do this
        // synchronously because it spins the event loop waiting for threads
        // to shut down, and we don't want to do that in a stable state handler.
        LifecycleStateRef() = LIFECYCLE_WAITING_FOR_THREAD_SHUTDOWN;
        LOG(LogLevel::Debug,
            ("%p: Sending MediaTrackGraphShutDownRunnable", this));
        nsCOMPtr<nsIRunnable> event = new MediaTrackGraphShutDownRunnable(this);
        mAbstractMainThread->Dispatch(event.forget());
      }
    } else {
      if (LifecycleStateRef() <= LIFECYCLE_WAITING_FOR_MAIN_THREAD_CLEANUP) {
        MessageBlock* block = mBackMessageQueue.AppendElement();
        block->mMessages.SwapElements(mCurrentTaskMessageQueue);
        EnsureNextIteration();
      }

      // If this MediaTrackGraph has entered regular (non-forced) shutdown it
      // is not able to process any more messages. Those messages being added to
      // the graph in the first place is an error.
      MOZ_DIAGNOSTIC_ASSERT(mForceShutDown ||
                            LifecycleStateRef() <
                                LIFECYCLE_WAITING_FOR_MAIN_THREAD_CLEANUP);
    }

    if (LifecycleStateRef() == LIFECYCLE_THREAD_NOT_STARTED) {
      // Start the driver now. We couldn't start it earlier because the graph
      // might exit immediately on finding it has no tracks. The first message
      // for a new graph must create a track. Ensure that his message runs on
      // the first iteration.
      MOZ_ASSERT(MessagesQueued());
      SwapMessageQueues();

      LOG(LogLevel::Debug,
          ("%p: Starting a graph with a %s", this,
           CurrentDriver()->AsAudioCallbackDriver() ? "AudioCallbackDriver"
                                                    : "SystemClockDriver"));
      LifecycleStateRef() = LIFECYCLE_RUNNING;
      mGraphDriverRunning = true;
      RefPtr<GraphDriver> driver = CurrentDriver();
      driver->Start();
      // It's not safe to Shutdown() a thread from StableState, and
      // releasing this may shutdown a SystemClockDriver thread.
      // Proxy the release to outside of StableState.
      NS_ReleaseOnMainThreadSystemGroup("MediaTrackGraphImpl::CurrentDriver",
                                        driver.forget(),
                                        true);  // always proxy
    }

    if (LifecycleStateRef() == LIFECYCLE_WAITING_FOR_MAIN_THREAD_CLEANUP &&
        mForceShutDown) {
      // Defer calls to RunDuringShutdown() to happen while mMonitor is not
      // held.
      for (uint32_t i = 0; i < mBackMessageQueue.Length(); ++i) {
        MessageBlock& mb = mBackMessageQueue[i];
        controlMessagesToRunDuringShutdown.AppendElements(
            std::move(mb.mMessages));
      }
      mBackMessageQueue.Clear();
      MOZ_ASSERT(mCurrentTaskMessageQueue.IsEmpty());
      // Stop MediaTrackGraph threads.
      LifecycleStateRef() = LIFECYCLE_WAITING_FOR_THREAD_SHUTDOWN;
      nsCOMPtr<nsIRunnable> event = new MediaTrackGraphShutDownRunnable(this);
      mAbstractMainThread->Dispatch(event.forget());
    }

    mGraphDriverRunning = LifecycleStateRef() == LIFECYCLE_RUNNING;
  }

  // Make sure we get a new current time in the next event loop task
  if (!aSourceIsMTG) {
    MOZ_ASSERT(mPostedRunInStableState);
    mPostedRunInStableState = false;
  }

  for (uint32_t i = 0; i < controlMessagesToRunDuringShutdown.Length(); ++i) {
    controlMessagesToRunDuringShutdown[i]->RunDuringShutdown();
  }

#ifdef DEBUG
  mCanRunMessagesSynchronously =
      !mGraphDriverRunning &&
      LifecycleStateRef() >= LIFECYCLE_WAITING_FOR_THREAD_SHUTDOWN;
#endif

  for (uint32_t i = 0; i < runnables.Length(); ++i) {
    runnables[i]->Run();
  }
}

void MediaTrackGraphImpl::EnsureRunInStableState() {
  MOZ_ASSERT(NS_IsMainThread(), "main thread only");

  if (mPostedRunInStableState) return;
  mPostedRunInStableState = true;
  nsCOMPtr<nsIRunnable> event =
      new MediaTrackGraphStableStateRunnable(this, false);
  nsContentUtils::RunInStableState(event.forget());
}

void MediaTrackGraphImpl::EnsureStableStateEventPosted() {
  MOZ_ASSERT(OnGraphThread());
  mMonitor.AssertCurrentThreadOwns();

  if (mPostedRunInStableStateEvent) return;
  mPostedRunInStableStateEvent = true;
  nsCOMPtr<nsIRunnable> event =
      new MediaTrackGraphStableStateRunnable(this, true);
  mAbstractMainThread->Dispatch(event.forget());
}

void MediaTrackGraphImpl::SignalMainThreadCleanup() {
  MOZ_ASSERT(mDriver->OnThread());

  MonitorAutoLock lock(mMonitor);
  // LIFECYCLE_THREAD_NOT_STARTED is possible when shutting down offline
  // graphs that have not started.
  MOZ_DIAGNOSTIC_ASSERT(mLifecycleState <= LIFECYCLE_RUNNING);
  LOG(LogLevel::Debug,
      ("%p: MediaTrackGraph waiting for main thread cleanup", this));
  LifecycleStateRef() =
      MediaTrackGraphImpl::LIFECYCLE_WAITING_FOR_MAIN_THREAD_CLEANUP;
  EnsureStableStateEventPosted();
}

void MediaTrackGraphImpl::AppendMessage(UniquePtr<ControlMessage> aMessage) {
  MOZ_ASSERT(NS_IsMainThread(), "main thread only");
  MOZ_ASSERT_IF(aMessage->GetTrack(), !aMessage->GetTrack()->IsDestroyed());
  MOZ_DIAGNOSTIC_ASSERT(mMainThreadTrackCount > 0 || mMainThreadPortCount > 0);

  if (!mGraphDriverRunning &&
      LifecycleStateRef() > LIFECYCLE_WAITING_FOR_MAIN_THREAD_CLEANUP) {
    // The graph control loop is not running and main thread cleanup has
    // happened. From now on we can't append messages to
    // mCurrentTaskMessageQueue, because that will never be processed again, so
    // just RunDuringShutdown this message. This should only happen during
    // forced shutdown, or after a non-realtime graph has finished processing.
#ifdef DEBUG
    MOZ_ASSERT(mCanRunMessagesSynchronously);
    mCanRunMessagesSynchronously = false;
#endif
    aMessage->RunDuringShutdown();
#ifdef DEBUG
    mCanRunMessagesSynchronously = true;
#endif
    if (IsEmpty() &&
        LifecycleStateRef() >= LIFECYCLE_WAITING_FOR_TRACK_DESTRUCTION) {
      Destroy();
    }
    return;
  }

  mCurrentTaskMessageQueue.AppendElement(std::move(aMessage));
  EnsureRunInStableState();
}

void MediaTrackGraphImpl::Dispatch(already_AddRefed<nsIRunnable>&& aRunnable) {
  mAbstractMainThread->Dispatch(std::move(aRunnable));
}

MediaTrack::MediaTrack(TrackRate aSampleRate, MediaSegment::Type aType,
                       MediaSegment* aSegment)
    : mSampleRate(aSampleRate),
      mType(aType),
      mSegment(aSegment),
      mStartTime(0),
      mForgottenTime(0),
      mEnded(false),
      mNotifiedEnded(false),
      mDisabledMode(DisabledTrackMode::ENABLED),
      mStartBlocking(GRAPH_TIME_MAX),
      mSuspendedCount(0),
      mMainThreadCurrentTime(0),
      mMainThreadEnded(false),
      mEndedNotificationSent(false),
      mMainThreadDestroyed(false),
      mGraph(nullptr),
      mAudioChannelType(dom::AudioChannel::Normal) {
  MOZ_COUNT_CTOR(MediaTrack);
  MOZ_ASSERT_IF(mSegment, mSegment->GetType() == aType);
}

MediaTrack::~MediaTrack() {
  MOZ_COUNT_DTOR(MediaTrack);
  NS_ASSERTION(mMainThreadDestroyed, "Should have been destroyed already");
  NS_ASSERTION(mMainThreadListeners.IsEmpty(),
               "All main thread listeners should have been removed");
}

size_t MediaTrack::SizeOfExcludingThis(MallocSizeOf aMallocSizeOf) const {
  size_t amount = 0;

  // Not owned:
  // - mGraph - Not reported here
  // - mConsumers - elements
  // Future:
  // - mLastPlayedVideoFrame
  // - mTrackListeners - elements

  amount += mTrackListeners.ShallowSizeOfExcludingThis(aMallocSizeOf);
  amount += mMainThreadListeners.ShallowSizeOfExcludingThis(aMallocSizeOf);
  amount += mConsumers.ShallowSizeOfExcludingThis(aMallocSizeOf);

  return amount;
}

size_t MediaTrack::SizeOfIncludingThis(MallocSizeOf aMallocSizeOf) const {
  return aMallocSizeOf(this) + SizeOfExcludingThis(aMallocSizeOf);
}

void MediaTrack::IncrementSuspendCount() {
  ++mSuspendedCount;
  if (mSuspendedCount == 1) {
    for (uint32_t i = 0; i < mConsumers.Length(); ++i) {
      mConsumers[i]->Suspended();
    }
  }
}

void MediaTrack::DecrementSuspendCount() {
  NS_ASSERTION(mSuspendedCount > 0, "Suspend count underrun");
  --mSuspendedCount;
  if (mSuspendedCount == 0) {
    for (uint32_t i = 0; i < mConsumers.Length(); ++i) {
      mConsumers[i]->Resumed();
    }
  }
}

MediaTrackGraphImpl* MediaTrack::GraphImpl() { return mGraph; }

const MediaTrackGraphImpl* MediaTrack::GraphImpl() const { return mGraph; }

MediaTrackGraph* MediaTrack::Graph() { return mGraph; }

const MediaTrackGraph* MediaTrack::Graph() const { return mGraph; }

void MediaTrack::SetGraphImpl(MediaTrackGraphImpl* aGraph) {
  MOZ_ASSERT(!mGraph, "Should only be called once");
  MOZ_ASSERT(mSampleRate == aGraph->GraphRate());
  mGraph = aGraph;
  mAudioChannelType = aGraph->AudioChannel();
}

void MediaTrack::SetGraphImpl(MediaTrackGraph* aGraph) {
  MediaTrackGraphImpl* graph = static_cast<MediaTrackGraphImpl*>(aGraph);
  SetGraphImpl(graph);
}

TrackTime MediaTrack::GraphTimeToTrackTime(GraphTime aTime) const {
  NS_ASSERTION(mStartBlocking == GraphImpl()->mStateComputedTime ||
                   aTime <= mStartBlocking,
               "Incorrectly ignoring blocking!");
  return aTime - mStartTime;
}

GraphTime MediaTrack::TrackTimeToGraphTime(TrackTime aTime) const {
  NS_ASSERTION(mStartBlocking == GraphImpl()->mStateComputedTime ||
                   aTime + mStartTime <= mStartBlocking,
               "Incorrectly ignoring blocking!");
  return aTime + mStartTime;
}

TrackTime MediaTrack::GraphTimeToTrackTimeWithBlocking(GraphTime aTime) const {
  return GraphImpl()->GraphTimeToTrackTimeWithBlocking(this, aTime);
}

void MediaTrack::RemoveAllResourcesAndListenersImpl() {
  GraphImpl()->AssertOnGraphThreadOrNotRunning();

  auto trackListeners(mTrackListeners);
  for (auto& l : trackListeners) {
    l->NotifyRemoved(Graph());
  }
  mTrackListeners.Clear();

  RemoveAllDirectListenersImpl();

  if (mSegment) {
    mSegment->Clear();
  }
}

void MediaTrack::DestroyImpl() {
  for (int32_t i = mConsumers.Length() - 1; i >= 0; --i) {
    mConsumers[i]->Disconnect();
  }
  if (mSegment) {
    mSegment->Clear();
  }
  mGraph = nullptr;
}

void MediaTrack::Destroy() {
  // Keep this track alive until we leave this method
  RefPtr<MediaTrack> kungFuDeathGrip = this;

  class Message : public ControlMessage {
   public:
    explicit Message(MediaTrack* aTrack) : ControlMessage(aTrack) {}
    void Run() override {
      mTrack->RemoveAllResourcesAndListenersImpl();
      auto graph = mTrack->GraphImpl();
      mTrack->DestroyImpl();
      graph->RemoveTrackGraphThread(mTrack);
    }
    void RunDuringShutdown() override { Run(); }
  };
  // Keep a reference to the graph, since Message might RunDuringShutdown()
  // synchronously and make GraphImpl() invalid.
  RefPtr<MediaTrackGraphImpl> graph = GraphImpl();
  graph->AppendMessage(MakeUnique<Message>(this));
  graph->RemoveTrack(this);
  // Message::RunDuringShutdown may have removed this track from the graph,
  // but our kungFuDeathGrip above will have kept this track alive if
  // necessary.
  mMainThreadDestroyed = true;
}

TrackTime MediaTrack::GetEnd() const {
  return mSegment ? mSegment->GetDuration() : 0;
}

void MediaTrack::AddAudioOutput(void* aKey) {
  class Message : public ControlMessage {
   public:
    Message(MediaTrack* aTrack, void* aKey)
        : ControlMessage(aTrack), mKey(aKey) {}
    void Run() override { mTrack->AddAudioOutputImpl(mKey); }
    void* mKey;
  };
  GraphImpl()->AppendMessage(MakeUnique<Message>(this, aKey));
}

void MediaTrackGraphImpl::SetAudioOutputVolume(MediaTrack* aTrack, void* aKey,
                                               float aVolume) {
  for (auto& tkv : mAudioOutputs) {
    if (tkv.mKey == aKey && aTrack == tkv.mTrack) {
      tkv.mVolume = aVolume;
      return;
    }
  }
  MOZ_CRASH("Audio stream key not found when setting the volume.");
}

void MediaTrack::SetAudioOutputVolumeImpl(void* aKey, float aVolume) {
  MOZ_ASSERT(GraphImpl()->OnGraphThread());
  GraphImpl()->SetAudioOutputVolume(this, aKey, aVolume);
}

void MediaTrack::SetAudioOutputVolume(void* aKey, float aVolume) {
  class Message : public ControlMessage {
   public:
    Message(MediaTrack* aTrack, void* aKey, float aVolume)
        : ControlMessage(aTrack), mKey(aKey), mVolume(aVolume) {}
    void Run() override { mTrack->SetAudioOutputVolumeImpl(mKey, mVolume); }
    void* mKey;
    float mVolume;
  };
  GraphImpl()->AppendMessage(MakeUnique<Message>(this, aKey, aVolume));
}

void MediaTrack::AddAudioOutputImpl(void* aKey) {
  LOG(LogLevel::Info, ("MediaTrack %p adding AudioOutput", this));
  GraphImpl()->RegisterAudioOutput(this, aKey);
}

void MediaTrack::RemoveAudioOutputImpl(void* aKey) {
  LOG(LogLevel::Info, ("MediaTrack %p removing AudioOutput", this));
  GraphImpl()->UnregisterAudioOutput(this, aKey);
}

void MediaTrack::RemoveAudioOutput(void* aKey) {
  class Message : public ControlMessage {
   public:
    explicit Message(MediaTrack* aTrack, void* aKey)
        : ControlMessage(aTrack), mKey(aKey) {}
    void Run() override { mTrack->RemoveAudioOutputImpl(mKey); }
    void* mKey;
  };
  GraphImpl()->AppendMessage(MakeUnique<Message>(this, aKey));
}

void
MediaTrack::AddVideoOutputImpl(already_AddRefed<VideoFrameContainer> aContainer)
{
  RefPtr<VideoFrameContainer> container = aContainer;
  LOG(LogLevel::Info, ("MediaStream %p Adding VideoFrameContainer %p as output",
                              this, container.get()));
  *mVideoOutputs.AppendElement() = container.forget();
}

void
MediaTrack::RemoveVideoOutputImpl(VideoFrameContainer* aContainer)
{
  LOG(LogLevel::Info, ("MediaStream %p Removing VideoFrameContainer %p as output",
                              this, aContainer));
  // Ensure that any frames currently queued for playback by the compositor
  // are removed.
  aContainer->ClearFutureFrames();
  mVideoOutputs.RemoveElement(aContainer);
}

void
MediaTrack::AddVideoOutput(VideoFrameContainer* aContainer)
{
  class Message : public ControlMessage {
  public:
    Message(MediaTrack* aTrack, VideoFrameContainer* aContainer) :
      ControlMessage(aTrack), mContainer(aContainer) {}
    void Run() override
    {
      mTrack->AddVideoOutputImpl(mContainer.forget());
    }
    RefPtr<VideoFrameContainer> mContainer;
  };
  GraphImpl()->AppendMessage(MakeUnique<Message>(this, aContainer));
}

void
MediaTrack::RemoveVideoOutput(VideoFrameContainer* aContainer)
{
  class Message : public ControlMessage {
  public:
    Message(MediaTrack* aTrack, VideoFrameContainer* aContainer) :
      ControlMessage(aTrack), mContainer(aContainer) {}
    void Run() override
    {
      mTrack->RemoveVideoOutputImpl(mContainer);
    }
    RefPtr<VideoFrameContainer> mContainer;
  };
  GraphImpl()->AppendMessage(MakeUnique<Message>(this, aContainer));
}

void MediaTrack::Suspend() {
  class Message : public ControlMessage {
   public:
    explicit Message(MediaTrack* aTrack) : ControlMessage(aTrack) {}
    void Run() override { mTrack->GraphImpl()->IncrementSuspendCount(mTrack); }
  };

  // This can happen if this method has been called asynchronously, and the
  // track has been destroyed since then.
  if (mMainThreadDestroyed) {
    return;
  }
  GraphImpl()->AppendMessage(MakeUnique<Message>(this));
}

void MediaTrack::Resume() {
  class Message : public ControlMessage {
   public:
    explicit Message(MediaTrack* aTrack) : ControlMessage(aTrack) {}
    void Run() override { mTrack->GraphImpl()->DecrementSuspendCount(mTrack); }
  };

  // This can happen if this method has been called asynchronously, and the
  // track has been destroyed since then.
  if (mMainThreadDestroyed) {
    return;
  }
  GraphImpl()->AppendMessage(MakeUnique<Message>(this));
}

void MediaTrack::AddListenerImpl(
    already_AddRefed<MediaTrackListener> aListener) {
  RefPtr<MediaTrackListener> l(aListener);
  mTrackListeners.AppendElement(std::move(l));

  PrincipalHandle lastPrincipalHandle = mSegment->GetLastPrincipalHandle();
  mTrackListeners.LastElement()->NotifyPrincipalHandleChanged(
      Graph(), lastPrincipalHandle);
  if (mNotifiedEnded) {
    mTrackListeners.LastElement()->NotifyEnded(Graph());
  }
  if (mDisabledMode == DisabledTrackMode::SILENCE_BLACK) {
    mTrackListeners.LastElement()->NotifyEnabledStateChanged(Graph(), false);
  }
}

void MediaTrack::AddListener(MediaTrackListener* aListener) {
  class Message : public ControlMessage {
   public:
    Message(MediaTrack* aTrack, MediaTrackListener* aListener)
        : ControlMessage(aTrack), mListener(aListener) {}
    void Run() override { mTrack->AddListenerImpl(mListener.forget()); }
    RefPtr<MediaTrackListener> mListener;
  };
  MOZ_ASSERT(mSegment, "Segment-less tracks do not support listeners");
  GraphImpl()->AppendMessage(MakeUnique<Message>(this, aListener));
}

void MediaTrack::RemoveListenerImpl(MediaTrackListener* aListener) {
  for (size_t i = 0; i < mTrackListeners.Length(); ++i) {
    if (mTrackListeners[i] == aListener) {
      mTrackListeners[i]->NotifyRemoved(Graph());
      mTrackListeners.RemoveElementAt(i);
      return;
    }
  }
}

RefPtr<GenericPromise> MediaTrack::RemoveListener(
    MediaTrackListener* aListener) {
  class Message : public ControlMessage {
   public:
    Message(MediaTrack* aTrack, MediaTrackListener* aListener)
        : ControlMessage(aTrack), mListener(aListener) {}
    void Run() override {
      mTrack->RemoveListenerImpl(mListener);
      mRemovedPromise.Resolve(true, __func__);
    }
    void RunDuringShutdown() override {
      // During shutdown we still want the listener's NotifyRemoved to be
      // called, since not doing that might block shutdown of other modules.
      Run();
    }
    RefPtr<MediaTrackListener> mListener;
    MozPromiseHolder<GenericPromise> mRemovedPromise;
  };

  UniquePtr<Message> message = MakeUnique<Message>(this, aListener);
  RefPtr<GenericPromise> p = message->mRemovedPromise.Ensure(__func__);
  GraphImpl()->AppendMessage(std::move(message));
  return p;
}

void MediaTrack::AddDirectListenerImpl(
    already_AddRefed<DirectMediaTrackListener> aListener) {
  // Base implementation, for tracks that don't support direct track listeners.
  RefPtr<DirectMediaTrackListener> listener = aListener;
  listener->NotifyDirectListenerInstalled(
      DirectMediaTrackListener::InstallationResult::TRACK_NOT_SUPPORTED);
}

void MediaTrack::AddDirectListener(DirectMediaTrackListener* aListener) {
  class Message : public ControlMessage {
   public:
    Message(MediaTrack* aTrack, DirectMediaTrackListener* aListener)
        : ControlMessage(aTrack), mListener(aListener) {}
    void Run() override { mTrack->AddDirectListenerImpl(mListener.forget()); }
    RefPtr<DirectMediaTrackListener> mListener;
  };
  GraphImpl()->AppendMessage(MakeUnique<Message>(this, aListener));
}

void MediaTrack::RemoveDirectListenerImpl(DirectMediaTrackListener* aListener) {
  // Base implementation, the listener was never added so nothing to do.
}

void MediaTrack::RemoveDirectListener(DirectMediaTrackListener* aListener) {
  class Message : public ControlMessage {
   public:
    Message(MediaTrack* aTrack, DirectMediaTrackListener* aListener)
        : ControlMessage(aTrack), mListener(aListener) {}
    void Run() override { mTrack->RemoveDirectListenerImpl(mListener); }
    void RunDuringShutdown() override {
      // During shutdown we still want the listener's
      // NotifyDirectListenerUninstalled to be called, since not doing that
      // might block shutdown of other modules.
      Run();
    }
    RefPtr<DirectMediaTrackListener> mListener;
  };
  GraphImpl()->AppendMessage(MakeUnique<Message>(this, aListener));
}

void MediaTrack::RunAfterPendingUpdates(
    already_AddRefed<nsIRunnable> aRunnable) {
  MOZ_ASSERT(NS_IsMainThread());
  MediaTrackGraphImpl* graph = GraphImpl();
  nsCOMPtr<nsIRunnable> runnable(aRunnable);

  class Message : public ControlMessage {
   public:
    Message(MediaTrack* aTrack, already_AddRefed<nsIRunnable> aRunnable)
        : ControlMessage(aTrack), mRunnable(aRunnable) {}
    void Run() override {
      mTrack->Graph()->DispatchToMainThreadStableState(mRunnable.forget());
    }
    void RunDuringShutdown() override {
      // Don't run mRunnable now as it may call AppendMessage() which would
      // assume that there are no remaining controlMessagesToRunDuringShutdown.
      MOZ_ASSERT(NS_IsMainThread());
      mTrack->GraphImpl()->Dispatch(mRunnable.forget());
    }

   private:
    nsCOMPtr<nsIRunnable> mRunnable;
  };

  graph->AppendMessage(MakeUnique<Message>(this, runnable.forget()));
}

void MediaTrack::SetEnabledImpl(DisabledTrackMode aMode) {
  if (aMode == DisabledTrackMode::ENABLED) {
    mDisabledMode = DisabledTrackMode::ENABLED;
    for (const auto& l : mTrackListeners) {
      l->NotifyEnabledStateChanged(Graph(), true);
    }
  } else {
    MOZ_DIAGNOSTIC_ASSERT(
        mDisabledMode == DisabledTrackMode::ENABLED,
        "Changing disabled track mode for a track is not allowed");
    mDisabledMode = aMode;
    if (aMode == DisabledTrackMode::SILENCE_BLACK) {
      for (const auto& l : mTrackListeners) {
        l->NotifyEnabledStateChanged(Graph(), false);
      }
    }
  }
}

void MediaTrack::SetEnabled(DisabledTrackMode aMode) {
  class Message : public ControlMessage {
   public:
    Message(MediaTrack* aTrack, DisabledTrackMode aMode)
        : ControlMessage(aTrack), mMode(aMode) {}
    void Run() override { mTrack->SetEnabledImpl(mMode); }
    DisabledTrackMode mMode;
  };
  GraphImpl()->AppendMessage(MakeUnique<Message>(this, aMode));
}

void MediaTrack::ApplyTrackDisabling(MediaSegment* aSegment,
                                     MediaSegment* aRawSegment) {
  if (mDisabledMode == DisabledTrackMode::ENABLED) {
    return;
  }
  if (mDisabledMode == DisabledTrackMode::SILENCE_BLACK) {
    aSegment->ReplaceWithDisabled();
    if (aRawSegment) {
      aRawSegment->ReplaceWithDisabled();
    }
  } else if (mDisabledMode == DisabledTrackMode::SILENCE_FREEZE) {
    aSegment->ReplaceWithNull();
    if (aRawSegment) {
      aRawSegment->ReplaceWithNull();
    }
  } else {
    MOZ_CRASH("Unsupported mode");
  }
}

void MediaTrack::AddMainThreadListener(
    MainThreadMediaTrackListener* aListener) {
  MOZ_ASSERT(NS_IsMainThread());
  MOZ_ASSERT(aListener);
  MOZ_ASSERT(!mMainThreadListeners.Contains(aListener));

  mMainThreadListeners.AppendElement(aListener);

  // If it is not yet time to send the notification, then exit here.
  if (!mEndedNotificationSent) {
    return;
  }

  class NotifyRunnable final : public Runnable {
   public:
    explicit NotifyRunnable(MediaTrack* aTrack)
        : Runnable("MediaTrack::NotifyRunnable"), mTrack(aTrack) {}

    NS_IMETHOD Run() override {
      MOZ_ASSERT(NS_IsMainThread());
      mTrack->NotifyMainThreadListeners();
      return NS_OK;
    }

   private:
    ~NotifyRunnable() = default;

    RefPtr<MediaTrack> mTrack;
  };

  nsCOMPtr<nsIRunnable> runnable = new NotifyRunnable(this);
  GraphImpl()->Dispatch(runnable.forget());
}

void MediaTrack::AdvanceTimeVaryingValuesToCurrentTime(GraphTime aCurrentTime,
                                                       GraphTime aBlockedTime) {
  mStartTime += aBlockedTime;

  if (!mSegment) {
    // No data to be forgotten.
    return;
  }

  TrackTime time = aCurrentTime - mStartTime;
  // Only prune if there is a reasonable chunk (50ms @ 48kHz) to forget, so we
  // don't spend too much time pruning segments.
  const TrackTime minChunkSize = 2400;
  if (time < mForgottenTime + minChunkSize) {
    return;
  }

  mForgottenTime = std::min(GetEnd() - 1, time);
  mSegment->ForgetUpTo(mForgottenTime);
}

SourceMediaTrack::SourceMediaTrack(MediaSegment::Type aType,
                                   TrackRate aSampleRate)
    : MediaTrack(aSampleRate, aType,
                 aType == MediaSegment::AUDIO
                     ? static_cast<MediaSegment*>(new AudioSegment())
                     : static_cast<MediaSegment*>(new VideoSegment())),
      mMutex("mozilla::media::SourceMediaTrack") {
  mUpdateTrack = MakeUnique<TrackData>();
  mUpdateTrack->mInputRate = aSampleRate;
  mUpdateTrack->mResamplerChannelCount = 0;
  mUpdateTrack->mData = UniquePtr<MediaSegment>(mSegment->CreateEmptyClone());
  mUpdateTrack->mEnded = false;
  mUpdateTrack->mPullingEnabled = false;
}

nsresult SourceMediaTrack::OpenAudioInput(CubebUtils::AudioDeviceID aID,
                                          AudioDataListener* aListener) {
  MOZ_ASSERT(NS_IsMainThread());
  MOZ_ASSERT(GraphImpl());
  MOZ_ASSERT(!mInputListener);
  mInputListener = aListener;
  return GraphImpl()->OpenAudioInput(aID, aListener);
}

void SourceMediaTrack::CloseAudioInput(Maybe<CubebUtils::AudioDeviceID>& aID) {
  MOZ_ASSERT(NS_IsMainThread());
  MOZ_ASSERT(GraphImpl());
  if (!mInputListener) {
    return;
  }
  GraphImpl()->CloseAudioInput(aID, mInputListener);
  mInputListener = nullptr;
}

void SourceMediaTrack::Destroy() {
  MOZ_ASSERT(NS_IsMainThread());
  Maybe<CubebUtils::AudioDeviceID> id = Nothing();
  CloseAudioInput(id);

  MediaTrack::Destroy();
}

void SourceMediaTrack::DestroyImpl() {
  GraphImpl()->AssertOnGraphThreadOrNotRunning();
  for (int32_t i = mConsumers.Length() - 1; i >= 0; --i) {
    // Disconnect before we come under mMutex's lock since it can call back
    // through RemoveDirectListenerImpl() and deadlock.
    mConsumers[i]->Disconnect();
  }

  // Hold mMutex while mGraph is reset so that other threads holding mMutex
  // can null-check know that the graph will not destroyed.
  MutexAutoLock lock(mMutex);
  mUpdateTrack = nullptr;
  MediaTrack::DestroyImpl();
}

void SourceMediaTrack::SetPullingEnabled(bool aEnabled) {
  class Message : public ControlMessage {
   public:
    Message(SourceMediaTrack* aTrack, bool aEnabled)
        : ControlMessage(nullptr), mTrack(aTrack), mEnabled(aEnabled) {}
    void Run() override {
      MutexAutoLock lock(mTrack->mMutex);
      if (!mTrack->mUpdateTrack) {
        // We can't enable pulling for a track that has ended. We ignore
        // this if we're disabling pulling, since shutdown sequences are
        // complex. If there's truly an issue we'll have issues enabling anyway.
        MOZ_ASSERT_IF(mEnabled, mTrack->mEnded);
        return;
      }
      MOZ_ASSERT(mTrack->mType == MediaSegment::AUDIO,
                 "Pulling is not allowed for video");
      mTrack->mUpdateTrack->mPullingEnabled = mEnabled;
    }
    SourceMediaTrack* mTrack;
    bool mEnabled;
  };
  GraphImpl()->AppendMessage(MakeUnique<Message>(this, aEnabled));
}

bool SourceMediaTrack::PullNewData(GraphTime aDesiredUpToTime) {
  TRACE_AUDIO_CALLBACK_COMMENT("SourceMediaTrack %p", this);
  TrackTime t;
  TrackTime current;
  {
    if (mEnded) {
      return false;
    }
    MutexAutoLock lock(mMutex);
    if (mUpdateTrack->mEnded) {
      return false;
    }
    if (!mUpdateTrack->mPullingEnabled) {
      return false;
    }
    // Compute how much track time we'll need assuming we don't block
    // the track at all.
    t = GraphTimeToTrackTime(aDesiredUpToTime);
    current = GetEnd() + mUpdateTrack->mData->GetDuration();
  }
  if (t <= current) {
    return false;
  }
  LOG(LogLevel::Verbose, ("%p: Calling NotifyPull track=%p t=%f current end=%f",
                          GraphImpl(), this, GraphImpl()->MediaTimeToSeconds(t),
                          GraphImpl()->MediaTimeToSeconds(current)));
  for (auto& l : mTrackListeners) {
    l->NotifyPull(Graph(), current, t);
  }
  return true;
}

/**
 * This moves chunks from aIn to aOut. For audio this is simple. For video
 * we carry durations over if present, or extend up to aDesiredUpToTime if not.
 *
 * We also handle "resetters" from captured media elements. This type of source
 * pushes future frames into the track, and should it need to remove some, e.g.,
 * because of a seek or pause, it tells us by letting time go backwards. Without
 * this, tracks would be live for too long after a seek or pause.
 */
static void MoveToSegment(SourceMediaTrack* aTrack, MediaSegment* aIn,
                          MediaSegment* aOut, TrackTime aCurrentTime,
                          TrackTime aDesiredUpToTime) {
  MOZ_ASSERT(aIn->GetType() == aOut->GetType());
  MOZ_ASSERT(aOut->GetDuration() >= aCurrentTime);
  MOZ_ASSERT(aDesiredUpToTime >= aCurrentTime);
  if (aIn->GetType() == MediaSegment::AUDIO) {
    AudioSegment* in = static_cast<AudioSegment*>(aIn);
    AudioSegment* out = static_cast<AudioSegment*>(aOut);
    TrackTime desiredDurationToMove = aDesiredUpToTime - aCurrentTime;
    TrackTime end = std::min(in->GetDuration(), desiredDurationToMove);

    out->AppendSlice(*in, 0, end);
    in->RemoveLeading(end);

    out->ApplyVolume(aTrack->GetVolumeLocked());
  } else {
    VideoSegment* in = static_cast<VideoSegment*>(aIn);
    VideoSegment* out = static_cast<VideoSegment*>(aOut);
    for (VideoSegment::ConstChunkIterator c(*in); !c.IsEnded(); c.Next()) {
      MOZ_ASSERT(!c->mTimeStamp.IsNull());
      VideoChunk* last = out->GetLastChunk();
      if (!last || last->mTimeStamp.IsNull()) {
        // This is the first frame, or the last frame pushed to `out` has been
        // all consumed. Just append and we deal with its duration later.
        out->AppendFrame(do_AddRef(c->mFrame.GetImage()),
                         c->mFrame.GetIntrinsicSize(),
                         c->mFrame.GetPrincipalHandle(),
                         c->mFrame.GetForceBlack(), c->mTimeStamp);
        if (c->GetDuration() > 0) {
          out->ExtendLastFrameBy(c->GetDuration());
        }
        continue;
      }

      // We now know when this frame starts, aka when the last frame ends.

      if (c->mTimeStamp < last->mTimeStamp) {
        // Time is going backwards. This is a resetting frame from
        // DecodedStream. Clear everything up to currentTime.
        out->Clear();
        out->AppendNullData(aCurrentTime);
      }

      // Append the current frame (will have duration 0).
      out->AppendFrame(do_AddRef(c->mFrame.GetImage()),
                       c->mFrame.GetIntrinsicSize(),
                       c->mFrame.GetPrincipalHandle(),
                       c->mFrame.GetForceBlack(), c->mTimeStamp);
      if (c->GetDuration() > 0) {
        out->ExtendLastFrameBy(c->GetDuration());
      }
    }
    if (out->GetDuration() < aDesiredUpToTime) {
      out->ExtendLastFrameBy(aDesiredUpToTime - out->GetDuration());
    }
    in->Clear();
    MOZ_ASSERT(aIn->GetDuration() == 0, "aIn must be consumed");
  }
}

void SourceMediaTrack::ExtractPendingInput(GraphTime aCurrentTime,
                                           GraphTime aDesiredUpToTime) {
  MutexAutoLock lock(mMutex);

  if (!mUpdateTrack) {
    MOZ_ASSERT(mEnded);
    return;
  }

  TrackTime trackCurrentTime = GraphTimeToTrackTime(aCurrentTime);

  ApplyTrackDisabling(mUpdateTrack->mData.get());

  if (!mUpdateTrack->mData->IsEmpty()) {
    for (const auto& l : mTrackListeners) {
      l->NotifyQueuedChanges(GraphImpl(), GetEnd(), *mUpdateTrack->mData);
    }
  }
  TrackTime trackDesiredUpToTime = GraphTimeToTrackTime(aDesiredUpToTime);
  TrackTime endTime = trackDesiredUpToTime;
  if (mUpdateTrack->mEnded) {
    endTime = std::min(trackDesiredUpToTime,
                       GetEnd() + mUpdateTrack->mData->GetDuration());
  }
  LOG(LogLevel::Verbose,
      ("%p: SourceMediaTrack %p advancing end from %" PRId64 " to %" PRId64,
       GraphImpl(), this, int64_t(trackCurrentTime), int64_t(endTime)));
  MoveToSegment(this, mUpdateTrack->mData.get(), mSegment.get(),
                trackCurrentTime, endTime);
  if (mUpdateTrack->mEnded && GetEnd() < trackDesiredUpToTime) {
    mEnded = true;
    mUpdateTrack = nullptr;
  }
}

void SourceMediaTrack::ResampleAudioToGraphSampleRate(MediaSegment* aSegment) {
  mMutex.AssertCurrentThreadOwns();
  if (aSegment->GetType() != MediaSegment::AUDIO ||
      mUpdateTrack->mInputRate == GraphImpl()->GraphRate()) {
    return;
  }
  AudioSegment* segment = static_cast<AudioSegment*>(aSegment);
  segment->ResampleChunks(mUpdateTrack->mResampler,
                          &mUpdateTrack->mResamplerChannelCount,
                          mUpdateTrack->mInputRate, GraphImpl()->GraphRate());
}

void SourceMediaTrack::AdvanceTimeVaryingValuesToCurrentTime(
    GraphTime aCurrentTime, GraphTime aBlockedTime) {
  MutexAutoLock lock(mMutex);
  MediaTrack::AdvanceTimeVaryingValuesToCurrentTime(aCurrentTime, aBlockedTime);
}

void SourceMediaTrack::SetAppendDataSourceRate(TrackRate aRate) {
  MutexAutoLock lock(mMutex);
  if (!mUpdateTrack) {
    return;
  }
  MOZ_DIAGNOSTIC_ASSERT(mSegment->GetType() == MediaSegment::AUDIO);
  // Set the new input rate and reset the resampler.
  mUpdateTrack->mInputRate = aRate;
  mUpdateTrack->mResampler.own(nullptr);
  mUpdateTrack->mResamplerChannelCount = 0;
}

TrackTime SourceMediaTrack::AppendData(MediaSegment* aSegment,
                                       MediaSegment* aRawSegment) {
  MutexAutoLock lock(mMutex);
  MOZ_DIAGNOSTIC_ASSERT(aSegment->GetType() == mType);
  TrackTime appended = 0;
  auto graph = GraphImpl();
  if (!mUpdateTrack || mUpdateTrack->mEnded || !graph) {
    aSegment->Clear();
    return appended;
  }

  // Data goes into mData, and on the next iteration of the MTG moves
  // into the track's segment after NotifyQueuedTrackChanges().  This adds
  // 0-10ms of delay before data gets to direct listeners.
  // Indirect listeners (via subsequent TrackUnion nodes) are synced to
  // playout time, and so can be delayed by buffering.

  // Apply track disabling before notifying any consumers directly
  // or inserting into the graph
  ApplyTrackDisabling(aSegment, aRawSegment);

  ResampleAudioToGraphSampleRate(aSegment);

  // Must notify first, since AppendFrom() will empty out aSegment
  NotifyDirectConsumers(aRawSegment ? aRawSegment : aSegment);
  appended = aSegment->GetDuration();
  mUpdateTrack->mData->AppendFrom(aSegment);  // note: aSegment is now dead
  {
    MonitorAutoLock lock(graph->GetMonitor());
    if (graph->CurrentDriver()) {  // graph shutdown not forced
      graph->EnsureNextIteration();
    }
  }

  return appended;
}

TrackTime SourceMediaTrack::ClearFutureData() {
  MutexAutoLock lock(mMutex);
  auto graph = GraphImpl();
  if (!mUpdateTrack || !graph) {
    return 0;
  }

  TrackTime duration = mUpdateTrack->mData->GetDuration();
  mUpdateTrack->mData->Clear();
  return duration;
}

void SourceMediaTrack::NotifyDirectConsumers(MediaSegment* aSegment) {
  mMutex.AssertCurrentThreadOwns();

  for (const auto& l : mDirectTrackListeners) {
    TrackTime offset = 0;  // FIX! need a separate TrackTime.... or the end of
                           // the internal buffer
    l->NotifyRealtimeTrackDataAndApplyTrackDisabling(Graph(), offset,
                                                     *aSegment);
  }
}

void SourceMediaTrack::AddDirectListenerImpl(
    already_AddRefed<DirectMediaTrackListener> aListener) {
  MutexAutoLock lock(mMutex);

  RefPtr<DirectMediaTrackListener> listener = aListener;
  LOG(LogLevel::Debug,
      ("%p: Adding direct track listener %p to source track %p", GraphImpl(),
       listener.get(), this));

  MOZ_ASSERT(mType == MediaSegment::VIDEO);
  for (const auto& l : mDirectTrackListeners) {
    if (l == listener) {
      listener->NotifyDirectListenerInstalled(
          DirectMediaTrackListener::InstallationResult::ALREADY_EXISTS);
      return;
    }
  }

  mDirectTrackListeners.AppendElement(listener);

  LOG(LogLevel::Debug,
      ("%p: Added direct track listener %p", GraphImpl(), listener.get()));
  listener->NotifyDirectListenerInstalled(
      DirectMediaTrackListener::InstallationResult::SUCCESS);

  if (mEnded) {
    return;
  }

  // Pass buffered data to the listener
  VideoSegment bufferedData;
  size_t videoFrames = 0;
  VideoSegment& segment = *GetData<VideoSegment>();
  for (VideoSegment::ConstChunkIterator iter(segment); !iter.IsEnded();
       iter.Next()) {
    if (iter->mTimeStamp.IsNull()) {
      // No timestamp means this is only for the graph's internal book-keeping,
      // denoting a late start of the track.
      continue;
    }
    ++videoFrames;
    bufferedData.AppendFrame(do_AddRef(iter->mFrame.GetImage()),
                             iter->mFrame.GetIntrinsicSize(),
                             iter->mFrame.GetPrincipalHandle(),
                             iter->mFrame.GetForceBlack(), iter->mTimeStamp);
  }

  VideoSegment& video = static_cast<VideoSegment&>(*mUpdateTrack->mData);
  for (VideoSegment::ConstChunkIterator iter(video); !iter.IsEnded();
       iter.Next()) {
    ++videoFrames;
    MOZ_ASSERT(!iter->mTimeStamp.IsNull());
    bufferedData.AppendFrame(do_AddRef(iter->mFrame.GetImage()),
                             iter->mFrame.GetIntrinsicSize(),
                             iter->mFrame.GetPrincipalHandle(),
                             iter->mFrame.GetForceBlack(), iter->mTimeStamp);
  }

  LOG(LogLevel::Info,
      ("%p: Notifying direct listener %p of %zu video frames and duration "
       "%" PRId64,
       GraphImpl(), listener.get(), videoFrames, bufferedData.GetDuration()));
  listener->NotifyRealtimeTrackData(Graph(), 0, bufferedData);
}

void SourceMediaTrack::RemoveDirectListenerImpl(
    DirectMediaTrackListener* aListener) {
  MutexAutoLock lock(mMutex);
  for (int32_t i = mDirectTrackListeners.Length() - 1; i >= 0; --i) {
    const RefPtr<DirectMediaTrackListener>& l = mDirectTrackListeners[i];
    if (l == aListener) {
      aListener->NotifyDirectListenerUninstalled();
      mDirectTrackListeners.RemoveElementAt(i);
    }
  }
}

void SourceMediaTrack::End() {
  MutexAutoLock lock(mMutex);
  if (!mUpdateTrack) {
    // Already ended
    return;
  }
  mUpdateTrack->mEnded = true;
  if (auto graph = GraphImpl()) {
    MonitorAutoLock lock(graph->GetMonitor());
    graph->EnsureNextIteration();
  }
}

void SourceMediaTrack::SetEnabledImpl(DisabledTrackMode aMode) {
  {
    MutexAutoLock lock(mMutex);
    for (const auto& l : mDirectTrackListeners) {
      DisabledTrackMode oldMode = mDisabledMode;
      bool oldEnabled = oldMode == DisabledTrackMode::ENABLED;
      if (!oldEnabled && aMode == DisabledTrackMode::ENABLED) {
        LOG(LogLevel::Debug, ("%p: SourceMediaTrack %p setting "
                              "direct listener enabled",
                              GraphImpl(), this));
        l->DecreaseDisabled(oldMode);
      } else if (oldEnabled && aMode != DisabledTrackMode::ENABLED) {
        LOG(LogLevel::Debug, ("%p: SourceMediaTrack %p setting "
                              "direct listener disabled",
                              GraphImpl(), this));
        l->IncreaseDisabled(aMode);
      }
    }
  }
  MediaTrack::SetEnabledImpl(aMode);
}

void SourceMediaTrack::RemoveAllDirectListenersImpl() {
  GraphImpl()->AssertOnGraphThreadOrNotRunning();
  MutexAutoLock lock(mMutex);

  auto directListeners(mDirectTrackListeners);
  for (auto& l : directListeners) {
    l->NotifyDirectListenerUninstalled();
  }
  mDirectTrackListeners.Clear();
}

void SourceMediaTrack::SetVolume(float aVolume) {
  MutexAutoLock lock(mMutex);
  mVolume = aVolume;
}

float SourceMediaTrack::GetVolumeLocked() {
  mMutex.AssertCurrentThreadOwns();
  return mVolume;
}

SourceMediaTrack::~SourceMediaTrack() = default;

void MediaInputPort::Init() {
  LOG(LogLevel::Debug, ("%p: Adding MediaInputPort %p (from %p to %p)",
                        mSource->GraphImpl(), this, mSource, mDest));
  // Only connect the port if it wasn't disconnected on allocation.
  if (mSource) {
    mSource->AddConsumer(this);
    mDest->AddInput(this);
  }
  // mPortCount decremented via MediaInputPort::Destroy's message
  ++mGraph->mPortCount;
}

void MediaInputPort::Disconnect() {
  GraphImpl()->AssertOnGraphThreadOrNotRunning();
  NS_ASSERTION(!mSource == !mDest,
               "mSource must either both be null or both non-null");
  if (!mSource) return;

  mSource->RemoveConsumer(this);
  mDest->RemoveInput(this);
  mSource = nullptr;
  mDest = nullptr;

  GraphImpl()->SetTrackOrderDirty();
}

MediaInputPort::InputInterval MediaInputPort::GetNextInputInterval(
    MediaInputPort const* aPort, GraphTime aTime) {
  InputInterval result = {GRAPH_TIME_MAX, GRAPH_TIME_MAX, false};
  if (!aPort) {
    result.mStart = aTime;
    result.mInputIsBlocked = true;
    return result;
  }
  if (aTime >= aPort->mDest->mStartBlocking) {
    return result;
  }
  result.mStart = aTime;
  result.mEnd = aPort->mDest->mStartBlocking;
  result.mInputIsBlocked = aTime >= aPort->mSource->mStartBlocking;
  if (!result.mInputIsBlocked) {
    result.mEnd = std::min(result.mEnd, aPort->mSource->mStartBlocking);
  }
  return result;
}

void MediaInputPort::Suspended() { mDest->InputSuspended(this); }

void MediaInputPort::Resumed() { mDest->InputResumed(this); }

void MediaInputPort::Destroy() {
  class Message : public ControlMessage {
   public:
    explicit Message(MediaInputPort* aPort)
        : ControlMessage(nullptr), mPort(aPort) {}
    void Run() override {
      mPort->Disconnect();
      --mPort->GraphImpl()->mPortCount;
      mPort->SetGraphImpl(nullptr);
      NS_RELEASE(mPort);
    }
    void RunDuringShutdown() override { Run(); }
    MediaInputPort* mPort;
  };
  // Keep a reference to the graph, since Message might RunDuringShutdown()
  // synchronously and make GraphImpl() invalid.
  RefPtr<MediaTrackGraphImpl> graph = GraphImpl();
  graph->AppendMessage(MakeUnique<Message>(this));
  --graph->mMainThreadPortCount;
}

MediaTrackGraphImpl* MediaInputPort::GraphImpl() { return mGraph; }

MediaTrackGraph* MediaInputPort::Graph() { return mGraph; }

void MediaInputPort::SetGraphImpl(MediaTrackGraphImpl* aGraph) {
  MOZ_ASSERT(!mGraph || !aGraph, "Should only be set once");
  mGraph = aGraph;
}

already_AddRefed<MediaInputPort> ProcessedMediaTrack::AllocateInputPort(
    MediaTrack* aTrack, uint16_t aInputNumber, uint16_t aOutputNumber) {
  // This method creates two references to the MediaInputPort: one for
  // the main thread, and one for the MediaTrackGraph.
  class Message : public ControlMessage {
   public:
    explicit Message(MediaInputPort* aPort)
        : ControlMessage(aPort->GetDestination()), mPort(aPort) {}
    void Run() override {
      mPort->Init();
      // The graph holds its reference implicitly
      mPort->GraphImpl()->SetTrackOrderDirty();
      Unused << mPort.forget();
    }
    void RunDuringShutdown() override { Run(); }
    RefPtr<MediaInputPort> mPort;
  };

  MOZ_DIAGNOSTIC_ASSERT(aTrack->mType == mType);
  RefPtr<MediaInputPort> port;
  if (aTrack->IsDestroyed()) {
    // Create a port that's disconnected, which is what it'd be after its source
    // track is Destroy()ed normally. Disconnect() is idempotent so destroying
    // this later is fine.
    port = new MediaInputPort(nullptr, nullptr, aInputNumber, aOutputNumber);
  } else {
    MOZ_ASSERT(aTrack->GraphImpl() == GraphImpl());
    port = new MediaInputPort(aTrack, this, aInputNumber, aOutputNumber);
  }
  port->SetGraphImpl(GraphImpl());
  ++GraphImpl()->mMainThreadPortCount;
  GraphImpl()->AppendMessage(MakeUnique<Message>(port));
  return port.forget();
}

void ProcessedMediaTrack::QueueSetAutoend(bool aAutoend) {
  class Message : public ControlMessage {
   public:
    Message(ProcessedMediaTrack* aTrack, bool aAutoend)
        : ControlMessage(aTrack), mAutoend(aAutoend) {}
    void Run() override {
      static_cast<ProcessedMediaTrack*>(mTrack)->SetAutoendImpl(mAutoend);
    }
    bool mAutoend;
  };
  GraphImpl()->AppendMessage(MakeUnique<Message>(this, aAutoend));
}

void ProcessedMediaTrack::DestroyImpl() {
  for (int32_t i = mInputs.Length() - 1; i >= 0; --i) {
    mInputs[i]->Disconnect();
  }

  for (int32_t i = mSuspendedInputs.Length() - 1; i >= 0; --i) {
    mSuspendedInputs[i]->Disconnect();
  }

  MediaTrack::DestroyImpl();
  // The track order is only important if there are connections, in which
  // case MediaInputPort::Disconnect() called SetTrackOrderDirty().
  // MediaTrackGraphImpl::RemoveTrackGraphThread() will also call
  // SetTrackOrderDirty(), for other reasons.
}

<<<<<<< HEAD
MediaTrackGraphImpl::MediaTrackGraphImpl(GraphDriverType aDriverRequested,
                                         GraphRunType aRunTypeRequested,
                                         TrackRate aSampleRate,
                                         uint32_t aChannelCount,
                                         dom::AudioChannel aChannel,
                                         AbstractThread* aMainThread)
=======
MediaTrackGraphImpl::MediaTrackGraphImpl(
    GraphDriverType aDriverRequested, GraphRunType aRunTypeRequested,
    TrackRate aSampleRate, uint32_t aChannelCount,
    CubebUtils::AudioDeviceID aOutputDeviceID, AbstractThread* aMainThread)
>>>>>>> 8ccf549d
    : MediaTrackGraph(aSampleRate),
      mGraphRunner(aRunTypeRequested == SINGLE_THREAD
                       ? GraphRunner::Create(this)
                       : already_AddRefed<GraphRunner>(nullptr)),
      mFirstCycleBreaker(0)
      // An offline graph is not initially processing.
      ,
      mEndTime(aDriverRequested == OFFLINE_THREAD_DRIVER ? 0 : GRAPH_TIME_MAX),
      mPortCount(0),
      mInputDeviceID(nullptr),
      mOutputDeviceID(aOutputDeviceID),
      mMonitor("MediaTrackGraphImpl"),
      mLifecycleState(LIFECYCLE_THREAD_NOT_STARTED),
      mForceShutDown(false),
      mPostedRunInStableStateEvent(false),
      mGraphDriverRunning(false),
      mPostedRunInStableState(false),
      mRealtime(aDriverRequested != OFFLINE_THREAD_DRIVER),
      mTrackOrderDirty(false),
      mAbstractMainThread(aMainThread),
      mSelfRef(this),
      mGlobalVolume(CubebUtils::GetVolumeScale())
#ifdef DEBUG
      ,
      mCanRunMessagesSynchronously(false)
#endif
      ,
      mAudioChannel(aChannel),
      mMainThreadGraphTime(0, "MediaTrackGraphImpl::mMainThreadGraphTime"),
      mAudioOutputLatency(0.0),
      mMaxOutputChannelCount(std::min(8u, CubebUtils::MaxNumberOfChannels())) {
  if (aRunTypeRequested == SINGLE_THREAD && !mGraphRunner) {
    // Failed to create thread.  Jump to the last phase of the lifecycle.
    mLifecycleState = LIFECYCLE_WAITING_FOR_TRACK_DESTRUCTION;
#ifdef DEBUG
    mCanRunMessagesSynchronously = true;
#endif
    return;
  }
  if (mRealtime) {
    if (aDriverRequested == AUDIO_THREAD_DRIVER) {
      // Always start with zero input channels, and no particular preferences
      // for the input channel.
      mDriver = new AudioCallbackDriver(
          this, nullptr, mSampleRate, aChannelCount, 0, mOutputDeviceID,
          mInputDeviceID, AudioInputType::Unknown);
    } else {
      mDriver = new SystemClockDriver(this, nullptr, mSampleRate);
    }
  } else {
    mDriver =
        new OfflineClockDriver(this, mSampleRate, MEDIA_GRAPH_TARGET_PERIOD_MS);
  }

  mLastMainThreadUpdate = TimeStamp::Now();

  StartAudioCallbackTracing();

  RegisterWeakAsyncMemoryReporter(this);

  if (!IsNonRealtime()) {
    AddShutdownBlocker();
  }
}

AbstractThread* MediaTrackGraph::AbstractMainThread() {
  MOZ_ASSERT(static_cast<MediaTrackGraphImpl*>(this)->mAbstractMainThread);
  return static_cast<MediaTrackGraphImpl*>(this)->mAbstractMainThread;
}

#ifdef DEBUG
bool MediaTrackGraphImpl::InDriverIteration(GraphDriver* aDriver) {
  return aDriver->OnThread() ||
         (mGraphRunner && mGraphRunner->InDriverIteration(aDriver));
}
#endif

void MediaTrackGraphImpl::Destroy() {
  // First unregister from memory reporting.
  UnregisterWeakMemoryReporter(this);

  // Clear the self reference which will destroy this instance if all
  // associated GraphDrivers are destroyed.
  mSelfRef = nullptr;
}

<<<<<<< HEAD
static uint32_t ChannelAndWindowToHash(dom::AudioChannel aChannel,
                                       nsPIDOMWindowInner* aWindow,
                                       TrackRate aSampleRate) {
=======
static uint32_t WindowToHash(nsPIDOMWindowInner* aWindow, TrackRate aSampleRate,
                             CubebUtils::AudioDeviceID aOutputDeviceID) {
>>>>>>> 8ccf549d
  uint32_t hashkey = 0;

  hashkey = AddToHash(hashkey, static_cast<uint32_t>(aChannel));
  hashkey = AddToHash(hashkey, aWindow);
  hashkey = AddToHash(hashkey, aSampleRate);
  hashkey = AddToHash(hashkey, aOutputDeviceID);

  return hashkey;
}

MediaTrackGraph* MediaTrackGraph::GetInstanceIfExists(
<<<<<<< HEAD
    dom::AudioChannel aChannel, nsPIDOMWindowInner* aWindow,
    TrackRate aSampleRate) {
=======
    nsPIDOMWindowInner* aWindow, TrackRate aSampleRate,
    CubebUtils::AudioDeviceID aOutputDeviceID) {
>>>>>>> 8ccf549d
  MOZ_ASSERT(NS_IsMainThread(), "Main thread only");

  TrackRate sampleRate =
      aSampleRate ? aSampleRate : CubebUtils::PreferredSampleRate();
<<<<<<< HEAD
  uint32_t hashkey = ChannelAndWindowToHash(aChannel, aWindow, sampleRate);
=======
  uint32_t hashkey = WindowToHash(aWindow, sampleRate, aOutputDeviceID);
>>>>>>> 8ccf549d

  MediaTrackGraphImpl* graph = nullptr;
  gGraphs.Get(hashkey, &graph);
  return graph;
}

MediaTrackGraph* MediaTrackGraph::GetInstance(
    MediaTrackGraph::GraphDriverType aGraphDriverRequested,
<<<<<<< HEAD
    dom::AudioChannel aChannel, nsPIDOMWindowInner* aWindow,
    TrackRate aSampleRate) {
=======
    nsPIDOMWindowInner* aWindow, TrackRate aSampleRate,
    CubebUtils::AudioDeviceID aOutputDeviceID) {
>>>>>>> 8ccf549d
  MOZ_ASSERT(NS_IsMainThread(), "Main thread only");

  uint32_t channel = static_cast<uint32_t>(aChannel);
  TrackRate sampleRate =
      aSampleRate ? aSampleRate : CubebUtils::PreferredSampleRate();
  MediaTrackGraphImpl* graph = static_cast<MediaTrackGraphImpl*>(
<<<<<<< HEAD
      GetInstanceIfExists(aChannel, aWindow, sampleRate));
=======
      GetInstanceIfExists(aWindow, sampleRate, aOutputDeviceID));
>>>>>>> 8ccf549d

  if (!graph) {
    AbstractThread* mainThread;
    if (aWindow) {
      mainThread =
          aWindow->AsGlobal()->AbstractMainThreadFor(TaskCategory::Other);
    } else {
      // Uncommon case, only for some old configuration of webspeech.
      mainThread = AbstractThread::MainThread();
    }

    GraphRunType runType = DIRECT_DRIVER;
    if (aGraphDriverRequested != OFFLINE_THREAD_DRIVER &&
        (StaticPrefs::dom_audioworklet_enabled() ||
         Preferences::GetBool("media.audiograph.single_thread.enabled",
                              false))) {
      runType = SINGLE_THREAD;
    }

    // In a real time graph, the number of output channels is determined by
    // the underlying number of channel of the default audio output device, and
    // capped to 8.
    uint32_t channelCount =
        std::min<uint32_t>(8, CubebUtils::MaxNumberOfChannels());
    graph = new MediaTrackGraphImpl(aGraphDriverRequested, runType, sampleRate,
<<<<<<< HEAD
                                    channelCount, aChannel, mainThread);

    uint32_t hashkey = ChannelAndWindowToHash(aChannel, aWindow, sampleRate);
=======
                                    channelCount, aOutputDeviceID, mainThread);

    uint32_t hashkey = WindowToHash(aWindow, sampleRate, aOutputDeviceID);
>>>>>>> 8ccf549d
    gGraphs.Put(hashkey, graph);

    LOG(LogLevel::Debug,
        ("Starting up MediaStreamGraph %p for channel %s and window %p", graph,
         AudioChannelValues::strings[channel].value, aWindow));
  }

  return graph;
}

MediaTrackGraph* MediaTrackGraph::CreateNonRealtimeInstance(
    TrackRate aSampleRate, nsPIDOMWindowInner* aWindow) {
  MOZ_ASSERT(NS_IsMainThread(), "Main thread only");

  AbstractThread* mainThread = AbstractThread::MainThread();
  // aWindow can be null when the document is being unlinked, so this works when
  // with a generic main thread if that's the case.
  if (aWindow) {
    mainThread =
        aWindow->AsGlobal()->AbstractMainThreadFor(TaskCategory::Other);
  }

  // Offline graphs have 0 output channel count: they write the output to a
  // buffer, not an audio output track.
  MediaTrackGraphImpl* graph =
      new MediaTrackGraphImpl(OFFLINE_THREAD_DRIVER, DIRECT_DRIVER, aSampleRate,
<<<<<<< HEAD
                              0, AudioChannel::Normal, mainThread);
=======
                              0, DEFAULT_OUTPUT_DEVICE, mainThread);
>>>>>>> 8ccf549d

  LOG(LogLevel::Debug, ("Starting up Offline MediaTrackGraph %p", graph));

  return graph;
}

void MediaTrackGraph::DestroyNonRealtimeInstance(MediaTrackGraph* aGraph) {
  MOZ_ASSERT(NS_IsMainThread(), "Main thread only");
  MOZ_ASSERT(aGraph->IsNonRealtime(),
             "Should not destroy the global graph here");

  MediaTrackGraphImpl* graph = static_cast<MediaTrackGraphImpl*>(aGraph);

  graph->ForceShutDown();
}

NS_IMPL_ISUPPORTS(MediaTrackGraphImpl, nsIMemoryReporter, nsIThreadObserver,
                  nsITimerCallback, nsINamed)

NS_IMETHODIMP
MediaTrackGraphImpl::CollectReports(nsIHandleReportCallback* aHandleReport,
                                    nsISupports* aData, bool aAnonymize) {
  MOZ_ASSERT(NS_IsMainThread());
  if (mMainThreadTrackCount == 0) {
    // No tracks to report.
    FinishCollectReports(aHandleReport, aData, nsTArray<AudioNodeSizes>());
    return NS_OK;
  }

  class Message final : public ControlMessage {
   public:
    Message(MediaTrackGraphImpl* aGraph, nsIHandleReportCallback* aHandleReport,
            nsISupports* aHandlerData)
        : ControlMessage(nullptr),
          mGraph(aGraph),
          mHandleReport(aHandleReport),
          mHandlerData(aHandlerData) {}
    void Run() override {
      mGraph->CollectSizesForMemoryReport(mHandleReport.forget(),
                                          mHandlerData.forget());
    }
    void RunDuringShutdown() override {
      // Run this message during shutdown too, so that endReports is called.
      Run();
    }
    MediaTrackGraphImpl* mGraph;
    // nsMemoryReporterManager keeps the callback and data alive only if it
    // does not time out.
    nsCOMPtr<nsIHandleReportCallback> mHandleReport;
    nsCOMPtr<nsISupports> mHandlerData;
  };

  AppendMessage(MakeUnique<Message>(this, aHandleReport, aData));

  return NS_OK;
}

void MediaTrackGraphImpl::CollectSizesForMemoryReport(
    already_AddRefed<nsIHandleReportCallback> aHandleReport,
    already_AddRefed<nsISupports> aHandlerData) {
  class FinishCollectRunnable final : public Runnable {
   public:
    explicit FinishCollectRunnable(
        already_AddRefed<nsIHandleReportCallback> aHandleReport,
        already_AddRefed<nsISupports> aHandlerData)
        : mozilla::Runnable("FinishCollectRunnable"),
          mHandleReport(aHandleReport),
          mHandlerData(aHandlerData) {}

    NS_IMETHOD Run() override {
      MediaTrackGraphImpl::FinishCollectReports(mHandleReport, mHandlerData,
                                                std::move(mAudioTrackSizes));
      return NS_OK;
    }

    nsTArray<AudioNodeSizes> mAudioTrackSizes;

   private:
    ~FinishCollectRunnable() = default;

    // Avoiding nsCOMPtr because NSCAP_ASSERT_NO_QUERY_NEEDED in its
    // constructor modifies the ref-count, which cannot be done off main
    // thread.
    RefPtr<nsIHandleReportCallback> mHandleReport;
    RefPtr<nsISupports> mHandlerData;
  };

  RefPtr<FinishCollectRunnable> runnable = new FinishCollectRunnable(
      std::move(aHandleReport), std::move(aHandlerData));

  auto audioTrackSizes = &runnable->mAudioTrackSizes;

  for (MediaTrack* t : AllTracks()) {
    AudioNodeTrack* track = t->AsAudioNodeTrack();
    if (track) {
      AudioNodeSizes* usage = audioTrackSizes->AppendElement();
      track->SizeOfAudioNodesIncludingThis(MallocSizeOf, *usage);
    }
  }

  mAbstractMainThread->Dispatch(runnable.forget());
}

void MediaTrackGraphImpl::FinishCollectReports(
    nsIHandleReportCallback* aHandleReport, nsISupports* aData,
    const nsTArray<AudioNodeSizes>& aAudioTrackSizes) {
  MOZ_ASSERT(NS_IsMainThread());

  nsCOMPtr<nsIMemoryReporterManager> manager =
      do_GetService("@mozilla.org/memory-reporter-manager;1");

  if (!manager) return;

#define REPORT(_path, _amount, _desc)                                    \
  aHandleReport->Callback(EmptyCString(), _path, KIND_HEAP, UNITS_BYTES, \
                          _amount, NS_LITERAL_CSTRING(_desc), aData);

  for (size_t i = 0; i < aAudioTrackSizes.Length(); i++) {
    const AudioNodeSizes& usage = aAudioTrackSizes[i];
    const char* const nodeType =
        usage.mNodeType ? usage.mNodeType : "<unknown>";

    nsPrintfCString enginePath("explicit/webaudio/audio-node/%s/engine-objects",
                               nodeType);
    REPORT(enginePath, usage.mEngine,
           "Memory used by AudioNode engine objects (Web Audio).");

    nsPrintfCString trackPath("explicit/webaudio/audio-node/%s/track-objects",
                              nodeType);
    REPORT(trackPath, usage.mTrack,
           "Memory used by AudioNode track objects (Web Audio).");
  }

  size_t hrtfLoaders = WebCore::HRTFDatabaseLoader::sizeOfLoaders(MallocSizeOf);
  if (hrtfLoaders) {
    REPORT(NS_LITERAL_CSTRING(
               "explicit/webaudio/audio-node/PannerNode/hrtf-databases"),
           hrtfLoaders, "Memory used by PannerNode databases (Web Audio).");
  }

#undef REPORT

  manager->EndReport();
}

SourceMediaTrack* MediaTrackGraph::CreateSourceTrack(MediaSegment::Type aType) {
  SourceMediaTrack* track = new SourceMediaTrack(aType, GraphRate());
  AddTrack(track);
  return track;
}

ProcessedMediaTrack* MediaTrackGraph::CreateForwardedInputTrack(
    MediaSegment::Type aType) {
  ForwardedInputTrack* track = new ForwardedInputTrack(GraphRate(), aType);
  AddTrack(track);
  return track;
}

AudioCaptureTrack* MediaTrackGraph::CreateAudioCaptureTrack() {
  AudioCaptureTrack* track = new AudioCaptureTrack(GraphRate());
  AddTrack(track);
  return track;
}

void MediaTrackGraph::AddTrack(MediaTrack* aTrack) {
  MediaTrackGraphImpl* graph = static_cast<MediaTrackGraphImpl*>(this);
#ifdef MOZ_DIAGNOSTIC_ASSERT_ENABLED
  if (graph->mRealtime) {
    bool found = false;
    for (auto iter = gGraphs.ConstIter(); !iter.Done(); iter.Next()) {
      if (iter.UserData() == graph) {
        found = true;
        break;
      }
    }
    MOZ_DIAGNOSTIC_ASSERT(found, "Graph must not be shutting down");
  }
#endif
  NS_ADDREF(aTrack);
  aTrack->SetGraphImpl(graph);
  ++graph->mMainThreadTrackCount;
  graph->AppendMessage(MakeUnique<CreateMessage>(aTrack));
}

void MediaTrackGraphImpl::RemoveTrack(MediaTrack* aTrack) {
  MOZ_ASSERT(NS_IsMainThread());
  MOZ_DIAGNOSTIC_ASSERT(mMainThreadTrackCount > 0);
  if (--mMainThreadTrackCount == 0) {
    LOG(LogLevel::Info, ("MediaTrackGraph %p, last track %p removed from "
                         "main thread. Graph will shut down.",
                         this, aTrack));
    // Find the graph in the hash table and remove it.
    for (auto iter = gGraphs.Iter(); !iter.Done(); iter.Next()) {
      if (iter.UserData() == this) {
        iter.Remove();
        break;
      }
    }
  }
}

auto MediaTrackGraph::NotifyWhenGraphStarted(AudioNodeTrack* aTrack)
    -> RefPtr<GraphStartedPromise> {
  MOZ_ASSERT(NS_IsMainThread());
  MozPromiseHolder<GraphStartedPromise> h;
  RefPtr<GraphStartedPromise> p = h.Ensure(__func__);
  aTrack->GraphImpl()->NotifyWhenGraphStarted(aTrack, std::move(h));
  return p;
}

void MediaTrackGraphImpl::NotifyWhenGraphStarted(
    RefPtr<AudioNodeTrack> aTrack,
    MozPromiseHolder<GraphStartedPromise>&& aHolder) {
  class GraphStartedNotificationControlMessage : public ControlMessage {
    RefPtr<AudioNodeTrack> mAudioNodeTrack;
    MozPromiseHolder<GraphStartedPromise> mHolder;

   public:
    GraphStartedNotificationControlMessage(
        RefPtr<AudioNodeTrack> aTrack,
        MozPromiseHolder<GraphStartedPromise>&& aHolder)
        : ControlMessage(nullptr),
          mAudioNodeTrack(std::move(aTrack)),
          mHolder(std::move(aHolder)) {}
    void Run() override {
      // This runs on the graph thread, so when this runs, and the current
      // driver is an AudioCallbackDriver, we know the audio hardware is
      // started. If not, we are going to switch soon, keep reposting this
      // ControlMessage.
      MediaTrackGraphImpl* graphImpl = mAudioNodeTrack->GraphImpl();
      if (graphImpl->CurrentDriver()->AsAudioCallbackDriver()) {
        // Avoid Resolve's locking on the graph thread by doing it on main.
        graphImpl->Dispatch(NS_NewRunnableFunction(
            "MediaTrackGraphImpl::NotifyWhenGraphStarted::Resolver",
            [holder = std::move(mHolder)]() mutable {
              holder.Resolve(true, __func__);
            }));
      } else {
        graphImpl->DispatchToMainThreadStableState(
            NewRunnableMethod<
                StoreCopyPassByRRef<RefPtr<AudioNodeTrack>>,
                StoreCopyPassByRRef<MozPromiseHolder<GraphStartedPromise>>>(
                "MediaTrackGraphImpl::NotifyWhenGraphStarted", graphImpl,
                &MediaTrackGraphImpl::NotifyWhenGraphStarted,
                std::move(mAudioNodeTrack), std::move(mHolder)));
      }
    }
    void RunDuringShutdown() override {
      mHolder.Reject(NS_ERROR_ILLEGAL_DURING_SHUTDOWN, __func__);
    }
  };

  if (aTrack->IsDestroyed()) {
    aHolder.Reject(NS_ERROR_NOT_AVAILABLE, __func__);
    return;
  }

  MediaTrackGraphImpl* graph = aTrack->GraphImpl();
  graph->AppendMessage(MakeUnique<GraphStartedNotificationControlMessage>(
      std::move(aTrack), std::move(aHolder)));
}

void MediaTrackGraphImpl::IncrementSuspendCount(MediaTrack* aTrack) {
  MOZ_ASSERT(OnGraphThreadOrNotRunning());
  bool wasSuspended = aTrack->IsSuspended();
  aTrack->IncrementSuspendCount();
  if (!wasSuspended && aTrack->IsSuspended()) {
    MOZ_ASSERT(mTracks.Contains(aTrack));
    mTracks.RemoveElement(aTrack);
    mSuspendedTracks.AppendElement(aTrack);
    SetTrackOrderDirty();
  }
}

void MediaTrackGraphImpl::DecrementSuspendCount(MediaTrack* aTrack) {
  MOZ_ASSERT(OnGraphThreadOrNotRunning());
  bool wasSuspended = aTrack->IsSuspended();
  aTrack->DecrementSuspendCount();
  if (wasSuspended && !aTrack->IsSuspended()) {
    MOZ_ASSERT(mSuspendedTracks.Contains(aTrack));
    mSuspendedTracks.RemoveElement(aTrack);
    mTracks.AppendElement(aTrack);
    ProcessedMediaTrack* pt = aTrack->AsProcessedTrack();
    if (pt) {
      pt->mCycleMarker = NOT_VISITED;
    }
    SetTrackOrderDirty();
  }
}

void MediaTrackGraphImpl::SuspendOrResumeTracks(
    AudioContextOperation aAudioContextOperation,
    const nsTArray<MediaTrack*>& aTrackSet) {
  MOZ_ASSERT(OnGraphThreadOrNotRunning());
  // For our purpose, Suspend and Close are equivalent: we want to remove the
  // tracks from the set of tracks that are going to be processed.
  for (MediaTrack* track : aTrackSet) {
    if (aAudioContextOperation == AudioContextOperation::Resume) {
      DecrementSuspendCount(track);
    } else {
      IncrementSuspendCount(track);
    }
  }
  LOG(LogLevel::Debug, ("Moving tracks between suspended and running"
                        "state: mTracks: %zu, mSuspendedTracks: %zu",
                        mTracks.Length(), mSuspendedTracks.Length()));
#ifdef DEBUG
  // The intersection of the two arrays should be null.
  for (uint32_t i = 0; i < mTracks.Length(); i++) {
    for (uint32_t j = 0; j < mSuspendedTracks.Length(); j++) {
      MOZ_ASSERT(
          mTracks[i] != mSuspendedTracks[j],
          "The suspended track set and running track set are not disjoint.");
    }
  }
#endif
}

void MediaTrackGraphImpl::ApplyAudioContextOperationImpl(
    MediaTrack* aDestinationTrack, const nsTArray<MediaTrack*>& aTracks,
    AudioContextOperation aOperation,
    MozPromiseHolder<AudioContextOperationPromise>&& aHolder) {
  MOZ_ASSERT(OnGraphThread());

  SuspendOrResumeTracks(aOperation, aTracks);

  if (aOperation == AudioContextOperation::Resume) {
    // If we have suspended the last AudioContext, and we don't have other
    // tracks that have audio, this graph will automatically switch to a
    // SystemCallbackDriver, because it can't find a MediaTrack that has an
    // audio track. When resuming, force switching to an AudioCallbackDriver (if
    // we're not already switching). It would have happened at the next
    // iteration anyways, but doing this now save some time.
    if (!CurrentDriver()->AsAudioCallbackDriver()) {
      AudioCallbackDriver* driver;
      if (Switching()) {
        MOZ_ASSERT(NextDriver()->AsAudioCallbackDriver());
        driver = NextDriver()->AsAudioCallbackDriver();
      } else {
        driver = new AudioCallbackDriver(
            this, CurrentDriver(), mSampleRate, AudioOutputChannelCount(),
            AudioInputChannelCount(), mOutputDeviceID, mInputDeviceID,
            AudioInputDevicePreference());
        SwitchAtNextIteration(driver);
      }
      driver->EnqueueTrackAndPromiseForOperation(aDestinationTrack, aOperation,
                                                 mAbstractMainThread,
                                                 std::move(aHolder));
    } else {
      // We are resuming a context, but we are already using an
      // AudioCallbackDriver, we can resolve the promise now. We do this on main
      // thread to avoid locking the holder's mutex on the graph thread.
      DispatchToMainThreadStableState(NS_NewRunnableFunction(
          "MediaTrackGraphImpl::ApplyAudioContextOperationImpl::Resolve1",
          [holder = std::move(aHolder)]() mutable {
            holder.Resolve(AudioContextState::Running, __func__);
          }));
    }
  } else {
    // Close, suspend: check if we are going to switch to a
    // SystemAudioCallbackDriver, and pass the promise to the
    // AudioCallbackDriver if that's the case, so it can notify the content.
    // This is the same logic as in UpdateTrackOrder, but it's simpler to have
    // it here as well so we don't have to store the Promise(s) on the Graph.
    AudioContextState state;
    switch (aOperation) {
      case AudioContextOperation::Suspend:
        state = AudioContextState::Suspended;
        break;
      case AudioContextOperation::Close:
        state = AudioContextState::Closed;
        break;
      default:
        MOZ_CRASH("Unexpected operation");
    }
    bool audioTrackPresent = AudioTrackPresent();

    if (!audioTrackPresent && CurrentDriver()->AsAudioCallbackDriver()) {
      CurrentDriver()
          ->AsAudioCallbackDriver()
          ->EnqueueTrackAndPromiseForOperation(aDestinationTrack, aOperation,
                                               mAbstractMainThread,
                                               std::move(aHolder));

      SystemClockDriver* driver;
      if (!Switching()) {
        driver = new SystemClockDriver(this, CurrentDriver(), mSampleRate);
        SwitchAtNextIteration(driver);
      }
      // We are closing or suspending an AudioContext, but we just got resumed.
      // Queue the operation on the next driver so that the ordering is
      // preserved.
    } else if (!audioTrackPresent && Switching()) {
      MOZ_ASSERT(NextDriver()->AsAudioCallbackDriver());
      if (NextDriver()->AsAudioCallbackDriver()) {
        NextDriver()
            ->AsAudioCallbackDriver()
            ->EnqueueTrackAndPromiseForOperation(aDestinationTrack, aOperation,
                                                 mAbstractMainThread,
                                                 std::move(aHolder));
      } else {
        // If this is not an AudioCallbackDriver, this means we failed opening
        // an AudioCallbackDriver in the past, and we're constantly trying to
        // re-open an new audio track, but are running this graph that has an
        // audio track off a SystemClockDriver for now to keep things moving.
        // This is the case where we're trying to switch an an system driver
        // (because suspend or close have been called on an AudioContext, or
        // we've closed the page), but we're already running one. We can just
        // resolve the promise now: we're already running off a system thread.
        // We do this on main
        // thread to avoid locking the holder's mutex on the graph thread.
        DispatchToMainThreadStableState(NS_NewRunnableFunction(
            "MediaTrackGraphImpl::ApplyAudioContextOperationImpl::Resolve2",
            [holder = std::move(aHolder), state]() mutable {
              holder.Resolve(state, __func__);
            }));
      }
    } else {
      // We are closing or suspending an AudioContext, but something else is
      // using the audio track, we can resolve the promise now. We do this on
      // main thread to avoid locking the holder's mutex on the graph thread.
      DispatchToMainThreadStableState(NS_NewRunnableFunction(
          "MediaTrackGraphImpl::ApplyAudioContextOperationImpl::Resolve3",
          [holder = std::move(aHolder), state]() mutable {
            holder.Resolve(state, __func__);
          }));
    }
  }
}

auto MediaTrackGraph::ApplyAudioContextOperation(
    MediaTrack* aDestinationTrack, const nsTArray<MediaTrack*>& aTracks,
    AudioContextOperation aOperation) -> RefPtr<AudioContextOperationPromise> {
  class AudioContextOperationControlMessage : public ControlMessage {
   public:
    AudioContextOperationControlMessage(
        MediaTrack* aDestinationTrack, const nsTArray<MediaTrack*>& aTracks,
        AudioContextOperation aOperation,
        MozPromiseHolder<AudioContextOperationPromise>&& aHolder)
        : ControlMessage(aDestinationTrack),
          mTracks(aTracks),
          mAudioContextOperation(aOperation),
          mHolder(std::move(aHolder)) {}
    void Run() override {
      mTrack->GraphImpl()->ApplyAudioContextOperationImpl(
          mTrack, mTracks, mAudioContextOperation, std::move(mHolder));
    }
    void RunDuringShutdown() override {
      MOZ_ASSERT(mAudioContextOperation == AudioContextOperation::Close,
                 "We should be reviving the graph?");
      mHolder.Resolve(AudioContextState::Closed, __func__);
    }

   private:
    // We don't need strong references here for the same reason ControlMessage
    // doesn't.
    nsTArray<MediaTrack*> mTracks;
    AudioContextOperation mAudioContextOperation;
    MozPromiseHolder<AudioContextOperationPromise> mHolder;
  };

  MozPromiseHolder<AudioContextOperationPromise> holder;
  RefPtr<AudioContextOperationPromise> p = holder.Ensure(__func__);
  MediaTrackGraphImpl* graphImpl = static_cast<MediaTrackGraphImpl*>(this);
  graphImpl->AppendMessage(MakeUnique<AudioContextOperationControlMessage>(
      aDestinationTrack, aTracks, aOperation, std::move(holder)));
  return p;
}

uint32_t MediaTrackGraphImpl::AudioOutputChannelCount() const {
  MOZ_ASSERT(OnGraphThread());
  // The audio output channel count for a graph is the maximum of the output
  // channel count of all the tracks that are in mAudioOutputs, or the max audio
  // output channel count the machine can do, whichever is smaller.
  uint32_t channelCount = 0;
  for (auto& tkv : mAudioOutputs) {
    MediaTrack* t = tkv.mTrack;
    // This is an AudioDestinationNode
    if (t->AsAudioNodeTrack()) {
      channelCount = std::max<uint32_t>(
          channelCount, t->AsAudioNodeTrack()->NumberOfChannels());
    } else if (t->GetData<AudioSegment>()) {
      AudioSegment* segment = t->GetData<AudioSegment>();
      channelCount =
          std::max<uint32_t>(channelCount, segment->MaxChannelCount());
    }
  }
  channelCount = std::min(channelCount, mMaxOutputChannelCount);
  if (channelCount) {
    return channelCount;
  } else {
    if (CurrentDriver()->AsAudioCallbackDriver()) {
      return CurrentDriver()->AsAudioCallbackDriver()->OutputChannelCount();
    }
    return 2;
  }
}

double MediaTrackGraph::AudioOutputLatency() {
  return static_cast<MediaTrackGraphImpl*>(this)->AudioOutputLatency();
}

double MediaTrackGraphImpl::AudioOutputLatency() {
  MOZ_ASSERT(NS_IsMainThread());
  if (mAudioOutputLatency != 0.0) {
    return mAudioOutputLatency;
  }
  MonitorAutoLock lock(mMonitor);
  if (CurrentDriver()->AsAudioCallbackDriver()) {
    mAudioOutputLatency = CurrentDriver()
                              ->AsAudioCallbackDriver()
                              ->AudioOutputLatency()
                              .ToSeconds();
  } else {
    // Failure mode: return 0.0 if running on a normal thread.
    mAudioOutputLatency = 0.0;
  }

  return mAudioOutputLatency;
}

bool MediaTrackGraph::IsNonRealtime() const {
  return !static_cast<const MediaTrackGraphImpl*>(this)->mRealtime;
}

void MediaTrackGraph::StartNonRealtimeProcessing(uint32_t aTicksToProcess) {
  MOZ_ASSERT(NS_IsMainThread(), "main thread only");

  MediaTrackGraphImpl* graph = static_cast<MediaTrackGraphImpl*>(this);
  NS_ASSERTION(!graph->mRealtime, "non-realtime only");

  class Message : public ControlMessage {
   public:
    explicit Message(MediaTrackGraphImpl* aGraph, uint32_t aTicksToProcess)
        : ControlMessage(nullptr),
          mGraph(aGraph),
          mTicksToProcess(aTicksToProcess) {}
    void Run() override {
      MOZ_ASSERT(mGraph->mEndTime == 0,
                 "StartNonRealtimeProcessing should be called only once");
      mGraph->mEndTime = mGraph->RoundUpToEndOfAudioBlock(
          mGraph->mStateComputedTime + mTicksToProcess);
    }
    // The graph owns this message.
    MediaTrackGraphImpl* MOZ_NON_OWNING_REF mGraph;
    uint32_t mTicksToProcess;
  };

  graph->AppendMessage(MakeUnique<Message>(graph, aTicksToProcess));
}

void ProcessedMediaTrack::AddInput(MediaInputPort* aPort) {
  MediaTrack* t = aPort->GetSource();
  if (!t->IsSuspended()) {
    mInputs.AppendElement(aPort);
  } else {
    mSuspendedInputs.AppendElement(aPort);
  }
  GraphImpl()->SetTrackOrderDirty();
}

void ProcessedMediaTrack::InputSuspended(MediaInputPort* aPort) {
  GraphImpl()->AssertOnGraphThreadOrNotRunning();
  mInputs.RemoveElement(aPort);
  mSuspendedInputs.AppendElement(aPort);
  GraphImpl()->SetTrackOrderDirty();
}

void ProcessedMediaTrack::InputResumed(MediaInputPort* aPort) {
  GraphImpl()->AssertOnGraphThreadOrNotRunning();
  mSuspendedInputs.RemoveElement(aPort);
  mInputs.AppendElement(aPort);
  GraphImpl()->SetTrackOrderDirty();
}

void MediaTrackGraphImpl::SwitchAtNextIteration(GraphDriver* aNextDriver) {
  MOZ_ASSERT(OnGraphThread());
  LOG(LogLevel::Debug, ("%p: Switching to new driver: %p", this, aNextDriver));
  if (GraphDriver* nextDriver = NextDriver()) {
    if (nextDriver != CurrentDriver()) {
      LOG(LogLevel::Debug,
          ("%p: Discarding previous next driver: %p", this, nextDriver));
    }
  }
  mNextDriver = aNextDriver;
}

void MediaTrackGraph::RegisterCaptureTrackForWindow(
    uint64_t aWindowId, ProcessedMediaTrack* aCaptureTrack) {
  MOZ_ASSERT(NS_IsMainThread());
  MediaTrackGraphImpl* graphImpl = static_cast<MediaTrackGraphImpl*>(this);
  graphImpl->RegisterCaptureTrackForWindow(aWindowId, aCaptureTrack);
}

void MediaTrackGraphImpl::RegisterCaptureTrackForWindow(
    uint64_t aWindowId, ProcessedMediaTrack* aCaptureTrack) {
  MOZ_ASSERT(NS_IsMainThread());
  WindowAndTrack winAndTrack;
  winAndTrack.mWindowId = aWindowId;
  winAndTrack.mCaptureTrackSink = aCaptureTrack;
  mWindowCaptureTracks.AppendElement(winAndTrack);
}

void MediaTrackGraph::UnregisterCaptureTrackForWindow(uint64_t aWindowId) {
  MOZ_ASSERT(NS_IsMainThread());
  MediaTrackGraphImpl* graphImpl = static_cast<MediaTrackGraphImpl*>(this);
  graphImpl->UnregisterCaptureTrackForWindow(aWindowId);
}

void MediaTrackGraphImpl::UnregisterCaptureTrackForWindow(uint64_t aWindowId) {
  MOZ_ASSERT(NS_IsMainThread());
  for (int32_t i = mWindowCaptureTracks.Length() - 1; i >= 0; i--) {
    if (mWindowCaptureTracks[i].mWindowId == aWindowId) {
      mWindowCaptureTracks.RemoveElementAt(i);
    }
  }
}

already_AddRefed<MediaInputPort> MediaTrackGraph::ConnectToCaptureTrack(
    uint64_t aWindowId, MediaTrack* aMediaTrack) {
  return aMediaTrack->GraphImpl()->ConnectToCaptureTrack(aWindowId,
                                                         aMediaTrack);
}

already_AddRefed<MediaInputPort> MediaTrackGraphImpl::ConnectToCaptureTrack(
    uint64_t aWindowId, MediaTrack* aMediaTrack) {
  MOZ_ASSERT(NS_IsMainThread());
  for (uint32_t i = 0; i < mWindowCaptureTracks.Length(); i++) {
    if (mWindowCaptureTracks[i].mWindowId == aWindowId) {
      ProcessedMediaTrack* sink = mWindowCaptureTracks[i].mCaptureTrackSink;
      return sink->AllocateInputPort(aMediaTrack);
    }
  }
  return nullptr;
}

void MediaTrackGraph::DispatchToMainThreadStableState(
    already_AddRefed<nsIRunnable> aRunnable) {
  AssertOnGraphThreadOrNotRunning();
  static_cast<MediaTrackGraphImpl*>(this)
      ->mPendingUpdateRunnables.AppendElement(std::move(aRunnable));
}

Watchable<mozilla::GraphTime>& MediaTrackGraphImpl::CurrentTime() {
  MOZ_ASSERT(NS_IsMainThread());
  return mMainThreadGraphTime;
}

GraphTime MediaTrackGraph::ProcessedTime() const {
  AssertOnGraphThreadOrNotRunning();
  return static_cast<const MediaTrackGraphImpl*>(this)->mProcessedTime;
}

// nsIThreadObserver methods

NS_IMETHODIMP
MediaTrackGraphImpl::OnDispatchedEvent() {
  MonitorAutoLock lock(mMonitor);
  EnsureNextIteration();
  return NS_OK;
}

NS_IMETHODIMP
MediaTrackGraphImpl::OnProcessNextEvent(nsIThreadInternal*, bool) {
  return NS_OK;
}

NS_IMETHODIMP
MediaTrackGraphImpl::AfterProcessNextEvent(nsIThreadInternal*, bool) {
  return NS_OK;
}
}  // namespace mozilla<|MERGE_RESOLUTION|>--- conflicted
+++ resolved
@@ -2996,19 +2996,13 @@
   // SetTrackOrderDirty(), for other reasons.
 }
 
-<<<<<<< HEAD
 MediaTrackGraphImpl::MediaTrackGraphImpl(GraphDriverType aDriverRequested,
                                          GraphRunType aRunTypeRequested,
                                          TrackRate aSampleRate,
                                          uint32_t aChannelCount,
                                          dom::AudioChannel aChannel,
+                                         CubebUtils::AudioDeviceID aOutputDeviceID,
                                          AbstractThread* aMainThread)
-=======
-MediaTrackGraphImpl::MediaTrackGraphImpl(
-    GraphDriverType aDriverRequested, GraphRunType aRunTypeRequested,
-    TrackRate aSampleRate, uint32_t aChannelCount,
-    CubebUtils::AudioDeviceID aOutputDeviceID, AbstractThread* aMainThread)
->>>>>>> 8ccf549d
     : MediaTrackGraph(aSampleRate),
       mGraphRunner(aRunTypeRequested == SINGLE_THREAD
                        ? GraphRunner::Create(this)
@@ -3095,14 +3089,10 @@
   mSelfRef = nullptr;
 }
 
-<<<<<<< HEAD
 static uint32_t ChannelAndWindowToHash(dom::AudioChannel aChannel,
                                        nsPIDOMWindowInner* aWindow,
-                                       TrackRate aSampleRate) {
-=======
-static uint32_t WindowToHash(nsPIDOMWindowInner* aWindow, TrackRate aSampleRate,
-                             CubebUtils::AudioDeviceID aOutputDeviceID) {
->>>>>>> 8ccf549d
+                                       TrackRate aSampleRate,
+                                       CubebUtils::AudioDeviceID aOutputDeviceID) {
   uint32_t hashkey = 0;
 
   hashkey = AddToHash(hashkey, static_cast<uint32_t>(aChannel));
@@ -3114,22 +3104,13 @@
 }
 
 MediaTrackGraph* MediaTrackGraph::GetInstanceIfExists(
-<<<<<<< HEAD
     dom::AudioChannel aChannel, nsPIDOMWindowInner* aWindow,
-    TrackRate aSampleRate) {
-=======
-    nsPIDOMWindowInner* aWindow, TrackRate aSampleRate,
-    CubebUtils::AudioDeviceID aOutputDeviceID) {
->>>>>>> 8ccf549d
+    TrackRate aSampleRate, CubebUtils::AudioDeviceID aOutputDeviceID) {
   MOZ_ASSERT(NS_IsMainThread(), "Main thread only");
 
   TrackRate sampleRate =
       aSampleRate ? aSampleRate : CubebUtils::PreferredSampleRate();
-<<<<<<< HEAD
-  uint32_t hashkey = ChannelAndWindowToHash(aChannel, aWindow, sampleRate);
-=======
-  uint32_t hashkey = WindowToHash(aWindow, sampleRate, aOutputDeviceID);
->>>>>>> 8ccf549d
+  uint32_t hashkey = ChannelAndWindowToHash(aChannel, aWindow, sampleRate, aOutputDeviceID);
 
   MediaTrackGraphImpl* graph = nullptr;
   gGraphs.Get(hashkey, &graph);
@@ -3138,24 +3119,15 @@
 
 MediaTrackGraph* MediaTrackGraph::GetInstance(
     MediaTrackGraph::GraphDriverType aGraphDriverRequested,
-<<<<<<< HEAD
     dom::AudioChannel aChannel, nsPIDOMWindowInner* aWindow,
-    TrackRate aSampleRate) {
-=======
-    nsPIDOMWindowInner* aWindow, TrackRate aSampleRate,
-    CubebUtils::AudioDeviceID aOutputDeviceID) {
->>>>>>> 8ccf549d
+    TrackRate aSampleRate, CubebUtils::AudioDeviceID aOutputDeviceID) {
   MOZ_ASSERT(NS_IsMainThread(), "Main thread only");
 
   uint32_t channel = static_cast<uint32_t>(aChannel);
   TrackRate sampleRate =
       aSampleRate ? aSampleRate : CubebUtils::PreferredSampleRate();
   MediaTrackGraphImpl* graph = static_cast<MediaTrackGraphImpl*>(
-<<<<<<< HEAD
-      GetInstanceIfExists(aChannel, aWindow, sampleRate));
-=======
-      GetInstanceIfExists(aWindow, sampleRate, aOutputDeviceID));
->>>>>>> 8ccf549d
+      GetInstanceIfExists(aChannel, aWindow, sampleRate, aOutputDeviceID));
 
   if (!graph) {
     AbstractThread* mainThread;
@@ -3181,15 +3153,9 @@
     uint32_t channelCount =
         std::min<uint32_t>(8, CubebUtils::MaxNumberOfChannels());
     graph = new MediaTrackGraphImpl(aGraphDriverRequested, runType, sampleRate,
-<<<<<<< HEAD
-                                    channelCount, aChannel, mainThread);
-
-    uint32_t hashkey = ChannelAndWindowToHash(aChannel, aWindow, sampleRate);
-=======
-                                    channelCount, aOutputDeviceID, mainThread);
-
-    uint32_t hashkey = WindowToHash(aWindow, sampleRate, aOutputDeviceID);
->>>>>>> 8ccf549d
+                                    channelCount, aChannel, aOutputDeviceID, mainThread);
+
+    uint32_t hashkey = ChannelAndWindowToHash(aChannel, aWindow, sampleRate, aOutputDeviceID);
     gGraphs.Put(hashkey, graph);
 
     LOG(LogLevel::Debug,
@@ -3216,11 +3182,7 @@
   // buffer, not an audio output track.
   MediaTrackGraphImpl* graph =
       new MediaTrackGraphImpl(OFFLINE_THREAD_DRIVER, DIRECT_DRIVER, aSampleRate,
-<<<<<<< HEAD
-                              0, AudioChannel::Normal, mainThread);
-=======
-                              0, DEFAULT_OUTPUT_DEVICE, mainThread);
->>>>>>> 8ccf549d
+                              0, AudioChannel::Normal, DEFAULT_OUTPUT_DEVICE, mainThread);
 
   LOG(LogLevel::Debug, ("Starting up Offline MediaTrackGraph %p", graph));
 
