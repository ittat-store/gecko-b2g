--- conflicted
+++ resolved
@@ -3891,13 +3891,9 @@
   }
 
   MediaTrackGraph* graph = MediaTrackGraph::GetInstance(
-<<<<<<< HEAD
       graphDriverType, mAudioChannel, window,
-      MediaTrackGraph::REQUEST_DEFAULT_SAMPLE_RATE);
-=======
-      graphDriverType, window, MediaTrackGraph::REQUEST_DEFAULT_SAMPLE_RATE,
+      MediaTrackGraph::REQUEST_DEFAULT_SAMPLE_RATE,
       MediaTrackGraph::DEFAULT_OUTPUT_DEVICE);
->>>>>>> 8ccf549d
 
   RefPtr<DOMMediaStream> stream =
       CaptureStreamInternal(StreamCaptureBehavior::CONTINUE_WHEN_ENDED,
@@ -3928,13 +3924,9 @@
   }
 
   MediaTrackGraph* graph = MediaTrackGraph::GetInstance(
-<<<<<<< HEAD
       graphDriverType, mAudioChannel, window,
-      MediaTrackGraph::REQUEST_DEFAULT_SAMPLE_RATE);
-=======
-      graphDriverType, window, MediaTrackGraph::REQUEST_DEFAULT_SAMPLE_RATE,
+      MediaTrackGraph::REQUEST_DEFAULT_SAMPLE_RATE,
       MediaTrackGraph::DEFAULT_OUTPUT_DEVICE);
->>>>>>> 8ccf549d
 
   RefPtr<DOMMediaStream> stream =
       CaptureStreamInternal(StreamCaptureBehavior::FINISH_WHEN_ENDED,
@@ -4139,13 +4131,8 @@
       mTracksCaptured(nullptr, "HTMLMediaElement::mTracksCaptured"),
       mAudioChannel(AudioChannelService::GetDefaultAudioChannel()),
       mErrorSink(new ErrorSink(this)),
-<<<<<<< HEAD
       mAudioChannelWrapper(new AudioChannelAgentCallback(this, mAudioChannel)),
-      mSink(MakePair(nsString(), RefPtr<AudioDeviceInfo>())),
-=======
-      mAudioChannelWrapper(new AudioChannelAgentCallback(this)),
       mSink(std::pair(nsString(), RefPtr<AudioDeviceInfo>())),
->>>>>>> 8ccf549d
       mShowPoster(IsVideo()) {
   MOZ_ASSERT(mMainThreadEventTarget);
   MOZ_ASSERT(mAbstractMainThread);
@@ -7518,14 +7505,9 @@
     }
 
     MediaTrackGraph* mtg = MediaTrackGraph::GetInstance(
-<<<<<<< HEAD
         MediaTrackGraph::AUDIO_THREAD_DRIVER, mAudioChannel, window,
-        MediaTrackGraph::REQUEST_DEFAULT_SAMPLE_RATE);
-=======
-        MediaTrackGraph::AUDIO_THREAD_DRIVER, window,
         MediaTrackGraph::REQUEST_DEFAULT_SAMPLE_RATE,
         MediaTrackGraph::DEFAULT_OUTPUT_DEVICE);
->>>>>>> 8ccf549d
     RefPtr<DOMMediaStream> stream =
         CaptureStreamInternal(StreamCaptureBehavior::CONTINUE_WHEN_ENDED,
                               StreamCaptureType::CAPTURE_AUDIO, mtg);
