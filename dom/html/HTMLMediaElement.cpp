--- conflicted
+++ resolved
@@ -6386,11 +6386,7 @@
       mDecoder->Suspend();
       mDecoder->SetDelaySeekMode(true);
     }
-<<<<<<< HEAD
-    mEventDeliveryPaused = aSuspendEvents;
-=======
     mEventBlocker->SetBlockEventDelivery(true);
->>>>>>> 5708c1e1
     // We won't want to resume media element from the bfcache.
     ClearResumeDelayedMediaPlaybackAgentIfNeeded();
     mMediaControlKeyListener->StopIfNeeded();
