/* -*- Mode: C++; tab-width: 8; indent-tabs-mode: nil; c-basic-offset: 2 -*- */
/* vim: set ts=8 sts=2 et sw=2 tw=80: */
/* This Source Code Form is subject to the terms of the Mozilla Public
 * License, v. 2.0. If a copy of the MPL was not distributed with this
 * file, You can obtain one at http://mozilla.org/MPL/2.0/. */

#ifndef mozilla_EventStateManager_h_
#define mozilla_EventStateManager_h_

#include "mozilla/EventForwards.h"

#include "nsIObserver.h"
#include "nsWeakReference.h"
#include "nsCOMPtr.h"
#include "nsCOMArray.h"
#include "nsCycleCollectionParticipant.h"
#include "nsRefPtrHashtable.h"
#include "mozilla/Attributes.h"
#include "mozilla/TimeStamp.h"
#include "mozilla/layers/APZPublicUtils.h"
#include "Units.h"
#include "WheelHandlingHelper.h"  // for WheelDeltaAdjustmentStrategy

class nsFrameLoader;
class nsIContent;
class nsICookieJarSettings;
class nsIDocShell;
class nsIDocShellTreeItem;
class nsIFrame;
class imgIContainer;
class nsIContentViewer;
class nsIScrollableFrame;
class nsITimer;
class nsPresContext;

namespace mozilla {

class EnterLeaveDispatcher;
class EventStates;
class IMEContentObserver;
class ScrollbarsForWheel;
class TextEditor;
class WheelTransaction;

namespace dom {
class DataTransfer;
class Document;
class Element;
class Selection;
class BrowserParent;
class RemoteDragStartData;
class CursorSimulator;
}  // namespace dom

class OverOutElementsWrapper final : public nsISupports {
  ~OverOutElementsWrapper();

 public:
  OverOutElementsWrapper();

  NS_DECL_CYCLE_COLLECTING_ISUPPORTS
  NS_DECL_CYCLE_COLLECTION_CLASS(OverOutElementsWrapper)

  WeakFrame mLastOverFrame;

  nsCOMPtr<nsIContent> mLastOverElement;

  // The last element on which we fired a over event, or null if
  // the last over event we fired has finished processing.
  nsCOMPtr<nsIContent> mFirstOverEventElement;

  // The last element on which we fired a out event, or null if
  // the last out event we fired has finished processing.
  nsCOMPtr<nsIContent> mFirstOutEventElement;
};

class EventStateManager : public nsSupportsWeakReference, public nsIObserver {
  friend class mozilla::EnterLeaveDispatcher;
  friend class mozilla::ScrollbarsForWheel;
  friend class mozilla::WheelTransaction;
  friend class mozilla::dom::CursorSimulator;

  virtual ~EventStateManager();

 public:
  EventStateManager();

  NS_DECL_CYCLE_COLLECTING_ISUPPORTS
  NS_DECL_NSIOBSERVER

  nsresult Init();
  nsresult Shutdown();

  /* The PreHandleEvent method is called before event dispatch to either
   * the DOM or frames.  Any processing which must not be prevented or
   * cancelled should occur here.  Any processing which is intended to
   * be conditional based on either DOM or frame processing should occur in
   * PostHandleEvent.  Any centralized event processing which must occur before
   * DOM or frame event handling should occur here as well.
   *
   * aOverrideClickTarget can be used to indicate which element should be
   * used as the *up target when deciding whether to send click event.
   * This is used when releasing pointer capture. Otherwise null.
   */
  MOZ_CAN_RUN_SCRIPT
  nsresult PreHandleEvent(nsPresContext* aPresContext, WidgetEvent* aEvent,
                          nsIFrame* aTargetFrame, nsIContent* aTargetContent,
                          nsEventStatus* aStatus,
                          nsIContent* aOverrideClickTarget);

  /* The PostHandleEvent method should contain all system processing which
   * should occur conditionally based on DOM or frame processing.  It should
   * also contain any centralized event processing which must occur after
   * DOM and frame processing.
   */
  MOZ_CAN_RUN_SCRIPT
  nsresult PostHandleEvent(nsPresContext* aPresContext, WidgetEvent* aEvent,
                           nsIFrame* aTargetFrame, nsEventStatus* aStatus,
                           nsIContent* aOverrideClickTarget);

  void PostHandleKeyboardEvent(WidgetKeyboardEvent* aKeyboardEvent,
                               nsIFrame* aTargetFrame, nsEventStatus& aStatus);

  /**
   * DispatchLegacyMouseScrollEvents() dispatches eLegacyMouseLineOrPageScroll
   * event and eLegacyMousePixelScroll event for compatibility with old Gecko.
   */
  void DispatchLegacyMouseScrollEvents(nsIFrame* aTargetFrame,
                                       WidgetWheelEvent* aEvent,
                                       nsEventStatus* aStatus);

  void NotifyDestroyPresContext(nsPresContext* aPresContext);
  void SetPresContext(nsPresContext* aPresContext);
  void ClearFrameRefs(nsIFrame* aFrame);

  nsIFrame* GetEventTarget();
  already_AddRefed<nsIContent> GetEventTargetContent(WidgetEvent* aEvent);

  // We manage 4 states here: ACTIVE, HOVER, DRAGOVER, URLTARGET
  static bool ManagesState(EventStates aState) {
    return aState == NS_EVENT_STATE_ACTIVE || aState == NS_EVENT_STATE_HOVER ||
           aState == NS_EVENT_STATE_DRAGOVER ||
           aState == NS_EVENT_STATE_URLTARGET;
  }

  /**
   * Notify that the given NS_EVENT_STATE_* bit has changed for this content.
   * @param aContent Content which has changed states
   * @param aState   Corresponding state flags such as NS_EVENT_STATE_FOCUS
   * @return  Whether the content was able to change all states. Returns false
   *                  if a resulting DOM event causes the content node passed in
   *                  to not change states. Note, the frame for the content may
   *                  change as a result of the content state change, because of
   *                  frame reconstructions that may occur, but this does not
   *                  affect the return value.
   */
  bool SetContentState(nsIContent* aContent, EventStates aState);

  void NativeAnonymousContentRemoved(nsIContent* aAnonContent);
  void ContentRemoved(dom::Document* aDocument, nsIContent* aContent);

  bool EventStatusOK(WidgetGUIEvent* aEvent);

  /**
   * EventStateManager stores IMEContentObserver while it's observing contents.
   * Following mehtods are called by IMEContentObserver when it starts to
   * observe or stops observing the content.
   */
  void OnStartToObserveContent(IMEContentObserver* aIMEContentObserver);
  void OnStopObservingContent(IMEContentObserver* aIMEContentObserver);

  /**
   * TryToFlushPendingNotificationsToIME() suggests flushing pending
   * notifications to IME to IMEContentObserver.
   * Doesn't do anything in child processes where flushing happens
   * asynchronously.
   */
  void TryToFlushPendingNotificationsToIME();

  /**
   * Register accesskey on the given element. When accesskey is activated then
   * the element will be notified via nsIContent::PerformAccesskey() method.
   *
   * @param  aElement  the given element
   * @param  aKey      accesskey
   */
  void RegisterAccessKey(dom::Element* aElement, uint32_t aKey);

  /**
   * Unregister accesskey for the given element.
   *
   * @param  aElement  the given element
   * @param  aKey      accesskey
   */
  void UnregisterAccessKey(dom::Element* aElement, uint32_t aKey);

  /**
   * Get accesskey registered on the given element or 0 if there is none.
   *
   * @param  aElement  the given element (must not be null)
   * @return           registered accesskey
   */
  uint32_t GetRegisteredAccessKey(dom::Element* aContent);

  static void GetAccessKeyLabelPrefix(dom::Element* aElement,
                                      nsAString& aPrefix);

  /**
   * HandleAccessKey() looks for access keys which matches with aEvent and
   * execute when it matches with a chrome access key or some content access
   * keys.
   * If the event may match chrome access keys, this handles the access key
   * synchronously (if there are nested ESMs, their HandleAccessKey() are
   * also called recursively).
   * If the event may match content access keys and focused target is a remote
   * process, this does nothing for the content because when this is called,
   * it should already have been handled in the remote process.
   * If the event may match content access keys and focused target is not in
   * remote process but there are some remote children, this will post
   * HandleAccessKey messages to all remote children.
   *
   * @return            true if there is accesskey which aEvent and
   *                    aAccessCharCodes match with.  Otherwise, false.
   *                    I.e., when this returns true, a target is executed
   *                    or focused.
   *                    Note that even if this returns false, a target in
   *                    remote process may be executed or focused
   *                    asynchronously.
   */
  bool HandleAccessKey(WidgetKeyboardEvent* aEvent, nsPresContext* aPresContext,
                       nsTArray<uint32_t>& aAccessCharCodes) {
    return WalkESMTreeToHandleAccessKey(aEvent, aPresContext, aAccessCharCodes,
                                        nullptr, eAccessKeyProcessingNormal,
                                        true);
  }

  /**
   * CheckIfEventMatchesAccessKey() looks for access key which matches with
   * aEvent in the process but won't execute it.
   *
   * @return            true if there is accesskey which aEvent matches with
   *                    in this process.  Otherwise, false.
   */
  bool CheckIfEventMatchesAccessKey(WidgetKeyboardEvent* aEvent,
                                    nsPresContext* aPresContext);

  nsresult SetCursor(StyleCursorKind aCursor, imgIContainer* aContainer,
                     const Maybe<gfx::IntPoint>& aHotspot, nsIWidget* aWidget,
                     bool aLockCursor);

  /**
   * Checks if the current mouse over element matches the given
   * Element (which has a remote frame), and if so, notifies
   * the BrowserParent of the mouse enter.
   * Called when we reconstruct the BrowserParent and need to
   * recompute state on the new object.
   */
  void RecomputeMouseEnterStateForRemoteFrame(dom::Element& aElement);

  nsPresContext* GetPresContext() { return mPresContext; }

  NS_DECL_CYCLE_COLLECTION_CLASS_AMBIGUOUS(EventStateManager, nsIObserver)

  static dom::Document* sMouseOverDocument;

  static EventStateManager* GetActiveEventStateManager() { return sActiveESM; }

  // Sets aNewESM to be the active event state manager, and
  // if aContent is non-null, marks the object as active.
  static void SetActiveManager(EventStateManager* aNewESM,
                               nsIContent* aContent);

  // Sets the fullscreen event state on aElement to aIsFullscreen.
  static void SetFullscreenState(dom::Element* aElement, bool aIsFullscreen);

  static bool IsRemoteTarget(nsIContent* target);

  static bool IsTopLevelRemoteTarget(nsIContent* aTarget);

  // Returns the kind of APZ action the given WidgetWheelEvent will perform.
  static Maybe<layers::APZWheelAction> APZWheelActionFor(
      const WidgetWheelEvent* aEvent);

  // For some kinds of scrollings, the delta values of WidgetWheelEvent are
  // possbile to be adjusted. This function is used to detect such scrollings
  // and returns a wheel delta adjustment strategy to use, which is corresponded
  // to the kind of the scrolling.
  // It returns WheelDeltaAdjustmentStrategy::eAutoDir if the current default
  // action is auto-dir scrolling which honours the scrolling target(The
  // comments in WheelDeltaAdjustmentStrategy describes the concept in detail).
  // It returns WheelDeltaAdjustmentStrategy::eAutoDirWithRootHonour if the
  // current action is auto-dir scrolling which honours the root element in the
  // document where the scrolling target is(The comments in
  // WheelDeltaAdjustmentStrategy describes the concept in detail).
  // It returns WheelDeltaAdjustmentStrategy::eHorizontalize if the current
  // default action is horizontalized scrolling.
  // It returns WheelDeltaAdjustmentStrategy::eNone to mean no delta adjustment
  // strategy should be used if the scrolling is just a tranditional scrolling
  // whose delta values are never possible to be adjusted.
  static WheelDeltaAdjustmentStrategy GetWheelDeltaAdjustmentStrategy(
      const WidgetWheelEvent& aEvent);

  // Returns user-set multipliers for a wheel event.
  static void GetUserPrefsForWheelEvent(const WidgetWheelEvent* aEvent,
                                        double* aOutMultiplierX,
                                        double* aOutMultiplierY);

  // Holds the point in screen coords that a mouse event was dispatched to,
  // before we went into pointer lock mode. This is constantly updated while
  // the pointer is not locked, but we don't update it while the pointer is
  // locked. This is used by dom::Event::GetScreenCoords() to make mouse
  // events' screen coord appear frozen at the last mouse position while
  // the pointer is locked.
  static CSSIntPoint sLastScreenPoint;

  // Holds the point in client coords of the last mouse event. Used by
  // dom::Event::GetClientCoords() to make mouse events' client coords appear
  // frozen at the last mouse position while the pointer is locked.
  static CSSIntPoint sLastClientPoint;

<<<<<<< HEAD
  static bool sIsPointerLocked;
  static nsWeakPtr sPointerLockedElement;
  static nsWeakPtr sPointerLockedDoc;

  static bool sDispatchKeyToContentFirst;
  static void SetDispatchKeyToContentFirst(bool aEnable) {
    sDispatchKeyToContentFirst = aEnable;
  }

=======
>>>>>>> 4f07d49f
  /**
   * If the absolute values of mMultiplierX and/or mMultiplierY are equal or
   * larger than this value, the computed scroll amount isn't rounded down to
   * the page width or height.
   */
  enum { MIN_MULTIPLIER_VALUE_ALLOWING_OVER_ONE_PAGE_SCROLL = 1000 };

  /**
   * HandleMiddleClickPaste() handles middle mouse button event as pasting
   * clipboard text.  Note that if aTextEditor is nullptr, this only
   * dispatches ePaste event because it's necessary for some web apps which
   * want to implement their own editor and supports middle click paste.
   *
   * @param aPresShell              The PresShell for the ESM.  This lifetime
   *                                should be guaranteed by the caller.
   * @param aMouseEvent             The eMouseClick event which caused the
   *                                paste.
   * @param aStatus                 The event status of aMouseEvent.
   * @param aTextEditor             TextEditor which may be pasted the
   *                                clipboard text by the middle click.
   *                                If there is no editor for aMouseEvent,
   *                                set nullptr.
   */
  MOZ_CAN_RUN_SCRIPT
  nsresult HandleMiddleClickPaste(PresShell* aPresShell,
                                  WidgetMouseEvent* aMouseEvent,
                                  nsEventStatus* aStatus,
                                  TextEditor* aTextEditor);

 protected:
  /*
   * If aTargetFrame's widget has a cached cursor value, resets the cursor
   * such that the next call to SetCursor on the widget will force an update
   * of the native cursor. For use in getting puppet widget to update its
   * cursor between mouse exit / enter transitions. This call basically wraps
   * nsIWidget ClearCachedCursor.
   */
  void ClearCachedWidgetCursor(nsIFrame* aTargetFrame);

  void UpdateCursor(nsPresContext* aPresContext, WidgetEvent* aEvent,
                    nsIFrame* aTargetFrame, nsEventStatus* aStatus);
  /**
   * Turn a GUI mouse/pointer event into a mouse/pointer event targeted at the
   * specified content.  This returns the primary frame for the content (or null
   * if it goes away during the event).
   */
  nsIFrame* DispatchMouseOrPointerEvent(WidgetMouseEvent* aMouseEvent,
                                        EventMessage aMessage,
                                        nsIContent* aTargetContent,
                                        nsIContent* aRelatedContent);
  /**
   * Synthesize DOM pointerover and pointerout events
   */
  void GeneratePointerEnterExit(EventMessage aMessage,
                                WidgetMouseEvent* aEvent);
  /**
   * Synthesize DOM and frame mouseover and mouseout events from this
   * MOUSE_MOVE or MOUSE_EXIT event.
   */
  void GenerateMouseEnterExit(WidgetMouseEvent* aMouseEvent);
  /**
   * Tell this ESM and ESMs in parent documents that the mouse is
   * over some content in this document.
   */
  void NotifyMouseOver(WidgetMouseEvent* aMouseEvent, nsIContent* aContent);
  /**
   * Tell this ESM and ESMs in affected child documents that the mouse
   * has exited this document's currently hovered content.
   * @param aMouseEvent the event that triggered the mouseout
   * @param aMovingInto the content node we've moved into.  This is used to set
   *        the relatedTarget for mouseout events.  Also, if it's non-null
   *        NotifyMouseOut will NOT change the current hover content to null;
   *        in that case the caller is responsible for updating hover state.
   */
  void NotifyMouseOut(WidgetMouseEvent* aMouseEvent, nsIContent* aMovingInto);
  void GenerateDragDropEnterExit(nsPresContext* aPresContext,
                                 WidgetDragEvent* aDragEvent);

  /**
   * Return mMouseEnterLeaveHelper or relevant mPointersEnterLeaveHelper
   * elements wrapper. If mPointersEnterLeaveHelper does not contain wrapper for
   * pointerId it create new one
   */
  OverOutElementsWrapper* GetWrapperByEventID(WidgetMouseEvent* aMouseEvent);

  /**
   * Fire the dragenter and dragexit/dragleave events when the mouse moves to a
   * new target.
   *
   * @param aRelatedTarget relatedTarget to set for the event
   * @param aTargetContent target to set for the event
   * @param aTargetFrame target frame for the event
   */
  void FireDragEnterOrExit(nsPresContext* aPresContext,
                           WidgetDragEvent* aDragEvent, EventMessage aMessage,
                           nsIContent* aRelatedTarget,
                           nsIContent* aTargetContent,
                           AutoWeakFrame& aTargetFrame);
  /**
   * Update the initial drag session data transfer with any changes that occur
   * on cloned data transfer objects used for events.
   */
  void UpdateDragDataTransfer(WidgetDragEvent* dragEvent);

  /**
   * InitAndDispatchClickEvent() dispatches a click event.
   *
   * @param aMouseUpEvent           eMouseUp event which causes the click event.
   *                                EventCausesClickEvents() must return true
   *                                if this event is set to it.
   * @param aStatus                 Returns the result of click event.
   *                                If the status indicates consumed, the
   *                                value won't be overwritten with
   *                                nsEventStatus_eIgnore.
   * @param aMessage                Should be eMouseClick, eMouseDoubleClick or
   *                                eMouseAuxClick.
   * @param aPresShell              The PresShell.
   * @param aMouseUpContent         The event target of aMouseUpEvent.
   * @param aCurrentTarget          Current target of the caller.
   * @param aNoContentDispatch      true if the event shouldn't be exposed to
   *                                web contents (although will be fired on
   *                                document and window).
   * @param aOverrideClickTarget    Preferred click event target.  If this is
   *                                not nullptr, aMouseUpContent and
   *                                aCurrentTarget are ignored.
   */
  MOZ_CAN_RUN_SCRIPT
  static nsresult InitAndDispatchClickEvent(
      WidgetMouseEvent* aMouseUpEvent, nsEventStatus* aStatus,
      EventMessage aMessage, PresShell* aPresShell, nsIContent* aMouseUpContent,
      AutoWeakFrame aCurrentTarget, bool aNoContentDispatch,
      nsIContent* aOverrideClickTarget);

  nsresult SetClickCount(WidgetMouseEvent* aEvent, nsEventStatus* aStatus,
                         nsIContent* aOverrideClickTarget = nullptr);

  /**
   * EventCausesClickEvents() returns true when aMouseEvent is an eMouseUp
   * event and it should cause eMouseClick, eMouseDoubleClick and/or
   * eMouseAuxClick events.  Note that this method assumes that
   * aMouseEvent.mClickCount has already been initialized with SetClickCount().
   */
  static bool EventCausesClickEvents(const WidgetMouseEvent& aMouseEvent);

  /**
   * PostHandleMouseUp() handles default actions of eMouseUp event.
   *
   * @param aMouseUpEvent           eMouseUp event which causes the click event.
   *                                EventCausesClickEvents() must return true
   *                                if this event is set to it.
   * @param aStatus                 Returns the result of event status.
   *                                If one of dispatching event is consumed or
   *                                this does something as default action,
   *                                returns nsEventStatus_eConsumeNoDefault.
   * @param aOverrideClickTarget    Preferred click event target.  If nullptr,
   *                                aMouseUpEvent target and current target
   *                                are used.
   */
  MOZ_CAN_RUN_SCRIPT
  nsresult PostHandleMouseUp(WidgetMouseEvent* aMouseUpEvent,
                             nsEventStatus* aStatus,
                             nsIContent* aOverrideClickTarget);

  /**
   * DispatchClickEvents() dispatches eMouseClick, eMouseDoubleClick and
   * eMouseAuxClick events for aMouseUpEvent.  aMouseUpEvent should cause
   * click event.
   *
   * @param aPresShell              The PresShell.
   * @param aMouseUpEvent           eMouseUp event which causes the click event.
   *                                EventCausesClickEvents() must return true
   *                                if this event is set to it.
   * @param aStatus                 Returns the result of event status.
   *                                If one of dispatching click event is
   *                                consumed, returns
   *                                nsEventStatus_eConsumeNoDefault.
   * @param aMouseUpContent         The event target of aMouseUpEvent.
   * @param aOverrideClickTarget    Preferred click event target.  If this is
   *                                not nullptr, aMouseUpContent and
   *                                current target frame of the ESM are ignored.
   */
  MOZ_CAN_RUN_SCRIPT
  nsresult DispatchClickEvents(PresShell* aPresShell,
                               WidgetMouseEvent* aMouseUpEvent,
                               nsEventStatus* aStatus,
                               nsIContent* aMouseUpContent,
                               nsIContent* aOverrideClickTarget);

  void EnsureDocument(nsPresContext* aPresContext);
  MOZ_CAN_RUN_SCRIPT_BOUNDARY
  void FlushLayout(nsPresContext* aPresContext);

  /**
   * The phases of WalkESMTreeToHandleAccessKey processing. See below.
   */
  typedef enum {
    eAccessKeyProcessingNormal = 0,
    eAccessKeyProcessingUp,
    eAccessKeyProcessingDown
  } ProcessingAccessKeyState;

  /**
   * Walk EMS to look for access key and execute found access key when aExecute
   * is true.
   * If there is registered content for the accesskey given by the key event
   * and modifier mask then call content.PerformAccesskey(), otherwise call
   * WalkESMTreeToHandleAccessKey() recursively, on descendant docshells first,
   * then on the ancestor (with |aBubbledFrom| set to the docshell associated
   * with |this|), until something matches.
   *
   * @param aEvent the keyboard event triggering the acccess key
   * @param aPresContext the presentation context
   * @param aAccessCharCodes list of charcode candidates
   * @param aBubbledFrom is used by an ancestor to avoid calling
   *        WalkESMTreeToHandleAccessKey() on the child the call originally
   *        came from, i.e. this is the child that recursively called us in
   *        its Up phase. The initial caller passes |nullptr| here. This is to
   *        avoid an infinite loop.
   * @param aAccessKeyState Normal, Down or Up processing phase (see enums
   *        above). The initial event receiver uses 'normal', then 'down' when
   *        processing children and Up when recursively calling its ancestor.
   * @param aExecute is true, execute an accesskey if it's found.  Otherwise,
   *        found accesskey won't be executed.
   *
   * @return            true if there is a target which aEvent and
   *                    aAccessCharCodes match with in this process.
   *                    Otherwise, false.  I.e., when this returns true and
   *                    aExecute is true, a target is executed or focused.
   *                    Note that even if this returns false, a target in
   *                    remote process may be executed or focused
   *                    asynchronously.
   */
  bool WalkESMTreeToHandleAccessKey(WidgetKeyboardEvent* aEvent,
                                    nsPresContext* aPresContext,
                                    nsTArray<uint32_t>& aAccessCharCodes,
                                    nsIDocShellTreeItem* aBubbledFrom,
                                    ProcessingAccessKeyState aAccessKeyState,
                                    bool aExecute);

  /**
   * Look for access key and execute found access key if aExecute is true in
   * the instance.
   *
   * @return            true if there is a target which matches with
   *                    aAccessCharCodes and aIsTrustedEvent.  Otherwise,
   *                    false.  I.e., when this returns true and aExecute
   *                    is true, a target is executed or focused.
   */
  MOZ_CAN_RUN_SCRIPT_BOUNDARY bool LookForAccessKeyAndExecute(
      nsTArray<uint32_t>& aAccessCharCodes, bool aIsTrustedEvent,
      bool aIsRepeat, bool aExecute);

  //---------------------------------------------
  // DocShell Focus Traversal Methods
  //---------------------------------------------

  nsIContent* GetFocusedContent();
  bool IsShellVisible(nsIDocShell* aShell);

  // These functions are for mousewheel and pixel scrolling

  class WheelPrefs {
   public:
    static WheelPrefs* GetInstance();
    static void Shutdown();

    /**
     * ApplyUserPrefsToDelta() overrides the wheel event's delta values with
     * user prefs.
     */
    void ApplyUserPrefsToDelta(WidgetWheelEvent* aEvent);

    /**
     * Returns whether or not ApplyUserPrefsToDelta() would change the delta
     * values of an event.
     */
    void GetUserPrefsForEvent(const WidgetWheelEvent* aEvent,
                              double* aOutMultiplierX, double* aOutMultiplierY);

    /**
     * If ApplyUserPrefsToDelta() changed the delta values with customized
     * prefs, the overflowDelta values would be inflated.
     * CancelApplyingUserPrefsFromOverflowDelta() cancels the inflation.
     */
    void CancelApplyingUserPrefsFromOverflowDelta(WidgetWheelEvent* aEvent);

    /**
     * Computes the default action for the aEvent with the prefs.
     */
    enum Action : uint8_t {
      ACTION_NONE = 0,
      ACTION_SCROLL,
      ACTION_HISTORY,
      ACTION_ZOOM,
      // Horizontalized scrolling means treating vertical wheel scrolling as
      // horizontal scrolling during the process of its default action and
      // plugins handling scrolling. Note that delta values as the event object
      // in a DOM event listener won't be affected, and will be still the
      // original values. For more details, refer to
      // mozilla::WheelDeltaAdjustmentStrategy::eHorizontalize
      ACTION_HORIZONTALIZED_SCROLL,
      ACTION_PINCH_ZOOM,
      ACTION_LAST = ACTION_PINCH_ZOOM,
      // Following actions are used only by internal processing.  So, cannot
      // specified by prefs.
      ACTION_SEND_TO_PLUGIN,
    };
    Action ComputeActionFor(const WidgetWheelEvent* aEvent);

    /**
     * NeedToComputeLineOrPageDelta() returns if the aEvent needs to be
     * computed the lineOrPageDelta values.
     */
    bool NeedToComputeLineOrPageDelta(const WidgetWheelEvent* aEvent);

    /**
     * IsOverOnePageScrollAllowed*() checks whether wheel scroll amount should
     * be rounded down to the page width/height (false) or not (true).
     */
    bool IsOverOnePageScrollAllowedX(const WidgetWheelEvent* aEvent);
    bool IsOverOnePageScrollAllowedY(const WidgetWheelEvent* aEvent);

   private:
    WheelPrefs();
    ~WheelPrefs();

    static void OnPrefChanged(const char* aPrefName, void* aClosure);

    enum Index {
      INDEX_DEFAULT = 0,
      INDEX_ALT,
      INDEX_CONTROL,
      INDEX_META,
      INDEX_SHIFT,
      INDEX_OS,
      COUNT_OF_MULTIPLIERS
    };

    /**
     * GetIndexFor() returns the index of the members which should be used for
     * the aEvent.  When only one modifier key of MODIFIER_ALT,
     * MODIFIER_CONTROL, MODIFIER_META, MODIFIER_SHIFT or MODIFIER_OS is
     * pressed, returns the index for the modifier.  Otherwise, this return the
     * default index which is used at either no modifier key is pressed or
     * two or modifier keys are pressed.
     */
    Index GetIndexFor(const WidgetWheelEvent* aEvent);

    /**
     * GetPrefNameBase() returns the base pref name for aEvent.
     * It's decided by GetModifierForPref() which modifier should be used for
     * the aEvent.
     *
     * @param aBasePrefName The result, must be "mousewheel.with_*." or
     *                      "mousewheel.default.".
     */
    void GetBasePrefName(Index aIndex, nsACString& aBasePrefName);

    void Init(Index aIndex);

    void Reset();

    /**
     * Retrieve multiplier for aEvent->mDeltaX and aEvent->mDeltaY.
     *
     * Note that if the default action is ACTION_HORIZONTALIZED_SCROLL and the
     * delta values have been adjusted by WheelDeltaHorizontalizer() before this
     * function is called, this function will swap the X and Y multipliers. By
     * doing this, multipliers will still apply to the delta values they
     * originally corresponded to.
     *
     * @param aEvent    The event which is being handled.
     * @param aIndex    The index of mMultiplierX and mMultiplierY.
     *                  Should be result of GetIndexFor(aEvent).
     * @param aMultiplierForDeltaX      Will be set to multiplier for
     *                                  aEvent->mDeltaX.
     * @param aMultiplierForDeltaY      Will be set to multiplier for
     *                                  aEvent->mDeltaY.
     */
    void GetMultiplierForDeltaXAndY(const WidgetWheelEvent* aEvent,
                                    Index aIndex, double* aMultiplierForDeltaX,
                                    double* aMultiplierForDeltaY);

    bool mInit[COUNT_OF_MULTIPLIERS];
    double mMultiplierX[COUNT_OF_MULTIPLIERS];
    double mMultiplierY[COUNT_OF_MULTIPLIERS];
    double mMultiplierZ[COUNT_OF_MULTIPLIERS];
    Action mActions[COUNT_OF_MULTIPLIERS];
    /**
     * action values overridden by .override_x pref.
     * If an .override_x value is -1, same as the
     * corresponding mActions value.
     */
    Action mOverriddenActionsX[COUNT_OF_MULTIPLIERS];

    static WheelPrefs* sInstance;
  };

  /**
   * DeltaDirection is used for specifying whether the called method should
   * handle vertical delta or horizontal delta.
   * This is clearer than using bool.
   */
  enum DeltaDirection { DELTA_DIRECTION_X = 0, DELTA_DIRECTION_Y };

  struct MOZ_STACK_CLASS EventState {
    bool mDefaultPrevented;
    bool mDefaultPreventedByContent;

    EventState()
        : mDefaultPrevented(false), mDefaultPreventedByContent(false) {}
  };

  /**
   * SendLineScrollEvent() dispatches a DOMMouseScroll event for the
   * WidgetWheelEvent.  This method shouldn't be called for non-trusted
   * wheel event because it's not necessary for compatiblity.
   *
   * @param aTargetFrame        The event target of wheel event.
   * @param aEvent              The original Wheel event.
   * @param aState              The event which should be set to the dispatching
   *                            event.  This also returns the dispatched event
   *                            state.
   * @param aDelta              The delta value of the event.
   * @param aDeltaDirection     The X/Y direction of dispatching event.
   */
  void SendLineScrollEvent(nsIFrame* aTargetFrame, WidgetWheelEvent* aEvent,
                           EventState& aState, int32_t aDelta,
                           DeltaDirection aDeltaDirection);

  /**
   * SendPixelScrollEvent() dispatches a MozMousePixelScroll event for the
   * WidgetWheelEvent.  This method shouldn't be called for non-trusted
   * wheel event because it's not necessary for compatiblity.
   *
   * @param aTargetFrame        The event target of wheel event.
   * @param aEvent              The original Wheel event.
   * @param aState              The event which should be set to the dispatching
   *                            event.  This also returns the dispatched event
   *                            state.
   * @param aPixelDelta         The delta value of the event.
   * @param aDeltaDirection     The X/Y direction of dispatching event.
   */
  void SendPixelScrollEvent(nsIFrame* aTargetFrame, WidgetWheelEvent* aEvent,
                            EventState& aState, int32_t aPixelDelta,
                            DeltaDirection aDeltaDirection);

  /**
   * ComputeScrollTargetAndMayAdjustWheelEvent() returns the scrollable frame
   * which should be scrolled.
   *
   * @param aTargetFrame        The event target of the wheel event.
   * @param aEvent              The handling mouse wheel event.
   * @param aOptions            The options for finding the scroll target.
   *                            Callers should use COMPUTE_*.
   * @return                    The scrollable frame which should be scrolled.
   */
  // These flags are used in ComputeScrollTargetAndMayAdjustWheelEvent().
  // Callers should use COMPUTE_*.
  enum {
    PREFER_MOUSE_WHEEL_TRANSACTION = 0x00000001,
    PREFER_ACTUAL_SCROLLABLE_TARGET_ALONG_X_AXIS = 0x00000002,
    PREFER_ACTUAL_SCROLLABLE_TARGET_ALONG_Y_AXIS = 0x00000004,
    START_FROM_PARENT = 0x00000008,
    INCLUDE_PLUGIN_AS_TARGET = 0x00000010,
    // Indicates the wheel scroll event being computed is an auto-dir scroll, so
    // its delta may be adjusted after being computed.
    MAY_BE_ADJUSTED_BY_AUTO_DIR = 0x00000020,
  };
  enum ComputeScrollTargetOptions {
    // At computing scroll target for legacy mouse events, we should return
    // first scrollable element even when it's not scrollable to the direction.
    COMPUTE_LEGACY_MOUSE_SCROLL_EVENT_TARGET = 0,
    // Default action prefers the scrolled element immediately before if it's
    // still under the mouse cursor.  Otherwise, it prefers the nearest
    // scrollable ancestor which will be scrolled actually.
    COMPUTE_DEFAULT_ACTION_TARGET_EXCEPT_PLUGIN =
        (PREFER_MOUSE_WHEEL_TRANSACTION |
         PREFER_ACTUAL_SCROLLABLE_TARGET_ALONG_X_AXIS |
         PREFER_ACTUAL_SCROLLABLE_TARGET_ALONG_Y_AXIS),
    // When this is specified, the result may be nsPluginFrame.  In such case,
    // the frame doesn't have nsIScrollableFrame interface.
    COMPUTE_DEFAULT_ACTION_TARGET =
        (COMPUTE_DEFAULT_ACTION_TARGET_EXCEPT_PLUGIN |
         INCLUDE_PLUGIN_AS_TARGET),
    COMPUTE_DEFAULT_ACTION_TARGET_WITH_AUTO_DIR_EXCEPT_PLUGIN =
        (COMPUTE_DEFAULT_ACTION_TARGET_EXCEPT_PLUGIN |
         MAY_BE_ADJUSTED_BY_AUTO_DIR),
    COMPUTE_DEFAULT_ACTION_TARGET_WITH_AUTO_DIR =
        (COMPUTE_DEFAULT_ACTION_TARGET | MAY_BE_ADJUSTED_BY_AUTO_DIR),
    // Look for the nearest scrollable ancestor which can be scrollable with
    // aEvent.
    COMPUTE_SCROLLABLE_ANCESTOR_ALONG_X_AXIS =
        (PREFER_ACTUAL_SCROLLABLE_TARGET_ALONG_X_AXIS | START_FROM_PARENT),
    COMPUTE_SCROLLABLE_ANCESTOR_ALONG_Y_AXIS =
        (PREFER_ACTUAL_SCROLLABLE_TARGET_ALONG_Y_AXIS | START_FROM_PARENT),
    COMPUTE_SCROLLABLE_ANCESTOR_ALONG_X_AXIS_WITH_AUTO_DIR =
        (COMPUTE_SCROLLABLE_ANCESTOR_ALONG_X_AXIS |
         MAY_BE_ADJUSTED_BY_AUTO_DIR),
    COMPUTE_SCROLLABLE_ANCESTOR_ALONG_Y_AXIS_WITH_AUTO_DIR =
        (COMPUTE_SCROLLABLE_ANCESTOR_ALONG_Y_AXIS |
         MAY_BE_ADJUSTED_BY_AUTO_DIR),
  };
  static ComputeScrollTargetOptions RemovePluginFromTarget(
      ComputeScrollTargetOptions aOptions) {
    switch (aOptions) {
      case COMPUTE_DEFAULT_ACTION_TARGET:
        return COMPUTE_DEFAULT_ACTION_TARGET_EXCEPT_PLUGIN;
      case COMPUTE_DEFAULT_ACTION_TARGET_WITH_AUTO_DIR:
        return COMPUTE_DEFAULT_ACTION_TARGET_WITH_AUTO_DIR_EXCEPT_PLUGIN;
      default:
        MOZ_ASSERT(!(aOptions & INCLUDE_PLUGIN_AS_TARGET));
        return aOptions;
    }
  }

  // Compute the scroll target.
  // The delta values in the wheel event may be changed if the event is for
  // auto-dir scrolling. For information on auto-dir,
  // @see mozilla::WheelDeltaAdjustmentStrategy
  nsIFrame* ComputeScrollTargetAndMayAdjustWheelEvent(
      nsIFrame* aTargetFrame, WidgetWheelEvent* aEvent,
      ComputeScrollTargetOptions aOptions);

  nsIFrame* ComputeScrollTargetAndMayAdjustWheelEvent(
      nsIFrame* aTargetFrame, double aDirectionX, double aDirectionY,
      WidgetWheelEvent* aEvent, ComputeScrollTargetOptions aOptions);

  nsIFrame* ComputeScrollTarget(nsIFrame* aTargetFrame,
                                WidgetWheelEvent* aEvent,
                                ComputeScrollTargetOptions aOptions) {
    MOZ_ASSERT(!(aOptions & MAY_BE_ADJUSTED_BY_AUTO_DIR),
               "aEvent may be modified by auto-dir");
    return ComputeScrollTargetAndMayAdjustWheelEvent(aTargetFrame, aEvent,
                                                     aOptions);
  }

  nsIFrame* ComputeScrollTarget(nsIFrame* aTargetFrame, double aDirectionX,
                                double aDirectionY, WidgetWheelEvent* aEvent,
                                ComputeScrollTargetOptions aOptions) {
    MOZ_ASSERT(!(aOptions & MAY_BE_ADJUSTED_BY_AUTO_DIR),
               "aEvent may be modified by auto-dir");
    return ComputeScrollTargetAndMayAdjustWheelEvent(
        aTargetFrame, aDirectionX, aDirectionY, aEvent, aOptions);
  }

  /**
   * GetScrollAmount() returns the scroll amount in app uints of one line or
   * one page.  If the wheel event scrolls a page, returns the page width and
   * height.  Otherwise, returns line height for both its width and height.
   *
   * @param aScrollableFrame    A frame which will be scrolled by the event.
   *                            The result of
   *                            ComputeScrollTargetAndMayAdjustWheelEvent() is
   *                            expected for this value.
   *                            This can be nullptr if there is no scrollable
   *                            frame.  Then, this method uses root frame's
   *                            line height or visible area's width and height.
   */
  nsSize GetScrollAmount(nsPresContext* aPresContext, WidgetWheelEvent* aEvent,
                         nsIScrollableFrame* aScrollableFrame);

  /**
   * DoScrollText() scrolls the scrollable frame for aEvent.
   */
  void DoScrollText(nsIScrollableFrame* aScrollableFrame,
                    WidgetWheelEvent* aEvent);

  void DoScrollHistory(int32_t direction);
  void DoScrollZoom(nsIFrame* aTargetFrame, int32_t adjustment);
  void ChangeZoom(bool aIncrease);

  /**
   * DeltaAccumulator class manages delta values for dispatching DOMMouseScroll
   * event.  If wheel events are caused by pixel scroll only devices or
   * the delta values are customized by prefs, this class stores the delta
   * values and set lineOrPageDelta values.
   */
  class DeltaAccumulator {
   public:
    static DeltaAccumulator* GetInstance() {
      if (!sInstance) {
        sInstance = new DeltaAccumulator;
      }
      return sInstance;
    }

    static void Shutdown() {
      delete sInstance;
      sInstance = nullptr;
    }

    bool IsInTransaction() { return mHandlingDeltaMode != UINT32_MAX; }

    /**
     * InitLineOrPageDelta() stores pixel delta values of WidgetWheelEvents
     * which are caused if it's needed.  And if the accumulated delta becomes a
     * line height, sets lineOrPageDeltaX and lineOrPageDeltaY automatically.
     */
    void InitLineOrPageDelta(nsIFrame* aTargetFrame, EventStateManager* aESM,
                             WidgetWheelEvent* aEvent);

    /**
     * Reset() resets all members.
     */
    void Reset();

    /**
     * ComputeScrollAmountForDefaultAction() computes the default action's
     * scroll amount in device pixels with mPendingScrollAmount*.
     */
    nsIntPoint ComputeScrollAmountForDefaultAction(
        WidgetWheelEvent* aEvent, const nsIntSize& aScrollAmountInDevPixels);

   private:
    DeltaAccumulator()
        : mX(0.0),
          mY(0.0),
          mPendingScrollAmountX(0.0),
          mPendingScrollAmountY(0.0),
          mHandlingDeltaMode(UINT32_MAX),
          mIsNoLineOrPageDeltaDevice(false) {}

    double mX;
    double mY;

    // When default action of a wheel event is scroll but some delta values
    // are ignored because the computed amount values are not integer, the
    // fractional values are saved by these members.
    double mPendingScrollAmountX;
    double mPendingScrollAmountY;

    TimeStamp mLastTime;

    uint32_t mHandlingDeltaMode;
    bool mIsNoLineOrPageDeltaDevice;

    static DeltaAccumulator* sInstance;
  };

  // end mousewheel functions

  /*
   * When a touch gesture is about to start, this function determines what
   * kind of gesture interaction we will want to use, based on what is
   * underneath the initial touch point.
   * Currently it decides between panning (finger scrolling) or dragging
   * the target element, as well as the orientation to trigger panning and
   * display visual boundary feedback. The decision is stored back in aEvent.
   */
  void DecideGestureEvent(WidgetGestureNotifyEvent* aEvent,
                          nsIFrame* targetFrame);

  // routines for the d&d gesture tracking state machine
  void BeginTrackingDragGesture(nsPresContext* aPresContext,
                                WidgetMouseEvent* aDownEvent,
                                nsIFrame* aDownFrame);

  void SetGestureDownPoint(WidgetGUIEvent* aEvent);

  LayoutDeviceIntPoint GetEventRefPoint(WidgetEvent* aEvent) const;

  friend class mozilla::dom::BrowserParent;
  void BeginTrackingRemoteDragGesture(nsIContent* aContent,
                                      dom::RemoteDragStartData* aDragStartData);

  // Stop tracking a possible drag. If aClearInChildProcesses is true, send
  // a notification to any child processes that are in the drag service that
  // tried to start a drag.
  void StopTrackingDragGesture(bool aClearInChildProcesses);

  MOZ_CAN_RUN_SCRIPT
  void GenerateDragGesture(nsPresContext* aPresContext,
                           WidgetInputEvent* aEvent);

  /**
   * When starting a dnd session, UA must fire a pointercancel event and stop
   * firing the subsequent pointer events.
   */
  MOZ_CAN_RUN_SCRIPT
  void MaybeFirePointerCancel(WidgetInputEvent* aEvent);

  /**
   * Determine which node the drag should be targeted at.
   * This is either the node clicked when there is a selection, or, for HTML,
   * the element with a draggable property set to true.
   *
   * aSelectionTarget - target to check for selection
   * aDataTransfer - data transfer object that will contain the data to drag
   * aAllowEmptyDataTransfer - [out] set to true, if dnd operation can be
   *                           started even if DataTransfer is empty
   * aSelection - [out] set to the selection to be dragged
   * aTargetNode - [out] the draggable node, or null if there isn't one
   * aPrincipal - [out] set to the triggering principal of the drag, or null
   *                    if it's from browser chrome or OS
   * aCookieJarSettings - [out] set to the cookieJarSettings of the drag, or
   *                            null if it's from browser chrome or OS.
   */
  void DetermineDragTargetAndDefaultData(
      nsPIDOMWindowOuter* aWindow, nsIContent* aSelectionTarget,
      dom::DataTransfer* aDataTransfer, bool* aAllowEmptyDataTransfer,
      dom::Selection** aSelection,
      dom::RemoteDragStartData** aRemoteDragStartData, nsIContent** aTargetNode,
      nsIPrincipal** aPrincipal, nsIContentSecurityPolicy** aCsp,
      nsICookieJarSettings** aCookieJarSettings);

  /*
   * Perform the default handling for the dragstart event and set up a
   * drag for aDataTransfer if it contains any data. Returns true if a drag has
   * started.
   *
   * aDragEvent - the dragstart event
   * aDataTransfer - the data transfer that holds the data to be dragged
   * aAllowEmptyDataTransfer - if true, dnd can be started even if there is no
   *                           data to drag
   * aDragTarget - the target of the drag
   * aSelection - the selection to be dragged
   * aData - information pertaining to a drag started in a child process
   * aPrincipal - the triggering principal of the drag, or null if it's from
   *              browser chrome or OS
   * aCookieJarSettings - the cookieJarSettings of the drag. or null if it's
   *                      from browser chrome or OS.
   */
  MOZ_CAN_RUN_SCRIPT
  bool DoDefaultDragStart(
      nsPresContext* aPresContext, WidgetDragEvent* aDragEvent,
      dom::DataTransfer* aDataTransfer, bool aAllowEmptyDataTransfer,
      nsIContent* aDragTarget, dom::Selection* aSelection,
      dom::RemoteDragStartData* aDragStartData, nsIPrincipal* aPrincipal,
      nsIContentSecurityPolicy* aCsp, nsICookieJarSettings* aCookieJarSettings);

  bool IsTrackingDragGesture() const { return mGestureDownContent != nullptr; }
  /**
   * Set the fields of aEvent to reflect the mouse position and modifier keys
   * that were set when the user first pressed the mouse button (stored by
   * BeginTrackingDragGesture). aEvent->mWidget must be
   * mCurrentTarget->GetNearestWidget().
   */
  void FillInEventFromGestureDown(WidgetMouseEvent* aEvent);

  MOZ_CAN_RUN_SCRIPT
  nsresult DoContentCommandEvent(WidgetContentCommandEvent* aEvent);
  nsresult DoContentCommandScrollEvent(WidgetContentCommandEvent* aEvent);

  dom::BrowserParent* GetCrossProcessTarget();
  bool IsTargetCrossProcess(WidgetGUIEvent* aEvent);

  /**
   * DispatchCrossProcessEvent() try to post aEvent to target remote process.
   * If you need to check if the event is posted to a remote process, you
   * can use aEvent->HasBeenPostedToRemoteProcess().
   */
  void DispatchCrossProcessEvent(WidgetEvent* aEvent,
                                 dom::BrowserParent* aRemoteTarget,
                                 nsEventStatus* aStatus);
  /**
   * HandleCrossProcessEvent() may post aEvent to target remote processes.
   * When it succeeded to post the event to at least one remote process,
   * returns true.  Otherwise, including the case not tried to dispatch to
   * post the event, returns false.
   * If you need to check if the event is posted to at least one remote
   * process, you can use aEvent->HasBeenPostedToRemoteProcess().
   */
  bool HandleCrossProcessEvent(WidgetEvent* aEvent, nsEventStatus* aStatus);

  void ReleaseCurrentIMEContentObserver();

  MOZ_CAN_RUN_SCRIPT void HandleQueryContentEvent(
      WidgetQueryContentEvent* aEvent);

 private:
  // Removes a node from the :hover / :active chain if needed, notifying if the
  // node is not a NAC subtree.
  //
  // Only meant to be called from ContentRemoved and
  // NativeAnonymousContentRemoved.
  void RemoveNodeFromChainIfNeeded(EventStates aState,
                                   nsIContent* aContentRemoved, bool aNotify);

  bool IsEventOutsideDragThreshold(WidgetInputEvent* aEvent) const;

  static inline void DoStateChange(dom::Element* aElement, EventStates aState,
                                   bool aAddState);
  static inline void DoStateChange(nsIContent* aContent, EventStates aState,
                                   bool aAddState);
  static void UpdateAncestorState(nsIContent* aStartNode,
                                  nsIContent* aStopBefore, EventStates aState,
                                  bool aAddState);
  static void ResetLastOverForContent(const uint32_t& aIdx,
                                      RefPtr<OverOutElementsWrapper>& aChunk,
                                      nsIContent* aClosure);

  /**
   * Update the attribute mLastRefPoint of the mouse event. It should be
   *     the center of the window while the pointer is locked.
   *     the same value as mRefPoint while there is no known last ref point.
   *     the same value as the last known mRefPoint.
   */
  static void UpdateLastRefPointOfMouseEvent(WidgetMouseEvent* aMouseEvent);

  static void ResetPointerToWindowCenterWhilePointerLocked(
      WidgetMouseEvent* aMouseEvent);

  // Update the last known ref point to the current event's mRefPoint.
  static void UpdateLastPointerPosition(WidgetMouseEvent* aMouseEvent);

  /**
   * Notify target when user has been interaction with some speicific user
   * gestures which are eKeyUp, eMouseUp, eTouchEnd.
   */
  void NotifyTargetUserActivation(WidgetEvent* aEvent,
                                  nsIContent* aTargetContent);

  already_AddRefed<EventStateManager> ESMFromContentOrThis(
      nsIContent* aContent);

  StyleCursorKind mLockCursor;
  bool mLastFrameConsumedSetCursor;

  // Last mouse event mRefPoint (the offset from the widget's origin in
  // device pixels) when mouse was locked, used to restore mouse position
  // after unlocking.
  static LayoutDeviceIntPoint sPreLockPoint;

  // Stores the mRefPoint of the last synthetic mouse move we dispatched
  // to re-center the mouse when we were pointer locked. If this is (-1,-1) it
  // means we've not recently dispatched a centering event. We use this to
  // detect when we receive the synth event, so we can cancel and not send it
  // to content.
  static LayoutDeviceIntPoint sSynthCenteringPoint;

  WeakFrame mCurrentTarget;
  nsCOMPtr<nsIContent> mCurrentTargetContent;
  static AutoWeakFrame sLastDragOverFrame;

  // Stores the mRefPoint (the offset from the widget's origin in device
  // pixels) of the last mouse event.
  static LayoutDeviceIntPoint sLastRefPoint;

  // member variables for the d&d gesture state machine
  LayoutDeviceIntPoint mGestureDownPoint;  // screen coordinates
  // The content to use as target if we start a d&d (what we drag).
  nsCOMPtr<nsIContent> mGestureDownContent;
  // The content of the frame where the mouse-down event occurred. It's the same
  // as the target in most cases but not always - for example when dragging
  // an <area> of an image map this is the image. (bug 289667)
  nsCOMPtr<nsIContent> mGestureDownFrameOwner;
  // Data associated with a drag started in a content process.
  RefPtr<dom::RemoteDragStartData> mGestureDownDragStartData;
  // State of keys when the original gesture-down happened
  Modifiers mGestureModifiers;
  uint16_t mGestureDownButtons;

  nsCOMPtr<nsIContent> mLastLeftMouseDownContent;
  nsCOMPtr<nsIContent> mLastMiddleMouseDownContent;
  nsCOMPtr<nsIContent> mLastRightMouseDownContent;

  nsCOMPtr<nsIContent> mActiveContent;
  nsCOMPtr<nsIContent> mHoverContent;
  static nsCOMPtr<nsIContent> sDragOverContent;
  nsCOMPtr<nsIContent> mURLTargetContent;

  nsPresContext* mPresContext;      // Not refcnted
  RefPtr<dom::Document> mDocument;  // Doesn't necessarily need to be owner

  RefPtr<IMEContentObserver> mIMEContentObserver;

  uint32_t mLClickCount;
  uint32_t mMClickCount;
  uint32_t mRClickCount;

  bool mInTouchDrag;

  bool m_haveShutdown;

  RefPtr<OverOutElementsWrapper> mMouseEnterLeaveHelper;
  nsRefPtrHashtable<nsUint32HashKey, OverOutElementsWrapper>
      mPointersEnterLeaveHelper;

 public:
  static nsresult UpdateUserActivityTimer(void);
  // Array for accesskey support
  nsCOMArray<nsIContent> mAccessKeys;

  static bool sNormalLMouseEventInProcess;
  static int16_t sCurrentMouseBtn;

  static EventStateManager* sActiveESM;

  static void ClearGlobalActiveContent(EventStateManager* aClearer);

  // Functions used for click hold context menus
  nsCOMPtr<nsITimer> mClickHoldTimer;
  void CreateClickHoldTimer(nsPresContext* aPresContext, nsIFrame* aDownFrame,
                            WidgetGUIEvent* aMouseDownEvent);
  void KillClickHoldTimer();
  MOZ_CAN_RUN_SCRIPT_BOUNDARY void FireContextClick();

  MOZ_CAN_RUN_SCRIPT static void SetPointerLock(nsIWidget* aWidget,
                                                nsIContent* aElement);
  static void sClickHoldCallback(nsITimer* aTimer, void* aESM);
};

}  // namespace mozilla

// Click and double-click events need to be handled even for content that
// has no frame. This is required for Web compatibility.
#define NS_EVENT_NEEDS_FRAME(event)               \
  (!(event)->HasPluginActivationEventMessage() && \
   (event)->mMessage != eMouseClick &&            \
   (event)->mMessage != eMouseDoubleClick &&      \
   (event)->mMessage != eMouseAuxClick)

#endif  // mozilla_EventStateManager_h_<|MERGE_RESOLUTION|>--- conflicted
+++ resolved
@@ -318,18 +318,11 @@
   // frozen at the last mouse position while the pointer is locked.
   static CSSIntPoint sLastClientPoint;
 
-<<<<<<< HEAD
-  static bool sIsPointerLocked;
-  static nsWeakPtr sPointerLockedElement;
-  static nsWeakPtr sPointerLockedDoc;
-
   static bool sDispatchKeyToContentFirst;
   static void SetDispatchKeyToContentFirst(bool aEnable) {
     sDispatchKeyToContentFirst = aEnable;
   }
 
-=======
->>>>>>> 4f07d49f
   /**
    * If the absolute values of mMultiplierX and/or mMultiplierY are equal or
    * larger than this value, the computed scroll amount isn't rounded down to
