--- conflicted
+++ resolved
@@ -103,19 +103,15 @@
                                                          return new DeviceProximityEvent(aName, aProps);
                                                        },
                                              },
-<<<<<<< HEAD
-  DeviceStorageAreaChangedEvent:             { create: function (aName, aProps) {
+  DeviceStorageAreaChangedEvent:             { create (aName, aProps) {
                                                          return new DeviceStorageAreaChangedEvent(aName, aProps);
                                                        },
                                              },
-  DeviceStorageChangeEvent:                  { create: function (aName, aProps) {
+  DeviceStorageChangeEvent:                  { create (aName, aProps) {
                                                          return new DeviceStorageChangeEvent(aName, aProps);
                                                        },
                                              },
-  DownloadEvent:                             { create: function (aName, aProps) {
-=======
   DownloadEvent:                             { create (aName, aProps) {
->>>>>>> b00bf3c8
                                                          return new DownloadEvent(aName, aProps);
                                                        },
                                              },
