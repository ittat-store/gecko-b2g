# -*- Mode:Python; tab-width:8; indent-tabs-mode:nil -*- */
# vim: set ts=8 sts=4 et sw=4 tw=80: */
# This Source Code Form is subject to the terms of the Mozilla Public
# License, v. 2.0. If a copy of the MPL was not distributed with this
# file, You can obtain one at http://mozilla.org/MPL/2.0/.

# DOM Bindings Configuration.
#
# The WebIDL interfaces are defined in dom/webidl. For interfaces requiring
# special handling, there are corresponding entries in the configuration table
# below. The configuration table maps each interface name to a |descriptor|.
#
# Valid fields for all descriptors:
#   * nativeType - The native type (concrete class or XPCOM interface) that
#                  instances of this interface will unwrap to.  If not
#                  specified, defaults to 'nsIDOM' followed by the interface
#                  name for external interfaces and
#                  'mozilla::dom::InterfaceName' for everything else.
#   * headerFile - The file in which the nativeType is declared (defaults
#                  to an educated guess).
#   * concrete - Indicates whether there exist JS objects with this interface as
#                their primary interface (and hence whose prototype is this
#                interface's prototype object).  Always False for callback
#                interfaces.  Defaults to True for leaf interfaces and
#                interfaces with constructors, false otherwise.
#   * notflattened - The native type does not have nsIClassInfo, so when
#                    wrapping it the right IID needs to be passed in.
#                    Only relevant for callback interfaces.
#   * register - True if this binding should be registered.  Defaults to true.
#   * wrapperCache: True if this object is a wrapper cache.  Objects that are
#                   not can only be returned from a limited set of methods,
#                   cannot be prefable, and must ensure that they disallow
#                   XPConnect wrapping.  Always false for callback interfaces.
#                   Defaults to true for non-callback descriptors.
#   * implicitJSContext - Llist of names of attributes and methods specified in
#                         the .webidl file that require a JSContext as the first
#                         argument.
#
# The value for an interface is a dictionary which specifies the
# descriptor to use when generating that interface's binding.

DOMInterfaces = {

'AnonymousContent': {
    'wrapperCache': False
},

'ArchiveReader': {
    'nativeType': 'mozilla::dom::archivereader::ArchiveReader',
},

'ArchiveRequest': {
    'nativeType': 'mozilla::dom::archivereader::ArchiveRequest',
},

'AudioBuffer': {
    'implicitJSContext': [ 'copyToChannel' ],
},

'AudioBufferSourceNode': {
    'implicitJSContext': [ 'buffer' ],
},

'AudioChannelManager': {
    'nativeType': 'mozilla::dom::system::AudioChannelManager',
    'headerFile': 'AudioChannelManager.h'
},

'AudioWorklet': {
    'nativeType': 'mozilla::dom::Worklet',
},

'AudioWorkletGlobalScope': {
    'implicitJSContext': [ 'registerProcessor' ],
},

'BarProp': {
    'headerFile': 'mozilla/dom/BarProps.h',
},

'BaseAudioContext': {
    'nativeType': 'mozilla::dom::AudioContext',
},

'BatteryManager': {
    'nativeType': 'mozilla::dom::battery::BatteryManager',
    'headerFile': 'BatteryManager.h'
},

'BluetoothAdapter': {
    'nativeType': 'mozilla::dom::bluetooth::BluetoothAdapter',
},

'BluetoothClassOfDevice': {
    'nativeType': 'mozilla::dom::bluetooth::BluetoothClassOfDevice',
},

'BluetoothDevice': {
    'nativeType': 'mozilla::dom::bluetooth::BluetoothDevice',
},

'BluetoothDiscoveryHandle': {
    'nativeType': 'mozilla::dom::bluetooth::BluetoothDiscoveryHandle',
},

'BluetoothGatt': {
    'nativeType': 'mozilla::dom::bluetooth::BluetoothGatt',
},

'BluetoothGattAttributeEvent': {
    'nativeType': 'mozilla::dom::bluetooth::BluetoothGattAttributeEvent',
},

'BluetoothGattCharacteristic': {
    'nativeType': 'mozilla::dom::bluetooth::BluetoothGattCharacteristic',
},

'BluetoothGattDescriptor': {
    'nativeType': 'mozilla::dom::bluetooth::BluetoothGattDescriptor',
},

'BluetoothGattServer': {
    'nativeType': 'mozilla::dom::bluetooth::BluetoothGattServer',
},

'BluetoothGattService': {
    'nativeType': 'mozilla::dom::bluetooth::BluetoothGattService',
},

'BluetoothLeDeviceEvent': {
    'nativeType': 'mozilla::dom::bluetooth::BluetoothLeDeviceEvent',
},

'BluetoothManager': {
    'nativeType': 'mozilla::dom::bluetooth::BluetoothManager',
},

'BluetoothConnectionHandle': {
    'nativeType': 'mozilla::dom::bluetooth::BluetoothConnectionHandle',
},

'BluetoothObexAuthHandle': {
    'nativeType': 'mozilla::dom::bluetooth::BluetoothObexAuthHandle',
},

'BluetoothPairingHandle': {
    'nativeType': 'mozilla::dom::bluetooth::BluetoothPairingHandle',
},

'BluetoothPairingListener': {
    'nativeType':
      'mozilla::dom::bluetooth::BluetoothPairingListener',
},

'BluetoothPbapRequestHandle': {
    'nativeType': 'mozilla::dom::bluetooth::BluetoothPbapRequestHandle',
},

'BluetoothMapRequestHandle': {
    'nativeType': 'mozilla::dom::bluetooth::BluetoothMapRequestHandle',
},

'BrowsingContext': {
    'concrete': True,
},

'Cache': {
    'implicitJSContext': [ 'add', 'addAll', 'match', 'matchAll', 'put',
                           'delete', 'keys' ],
    'nativeType': 'mozilla::dom::cache::Cache',
},

'CacheStorage': {
    'implicitJSContext': [ 'match' ],
    'nativeType': 'mozilla::dom::cache::CacheStorage',
},

'CameraCapabilities': {
    'nativeType': 'mozilla::dom::CameraCapabilities',
    'headerFile': 'DOMCameraCapabilities.h'
},

'CameraControl': {
    'nativeType': 'mozilla::nsDOMCameraControl',
    'headerFile': 'DOMCameraControl.h',
},

'CameraDetectedFace': {
    'nativeType': 'mozilla::dom::DOMCameraDetectedFace',
    'headerFile': 'DOMCameraDetectedFace.h'
},

'CameraManager': {
    'nativeType': 'nsDOMCameraManager',
    'headerFile': 'DOMCameraManager.h'
},

'CameraRecorderAudioProfile': {
    'headerFile': 'DOMCameraCapabilities.h'
},

'CameraRecorderProfile': {
    'headerFile': 'DOMCameraCapabilities.h'
},

'CameraRecorderProfiles': {
    'headerFile': 'DOMCameraCapabilities.h'
},

'CameraRecorderVideoProfile': {
    'headerFile': 'DOMCameraCapabilities.h'
},

'CanvasRenderingContext2D': {
    'implicitJSContext': [
        'createImageData', 'getImageData', 'isPointInPath', 'isPointInStroke'
    ],
},

'CaretPosition' : {
    'nativeType': 'nsDOMCaretPosition',
},

'ChannelWrapper': {
    'nativeType': 'mozilla::extensions::ChannelWrapper',
},

'Client' : {
    'concrete': True,
},

'ClonedErrorHolder': {
    'wrapperCache': False
},

'console': {
    'nativeType': 'mozilla::dom::Console',
},

'ConsoleInstance': {
    'implicitJSContext': ['clear', 'count', 'countReset', 'groupEnd', 'time', 'timeEnd'],
},

'ConvolverNode': {
    'implicitJSContext': [ 'buffer' ],
},

'Credential' : {
    'concrete': True,
},

'Crypto' : {
    'headerFile': 'Crypto.h'
},

'CSS2Properties': {
    'nativeType': 'nsDOMCSSDeclaration'
},

'CSSConditionRule': {
    'nativeType': 'mozilla::css::ConditionRule',
    'headerFile': 'mozilla/css/GroupRule.h',
},

'CSSGroupingRule': {
    'nativeType': 'mozilla::css::GroupRule',
},

'CSSLexer': {
    'wrapperCache': False
},

'CSSRule': {
    'nativeType': 'mozilla::css::Rule'
},

'CSSStyleDeclaration': {
    'nativeType': 'nsICSSDeclaration',
    # Concrete because of the font-face mess.
    'concrete': True,
},

'CSSStyleRule': {
    'nativeType': 'mozilla::BindingStyleRule',
},

'CSSStyleSheet': {
    'nativeType': 'mozilla::StyleSheet',
},

'CustomElementRegistry': {
    'implicitJSContext': ['define'],
},

'DebuggerNotification': {
    'concrete': True,
},
'CallbackDebuggerNotification': {
    'concrete': True,
},

'DedicatedWorkerGlobalScope': {
    'headerFile': 'mozilla/dom/WorkerScope.h',
},

'DeviceAcceleration': {
    'headerFile': 'mozilla/dom/DeviceMotionEvent.h',
},

'DeviceRotationRate': {
    'headerFile': 'mozilla/dom/DeviceMotionEvent.h',
},

'DeviceStorage': {
    'nativeType': 'nsDOMDeviceStorage',
    'headerFile': 'DeviceStorage.h',
},

'DominatorTree': {
    'nativeType': 'mozilla::devtools::DominatorTree'
},

'DOMException': {
    'implicitJSContext': [ 'filename', 'lineNumber', 'stack' ],
},

'DOMMatrixReadOnly': {
    'headerFile': 'mozilla/dom/DOMMatrix.h',
},

'DOMPointReadOnly': {
    'headerFile': 'mozilla/dom/DOMPoint.h',
},

'DOMRectList': {
    'headerFile': 'mozilla/dom/DOMRect.h',
},

'DOMRectReadOnly': {
    'headerFile': 'mozilla/dom/DOMRect.h',
},

'DOMRequest': {
    'concrete': True,
},

'DOMStringMap': {
    'nativeType': 'nsDOMStringMap'
},

'DOMTokenList': {
    'nativeType': 'nsDOMTokenList',
},

'Element': {
    'concrete': True,
},

'Event': {
    'implicitJSContext': [ 'preventDefault' ],
},

'EventTarget': {
    'jsImplParent': 'mozilla::DOMEventTargetHelper',
},

'Exception': {
    'headerFile': 'mozilla/dom/DOMException.h',
    'implicitJSContext': [ '__stringifier', 'filename', 'lineNumber', 'stack' ],
},

'ExtendableEvent': {
    'headerFile': 'mozilla/dom/ServiceWorkerEvents.h',
    'implicitJSContext': [ 'waitUntil' ],
},

'ExtendableMessageEvent': {
    'headerFile': 'mozilla/dom/ServiceWorkerEvents.h',
},

'FetchEvent': {
    'headerFile': 'ServiceWorkerEvents.h',
    'implicitJSContext': [ 'respondWith' ],
},

'FileReader': {
    'implicitJSContext': [ 'readAsArrayBuffer' ],
},

'FileReaderSync': {
    'wrapperCache': False,
},

'FileSystemEntry': {
    'concrete': True,
},

'FluentBundle': {
    'nativeType': 'mozilla::intl::FluentBundle',
},

'FluentPattern': {
    'headerFile': 'mozilla/intl/FluentBundle.h',
    'nativeType': 'mozilla::intl::FluentPattern',
},

'FluentResource': {
    'headerFile': 'mozilla/intl/FluentResource.h',
    'nativeType': 'mozilla::intl::FluentResource',
},

'FontFaceSet': {
    'implicitJSContext': [ 'load' ],
},

'FontFaceSetIterator': {
    'wrapperCache': False,
},

'FrameLoader': {
    'nativeType': 'nsFrameLoader',
},

'FuzzingFunctions': {
    # The codegen is dumb, and doesn't understand that this interface is only a
    # collection of static methods, so we have this `concrete: False` hack.
    'concrete': False,
    'headerFile': 'mozilla/dom/FuzzingFunctions.h',
},

'HeapSnapshot': {
    'nativeType': 'mozilla::devtools::HeapSnapshot'
},

'History': {
    'headerFile': 'nsHistory.h',
    'nativeType': 'nsHistory'
},

'HTMLBaseElement': {
    'nativeType': 'mozilla::dom::HTMLSharedElement'
},

'HTMLCollection': {
    'nativeType': 'nsIHTMLCollection',
    # nsContentList.h pulls in nsIHTMLCollection.h
    'headerFile': 'nsContentList.h',
    'concrete': True,
},

'HTMLDirectoryElement': {
    'nativeType': 'mozilla::dom::HTMLSharedElement'
},

'HTMLDListElement': {
    'nativeType' : 'mozilla::dom::HTMLSharedListElement'
},

'HTMLDocument': {
    'nativeType': 'nsHTMLDocument',
    'concrete': True,
},

'HTMLElement': {
    'nativeType': 'nsGenericHTMLElement',
},

'HTMLHeadElement': {
    'nativeType': 'mozilla::dom::HTMLSharedElement'
},

'HTMLHtmlElement': {
    'nativeType': 'mozilla::dom::HTMLSharedElement'
},

'HTMLOListElement': {
    'nativeType' : 'mozilla::dom::HTMLSharedListElement'
},

'HTMLParamElement': {
    'nativeType': 'mozilla::dom::HTMLSharedElement'
},

'HTMLQuoteElement': {
    'nativeType': 'mozilla::dom::HTMLSharedElement'
},

'HTMLUListElement': {
    'nativeType' : 'mozilla::dom::HTMLSharedListElement'
},

'IDBCursor': {
    'implicitJSContext': [ 'delete' ],
    'concrete': True,
},

'IDBCursorWithValue': {
    'nativeType': 'mozilla::dom::IDBCursor',
},

'IDBDatabase': {
    'implicitJSContext': [ 'transaction', 'createMutableFile' ],
},

'IDBFactory': {
    'implicitJSContext': [ 'open', 'deleteDatabase', 'openForPrincipal',
                           'deleteForPrincipal' ],
},

'IDBKeyRange': {
    'wrapperCache': False,
    'concrete': True,
},

'IDBLocaleAwareKeyRange': {
    'headerFile': 'IDBKeyRange.h',
    'wrapperCache': False,
},

'IDBObjectStore': {
    'implicitJSContext': [ 'clear' ],
},

'IDBOpenDBRequest': {
    'headerFile': 'IDBRequest.h'
},

'IDBRequest': {
    'concrete': True,
},

'IDBVersionChangeEvent': {
    'headerFile': 'IDBEvents.h',
},

'ImageData': {
    'wrapperCache': False,
},

'InputStream': {
    'nativeType': 'nsIInputStream',
    'notflattened': True
},

'InspectorFontFace': {
    'wrapperCache': False,
},

'IntersectionObserver': {
    'nativeType': 'mozilla::dom::DOMIntersectionObserver',
},

'IntersectionObserverEntry': {
    'nativeType': 'mozilla::dom::DOMIntersectionObserverEntry',
    'headerFile': 'DOMIntersectionObserver.h',
},

'KeyEvent' : {
    'concrete': False,
},

'LegacyMozTCPSocket': {
    'headerFile': 'TCPSocket.h',
    'wrapperCache': False,
},

'Localization': {
    'implicitJSContext': [ 'formatValue', 'formatValues', 'formatMessages', 'formatValueSync', 'formatValuesSync', 'formatMessagesSync' ],
    'nativeType': 'mozilla::intl::Localization',
},

'MatchGlob': {
    'nativeType': 'mozilla::extensions::MatchGlob',
},

'MatchPattern': {
    'nativeType': 'mozilla::extensions::MatchPattern',
},

'MatchPatternSet': {
    'headerFile': 'mozilla/extensions/MatchPattern.h',
    'nativeType': 'mozilla::extensions::MatchPatternSet',
},

'MediaCapabilitiesInfo' : {
    'wrapperCache': False,
},

'MediaStream': {
    'headerFile': 'DOMMediaStream.h',
    'nativeType': 'mozilla::DOMMediaStream'
},

'MediaStreamList': {
    'headerFile': 'MediaStreamList.h',
},

'MediaRecorder': {
    'headerFile': 'MediaRecorder.h',
},

'MimeType': {
    'headerFile' : 'nsMimeTypeArray.h',
    'nativeType': 'nsMimeType',
},

'MimeTypeArray': {
    'nativeType': 'nsMimeTypeArray',
},

'MozCanvasPrintState': {
    'headerFile': 'mozilla/dom/HTMLCanvasElement.h',
    'nativeType': 'mozilla::dom::HTMLCanvasPrintState',
},

'MozChannel': {
    'nativeType': 'nsIChannel',
    'notflattened': True
},

# MOZ_B2G_RIL
'CellBroadcast': {
    'nativeType': 'mozilla::dom::CellBroadcast',
},

'CellBroadcastEtwsInfo': {
    'nativeType': 'mozilla::dom::CellBroadcastEtwsInfo',
    'headerFile': 'CellBroadcastMessage.h'
},

'CellBroadcastMessage': {
    'nativeType': 'mozilla::dom::CellBroadcastMessage',
},

'GsmIccInfo': {
    'headerFile': 'mozilla/dom/IccInfo.h',
    'nativeType': 'mozilla::dom::GsmIccInfo',
},

'CdmaIccInfo': {
    'headerFile': 'mozilla/dom/IccInfo.h',
    'nativeType': 'mozilla::dom::CdmaIccInfo',
},

'Icc': {
    'nativeType': 'mozilla::dom::Icc',
},

'IccInfo': {
    'nativeType': 'mozilla::dom::IccInfo',
},

'IccManager': {
    'nativeType': 'mozilla::dom::IccManager',
},

'MobileCellInfo': {
    'nativeType': 'mozilla::dom::MobileCellInfo',
},

'MobileConnection': {
    'nativeType': 'mozilla::dom::MobileConnection',
},

'MobileConnectionArray': {
    'nativeType': 'mozilla::dom::MobileConnectionArray',
},

'MobileConnectionInfo': {
    'nativeType': 'mozilla::dom::MobileConnectionInfo',
},

'MobileMessageManager': {
    'nativeType': 'mozilla::dom::MobileMessageManager',
},

'DOMMobileNetworkInfo': {
    'headerFile': 'mozilla/dom/MobileNetworkInfo.h',
    'nativeType': 'mozilla::dom::DOMMobileNetworkInfo',
},

'DOMMobileConnectionDeviceIds': {
    'headerFile': 'mozilla/dom/MobileDeviceIdentities.h',
    'nativeType': 'mozilla::dom::DOMMobileDeviceIdentities',
},

'Voicemail': {
    'nativeType': 'mozilla::dom::Voicemail',
},

'VoicemailStatus': {
    'nativeType': 'mozilla::dom::VoicemailStatus',
},

#'VideoCallCameraCapabilities': {
#    'nativeType': 'mozilla::dom::DOMVideoCallCameraCapabilities',
#    'headerFile': 'DOMVideoCallCameraCapabilities.h'
#},

#'VideoCallProfile': {
#    'nativeType': 'mozilla::dom::DOMVideoCallProfile',
#    'headerFile': 'DOMVideoCallProfile.h'
#},

#'VideoCallProvider': {
#    'nativeType': 'mozilla::dom::DOMVideoCallProvider',
#    'headerFile': 'DOMVideoCallProvider.h'
#},

'SubsidyLock': {
    'nativeType': 'mozilla::dom::SubsidyLock',
},
# MOZ_B2G_RIL_END

'MozDocumentMatcher': {
    'nativeType': 'mozilla::extensions::MozDocumentMatcher',
    'headerFile': 'mozilla/extensions/WebExtensionContentScript.h',
},

'MozDocumentObserver': {
    'nativeType': 'mozilla::extensions::DocumentObserver',
},

'MozSharedMap': {
    'nativeType': 'mozilla::dom::ipc::SharedMap',
    'concrete': True,
},

'MozWritableSharedMap': {
    'headerFile': 'mozilla/dom/ipc/SharedMap.h',
    'nativeType': 'mozilla::dom::ipc::WritableSharedMap',
},

'MozSharedMapChangeEvent': {
    'nativeType': 'mozilla::dom::ipc::SharedMapChangeEvent',
},

'MozSpeakerManager': {
    'nativeType': 'mozilla::dom::SpeakerManager',
    'headerFile': 'SpeakerManager.h'
},

'MozStorageAsyncStatementParams': {
    'headerFile': 'mozilla/storage/mozStorageAsyncStatementParams.h',
    'nativeType': 'mozilla::storage::AsyncStatementParams',
},

'MozStorageStatementParams': {
    'headerFile': 'mozilla/storage/mozStorageStatementParams.h',
    'nativeType': 'mozilla::storage::StatementParams',
},

'MozStorageStatementRow': {
    'headerFile': 'mozilla/storage/mozStorageStatementRow.h',
    'nativeType': 'mozilla::storage::StatementRow',
},

'MozQueryInterface': {
    'wrapperCache': False,
},

'MutationObserver': {
    'nativeType': 'nsDOMMutationObserver',
},

'MutationRecord': {
    'nativeType': 'nsDOMMutationRecord',
    'headerFile': 'nsDOMMutationObserver.h',
},

'NamedNodeMap': {
    'nativeType': 'nsDOMAttributeMap',
},

'NetworkInformation': {
    'nativeType': 'mozilla::dom::network::Connection',
},

'Node': {
    'nativeType': 'nsINode',
},

'NodeIterator': {
    'wrapperCache': False,
},

'NodeList': {
    'nativeType': 'nsINodeList',
    'concrete': True,
},

'OfflineAudioContext': {
    'nativeType': 'mozilla::dom::AudioContext',
},

'OfflineResourceList': {
    'nativeType': 'nsDOMOfflineResourceList',
},

'PaintRequestList': {
    'headerFile': 'mozilla/dom/PaintRequest.h',
},

'Path2D': {
    'nativeType': 'mozilla::dom::CanvasPath',
    'headerFile': 'CanvasPath.h'
},

'PeerConnectionImpl': {
    'nativeType': 'mozilla::PeerConnectionImpl',
    'headerFile': 'PeerConnectionImpl.h',
    'wrapperCache': False
},

'PerformanceResourceTiming' : {
    'concrete': True,
},

'PlacesBookmark' : {
    'concrete': True,
},

'PlacesEvent' : {
    'concrete': True,
},

'TransceiverImpl': {
    'nativeType': 'mozilla::TransceiverImpl',
    'headerFile': 'TransceiverImpl.h'
},

'Plugin': {
    'headerFile' : 'nsPluginArray.h',
    'nativeType': 'nsPluginElement',
},

'PluginArray': {
    'nativeType': 'nsPluginArray',
},

'PluginTag': {
    'nativeType': 'nsIPluginTag',
},

'Policy': {
    'nativeType': 'mozilla::dom::FeaturePolicy',
},

'PromiseNativeHandler': {
    'wrapperCache': False,
},

'PushEvent': {
    'headerFile': 'ServiceWorkerEvents.h',
},

'PushMessageData': {
    'headerFile': 'ServiceWorkerEvents.h',
},

'Range': {
    'nativeType': 'nsRange',
},

'Request': {
    'implicitJSContext': [ 'arrayBuffer', 'blob', 'formData', 'json', 'text' ],
},

'ResizeObserverEntry': {
    'nativeType': 'mozilla::dom::ResizeObserverEntry',
    'headerFile': 'mozilla/dom/ResizeObserver.h',
},

'ResizeObserverSize': {
    'nativeType': 'mozilla::dom::ResizeObserverSize',
    'headerFile': 'mozilla/dom/ResizeObserver.h',
},

'Response': {
    'implicitJSContext': [ 'arrayBuffer', 'blob', 'formData', 'json', 'text',
                           'clone', 'cloneUnfiltered' ],
},

'RTCDataChannel': {
    'nativeType': 'nsDOMDataChannel',
},

'RTCDTMFSender': {
    'headerFile': 'RTCDTMFSender.h'
},

'RTCRtpReceiver': {
    'headerFile': 'RTCRtpReceiver.h'
},

'RTCStatsReport': {
    'headerFile': 'RTCStatsReport.h'
},

'Screen': {
    'nativeType': 'nsScreen',
},

'ServiceWorkerGlobalScope': {
    'headerFile': 'mozilla/dom/WorkerScope.h',
},

'ServiceWorkerRegistration': {
    'implicitJSContext': [ 'pushManager' ],
},

'SharedWorkerGlobalScope': {
    'headerFile': 'mozilla/dom/WorkerScope.h',
},

'StreamFilter': {
    'nativeType': 'mozilla::extensions::StreamFilter',
},

'StreamFilterDataEvent': {
    'nativeType': 'mozilla::extensions::StreamFilterDataEvent',
    'headerFile': 'mozilla/extensions/StreamFilterEvents.h',
},

'StructuredCloneHolder': {
    'nativeType': 'mozilla::dom::StructuredCloneBlob',
    'wrapperCache': False,
},

'StyleSheet': {
    'nativeType': 'mozilla::StyleSheet',
    'headerFile': 'mozilla/StyleSheetInlines.h',
},

'SVGAnimatedAngle': {
    'nativeType': 'mozilla::dom::DOMSVGAnimatedAngle',
    'headerFile': 'DOMSVGAnimatedAngle.h',
},

'SVGAnimatedBoolean': {
    'nativeType': 'mozilla::dom::DOMSVGAnimatedBoolean',
    'headerFile': 'DOMSVGAnimatedBoolean.h',
},

'SVGAnimatedEnumeration': {
    'nativeType': 'mozilla::dom::DOMSVGAnimatedEnumeration',
    'headerFile': 'DOMSVGAnimatedEnumeration.h',
},

'SVGAnimatedInteger': {
    'nativeType': 'mozilla::dom::DOMSVGAnimatedInteger',
    'headerFile': 'DOMSVGAnimatedInteger.h',
},

'SVGAnimatedPreserveAspectRatio': {
    'nativeType': 'mozilla::dom::DOMSVGAnimatedPreserveAspectRatio',
    'headerFile': 'SVGAnimatedPreserveAspectRatio.h'
},

'SVGAnimatedLength': {
    'nativeType': 'mozilla::dom::DOMSVGAnimatedLength',
    'headerFile': 'DOMSVGAnimatedLength.h',
},

'SVGAnimatedLengthList': {
    'nativeType': 'mozilla::dom::DOMSVGAnimatedLengthList',
    'headerFile': 'DOMSVGAnimatedLengthList.h',
},

'SVGAnimatedNumber': {
    'nativeType': 'mozilla::dom::DOMSVGAnimatedNumber',
    'headerFile': 'DOMSVGAnimatedNumber.h',
},

'SVGAnimatedNumberList': {
    'nativeType': 'mozilla::dom::DOMSVGAnimatedNumberList',
    'headerFile': 'DOMSVGAnimatedNumberList.h'
},

'SVGAnimatedString': {
    'nativeType': 'mozilla::dom::DOMSVGAnimatedString',
    'headerFile': 'DOMSVGAnimatedString.h',
},

'SVGAnimatedTransformList': {
    'nativeType': 'mozilla::dom::DOMSVGAnimatedTransformList',
    'headerFile': 'DOMSVGAnimatedTransformList.h'
},

'SVGAngle': {
    'nativeType': 'mozilla::dom::DOMSVGAngle',
    'headerFile': 'DOMSVGAngle.h'
},

'SVGElement': {
    'concrete': True,
},

'SVGFEFuncAElement': {
    'headerFile': 'mozilla/dom/SVGComponentTransferFunctionElement.h',
},

'SVGFEFuncBElement': {
    'headerFile': 'mozilla/dom/SVGComponentTransferFunctionElement.h',
},

'SVGFEFuncGElement': {
    'headerFile': 'mozilla/dom/SVGComponentTransferFunctionElement.h',
},

'SVGFEFuncRElement': {
    'headerFile': 'mozilla/dom/SVGComponentTransferFunctionElement.h',
},

'SVGLength': {
    'nativeType': 'mozilla::dom::DOMSVGLength',
    'headerFile': 'DOMSVGLength.h'
},

'SVGLengthList': {
    'nativeType': 'mozilla::dom::DOMSVGLengthList',
    'headerFile': 'DOMSVGLengthList.h'
},

'SVGLinearGradientElement': {
    'headerFile': 'mozilla/dom/SVGGradientElement.h',
},

'SVGNumber': {
    'nativeType': 'mozilla::dom::DOMSVGNumber',
    'headerFile': 'DOMSVGNumber.h',
},

'SVGNumberList': {
    'nativeType': 'mozilla::dom::DOMSVGNumberList',
    'headerFile': 'DOMSVGNumberList.h'
},

'SVGPathSeg': {
    'nativeType': 'mozilla::dom::DOMSVGPathSeg',
    'headerFile': 'DOMSVGPathSeg.h',
},

'SVGPathSegClosePath': {
    'nativeType': 'mozilla::dom::DOMSVGPathSegClosePath',
    'headerFile': 'DOMSVGPathSeg.h'
},

'SVGPathSegMovetoAbs': {
    'nativeType': 'mozilla::dom::DOMSVGPathSegMovetoAbs',
    'headerFile': 'DOMSVGPathSeg.h'
},

'SVGPathSegMovetoRel': {
    'nativeType': 'mozilla::dom::DOMSVGPathSegMovetoRel',
    'headerFile': 'DOMSVGPathSeg.h'
},

'SVGPathSegLinetoAbs': {
    'nativeType': 'mozilla::dom::DOMSVGPathSegLinetoAbs',
    'headerFile': 'DOMSVGPathSeg.h'
},

'SVGPathSegLinetoRel': {
    'nativeType': 'mozilla::dom::DOMSVGPathSegLinetoRel',
    'headerFile': 'DOMSVGPathSeg.h'
},

'SVGPathSegCurvetoCubicAbs': {
    'nativeType': 'mozilla::dom::DOMSVGPathSegCurvetoCubicAbs',
    'headerFile': 'DOMSVGPathSeg.h'
},

'SVGPathSegCurvetoCubicRel': {
    'nativeType': 'mozilla::dom::DOMSVGPathSegCurvetoCubicRel',
    'headerFile': 'DOMSVGPathSeg.h'
},

'SVGPathSegCurvetoQuadraticAbs': {
    'nativeType': 'mozilla::dom::DOMSVGPathSegCurvetoQuadraticAbs',
    'headerFile': 'DOMSVGPathSeg.h'
},

'SVGPathSegCurvetoQuadraticRel': {
    'nativeType': 'mozilla::dom::DOMSVGPathSegCurvetoQuadraticRel',
    'headerFile': 'DOMSVGPathSeg.h'
},

'SVGPathSegArcAbs': {
    'nativeType': 'mozilla::dom::DOMSVGPathSegArcAbs',
    'headerFile': 'DOMSVGPathSeg.h'
},

'SVGPathSegArcRel': {
    'nativeType': 'mozilla::dom::DOMSVGPathSegArcRel',
    'headerFile': 'DOMSVGPathSeg.h'
},

'SVGPathSegLinetoHorizontalAbs': {
    'nativeType': 'mozilla::dom::DOMSVGPathSegLinetoHorizontalAbs',
    'headerFile': 'DOMSVGPathSeg.h'
},

'SVGPathSegLinetoHorizontalRel': {
    'nativeType': 'mozilla::dom::DOMSVGPathSegLinetoHorizontalRel',
    'headerFile': 'DOMSVGPathSeg.h'
},

'SVGPathSegLinetoVerticalAbs': {
    'nativeType': 'mozilla::dom::DOMSVGPathSegLinetoVerticalAbs',
    'headerFile': 'DOMSVGPathSeg.h'
},

'SVGPathSegLinetoVerticalRel': {
    'nativeType': 'mozilla::dom::DOMSVGPathSegLinetoVerticalRel',
    'headerFile': 'DOMSVGPathSeg.h'
},

'SVGPathSegCurvetoCubicSmoothAbs': {
    'nativeType': 'mozilla::dom::DOMSVGPathSegCurvetoCubicSmoothAbs',
    'headerFile': 'DOMSVGPathSeg.h'
},

'SVGPathSegCurvetoCubicSmoothRel': {
    'nativeType': 'mozilla::dom::DOMSVGPathSegCurvetoCubicSmoothRel',
    'headerFile': 'DOMSVGPathSeg.h'
},

'SVGPathSegCurvetoQuadraticSmoothAbs': {
    'nativeType': 'mozilla::dom::DOMSVGPathSegCurvetoQuadraticSmoothAbs',
    'headerFile': 'DOMSVGPathSeg.h'
},

'SVGPathSegCurvetoQuadraticSmoothRel': {
    'nativeType': 'mozilla::dom::DOMSVGPathSegCurvetoQuadraticSmoothRel',
    'headerFile': 'DOMSVGPathSeg.h'
},

'SVGPathSegList': {
    'nativeType': 'mozilla::dom::DOMSVGPathSegList',
    'headerFile': 'DOMSVGPathSegList.h'
},

'SVGPoint': {
    'nativeType': 'mozilla::dom::nsISVGPoint',
    'headerFile': 'nsISVGPoint.h'
},

'SVGPointList': {
    'nativeType': 'mozilla::dom::DOMSVGPointList',
    'headerFile': 'DOMSVGPointList.h'
},

'SVGPreserveAspectRatio': {
    'nativeType': 'mozilla::dom::DOMSVGPreserveAspectRatio',
    'headerFile': 'SVGPreserveAspectRatio.h'
},

'SVGRadialGradientElement': {
    'headerFile': 'mozilla/dom/SVGGradientElement.h',
},

'SVGStringList': {
    'nativeType': 'mozilla::dom::DOMSVGStringList',
    'headerFile': 'DOMSVGStringList.h',
},

'SVGTransform': {
    'nativeType': 'mozilla::dom::DOMSVGTransform',
    'headerFile': 'DOMSVGTransform.h',
},

'SVGTransformList': {
    'nativeType': 'mozilla::dom::DOMSVGTransformList',
    'headerFile': 'DOMSVGTransformList.h'
},

'SVGUnitTypes' : {
    # Maybe should be a namespace.
    'concrete': False,
},

'SVGZoomAndPan' : {
    # Part of a kinda complicated legacy setup for putting some constants on
    # both interfaces and this thing, which ideally should be a namespace.
    'concrete': False,
},

'SystemMessageEvent': {
    'headerFile': 'ServiceWorkerEvents.h',
},

'SystemMessageData': {
    'headerFile': 'ServiceWorkerEvents.h',
},

'TelemetryStopwatch': {
    'nativeType': 'mozilla::telemetry::Stopwatch',
},

'TestFunctions': {
    'wrapperCache': False
},

'Text': {
    # Total hack to allow binding code to realize that nsTextNode can
    # in fact be cast to Text.
    'headerFile': 'nsTextNode.h',
},

'TextDecoder': {
    'wrapperCache': False
},

'TextEncoder': {
    'wrapperCache': False
},

'TextMetrics': {
    'wrapperCache': False
},

'TouchList': {
    'headerFile': 'mozilla/dom/TouchEvent.h',
},

'TreeColumn': {
    'nativeType': 'nsTreeColumn',
    'headerFile': 'nsTreeColumns.h',
},

'TreeColumns': {
    'nativeType': 'nsTreeColumns',
},

'TreeContentView': {
    'nativeType': 'nsTreeContentView',
},

'TreeWalker': {
    'wrapperCache': False,
},

'VisualViewport': {
    'nativeType': 'mozilla::dom::VisualViewport',
},

'VTTCue': {
    'nativeType': 'mozilla::dom::TextTrackCue'
},

'VTTRegion': {
  'nativeType': 'mozilla::dom::TextTrackRegion',
},

<<<<<<< HEAD
'WakeLock': {
    'nativeType': 'mozilla::dom::WakeLock',
},

'WebAuthentication': {
    'implicitJSContext': 'makeCredential',
},

=======
>>>>>>> 90e57c8e
'WebExtensionContentScript': {
    'nativeType': 'mozilla::extensions::WebExtensionContentScript',
},

'WebExtensionPolicy': {
    'nativeType': 'mozilla::extensions::WebExtensionPolicy',
},

'WindowClient': {
    'nativeType': 'mozilla::dom::Client',
},

'WebGLActiveInfo': {
    'nativeType': 'mozilla::WebGLActiveInfoJS',
    'headerFile': 'ClientWebGLContext.h',
    'wrapperCache': False
},

'WebGLBuffer': {
    'nativeType': 'mozilla::WebGLBufferJS',
    'headerFile': 'ClientWebGLContext.h'
},

'EXT_float_blend': {
    'nativeType': 'mozilla::ClientWebGLExtensionFloatBlend',
    'headerFile': 'ClientWebGLExtensions.h'
},

'EXT_texture_compression_bptc': {
    'nativeType': 'mozilla::ClientWebGLExtensionCompressedTextureBPTC',
    'headerFile': 'ClientWebGLExtensions.h'
},

'EXT_texture_compression_rgtc': {
    'nativeType': 'mozilla::ClientWebGLExtensionCompressedTextureRGTC',
    'headerFile': 'ClientWebGLExtensions.h'
},

'OES_fbo_render_mipmap': {
    'nativeType': 'mozilla::ClientWebGLExtensionFBORenderMipmap',
    'headerFile': 'ClientWebGLExtensions.h'
},

'OVR_multiview2': {
    'nativeType': 'mozilla::ClientWebGLExtensionMultiview',
    'headerFile': 'ClientWebGLExtensions.h'
},

'WEBGL_compressed_texture_astc': {
    'nativeType': 'mozilla::ClientWebGLExtensionCompressedTextureASTC',
    'headerFile': 'ClientWebGLExtensions.h'
},

'WEBGL_compressed_texture_etc': {
    'nativeType': 'mozilla::ClientWebGLExtensionCompressedTextureES3',
    'headerFile': 'ClientWebGLExtensions.h'
},

'WEBGL_compressed_texture_etc1': {
    'nativeType': 'mozilla::ClientWebGLExtensionCompressedTextureETC1',
    'headerFile': 'ClientWebGLExtensions.h'
},

'WEBGL_compressed_texture_pvrtc': {
    'nativeType': 'mozilla::ClientWebGLExtensionCompressedTexturePVRTC',
    'headerFile': 'ClientWebGLExtensions.h'
},

'WEBGL_compressed_texture_s3tc': {
    'nativeType': 'mozilla::ClientWebGLExtensionCompressedTextureS3TC',
    'headerFile': 'ClientWebGLExtensions.h'
},

'WEBGL_compressed_texture_s3tc_srgb': {
    'nativeType': 'mozilla::ClientWebGLExtensionCompressedTextureS3TC_SRGB',
    'headerFile': 'ClientWebGLExtensions.h'
},

'WEBGL_depth_texture': {
    'nativeType': 'mozilla::ClientWebGLExtensionDepthTexture',
    'headerFile': 'ClientWebGLExtensions.h'
},

'WEBGL_debug_renderer_info': {
    'nativeType': 'mozilla::ClientWebGLExtensionDebugRendererInfo',
    'headerFile': 'ClientWebGLExtensions.h'
},

'WEBGL_debug_shaders': {
    'nativeType': 'mozilla::ClientWebGLExtensionDebugShaders',
    'headerFile': 'ClientWebGLExtensions.h'
},

'WEBGL_explicit_present': {
    'nativeType': 'mozilla::ClientWebGLExtensionExplicitPresent',
    'headerFile': 'ClientWebGLExtensions.h'
},

'OES_element_index_uint': {
    'nativeType': 'mozilla::ClientWebGLExtensionElementIndexUint',
    'headerFile': 'ClientWebGLExtensions.h'
},

'EXT_frag_depth': {
    'nativeType': 'mozilla::ClientWebGLExtensionFragDepth',
    'headerFile': 'ClientWebGLExtensions.h'
},

'WEBGL_lose_context': {
    'nativeType': 'mozilla::ClientWebGLExtensionLoseContext',
    'headerFile': 'ClientWebGLExtensions.h'
},

'EXT_sRGB': {
    'nativeType': 'mozilla::ClientWebGLExtensionSRGB',
    'headerFile': 'ClientWebGLExtensions.h'
},

'OES_standard_derivatives': {
    'nativeType': 'mozilla::ClientWebGLExtensionStandardDerivatives',
    'headerFile': 'ClientWebGLExtensions.h'
},

'EXT_shader_texture_lod': {
    'nativeType': 'mozilla::ClientWebGLExtensionShaderTextureLod',
    'headerFile': 'ClientWebGLExtensions.h'
},

'EXT_texture_filter_anisotropic': {
    'nativeType': 'mozilla::ClientWebGLExtensionTextureFilterAnisotropic',
    'headerFile': 'ClientWebGLExtensions.h'
},

'OES_texture_float': {
    'nativeType': 'mozilla::ClientWebGLExtensionTextureFloat',
    'headerFile': 'ClientWebGLExtensions.h'
},

'OES_texture_float_linear': {
    'nativeType': 'mozilla::ClientWebGLExtensionTextureFloatLinear',
    'headerFile': 'ClientWebGLExtensions.h'
},

'OES_texture_half_float': {
   'nativeType': 'mozilla::ClientWebGLExtensionTextureHalfFloat',
   'headerFile': 'ClientWebGLExtensions.h'
},

'OES_texture_half_float_linear': {
   'nativeType': 'mozilla::ClientWebGLExtensionTextureHalfFloatLinear',
   'headerFile': 'ClientWebGLExtensions.h'
},

'WEBGL_color_buffer_float': {
   'nativeType': 'mozilla::ClientWebGLExtensionColorBufferFloat',
   'headerFile': 'ClientWebGLExtensions.h'
},

'EXT_color_buffer_half_float': {
   'nativeType': 'mozilla::ClientWebGLExtensionColorBufferHalfFloat',
   'headerFile': 'ClientWebGLExtensions.h'
},

'EXT_color_buffer_float': {
   'nativeType': 'mozilla::ClientWebGLExtensionEXTColorBufferFloat',
   'headerFile': 'ClientWebGLExtensions.h'
},

'WEBGL_draw_buffers': {
    'nativeType': 'mozilla::ClientWebGLExtensionDrawBuffers',
    'headerFile': 'ClientWebGLExtensions.h'
},

'OES_vertex_array_object': {
    'nativeType': 'mozilla::ClientWebGLExtensionVertexArray',
    'headerFile': 'ClientWebGLExtensions.h'
},

'ANGLE_instanced_arrays': {
    'nativeType': 'mozilla::ClientWebGLExtensionInstancedArrays',
    'headerFile': 'ClientWebGLExtensions.h'
},

'EXT_blend_minmax': {
    'nativeType': 'mozilla::ClientWebGLExtensionBlendMinMax',
    'headerFile': 'ClientWebGLExtensions.h'
},

'EXT_disjoint_timer_query': {
    'nativeType': 'mozilla::ClientWebGLExtensionDisjointTimerQuery',
    'headerFile': 'ClientWebGLExtensions.h'
},

'MOZ_debug': {
    'nativeType': 'mozilla::ClientWebGLExtensionMOZDebug',
    'headerFile': 'ClientWebGLExtensions.h'
},

'WebGLFramebuffer': {
    'nativeType': 'mozilla::WebGLFramebufferJS',
    'headerFile': 'ClientWebGLContext.h'
},

'WebGLProgram': {
    'nativeType': 'mozilla::WebGLProgramJS',
    'headerFile': 'ClientWebGLContext.h'
},

'WebGLQuery': {
    'nativeType': 'mozilla::WebGLQueryJS',
    'headerFile': 'ClientWebGLContext.h'
},

'WebGLRenderbuffer': {
    'nativeType': 'mozilla::WebGLRenderbufferJS',
    'headerFile': 'ClientWebGLContext.h'
},

'WebGLRenderingContext': {
    'nativeType': 'mozilla::ClientWebGLContext',
    'headerFile': 'ClientWebGLContext.h',
},

'WebGL2RenderingContext': {
    'nativeType': 'mozilla::ClientWebGLContext',
    'headerFile': 'ClientWebGLContext.h',
},

'WebGLSampler': {
    'nativeType': 'mozilla::WebGLSamplerJS',
    'headerFile': 'ClientWebGLContext.h'
},

'WebGLShader': {
    'nativeType': 'mozilla::WebGLShaderJS',
    'headerFile': 'ClientWebGLContext.h'
},

'WebGLShaderPrecisionFormat': {
    'nativeType': 'mozilla::WebGLShaderPrecisionFormatJS',
    'headerFile': 'ClientWebGLContext.h',
    'wrapperCache': False
},

'WebGLSync': {
    'nativeType': 'mozilla::WebGLSyncJS',
    'headerFile': 'ClientWebGLContext.h'
},

'WebGLTexture': {
    'nativeType': 'mozilla::WebGLTextureJS',
    'headerFile': 'ClientWebGLContext.h'
},

'WebGLTransformFeedback': {
    'nativeType': 'mozilla::WebGLTransformFeedbackJS',
    'headerFile': 'ClientWebGLContext.h'
},

'WebGLUniformLocation': {
    'nativeType': 'mozilla::WebGLUniformLocationJS',
    'headerFile': 'ClientWebGLContext.h'
},

'WebGLVertexArrayObject': {
    'nativeType': 'mozilla::WebGLVertexArrayJS',
    'headerFile': 'ClientWebGLContext.h'
},

# WebGPU

'GPU': {
    'nativeType': 'mozilla::webgpu::Instance',
},
'GPUAdapter': {
    'nativeType': 'mozilla::webgpu::Adapter',
},
'GPUBindGroup': {
    'nativeType': 'mozilla::webgpu::BindGroup',
},
'GPUBindGroupLayout': {
    'nativeType': 'mozilla::webgpu::BindGroupLayout',
},
'GPUBuffer': {
    'nativeType': 'mozilla::webgpu::Buffer',
    'implicitJSContext': [ 'unmap' ],
},
'GPUCanvasContext': {
    'nativeType': 'mozilla::webgpu::CanvasContext',
},
'GPUCommandBuffer': {
    'nativeType': 'mozilla::webgpu::CommandBuffer',
},
'GPUCommandEncoder': {
    'nativeType': 'mozilla::webgpu::CommandEncoder',
},
'GPUComputePassEncoder': {
    'nativeType': 'mozilla::webgpu::ComputePassEncoder',
},
'GPUComputePipeline': {
    'nativeType': 'mozilla::webgpu::ComputePipeline',
},
'GPUDevice': {
    'nativeType': 'mozilla::webgpu::Device',
},
'GPUDeviceLostInfo': {
    'nativeType': 'mozilla::webgpu::DeviceLostInfo',
},
'GPUFence': {
    'nativeType': 'mozilla::webgpu::Fence',
},
'GPUOutOfMemoryError': {
    'nativeType': 'mozilla::webgpu::OutOfMemoryError',
},
'GPUPipelineLayout': {
    'nativeType': 'mozilla::webgpu::PipelineLayout',
},
'GPUQueue': {
    'nativeType': 'mozilla::webgpu::Queue',
},
'GPURenderBundle': {
    'nativeType': 'mozilla::webgpu::RenderBundle',
},
'GPURenderBundleEncoder': {
    'nativeType': 'mozilla::webgpu::RenderBundleEncoder',
},
'GPURenderPassEncoder': {
    'nativeType': 'mozilla::webgpu::RenderPassEncoder',
},
'GPURenderPipeline': {
    'nativeType': 'mozilla::webgpu::RenderPipeline',
},
'GPUSampler': {
    'nativeType': 'mozilla::webgpu::Sampler',
},
'GPUShaderModule': {
    'nativeType': 'mozilla::webgpu::ShaderModule',
},
'GPUSwapChain': {
    'nativeType': 'mozilla::webgpu::SwapChain',
},
'GPUTexture': {
    'nativeType': 'mozilla::webgpu::Texture',
},
'GPUTextureView': {
    'nativeType': 'mozilla::webgpu::TextureView',
},
'GPUValidationError': {
    'nativeType': 'mozilla::webgpu::ValidationError',
},

'GPUBindingType': {
    'concrete': False,
},
'GPUBlendFactor': {
    'concrete': False,
},
'GPUBlendOperation': {
    'concrete': False,
},
'GPUBufferUsage': {
    'concrete': False,
},
'GPUColorWrite': {
    'concrete': False,
},
'GPUCompareFunction': {
    'concrete': False,
},
'GPUFilterMode': {
    'concrete': False,
},
'GPUIndexFormat': {
    'concrete': False,
},
'GPUInputStepMode': {
    'concrete': False,
},
'GPULoadOp': {
    'concrete': False,
},
'GPUPrimitiveTopology': {
    'concrete': False,
},
'GPUShaderStage': {
    'concrete': False,
},
'GPUStencilOperation': {
    'concrete': False,
},
'GPUStoreOp': {
    'concrete': False,
},
'GPUTextureDimension': {
    'concrete': False,
},
'GPUTextureFormat': {
    'concrete': False,
},
'GPUTextureUsage': {
    'concrete': False,
},
'GPUVertexFormat': {
    'concrete': False,
},

# WebRTC

'WebrtcGlobalInformation': {
    'nativeType': 'mozilla::dom::WebrtcGlobalInformation',
    'headerFile': 'WebrtcGlobalInformation.h',
},

'Window': {
    'nativeType': 'nsGlobalWindowInner',
    'headerFile': 'nsGlobalWindow.h',
    'implicitJSContext': [
        'requestIdleCallback'
    ],
},

'WindowContext': {
    'concrete': True
},

'WindowProxy': {
    'nativeType': 'mozilla::dom::WindowProxyHolder',
    'headerFile': 'mozilla/dom/WindowProxyHolder.h',
    'concrete': False
},

'WindowRoot': {
    'nativeType': 'nsWindowRoot'
},

'WorkerDebuggerGlobalScope': {
    'headerFile': 'mozilla/dom/WorkerScope.h',
    'implicitJSContext': [
        'dump', 'reportError', 'setConsoleEventHandler',
    ],
},

'WorkerGlobalScope': {
    'headerFile': 'mozilla/dom/WorkerScope.h',
    'implicitJSContext': [ 'importScripts' ],
},

'Worklet': {
    # Paint worklets just use the Worklet interface.
    'concrete': True,
    'implicitJSContext': [ 'addModule' ],
},

'XMLSerializer': {
    'nativeType': 'nsDOMSerializer',
    'wrapperCache': False
},

'XPathEvaluator': {
    'wrapperCache': False,
    'concrete': True,
},

'XPathExpression': {
    'wrapperCache': False,
},

'XRPose': {
   'concrete': True,
},

'XRReferenceSpace': {
    'concrete': True,
},

'XRSpace': {
    'concrete': True,
},

'XSLTProcessor': {
    'nativeType': 'txMozillaXSLTProcessor',
},

'XULElement': {
    'nativeType': 'nsXULElement',
},

####################################
# Test Interfaces of various sorts #
####################################

'TestInterface' : {
        # Keep this in sync with TestExampleInterface
        'headerFile': 'TestBindingHeader.h',
        'register': False,
        },

'TestParentInterface' : {
        'headerFile': 'TestBindingHeader.h',
        'register': False,
        },

'TestChildInterface' : {
        'headerFile': 'TestBindingHeader.h',
        'register': False,
        },

'TestCImplementedInterface' : {
        'headerFile': 'TestCImplementedInterface.h',
        'register': False,
        },

'TestCImplementedInterface2' : {
        'headerFile': 'TestCImplementedInterface.h',
        'register': False,
        },

'TestJSImplInterface' : {
        # Keep this in sync with TestExampleInterface
        'headerFile': 'TestJSImplGenBinding.h',
        'register': False,
        },

'TestJSImplInterface2' : {
        'headerFile': 'TestJSImplGenBinding.h',
        'register': False
        },

'TestJSImplInterface3' : {
        'headerFile': 'TestJSImplGenBinding.h',
        'register': False
        },

'TestJSImplInterface4' : {
        'headerFile': 'TestJSImplGenBinding.h',
        'register': False
        },

'TestJSImplInterface5' : {
        'headerFile': 'TestJSImplGenBinding.h',
        'register': False
        },

'TestJSImplInterface6' : {
        'headerFile': 'TestJSImplGenBinding.h',
        'register': False
        },

'TestNavigator' : {
        'headerFile': 'TestJSImplGenBinding.h',
        'register' : False
        },

'TestNavigatorWithConstructor' : {
        'headerFile': 'TestJSImplGenBinding.h',
        'register' : False
        },

'TestExternalInterface' : {
        'nativeType': 'mozilla::dom::TestExternalInterface',
        'headerFile': 'TestBindingHeader.h',
        'register': False
        },

'TestNonWrapperCacheInterface' : {
        'headerFile': 'TestBindingHeader.h',
        'register': False,
        'wrapperCache': False
        },

'IndirectlyImplementedInterface': {
        'headerFile': 'TestBindingHeader.h',
        'register': False,
        'castable': False,
        },

'OnlyForUseInConstructor' : {
        'headerFile': 'TestBindingHeader.h',
        'register': False
        },

'ImplementedInterface' : {
        'headerFile': 'TestBindingHeader.h',
        'register': False,
        },

'ImplementedInterfaceParent' : {
        'headerFile': 'TestBindingHeader.h',
        'register': False
        },

'DiamondImplements' : {
        'headerFile': 'TestBindingHeader.h',
        'register': False
        },

'DiamondBranch1A' : {
        'headerFile': 'TestBindingHeader.h',
        'register': False
        },

'DiamondBranch1B' : {
        'headerFile': 'TestBindingHeader.h',
        'register': False
        },

'DiamondBranch2A' : {
        'headerFile': 'TestBindingHeader.h',
        'register': False
        },

'DiamondBranch2B' : {
        'headerFile': 'TestBindingHeader.h',
        'register': False
        },

'TestIndexedGetterInterface' : {
        'headerFile': 'TestBindingHeader.h',
        'register': False
        },

'TestNamedGetterInterface' : {
        'headerFile': 'TestBindingHeader.h',
        'register': False
        },

'TestIndexedGetterAndSetterAndNamedGetterInterface' : {
        'headerFile': 'TestBindingHeader.h',
        'register': False
        },

'TestIndexedAndNamedGetterInterface' : {
        'headerFile': 'TestBindingHeader.h',
        'register': False
        },

'TestIndexedSetterInterface' : {
        'headerFile': 'TestBindingHeader.h',
        'register': False
        },

'TestNamedSetterInterface' : {
        'headerFile': 'TestBindingHeader.h',
        'register': False
        },

'TestIndexedAndNamedSetterInterface' : {
        'headerFile': 'TestBindingHeader.h',
        'register': False
        },

'TestIndexedAndNamedGetterAndSetterInterface' : {
        'headerFile': 'TestBindingHeader.h',
        'register': False,
        },

'TestRenamedInterface' : {
        'headerFile': 'TestBindingHeader.h',
        'register': False,
        'nativeType': 'nsRenamedInterface'
        },

'TestNamedDeleterInterface' : {
        'headerFile': 'TestBindingHeader.h',
        'register': False
        },

'TestNamedDeleterWithRetvalInterface' : {
        'headerFile': 'TestBindingHeader.h',
        'register': False
        },

'TestCppKeywordNamedMethodsInterface' : {
        'headerFile': 'TestBindingHeader.h',
        'register': False
        },

'TestExampleInterface' : {
        # Keep this in sync with TestInterface
        'headerFile': 'TestExampleInterface-example.h',
        'register': False,
        },

'TestExampleWorkerInterface' : {
        'headerFile': 'TestExampleWorkerInterface-example.h',
        'register': False,
        },

'TestExampleProxyInterface' : {
        'headerFile': 'TestExampleProxyInterface-example.h',
        'register': False
        },

'TestExampleThrowingConstructorInterface' : {
        'headerFile': 'TestExampleThrowingConstructorInterface-example.h',
        'register': False,
        },

'TestDeprecatedInterface' : {
        # Keep this in sync with TestExampleInterface
        'headerFile': 'TestBindingHeader.h',
        'register': False
        },

'TestInterfaceWithPromiseConstructorArg' : {
        'headerFile': 'TestBindingHeader.h',
        'register': False,
        },

'TestSecureContextInterface' : {
        # Keep this in sync with TestExampleInterface
        'headerFile': 'TestBindingHeader.h',
        'register': False
        },

'TestNamespace' : {
        'headerFile': 'TestBindingHeader.h',
        'register': False,
        },

'TestRenamedNamespace' : {
        'headerFile': 'TestBindingHeader.h',
        'register': False,
        },

'TestProtoObjectHackedNamespace' : {
        'headerFile': 'TestBindingHeader.h',
        'register': False,
        },

'TestWorkerExposedInterface' : {
        'headerFile': 'TestBindingHeader.h',
        'register': False,
        },

'TestHTMLConstructorInterface' : {
        'headerFile': 'TestBindingHeader.h',
        'register': False,
        },

'TestThrowingConstructorInterface' : {
        'headerFile': 'TestBindingHeader.h',
        'register': False,
        },

'TestCEReactionsInterface' : {
        'headerFile': 'TestBindingHeader.h',
        'register': False,
        },

'TestAttributesOnTypes' : {
        'headerFile': 'TestBindingHeader.h',
        'register': False,
        },

'TestPrefConstructorForInterface' : {
        'headerFile': 'TestBindingHeader.h',
        'register': False,
        },

'TestConstructorForPrefInterface' : {
        'headerFile': 'TestBindingHeader.h',
        'register': False,
        },

'TestPrefConstructorForDifferentPrefInterface' : {
        'headerFile': 'TestBindingHeader.h',
        'register': False,
        },

'TestConstructorForSCInterface' : {
        'headerFile': 'TestBindingHeader.h',
        'register': False,
        },

'TestSCConstructorForInterface' : {
        'headerFile': 'TestBindingHeader.h',
        'register': False,
        },

'TestConstructorForFuncInterface' : {
        'headerFile': 'TestBindingHeader.h',
        'register': False,
        },

'TestFuncConstructorForInterface' : {
        'headerFile': 'TestBindingHeader.h',
        'register': False,
        },

'TestFuncConstructorForDifferentFuncInterface' : {
        'headerFile': 'TestBindingHeader.h',
        'register': False,
        },

'TestPrefChromeOnlySCFuncConstructorForInterface' : {
        'headerFile': 'TestBindingHeader.h',
        'register': False,
        },
}

# These are temporary, until they've been converted to use new DOM bindings
def addExternalIface(iface, nativeType=None, headerFile=None,
                     notflattened=False):
    if iface in DOMInterfaces:
        raise Exception('Interface declared both as WebIDL and External interface')
    domInterface = {
        'concrete': False
    }
    if not nativeType is None:
        domInterface['nativeType'] = nativeType
    if not headerFile is None:
        domInterface['headerFile'] = headerFile
    domInterface['notflattened'] = notflattened
    DOMInterfaces[iface] = domInterface

addExternalIface('Cookie', nativeType='nsICookie',
                 headerFile='nsICookie.h', notflattened=True)
addExternalIface('ContentSecurityPolicy', nativeType='nsIContentSecurityPolicy',
                 notflattened=True)
addExternalIface('HitRegionOptions', nativeType='nsISupports')
addExternalIface('imgINotificationObserver', nativeType='imgINotificationObserver')
addExternalIface('imgIRequest', nativeType='imgIRequest', notflattened=True)
addExternalIface('LoadContext', nativeType='nsILoadContext', notflattened=True)
addExternalIface('LoadInfo', nativeType='nsILoadInfo',
                 headerFile='nsILoadInfo.h', notflattened=True)
addExternalIface('MenuBuilder', nativeType='nsIMenuBuilder', notflattened=True)
addExternalIface('XULControllers', nativeType='nsIControllers', notflattened=True)
addExternalIface('MozObserver', nativeType='nsIObserver', notflattened=True)
addExternalIface('MozTreeView', nativeType='nsITreeView',
                  headerFile='nsITreeView.h', notflattened=True)
addExternalIface('MozWakeLockListener', headerFile='nsIDOMWakeLockListener.h')
addExternalIface('nsIBrowserDOMWindow', nativeType='nsIBrowserDOMWindow',
                 notflattened=True)
addExternalIface('nsIDOMWindowUtils', nativeType='nsIDOMWindowUtils', notflattened=True)
addExternalIface('nsIEventTarget', nativeType='nsIEventTarget', notflattened=True)
addExternalIface('nsIFile', nativeType='nsIFile', notflattened=True)
addExternalIface('nsILoadGroup', nativeType='nsILoadGroup',
                 headerFile='nsILoadGroup.h', notflattened=True)
addExternalIface('nsIPrintSettings', nativeType='nsIPrintSettings',
                 notflattened=True)
addExternalIface('nsISelectionListener', nativeType='nsISelectionListener')
addExternalIface('nsIStreamListener', nativeType='nsIStreamListener', notflattened=True)
addExternalIface('nsITransportProvider', nativeType='nsITransportProvider')
addExternalIface('nsITreeSelection', nativeType='nsITreeSelection',
                 notflattened=True)
addExternalIface('nsISupports', nativeType='nsISupports')
addExternalIface('nsIDocShell', nativeType='nsIDocShell', notflattened=True)
addExternalIface('nsIContentChild', nativeType='nsIContentChild', notflattened=True)
addExternalIface('nsIContentParent', nativeType='nsIContentParent', notflattened=True)
addExternalIface('nsIReferrerInfo', nativeType='nsIReferrerInfo', notflattened=True)
addExternalIface('nsIWebNavigation', nativeType='nsIWebNavigation', notflattened=True)
addExternalIface('nsIEditor', nativeType='nsIEditor', notflattened=True)
addExternalIface('nsIVariant', nativeType='nsIVariant', notflattened=True)
addExternalIface('nsIWebBrowserPersistDocumentReceiver',
                 nativeType='nsIWebBrowserPersistDocumentReceiver',
                 headerFile='nsIWebBrowserPersistDocument.h',
                 notflattened=True)
addExternalIface('nsIWebProgressListener', nativeType='nsIWebProgressListener',
                 notflattened=True)
addExternalIface('OutputStream', nativeType='nsIOutputStream',
                 notflattened=True)
addExternalIface('Principal', nativeType='nsIPrincipal',
                 headerFile='nsIPrincipal.h', notflattened=True)
addExternalIface('StackFrame', nativeType='nsIStackFrame',
                 headerFile='nsIException.h', notflattened=True)
addExternalIface('RemoteTab', nativeType='nsIRemoteTab',
                 notflattened=True)
addExternalIface('URI', nativeType='nsIURI', headerFile='nsIURI.h',
                 notflattened=True)
addExternalIface('XULCommandDispatcher', notflattened=True)
addExternalIface('nsISHistory', nativeType='nsISHistory', notflattened=True)
addExternalIface('ReferrerInfo', nativeType='nsIReferrerInfo')
addExternalIface('nsIPermissionDelegateHandler',
                 nativeType='nsIPermissionDelegateHandler',
                 notflattened=True)<|MERGE_RESOLUTION|>--- conflicted
+++ resolved
@@ -1253,17 +1253,10 @@
   'nativeType': 'mozilla::dom::TextTrackRegion',
 },
 
-<<<<<<< HEAD
 'WakeLock': {
     'nativeType': 'mozilla::dom::WakeLock',
 },
 
-'WebAuthentication': {
-    'implicitJSContext': 'makeCredential',
-},
-
-=======
->>>>>>> 90e57c8e
 'WebExtensionContentScript': {
     'nativeType': 'mozilla::extensions::WebExtensionContentScript',
 },
