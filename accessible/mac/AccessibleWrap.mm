--- conflicted
+++ resolved
@@ -75,7 +75,6 @@
   if (IsXULTabpanels()) {
     return [mozPaneAccessible class];
   }
-<<<<<<< HEAD
 
   if (IsTable()) {
     return [mozTableAccessible class];
@@ -85,17 +84,6 @@
     return [mozTableRowAccessible class];
   }
 
-=======
-
-  if (IsTable()) {
-    return [mozTableAccessible class];
-  }
-
-  if (IsTableRow()) {
-    return [mozTableRowAccessible class];
-  }
-
->>>>>>> 5a1a3495
   if (IsTableCell()) {
     return [mozTableCellAccessible class];
   }
