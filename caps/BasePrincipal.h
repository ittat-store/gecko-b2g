--- conflicted
+++ resolved
@@ -125,13 +125,10 @@
                                  JS::MutableHandle<JS::Value> aVal) final;
   NS_IMETHOD GetAsciiSpec(nsACString& aSpec) override;
   NS_IMETHOD GetOriginSuffix(nsACString& aOriginSuffix) final;
-<<<<<<< HEAD
   NS_IMETHOD GetAppStatus(uint16_t* aAppStatus) final;
   NS_IMETHOD GetAppId(uint32_t* aAppStatus) final;
   NS_IMETHOD GetAddonId(nsAString& aAddonId) override;
-=======
   NS_IMETHOD GetIsOnion(bool* aIsOnion) override;
->>>>>>> 2eb3b656
   NS_IMETHOD GetIsInIsolatedMozBrowserElement(
       bool* aIsInIsolatedMozBrowserElement) final;
   NS_IMETHOD GetUnknownAppId(bool* aUnknownAppId) final;
