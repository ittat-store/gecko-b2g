--- conflicted
+++ resolved
@@ -619,11 +619,7 @@
 /// to support new types in these entries and (2) ensuring that either
 /// nsPresContext::MediaFeatureValuesChanged is called when the value that
 /// would be returned by the evaluator function could change.
-<<<<<<< HEAD
-pub static MEDIA_FEATURES: [MediaFeatureDescription; 57] = [
-=======
-pub static MEDIA_FEATURES: [MediaFeatureDescription; 55] = [
->>>>>>> f27594d6
+pub static MEDIA_FEATURES: [MediaFeatureDescription; 56] = [
     feature!(
         atom!("width"),
         AllowsRanges::Yes,
