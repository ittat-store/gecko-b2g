--- conflicted
+++ resolved
@@ -618,11 +618,7 @@
 }
 
 EHState::EHState(const mcontext_t& context) {
-<<<<<<< HEAD
-#  ifdef XP_LINUX
-=======
-#ifdef linux
->>>>>>> 211cd026
+#ifdef XP_LINUX
   mRegs[0] = context.arm_r0;
   mRegs[1] = context.arm_r1;
   mRegs[2] = context.arm_r2;
