--- conflicted
+++ resolved
@@ -7,11 +7,7 @@
 with Files("**"):
     BUG_COMPONENT = ("Core", "mozglue")
 
-<<<<<<< HEAD
-if CONFIG['MOZ_LINKER'] or CONFIG['MOZ_WIDGET_TOOLKIT'] == 'gonk':
-=======
-if CONFIG['MOZ_LINKER'] or CONFIG['MOZ_WIDGET_TOOLKIT'] == 'android':
->>>>>>> d3860ab2
+if CONFIG['MOZ_LINKER'] or CONFIG['MOZ_WIDGET_TOOLKIT'] == 'android' or CONFIG['MOZ_WIDGET_TOOLKIT'] == 'gonk':
     DIRS += ['linker']
 
 if CONFIG['MOZ_WIDGET_TOOLKIT'] == 'android':
