# -*- Mode: python; indent-tabs-mode: nil; tab-width: 40 -*-
# vim: set filetype=python:
# This Source Code Form is subject to the terms of the Mozilla Public
# License, v. 2.0. If a copy of the MPL was not distributed with this
# file, You can obtain one at http://mozilla.org/MPL/2.0/.

with Files('*'):
    BUG_COMPONENT = ('Core', 'Audio/Video')

include('sources.mozbuild')

# Linux, Mac and Win share file lists for x86* but not configurations.
if CONFIG['CPU_ARCH'] == 'x86_64':
    EXPORTS.aom += files['X64_EXPORTS']
    SOURCES += files['X64_SOURCES']
    USE_YASM = True
    if CONFIG['OS_TARGET'] == 'WINNT':
        ASFLAGS += [ '-I%s/media/libaom/config/win/x64/' % TOPSRCDIR ]
        LOCAL_INCLUDES += [ '/media/libaom/config/win/x64/' ]
        EXPORTS.aom += [ 'config/win/x64/config/aom_config.h' ]
        # This code is not included in our PGO profile, and pointlessly
        # PGO-optimizing it slows down our builds a lot.
        NO_PGO = True
    elif CONFIG['OS_TARGET'] == 'Darwin':
        ASFLAGS += [ '-I%s/media/libaom/config/mac/x64/' % TOPSRCDIR ]
        LOCAL_INCLUDES += [ '/media/libaom/config/mac/x64/' ]
        EXPORTS.aom += [ 'config/mac/x64/config/aom_config.h' ]
    else: # Android, Linux, BSDs, etc.
        ASFLAGS += [ '-I%s/media/libaom/config/linux/x64/' % TOPSRCDIR ]
        LOCAL_INCLUDES += [ '/media/libaom/config/linux/x64/' ]
        EXPORTS.aom += [ 'config/linux/x64/config/aom_config.h' ]
elif CONFIG['CPU_ARCH'] == 'x86':
    EXPORTS.aom += files['IA32_EXPORTS']
    SOURCES += files['IA32_SOURCES']
    USE_YASM = True
    if CONFIG['OS_TARGET'] == 'WINNT':
        ASFLAGS += [ '-I%s/media/libaom/config/win/ia32/' % TOPSRCDIR ]
        LOCAL_INCLUDES += [ '/media/libaom/config/win/ia32/' ]
        EXPORTS.aom += [ 'config/win/ia32/config/aom_config.h' ]
        NO_PGO = True # Compiler OOMs, bug 1445922
    else: # Android, Linux, BSDs, etc.
        ASFLAGS += [ '-I%s/media/libaom/config/linux/ia32/' % TOPSRCDIR ]
        LOCAL_INCLUDES += [ '/media/libaom/config/linux/ia32/' ]
        EXPORTS.aom += [ 'config/linux/ia32/config/aom_config.h' ]
elif CONFIG['CPU_ARCH'] == 'arm':
    EXPORTS.aom += files['ARM_EXPORTS']
    ASFLAGS += [
        '-I%s/media/libaom/config/linux/arm/' % TOPSRCDIR,
        '-I%s/libaom' % OBJDIR,
    ]
    LOCAL_INCLUDES += [ '/media/libaom/config/linux/arm/' ]
    EXPORTS.aom += [ 'config/linux/arm/config/aom_config.h' ]

    SOURCES += files['ARM_SOURCES']

    for f in SOURCES:
        if f.endswith('neon.c'):
            SOURCES[f].flags += CONFIG['VPX_ASFLAGS']

    if CONFIG['OS_TARGET'] == 'Android':
        # For cpu-features.h
        LOCAL_INCLUDES += [
            '%%%s/sources/android/cpufeatures' % CONFIG['ANDROID_NDK'],
        ]
    if CONFIG['CC_TYPE'] == 'clang':
        ASFLAGS += [
            '-no-integrated-as',
        ]
else:
    # Generic C-only configuration
    EXPORTS.aom += files['GENERIC_EXPORTS']
    SOURCES += files['GENERIC_SOURCES']
    ASFLAGS += [ '-I%s/media/libaom/config/generic/' % TOPSRCDIR ]
    LOCAL_INCLUDES += [ '/media/libaom/config/generic/' ]
    EXPORTS.aom += [ 'config/generic/config/aom_config.h' ]

# We allow warnings for third-party code that can be updated from upstream.
AllowCompilerWarnings()

FINAL_LIBRARY = 'gkmedias'

if CONFIG['OS_TARGET'] == 'Android':
    # Older versions of the Android NDK don't pre-define anything to indicate
    # the OS they're on, so do it for them.
    DEFINES['__linux__'] = True

<<<<<<< HEAD
    if not CONFIG['MOZ_WEBRTC'] and not CONFIG['MOZ_WIDGET_TOOLKIT'] == 'gonk':
        SOURCES += [
            '%%%s/sources/android/cpufeatures/cpu-features.c' % CONFIG['ANDROID_NDK'],
        ]

=======
>>>>>>> 835a5cb7
for f in SOURCES:
    if f.endswith('sse2.c'):
        SOURCES[f].flags += CONFIG['SSE2_FLAGS']
    elif f.endswith('ssse3.c'):
        SOURCES[f].flags += ['-mssse3']
    elif f.endswith('sse4.c'):
        SOURCES[f].flags += ['-msse4.1']
    elif f.endswith('sse42.c'):
        SOURCES[f].flags += ['-msse4.2']
    elif f.endswith('avx.c'):
        SOURCES[f].flags += ['-mavx']
    elif f.endswith('avx2.c'):
        SOURCES[f].flags += ['-mavx2']

# Suppress warnings in third-party code.
CFLAGS += [
    '-Wno-sign-compare',
    '-Wno-unused-function', # so many of these warnings; just ignore them
]
if CONFIG['CC_TYPE'] in ('clang', 'clang-cl'):
    CFLAGS += [
        '-Wno-unreachable-code',
        '-Wno-unneeded-internal-declaration',
    ]

ASFLAGS += CONFIG['VPX_ASFLAGS']
ASFLAGS += [
    '-I./',
    '-I%s/third_party/aom/' % TOPSRCDIR,
]

LOCAL_INCLUDES += [
    '/media/libaom/config', # aom_version.h
    '/third_party/aom',
]

if CONFIG['OS_TARGET'] == 'Linux':
    # For fuzzing, We only support building on Linux currently.
    include('/tools/fuzzing/libfuzzer-config.mozbuild')
    if CONFIG['FUZZING_INTERFACES']:
        TEST_DIRS += [
            'test/fuzztest'
    ]<|MERGE_RESOLUTION|>--- conflicted
+++ resolved
@@ -84,14 +84,6 @@
     # the OS they're on, so do it for them.
     DEFINES['__linux__'] = True
 
-<<<<<<< HEAD
-    if not CONFIG['MOZ_WEBRTC'] and not CONFIG['MOZ_WIDGET_TOOLKIT'] == 'gonk':
-        SOURCES += [
-            '%%%s/sources/android/cpufeatures/cpu-features.c' % CONFIG['ANDROID_NDK'],
-        ]
-
-=======
->>>>>>> 835a5cb7
 for f in SOURCES:
     if f.endswith('sse2.c'):
         SOURCES[f].flags += CONFIG['SSE2_FLAGS']
