--- conflicted
+++ resolved
@@ -986,20 +986,13 @@
       return CUBEB_ERROR;
     }
 
-<<<<<<< HEAD
     // Choose VOICE_COMMUNICATION for voice input because on Android 10 AEC is
     // provided for this source type according to:
     // https://source.android.com/devices/audio/implement-pre-processing
     // And Choose GENERIC instead of CAMCORDER for non-voice input because
     // CAMCORDER doesn't use the MIC on the headset.
-    SLint32 streamType = stm->voice ? SL_ANDROID_RECORDING_PRESET_VOICE_COMMUNICATION
-                                    : SL_ANDROID_RECORDING_PRESET_GENERIC;
-=======
-    // Voice recognition is the lowest latency, according to the docs. Camcorder
-    // uses a microphone that is in the same direction as the camera.
-    SLint32 streamType = stm->voice_input ? SL_ANDROID_RECORDING_PRESET_VOICE_RECOGNITION
-                                          : SL_ANDROID_RECORDING_PRESET_CAMCORDER;
->>>>>>> 52201dc3
+    SLint32 streamType = stm->voice_input ? SL_ANDROID_RECORDING_PRESET_VOICE_COMMUNICATION
+                                            : SL_ANDROID_RECORDING_PRESET_GENERIC;
 
     res = (*recorderConfig)
               ->SetConfiguration(recorderConfig, SL_ANDROID_KEY_RECORDING_PRESET,
@@ -1224,14 +1217,7 @@
       return CUBEB_ERROR;
     }
 
-<<<<<<< HEAD
     SLint32 streamType = convert_stream_type_to_sl_stream(params->stream_type);
-=======
-    SLint32 streamType = SL_ANDROID_STREAM_MEDIA;
-    if (stm->voice_output) {
-      streamType = SL_ANDROID_STREAM_VOICE;
-    }
->>>>>>> 52201dc3
     res = (*playerConfig)->SetConfiguration(playerConfig,
                                             SL_ANDROID_KEY_STREAM_TYPE,
                                             &streamType,
