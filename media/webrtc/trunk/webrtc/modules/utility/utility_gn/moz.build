# This Source Code Form is subject to the terms of the Mozilla Public
# License, v. 2.0. If a copy of the MPL was not distributed with this
# file, You can obtain one at http://mozilla.org/MPL/2.0/.


  ### This moz.build was AUTOMATICALLY GENERATED from a GN config,  ###
  ### DO NOT edit it by hand.                                       ###

COMPILE_FLAGS["OS_INCLUDES"] = []
AllowCompilerWarnings()

DEFINES["CHROMIUM_BUILD"] = True
DEFINES["V8_DEPRECATION_WARNINGS"] = True
DEFINES["WEBRTC_ENABLE_PROTOBUF"] = "0"
DEFINES["WEBRTC_MOZILLA_BUILD"] = True
DEFINES["WEBRTC_NON_STATIC_TRACE_EVENT_HANDLERS"] = "0"
DEFINES["WEBRTC_RESTRICT_LOGGING"] = True

FINAL_LIBRARY = "webrtc"


LOCAL_INCLUDES += [
    "!/ipc/ipdl/_ipdlheaders",
    "/ipc/chromium/src",
    "/ipc/glue",
    "/media/webrtc/trunk/webrtc/",
    "/media/webrtc/trunk/webrtc/common_audio/resampler/include/",
    "/media/webrtc/trunk/webrtc/common_audio/signal_processing/include/",
    "/media/webrtc/trunk/webrtc/common_audio/vad/include/"
]

UNIFIED_SOURCES += [
    "/media/webrtc/trunk/webrtc/modules/utility/source/process_thread_impl.cc"
]

if CONFIG["MOZ_DEBUG"] == "1":

    DEFINES["DYNAMIC_ANNOTATIONS_ENABLED"] = "1"
    DEFINES["WTF_USE_DYNAMIC_ANNOTATIONS"] = "1"

<<<<<<< HEAD
if CONFIG["OS_TARGET"] == "Android":

    DEFINES["ANDROID"] = True
    DEFINES["ANDROID_NDK_VERSION"] = "r12b"
    DEFINES["DISABLE_NACL"] = True
    DEFINES["HAVE_SYS_UIO_H"] = True
    DEFINES["NO_TCMALLOC"] = True
    DEFINES["USE_OPENSSL_CERTS"] = "1"
    DEFINES["WEBRTC_ANDROID"] = True
    DEFINES["WEBRTC_ANDROID_OPENSLES"] = True
    DEFINES["WEBRTC_LINUX"] = True
    DEFINES["WEBRTC_POSIX"] = True
    DEFINES["_FILE_OFFSET_BITS"] = "64"
    DEFINES["__GNU_SOURCE"] = "1"

    OS_LIBS += [
        "log"
    ]

    if CONFIG["MOZ_WIDGET_TOOLKIT"] == "android":
        UNIFIED_SOURCES += [
                "/media/webrtc/trunk/webrtc/modules/utility/source/helpers_android.cc",
                "/media/webrtc/trunk/webrtc/modules/utility/source/jvm_android.cc"
        ]

if CONFIG["OS_TARGET"] == "Darwin":

    DEFINES["CR_XCODE_VERSION"] = "0920"
    DEFINES["NO_TCMALLOC"] = True
    DEFINES["WEBRTC_MAC"] = True
    DEFINES["WEBRTC_POSIX"] = True
    DEFINES["__ASSERT_MACROS_DEFINE_VERSIONS_WITHOUT_UNDERSCORE"] = "0"
=======
if not CONFIG["MOZ_DEBUG"]:
>>>>>>> 5e50c08b

    DEFINES["DYNAMIC_ANNOTATIONS_ENABLED"] = "0"
    DEFINES["NDEBUG"] = True
    DEFINES["NVALGRIND"] = True

if CONFIG["OS_TARGET"] == "FreeBSD":

    DEFINES["USE_X11"] = "1"
    DEFINES["WEBRTC_BSD"] = True
    DEFINES["WEBRTC_POSIX"] = True
    DEFINES["_FILE_OFFSET_BITS"] = "64"

if CONFIG["OS_TARGET"] == "DragonFly":

    DEFINES["USE_X11"] = "1"
    DEFINES["WEBRTC_BSD"] = True
    DEFINES["WEBRTC_POSIX"] = True
    DEFINES["_FILE_OFFSET_BITS"] = "64"

if CONFIG["OS_TARGET"] == "Linux":

    DEFINES["USE_NSS_CERTS"] = "1"
    DEFINES["USE_X11"] = "1"
    DEFINES["WEBRTC_LINUX"] = True
    DEFINES["WEBRTC_POSIX"] = True
    DEFINES["_FILE_OFFSET_BITS"] = "64"

    OS_LIBS += [
        "rt"
    ]

if CONFIG["OS_TARGET"] == "Darwin":

    DEFINES["CR_XCODE_VERSION"] = "0920"
    DEFINES["NO_TCMALLOC"] = True
    DEFINES["WEBRTC_MAC"] = True
    DEFINES["WEBRTC_POSIX"] = True
    DEFINES["__ASSERT_MACROS_DEFINE_VERSIONS_WITHOUT_UNDERSCORE"] = "0"

    OS_LIBS += [
        "-framework Foundation"
    ]

if CONFIG["OS_TARGET"] == "OpenBSD":

    DEFINES["USE_X11"] = "1"
    DEFINES["WEBRTC_BSD"] = True
    DEFINES["WEBRTC_POSIX"] = True
    DEFINES["_FILE_OFFSET_BITS"] = "64"

if CONFIG["OS_TARGET"] == "WINNT":

    DEFINES["CERT_CHAIN_PARA_HAS_EXTRA_FIELDS"] = True
    DEFINES["NOMINMAX"] = True
    DEFINES["NO_TCMALLOC"] = True
    DEFINES["NTDDI_VERSION"] = "0x0A000000"
    DEFINES["PSAPI_VERSION"] = "1"
    DEFINES["UNICODE"] = True
    DEFINES["WEBRTC_WIN"] = True
    DEFINES["WIN32"] = True
    DEFINES["WIN32_LEAN_AND_MEAN"] = True
    DEFINES["WINVER"] = "0x0A00"
    DEFINES["_ATL_NO_OPENGL"] = True
    DEFINES["_CRT_RAND_S"] = True
    DEFINES["_CRT_SECURE_NO_DEPRECATE"] = True
    DEFINES["_CRT_SECURE_NO_WARNINGS"] = True
    DEFINES["_HAS_EXCEPTIONS"] = "0"
    DEFINES["_SCL_SECURE_NO_DEPRECATE"] = True
    DEFINES["_SECURE_ATL"] = True
    DEFINES["_UNICODE"] = True
    DEFINES["_USING_V110_SDK71_"] = True
    DEFINES["_WIN32_WINNT"] = "0x0A00"
    DEFINES["_WINDOWS"] = True
    DEFINES["__STD_C"] = True

    OS_LIBS += [
        "winmm"
    ]

if CONFIG["OS_TARGET"] == "Android":

    DEFINES["ANDROID"] = True
    DEFINES["ANDROID_NDK_VERSION"] = "r12b"
    DEFINES["DISABLE_NACL"] = True
    DEFINES["HAVE_SYS_UIO_H"] = True
    DEFINES["NO_TCMALLOC"] = True
    DEFINES["USE_OPENSSL_CERTS"] = "1"
    DEFINES["WEBRTC_ANDROID"] = True
    DEFINES["WEBRTC_ANDROID_OPENSLES"] = True
    DEFINES["WEBRTC_LINUX"] = True
    DEFINES["WEBRTC_POSIX"] = True
    DEFINES["_FILE_OFFSET_BITS"] = "64"
    DEFINES["__GNU_SOURCE"] = "1"

    OS_LIBS += [
        "log"
    ]

    UNIFIED_SOURCES += [
        "/media/webrtc/trunk/webrtc/modules/utility/source/helpers_android.cc",
        "/media/webrtc/trunk/webrtc/modules/utility/source/jvm_android.cc"
    ]

if CONFIG["OS_TARGET"] == "NetBSD":

    DEFINES["USE_X11"] = "1"
    DEFINES["WEBRTC_BSD"] = True
    DEFINES["WEBRTC_POSIX"] = True
    DEFINES["_FILE_OFFSET_BITS"] = "64"

if CONFIG["CPU_ARCH"] == "aarch64":

    DEFINES["WEBRTC_ARCH_ARM64"] = True
    DEFINES["WEBRTC_HAS_NEON"] = True

if CONFIG["CPU_ARCH"] == "arm":

    CXXFLAGS += [
        "-mfpu=neon"
    ]

    DEFINES["WEBRTC_ARCH_ARM"] = True
    DEFINES["WEBRTC_ARCH_ARM_V7"] = True
    DEFINES["WEBRTC_HAS_NEON"] = True

if not CONFIG["MOZ_DEBUG"] and CONFIG["OS_TARGET"] == "Darwin":

    DEFINES["_FORTIFY_SOURCE"] = "2"

if not CONFIG["MOZ_DEBUG"] and CONFIG["OS_TARGET"] == "DragonFly":

    DEFINES["_FORTIFY_SOURCE"] = "2"

if not CONFIG["MOZ_DEBUG"] and CONFIG["OS_TARGET"] == "FreeBSD":

    DEFINES["_FORTIFY_SOURCE"] = "2"

if not CONFIG["MOZ_DEBUG"] and CONFIG["OS_TARGET"] == "NetBSD":

    DEFINES["_FORTIFY_SOURCE"] = "2"

if not CONFIG["MOZ_DEBUG"] and CONFIG["OS_TARGET"] == "Android":

    DEFINES["_FORTIFY_SOURCE"] = "2"

if not CONFIG["MOZ_DEBUG"] and CONFIG["OS_TARGET"] == "OpenBSD":

    DEFINES["_FORTIFY_SOURCE"] = "2"

if CONFIG["CPU_ARCH"] == "x86" and CONFIG["OS_TARGET"] == "Linux":

    CXXFLAGS += [
        "-msse2"
    ]

if CONFIG["CPU_ARCH"] == "x86" and CONFIG["OS_TARGET"] == "OpenBSD":

    CXXFLAGS += [
        "-msse2"
    ]

if CONFIG["CPU_ARCH"] == "x86" and CONFIG["OS_TARGET"] == "Android":

    CXXFLAGS += [
        "-msse2"
    ]

if CONFIG["CPU_ARCH"] == "x86" and CONFIG["OS_TARGET"] == "NetBSD":

    CXXFLAGS += [
        "-msse2"
    ]

if CONFIG["CPU_ARCH"] == "x86" and CONFIG["OS_TARGET"] == "FreeBSD":

    CXXFLAGS += [
        "-msse2"
    ]

if CONFIG["CPU_ARCH"] == "aarch64" and CONFIG["OS_TARGET"] == "Linux":

    DEFINES["DISABLE_NACL"] = True
    DEFINES["NO_TCMALLOC"] = True

Library("utility_gn")<|MERGE_RESOLUTION|>--- conflicted
+++ resolved
@@ -38,7 +38,6 @@
     DEFINES["DYNAMIC_ANNOTATIONS_ENABLED"] = "1"
     DEFINES["WTF_USE_DYNAMIC_ANNOTATIONS"] = "1"
 
-<<<<<<< HEAD
 if CONFIG["OS_TARGET"] == "Android":
 
     DEFINES["ANDROID"] = True
@@ -71,9 +70,6 @@
     DEFINES["WEBRTC_MAC"] = True
     DEFINES["WEBRTC_POSIX"] = True
     DEFINES["__ASSERT_MACROS_DEFINE_VERSIONS_WITHOUT_UNDERSCORE"] = "0"
-=======
-if not CONFIG["MOZ_DEBUG"]:
->>>>>>> 5e50c08b
 
     DEFINES["DYNAMIC_ANNOTATIONS_ENABLED"] = "0"
     DEFINES["NDEBUG"] = True
@@ -172,10 +168,11 @@
         "log"
     ]
 
-    UNIFIED_SOURCES += [
-        "/media/webrtc/trunk/webrtc/modules/utility/source/helpers_android.cc",
-        "/media/webrtc/trunk/webrtc/modules/utility/source/jvm_android.cc"
-    ]
+    if CONFIG["MOZ_WIDGET_TOOLKIT"] == "android":
+        UNIFIED_SOURCES += [
+            "/media/webrtc/trunk/webrtc/modules/utility/source/helpers_android.cc",
+            "/media/webrtc/trunk/webrtc/modules/utility/source/jvm_android.cc"
+        ]
 
 if CONFIG["OS_TARGET"] == "NetBSD":
 
