/* This Source Code Form is subject to the terms of the Mozilla Public
 * License, v. 2.0. If a copy of the MPL was not distributed with this file,
 * You can obtain one at http://mozilla.org/MPL/2.0/. */

#include <cstdlib>
#include <cerrno>
#include <deque>
#include <set>
#include <sstream>
#include <vector>

#include "CSFLog.h"
#include "base/histogram.h"
#include "timecard.h"

#include "jsapi.h"
#include "nspr.h"
#include "nss.h"
#include "pk11pub.h"

#include "nsNetCID.h"
#include "nsILoadContext.h"
#include "nsServiceManagerUtils.h"
#include "nsThreadUtils.h"
#include "nsIPrefService.h"
#include "nsIPrefBranch.h"
#include "nsProxyRelease.h"
#include "prtime.h"

#include "AudioConduit.h"
#include "VideoConduit.h"
#include "MediaTrackGraph.h"
#include "runnable_utils.h"
#include "IPeerConnection.h"
#include "PeerConnectionCtx.h"
#include "PeerConnectionImpl.h"
#include "PeerConnectionMedia.h"
#include "RemoteTrackSource.h"
#include "nsDOMDataChannelDeclarations.h"
#include "dtlsidentity.h"
#include "signaling/src/sdp/SdpAttribute.h"

#include "signaling/src/jsep/JsepTrack.h"
#include "signaling/src/jsep/JsepSession.h"
#include "signaling/src/jsep/JsepSessionImpl.h"

#include "signaling/src/mediapipeline/MediaPipeline.h"

#include "mozilla/IntegerPrintfMacros.h"
#include "mozilla/Sprintf.h"

#ifdef XP_WIN
// We need to undef the MS macro for Document::CreateEvent
#  ifdef CreateEvent
#    undef CreateEvent
#  endif
#endif  // XP_WIN

#include "mozilla/dom/Document.h"
#include "nsGlobalWindow.h"
#include "nsDOMDataChannel.h"
#include "mozilla/dom/Location.h"
#include "mozilla/NullPrincipal.h"
#include "mozilla/TimeStamp.h"
#include "mozilla/Telemetry.h"
#include "mozilla/Preferences.h"
#include "mozilla/PublicSSL.h"
#include "nsXULAppAPI.h"
#include "nsContentUtils.h"
#include "nsDOMJSUtils.h"
#include "nsPrintfCString.h"
#include "nsURLHelper.h"
#include "nsNetUtil.h"
#include "js/ArrayBuffer.h"    // JS::NewArrayBufferWithContents
#include "js/GCAnnotations.h"  // JS_HAZ_ROOTED
#include "js/RootingAPI.h"     // JS::{{,Mutable}Handle,Rooted}
#include "mozilla/PeerIdentity.h"
#include "mozilla/dom/RTCCertificate.h"
#include "mozilla/dom/RTCDTMFSenderBinding.h"
#include "mozilla/dom/RTCDTMFToneChangeEvent.h"
#include "mozilla/dom/RTCRtpReceiverBinding.h"
#include "mozilla/dom/RTCRtpSenderBinding.h"
#include "mozilla/dom/RTCStatsReportBinding.h"
#include "mozilla/dom/RTCPeerConnectionBinding.h"
#include "mozilla/dom/PeerConnectionImplBinding.h"
#include "mozilla/dom/RTCDataChannelBinding.h"
#include "mozilla/dom/PluginCrashedEvent.h"
#include "MediaStreamTrack.h"
#include "AudioStreamTrack.h"
#include "VideoStreamTrack.h"
#include "nsIScriptGlobalObject.h"
#include "MediaTrackGraph.h"
#include "DOMMediaStream.h"
#include "WebrtcGlobalInformation.h"
#include "mozilla/dom/Event.h"
#include "mozilla/EventDispatcher.h"
#include "mozilla/net/DataChannelProtocol.h"
#include "MediaManager.h"

#include "MediaTrackGraphImpl.h"

#ifdef XP_WIN
// We need to undef the MS macro again in case the windows include file
// got imported after we included mozilla/dom/Document.h
#  ifdef CreateEvent
#    undef CreateEvent
#  endif
#endif  // XP_WIN

#include "MediaSegment.h"

#ifdef USE_FAKE_PCOBSERVER
#  include "FakePCObserver.h"
#else
#  include "mozilla/dom/PeerConnectionObserverBinding.h"
#endif
#include "mozilla/dom/PeerConnectionObserverEnumsBinding.h"

#define ICE_PARSING \
  "In RTCConfiguration passed to RTCPeerConnection constructor"

using namespace mozilla;
using namespace mozilla::dom;

typedef PCObserverString ObString;

static const char* pciLogTag = "PeerConnectionImpl";
#ifdef LOGTAG
#  undef LOGTAG
#endif
#define LOGTAG pciLogTag

static mozilla::LazyLogModule logModuleInfo("signaling");

// Getting exceptions back down from PCObserver is generally not harmful.
namespace {
// This is a terrible hack.  The problem is that SuppressException is not
// inline, and we link this file without libxul in some cases (e.g. for our test
// setup).  So we can't use ErrorResult or IgnoredErrorResult because those call
// SuppressException...  And we can't use FastErrorResult because we can't
// include BindingUtils.h, because our linking is completely broken. Use
// BaseErrorResult directly.  Please do not let me see _anyone_ doing this
// without really careful review from someone who knows what they are doing.
class JSErrorResult : public binding_danger::TErrorResult<
                          binding_danger::JustAssertCleanupPolicy> {
 public:
  ~JSErrorResult() { SuppressException(); }
} JS_HAZ_ROOTED;

// The WrapRunnable() macros copy passed-in args and passes them to the function
// later on the other thread. ErrorResult cannot be passed like this because it
// disallows copy-semantics.
//
// This WrappableJSErrorResult hack solves this by not actually copying the
// ErrorResult, but creating a new one instead, which works because we don't
// care about the result.
//
// Since this is for JS-calls, these can only be dispatched to the main thread.

class WrappableJSErrorResult {
 public:
  WrappableJSErrorResult() : mRv(MakeUnique<JSErrorResult>()), isCopy(false) {}
  WrappableJSErrorResult(const WrappableJSErrorResult& other)
      : mRv(MakeUnique<JSErrorResult>()), isCopy(true) {}
  ~WrappableJSErrorResult() {
    if (isCopy) {
      MOZ_ASSERT(NS_IsMainThread());
    }
  }
  operator ErrorResult&() { return *mRv; }

 private:
  mozilla::UniquePtr<JSErrorResult> mRv;
  bool isCopy;
} JS_HAZ_ROOTED;

}  // namespace

static nsresult InitNSSInContent() {
  NS_ENSURE_TRUE(NS_IsMainThread(), NS_ERROR_NOT_SAME_THREAD);

  if (!XRE_IsContentProcess()) {
    MOZ_ASSERT_UNREACHABLE("Must be called in content process");
    return NS_ERROR_FAILURE;
  }

  static bool nssStarted = false;
  if (nssStarted) {
    return NS_OK;
  }

  if (NSS_NoDB_Init(nullptr) != SECSuccess) {
    CSFLogError(LOGTAG, "NSS_NoDB_Init failed.");
    return NS_ERROR_FAILURE;
  }

  if (NS_FAILED(mozilla::psm::InitializeCipherSuite())) {
    CSFLogError(LOGTAG, "Fail to set up nss cipher suite.");
    return NS_ERROR_FAILURE;
  }

  mozilla::psm::DisableMD5();

  nssStarted = true;

  return NS_OK;
}

namespace mozilla {
class DataChannel;
}

namespace mozilla {

void PeerConnectionAutoTimer::AddRef() { mRefCnt++; }

void PeerConnectionAutoTimer::Release() {
  mRefCnt--;
  if (mRefCnt == 0) {
    Telemetry::Accumulate(
        Telemetry::WEBRTC_CALL_DURATION,
        static_cast<uint32_t>((TimeStamp::Now() - mStart).ToSeconds()));
  }
}

bool PeerConnectionAutoTimer::IsStopped() { return mRefCnt == 0; }

NS_IMPL_ISUPPORTS0(PeerConnectionImpl)

already_AddRefed<PeerConnectionImpl> PeerConnectionImpl::Constructor(
    const dom::GlobalObject& aGlobal) {
  RefPtr<PeerConnectionImpl> pc = new PeerConnectionImpl(&aGlobal);

  CSFLogDebug(LOGTAG, "Created PeerConnection: %p", pc.get());

  return pc.forget();
}

PeerConnectionImpl* PeerConnectionImpl::CreatePeerConnection() {
  PeerConnectionImpl* pc = new PeerConnectionImpl();

  CSFLogDebug(LOGTAG, "Created PeerConnection: %p", pc);

  return pc;
}

bool PeerConnectionImpl::WrapObject(JSContext* aCx,
                                    JS::Handle<JSObject*> aGivenProto,
                                    JS::MutableHandle<JSObject*> aReflector) {
  return PeerConnectionImpl_Binding::Wrap(aCx, this, aGivenProto, aReflector);
}

bool PCUuidGenerator::Generate(std::string* idp) {
  nsresult rv;

  if (!mGenerator) {
    mGenerator = do_GetService("@mozilla.org/uuid-generator;1", &rv);
    if (NS_FAILED(rv)) {
      return false;
    }
    if (!mGenerator) {
      return false;
    }
  }

  nsID id;
  rv = mGenerator->GenerateUUIDInPlace(&id);
  if (NS_FAILED(rv)) {
    return false;
  }
  char buffer[NSID_LENGTH];
  id.ToProvidedString(buffer);
  idp->assign(buffer);

  return true;
}

bool IsPrivateBrowsing(nsPIDOMWindowInner* aWindow) {
  if (!aWindow) {
    return false;
  }

  Document* doc = aWindow->GetExtantDoc();
  if (!doc) {
    return false;
  }

  nsILoadContext* loadContext = doc->GetLoadContext();
  return loadContext && loadContext->UsePrivateBrowsing();
}

PeerConnectionImpl::PeerConnectionImpl(const GlobalObject* aGlobal)
    : mTimeCard(MOZ_LOG_TEST(logModuleInfo, LogLevel::Error) ? create_timecard()
                                                             : nullptr),
      mSignalingState(RTCSignalingState::Stable),
      mIceConnectionState(RTCIceConnectionState::New),
      mIceGatheringState(RTCIceGatheringState::New),
      mWindow(nullptr),
      mCertificate(nullptr),
      mSTSThread(nullptr),
      mForceIceTcp(false),
      mMedia(nullptr),
      mTransportHandler(nullptr),
      mUuidGen(MakeUnique<PCUuidGenerator>()),
      mIceRestartCount(0),
      mIceRollbackCount(0),
      mHaveConfiguredCodecs(false),
      mTrickle(true)  // TODO(ekr@rtfm.com): Use pref
      ,
      mPrivateWindow(false),
      mActiveOnWindow(false),
      mPacketDumpEnabled(false),
      mPacketDumpFlagsMutex("Packet dump flags mutex"),
      mTimestampMaker(aGlobal),
      mIdGenerator(new RTCStatsIdGenerator()),
      listenPort(0),
      connectPort(0),
      connectStr(nullptr) {
  MOZ_ASSERT(NS_IsMainThread());
  if (aGlobal) {
    mWindow = do_QueryInterface(aGlobal->GetAsSupports());
    if (IsPrivateBrowsing(mWindow)) {
      mPrivateWindow = true;
    }
    mWindow->AddPeerConnection();
    mActiveOnWindow = true;
  }
  CSFLogInfo(LOGTAG, "%s: PeerConnectionImpl constructor for %s", __FUNCTION__,
             mHandle.c_str());
  STAMP_TIMECARD(mTimeCard, "Constructor Completed");
  mForceIceTcp =
      Preferences::GetBool("media.peerconnection.ice.force_ice_tcp", false);
  memset(mMaxReceiving, 0, sizeof(mMaxReceiving));
  memset(mMaxSending, 0, sizeof(mMaxSending));
}

PeerConnectionImpl::~PeerConnectionImpl() {
  if (mTimeCard) {
    STAMP_TIMECARD(mTimeCard, "Destructor Invoked");
    print_timecard(mTimeCard);
    destroy_timecard(mTimeCard);
    mTimeCard = nullptr;
  }
  // This aborts if not on main thread (in Debug builds)
  PC_AUTO_ENTER_API_CALL_NO_CHECK();
  if (mWindow && mActiveOnWindow) {
    mWindow->RemovePeerConnection();
    // No code is supposed to observe the assignment below, but
    // hopefully it makes looking at this object in a debugger
    // make more sense.
    mActiveOnWindow = false;
  }

  if (mPrivateWindow && mTransportHandler) {
    mTransportHandler->ExitPrivateMode();
  }
  if (PeerConnectionCtx::isActive()) {
    PeerConnectionCtx::GetInstance()->mPeerConnections.erase(mHandle);
  } else {
    CSFLogError(LOGTAG, "PeerConnectionCtx is already gone. Ignoring...");
  }

  CSFLogInfo(LOGTAG, "%s: PeerConnectionImpl destructor invoked for %s",
             __FUNCTION__, mHandle.c_str());

  // Since this and Initialize() occur on MainThread, they can't both be
  // running at once

  // Right now, we delete PeerConnectionCtx at XPCOM shutdown only, but we
  // probably want to shut it down more aggressively to save memory.  We
  // could shut down here when there are no uses.  It might be more optimal
  // to release off a timer (and XPCOM Shutdown) to avoid churn
  ShutdownMedia();
}

nsresult PeerConnectionImpl::Initialize(PeerConnectionObserver& aObserver,
                                        nsGlobalWindowInner* aWindow,
                                        const RTCConfiguration& aConfiguration,
                                        nsISupports* aThread) {
  nsresult res;

  MOZ_ASSERT(NS_IsMainThread());
  MOZ_ASSERT(aThread);
  if (!mThread) {
    mThread = do_QueryInterface(aThread);
    MOZ_ASSERT(mThread);
  }
  CheckThread();

  mPCObserver = &aObserver;

  // Find the STS thread

  mSTSThread = do_GetService(NS_SOCKETTRANSPORTSERVICE_CONTRACTID, &res);
  MOZ_ASSERT(mSTSThread);

  // We do callback handling on STS instead of main to avoid media jank.
  // Someday, we may have a dedicated thread for this.
  mTransportHandler = MediaTransportHandler::Create(mSTSThread);
  if (mPrivateWindow) {
    mTransportHandler->EnterPrivateMode();
  }

  // Initialize NSS if we are in content process. For chrome process, NSS should
  // already been initialized.
  if (XRE_IsParentProcess()) {
    // This code interferes with the C++ unit test startup code.
    nsCOMPtr<nsISupports> nssDummy = do_GetService("@mozilla.org/psm;1", &res);
    NS_ENSURE_SUCCESS(res, res);
  } else {
    NS_ENSURE_SUCCESS(res = InitNSSInContent(), res);
  }

  // Currently no standalone unit tests for DataChannel,
  // which is the user of mWindow
  MOZ_ASSERT(aWindow);
  mWindow = aWindow;
  NS_ENSURE_STATE(mWindow);

  PRTime timestamp = PR_Now();
  // Ok if we truncate this.
  char temp[128];

  nsAutoCString locationCStr;

  RefPtr<Location> location = mWindow->Location();
  nsAutoString locationAStr;
  res = location->ToString(locationAStr);
  NS_ENSURE_SUCCESS(res, res);

  CopyUTF16toUTF8(locationAStr, locationCStr);

  SprintfLiteral(temp, "%" PRIu64 " (id=%" PRIu64 " url=%s)",
                 static_cast<uint64_t>(timestamp),
                 static_cast<uint64_t>(mWindow ? mWindow->WindowID() : 0),
                 locationCStr.get() ? locationCStr.get() : "NULL");

  mName = temp;

  // Generate a random handle
  unsigned char handle_bin[8];
  SECStatus rv;
  rv = PK11_GenerateRandom(handle_bin, sizeof(handle_bin));
  if (rv != SECSuccess) {
    MOZ_CRASH();
    return NS_ERROR_UNEXPECTED;
  }

  char hex[17];
  SprintfLiteral(hex, "%.2x%.2x%.2x%.2x%.2x%.2x%.2x%.2x", handle_bin[0],
                 handle_bin[1], handle_bin[2], handle_bin[3], handle_bin[4],
                 handle_bin[5], handle_bin[6], handle_bin[7]);

  mHandle = hex;

  STAMP_TIMECARD(mTimeCard, "Initializing PC Ctx");
  res = PeerConnectionCtx::InitializeGlobal(mThread, mSTSThread);
  NS_ENSURE_SUCCESS(res, res);

  nsTArray<dom::RTCIceServer> iceServers;
  if (aConfiguration.mIceServers.WasPassed()) {
    iceServers = aConfiguration.mIceServers.Value();
  }

  res = mTransportHandler->CreateIceCtx("PC:" + GetName(), iceServers,
                                        aConfiguration.mIceTransportPolicy);
  if (NS_FAILED(res)) {
    CSFLogError(LOGTAG, "%s: Failed to init mtransport", __FUNCTION__);
    return NS_ERROR_FAILURE;
  }

  mJsepSession =
      MakeUnique<JsepSessionImpl>(mName, MakeUnique<PCUuidGenerator>());

  res = mJsepSession->Init();
  if (NS_FAILED(res)) {
    CSFLogError(LOGTAG, "%s: Couldn't init JSEP Session, res=%u", __FUNCTION__,
                static_cast<unsigned>(res));
    return res;
  }

  JsepBundlePolicy bundlePolicy;
  switch (aConfiguration.mBundlePolicy) {
    case dom::RTCBundlePolicy::Balanced:
      bundlePolicy = kBundleBalanced;
      break;
    case dom::RTCBundlePolicy::Max_compat:
      bundlePolicy = kBundleMaxCompat;
      break;
    case dom::RTCBundlePolicy::Max_bundle:
      bundlePolicy = kBundleMaxBundle;
      break;
    default:
      MOZ_CRASH();
  }

  res = mJsepSession->SetBundlePolicy(bundlePolicy);
  if (NS_FAILED(res)) {
    CSFLogError(LOGTAG, "%s: Couldn't set bundle policy, res=%u, error=%s",
                __FUNCTION__, static_cast<unsigned>(res),
                mJsepSession->GetLastError().c_str());
    return res;
  }

  mMedia = new PeerConnectionMedia(this);

  // Initialize the media object.
  res = mMedia->Init();
  if (NS_FAILED(res)) {
    CSFLogError(LOGTAG, "%s: Couldn't initialize media object", __FUNCTION__);
    ShutdownMedia();
    return res;
  }

  PeerConnectionCtx::GetInstance()->mPeerConnections[mHandle] = this;

  return NS_OK;
}

void PeerConnectionImpl::Initialize(PeerConnectionObserver& aObserver,
                                    nsGlobalWindowInner& aWindow,
                                    const RTCConfiguration& aConfiguration,
                                    nsISupports* aThread, ErrorResult& rv) {
  MOZ_ASSERT(NS_IsMainThread());
  MOZ_ASSERT(aThread);
  mThread = do_QueryInterface(aThread);

  nsresult res = Initialize(aObserver, &aWindow, aConfiguration, aThread);
  if (NS_FAILED(res)) {
    rv.Throw(res);
    return;
  }

  if (!aConfiguration.mPeerIdentity.IsEmpty()) {
    mPeerIdentity = new PeerIdentity(aConfiguration.mPeerIdentity);
    mPrivacyRequested = Some(true);
  }
}

void PeerConnectionImpl::SetCertificate(
    mozilla::dom::RTCCertificate& aCertificate) {
  PC_AUTO_ENTER_API_CALL_NO_CHECK();
  MOZ_ASSERT(!mCertificate, "This can only be called once");
  mCertificate = &aCertificate;

  std::vector<uint8_t> fingerprint;
  nsresult rv =
      CalculateFingerprint(DtlsIdentity::DEFAULT_HASH_ALGORITHM, &fingerprint);
  if (NS_FAILED(rv)) {
    CSFLogError(LOGTAG, "%s: Couldn't calculate fingerprint, rv=%u",
                __FUNCTION__, static_cast<unsigned>(rv));
    mCertificate = nullptr;
    return;
  }
  rv = mJsepSession->AddDtlsFingerprint(DtlsIdentity::DEFAULT_HASH_ALGORITHM,
                                        fingerprint);
  if (NS_FAILED(rv)) {
    CSFLogError(LOGTAG, "%s: Couldn't set DTLS credentials, rv=%u",
                __FUNCTION__, static_cast<unsigned>(rv));
    mCertificate = nullptr;
  }
}

const RefPtr<mozilla::dom::RTCCertificate>& PeerConnectionImpl::Certificate()
    const {
  PC_AUTO_ENTER_API_CALL_NO_CHECK();
  return mCertificate;
}

RefPtr<DtlsIdentity> PeerConnectionImpl::Identity() const {
  PC_AUTO_ENTER_API_CALL_NO_CHECK();
  MOZ_ASSERT(mCertificate);
  return mCertificate->CreateDtlsIdentity();
}

class CompareCodecPriority {
 public:
  void SetPreferredCodec(int32_t preferredCodec) {
    // This pref really ought to be a string, preferably something like
    // "H264" or "VP8" instead of a payload type.
    // Bug 1101259.
    std::ostringstream os;
    os << preferredCodec;
    mPreferredCodec = os.str();
  }

  bool operator()(const UniquePtr<JsepCodecDescription>& lhs,
                  const UniquePtr<JsepCodecDescription>& rhs) const {
    if (!mPreferredCodec.empty() && lhs->mDefaultPt == mPreferredCodec &&
        rhs->mDefaultPt != mPreferredCodec) {
      return true;
    }

    if (lhs->mStronglyPreferred && !rhs->mStronglyPreferred) {
      return true;
    }

    return false;
  }

 private:
  std::string mPreferredCodec;
};

class ConfigureCodec {
 public:
  explicit ConfigureCodec(nsCOMPtr<nsIPrefBranch>& branch)
      : mHardwareH264Enabled(false),
        mSoftwareH264Enabled(false),
        mH264Enabled(false),
        mVP9Enabled(true),
        mVP9Preferred(false),
        mH264Level(13),   // minimum suggested for WebRTC spec
        mH264MaxBr(0),    // Unlimited
        mH264MaxMbps(0),  // Unlimited
        mVP8MaxFs(0),
        mVP8MaxFr(0),
        mUseTmmbr(false),
        mUseRemb(false),
        mUseAudioFec(false),
        mRedUlpfecEnabled(false),
        mDtmfEnabled(false) {
    mSoftwareH264Enabled = PeerConnectionCtx::GetInstance()->gmpHasH264();

    if (WebrtcVideoConduit::HasH264Hardware()) {
      branch->GetBoolPref("media.webrtc.hw.h264.enabled",
                          &mHardwareH264Enabled);
    }

    mH264Enabled = mHardwareH264Enabled || mSoftwareH264Enabled;

    branch->GetIntPref("media.navigator.video.h264.level", &mH264Level);
    mH264Level &= 0xFF;

    branch->GetIntPref("media.navigator.video.h264.max_br", &mH264MaxBr);

    branch->GetIntPref("media.navigator.video.h264.max_mbps", &mH264MaxMbps);

    branch->GetBoolPref("media.peerconnection.video.vp9_enabled", &mVP9Enabled);

    branch->GetBoolPref("media.peerconnection.video.vp9_preferred",
                        &mVP9Preferred);

    branch->GetIntPref("media.navigator.video.max_fs", &mVP8MaxFs);
    if (mVP8MaxFs <= 0) {
      mVP8MaxFs = 12288;  // We must specify something other than 0
    }

    branch->GetIntPref("media.navigator.video.max_fr", &mVP8MaxFr);
    if (mVP8MaxFr <= 0) {
      mVP8MaxFr = 60;  // We must specify something other than 0
    }

    // TMMBR is enabled from a pref in about:config
    branch->GetBoolPref("media.navigator.video.use_tmmbr", &mUseTmmbr);

    // REMB is enabled by default, but can be disabled from about:config
    branch->GetBoolPref("media.navigator.video.use_remb", &mUseRemb);

    branch->GetBoolPref("media.navigator.audio.use_fec", &mUseAudioFec);

    branch->GetBoolPref("media.navigator.video.red_ulpfec_enabled",
                        &mRedUlpfecEnabled);

    // media.peerconnection.dtmf.enabled controls both sdp generation for
    // DTMF support as well as DTMF exposure to DOM
    branch->GetBoolPref("media.peerconnection.dtmf.enabled", &mDtmfEnabled);
  }

  void operator()(UniquePtr<JsepCodecDescription>& codec) const {
    switch (codec->mType) {
      case SdpMediaSection::kAudio: {
        JsepAudioCodecDescription& audioCodec =
            static_cast<JsepAudioCodecDescription&>(*codec);
        if (audioCodec.mName == "opus") {
          audioCodec.mFECEnabled = mUseAudioFec;
        } else if (audioCodec.mName == "telephone-event") {
          audioCodec.mEnabled = mDtmfEnabled;
        }
      } break;
      case SdpMediaSection::kVideo: {
        JsepVideoCodecDescription& videoCodec =
            static_cast<JsepVideoCodecDescription&>(*codec);

        if (videoCodec.mName == "H264") {
          // Override level
          videoCodec.mProfileLevelId &= 0xFFFF00;
          videoCodec.mProfileLevelId |= mH264Level;

          videoCodec.mConstraints.maxBr = mH264MaxBr;

          videoCodec.mConstraints.maxMbps = mH264MaxMbps;

          // Might disable it, but we set up other params anyway
          videoCodec.mEnabled = mH264Enabled;

          if (videoCodec.mPacketizationMode == 0 && !mSoftwareH264Enabled) {
            // We're assuming packetization mode 0 is unsupported by
            // hardware.
            videoCodec.mEnabled = false;
          }

          if (mHardwareH264Enabled) {
            videoCodec.mStronglyPreferred = true;
          }
        } else if (videoCodec.mName == "red") {
          videoCodec.mEnabled = mRedUlpfecEnabled;
        } else if (videoCodec.mName == "ulpfec") {
          videoCodec.mEnabled = mRedUlpfecEnabled;
        } else if (videoCodec.mName == "VP8" || videoCodec.mName == "VP9") {
          if (videoCodec.mName == "VP9") {
            if (!mVP9Enabled) {
              videoCodec.mEnabled = false;
              break;
            }
            if (mVP9Preferred) {
              videoCodec.mStronglyPreferred = true;
            }
          }
          videoCodec.mConstraints.maxFs = mVP8MaxFs;
          videoCodec.mConstraints.maxFps = mVP8MaxFr;
        }

        if (mUseTmmbr) {
          videoCodec.EnableTmmbr();
        }
        if (mUseRemb) {
          videoCodec.EnableRemb();
        }
      } break;
      case SdpMediaSection::kText:
      case SdpMediaSection::kApplication:
      case SdpMediaSection::kMessage: {
      }  // Nothing to configure for these.
    }
  }

 private:
  bool mHardwareH264Enabled;
  bool mSoftwareH264Enabled;
  bool mH264Enabled;
  bool mVP9Enabled;
  bool mVP9Preferred;
  int32_t mH264Level;
  int32_t mH264MaxBr;
  int32_t mH264MaxMbps;
  int32_t mVP8MaxFs;
  int32_t mVP8MaxFr;
  bool mUseTmmbr;
  bool mUseRemb;
  bool mUseAudioFec;
  bool mRedUlpfecEnabled;
  bool mDtmfEnabled;
};

class ConfigureRedCodec {
 public:
  explicit ConfigureRedCodec(nsCOMPtr<nsIPrefBranch>& branch,
                             std::vector<uint8_t>* redundantEncodings)
      : mRedundantEncodings(redundantEncodings) {
    // if we wanted to override or modify which encodings are considered
    // for redundant encodings, we'd probably want to handle it here by
    // checking prefs modifying the operator() code below
  }

  void operator()(UniquePtr<JsepCodecDescription>& codec) const {
    if (codec->mType == SdpMediaSection::kVideo && codec->mEnabled == false) {
      uint8_t pt = (uint8_t)strtoul(codec->mDefaultPt.c_str(), nullptr, 10);
      // don't search for the codec payload type unless we have a valid
      // conversion (non-zero)
      if (pt != 0) {
        std::vector<uint8_t>::iterator it = std::find(
            mRedundantEncodings->begin(), mRedundantEncodings->end(), pt);
        if (it != mRedundantEncodings->end()) {
          mRedundantEncodings->erase(it);
        }
      }
    }
  }

 private:
  std::vector<uint8_t>* mRedundantEncodings;
};

nsresult PeerConnectionImpl::ConfigureJsepSessionCodecs() {
  nsresult res;
  nsCOMPtr<nsIPrefService> prefs =
      do_GetService("@mozilla.org/preferences-service;1", &res);

  if (NS_FAILED(res)) {
    CSFLogError(LOGTAG, "%s: Couldn't get prefs service, res=%u", __FUNCTION__,
                static_cast<unsigned>(res));
    return res;
  }

  nsCOMPtr<nsIPrefBranch> branch = do_QueryInterface(prefs);
  if (!branch) {
    CSFLogError(LOGTAG, "%s: Couldn't get prefs branch", __FUNCTION__);
    return NS_ERROR_FAILURE;
  }

  ConfigureCodec configurer(branch);
  mJsepSession->ForEachCodec(configurer);

  // if red codec is enabled, configure it for the other enabled codecs
  for (auto& codec : mJsepSession->Codecs()) {
    if (codec->mName == "red" && codec->mEnabled) {
      JsepVideoCodecDescription* redCodec =
          static_cast<JsepVideoCodecDescription*>(codec.get());
      ConfigureRedCodec configureRed(branch, &(redCodec->mRedundantEncodings));
      mJsepSession->ForEachCodec(configureRed);
      break;
    }
  }

  // We use this to sort the list of codecs once everything is configured
  CompareCodecPriority comparator;

  // Sort by priority
  int32_t preferredCodec = 0;
  branch->GetIntPref("media.navigator.video.preferred_codec", &preferredCodec);

  if (preferredCodec) {
    comparator.SetPreferredCodec(preferredCodec);
  }

  mJsepSession->SortCodecs(comparator);
  return NS_OK;
}

// Data channels won't work without a window, so in order for the C++ unit
// tests to work (it doesn't have a window available) we ifdef the following
// two implementations.
//
// Note: 'media.peerconnection.sctp.force_maximum_message_size' changes
// behaviour triggered by these parameters.
NS_IMETHODIMP
PeerConnectionImpl::EnsureDataConnection(uint16_t aLocalPort,
                                         uint16_t aNumstreams,
                                         uint32_t aMaxMessageSize,
                                         bool aMMSSet) {
  PC_AUTO_ENTER_API_CALL(false);

  if (mDataConnection) {
    CSFLogDebug(LOGTAG, "%s DataConnection already connected", __FUNCTION__);
    mDataConnection->SetMaxMessageSize(aMMSSet, aMaxMessageSize);
    return NS_OK;
  }

  nsCOMPtr<nsISerialEventTarget> target =
      mWindow ? mWindow->EventTargetFor(TaskCategory::Other) : nullptr;
  Maybe<uint64_t> mms = aMMSSet ? Some(aMaxMessageSize) : Nothing();
  if (auto res = DataChannelConnection::Create(this, target, mTransportHandler,
                                               aLocalPort, aNumstreams, mms)) {
    mDataConnection = res.value();
    CSFLogDebug(LOGTAG, "%s DataChannelConnection %p attached to %s",
                __FUNCTION__, (void*)mDataConnection.get(), mHandle.c_str());
    return NS_OK;
  }
  CSFLogError(LOGTAG, "%s DataConnection Create Failed", __FUNCTION__);
  return NS_ERROR_FAILURE;
}

nsresult PeerConnectionImpl::GetDatachannelParameters(
    uint32_t* channels, uint16_t* localport, uint16_t* remoteport,
    uint32_t* remotemaxmessagesize, bool* mmsset, std::string* transportId,
    bool* client) const {
  // Clear, just in case we fail.
  *channels = 0;
  *localport = 0;
  *remoteport = 0;
  *remotemaxmessagesize = 0;
  *mmsset = false;
  transportId->clear();

  RefPtr<JsepTransceiver> datachannelTransceiver;
  for (const auto& transceiver : mJsepSession->GetTransceivers()) {
    if ((transceiver->GetMediaType() == SdpMediaSection::kApplication) &&
        transceiver->mSendTrack.GetNegotiatedDetails()) {
      datachannelTransceiver = transceiver;
      break;
    }
  }

  if (!datachannelTransceiver) {
    return NS_ERROR_FAILURE;
  }

  RefPtr<JsepTransceiver> transportTransceiver;
  if (datachannelTransceiver->HasOwnTransport()) {
    transportTransceiver = datachannelTransceiver;
  } else if (datachannelTransceiver->HasBundleLevel()) {
    // Find the actual transport.
    for (const auto& transceiver : mJsepSession->GetTransceivers()) {
      if (transceiver->HasLevel() &&
          transceiver->GetLevel() == datachannelTransceiver->BundleLevel() &&
          transceiver->HasOwnTransport()) {
        transportTransceiver = transceiver;
        break;
      }
    }
  }

  if (!transportTransceiver) {
    return NS_ERROR_FAILURE;
  }

  // This will release assert if there is no such index, and that's ok
  const JsepTrackEncoding& encoding =
      datachannelTransceiver->mSendTrack.GetNegotiatedDetails()->GetEncoding(0);

  if (NS_WARN_IF(encoding.GetCodecs().empty())) {
    CSFLogError(LOGTAG,
                "%s: Negotiated m=application with no codec. "
                "This is likely to be broken.",
                __FUNCTION__);
    return NS_ERROR_FAILURE;
  }

  for (const auto& codec : encoding.GetCodecs()) {
    if (codec->mType != SdpMediaSection::kApplication) {
      CSFLogError(LOGTAG,
                  "%s: Codec type for m=application was %u, this "
                  "is a bug.",
                  __FUNCTION__, static_cast<unsigned>(codec->mType));
      MOZ_ASSERT(false, "Codec for m=application was not \"application\"");
      return NS_ERROR_FAILURE;
    }

    if (codec->mName != "webrtc-datachannel") {
      CSFLogWarn(LOGTAG,
                 "%s: Codec for m=application was not "
                 "webrtc-datachannel (was instead %s). ",
                 __FUNCTION__, codec->mName.c_str());
      continue;
    }

    if (codec->mChannels) {
      *channels = codec->mChannels;
    } else {
      *channels = WEBRTC_DATACHANNEL_STREAMS_DEFAULT;
    }
    const JsepApplicationCodecDescription* appCodec =
        static_cast<const JsepApplicationCodecDescription*>(codec.get());
    *localport = appCodec->mLocalPort;
    *remoteport = appCodec->mRemotePort;
    *remotemaxmessagesize = appCodec->mRemoteMaxMessageSize;
    *mmsset = appCodec->mRemoteMMSSet;
    MOZ_ASSERT(!transportTransceiver->mTransport.mTransportId.empty());
    *transportId = transportTransceiver->mTransport.mTransportId;
    *client = transportTransceiver->mTransport.mDtls->GetRole() ==
              JsepDtlsTransport::kJsepDtlsClient;
    return NS_OK;
  }
  return NS_ERROR_FAILURE;
}

nsresult PeerConnectionImpl::AddRtpTransceiverToJsepSession(
    RefPtr<JsepTransceiver>& transceiver) {
  nsresult res = ConfigureJsepSessionCodecs();
  if (NS_FAILED(res)) {
    CSFLogError(LOGTAG, "Failed to configure codecs");
    return res;
  }

  res = mJsepSession->AddTransceiver(transceiver);

  if (NS_FAILED(res)) {
    std::string errorString = mJsepSession->GetLastError();
    CSFLogError(LOGTAG, "%s (%s) : pc = %s, error = %s", __FUNCTION__,
                transceiver->GetMediaType() == SdpMediaSection::kAudio
                    ? "audio"
                    : "video",
                mHandle.c_str(), errorString.c_str());
    return NS_ERROR_FAILURE;
  }

  return NS_OK;
}

already_AddRefed<TransceiverImpl> PeerConnectionImpl::CreateTransceiverImpl(
    JsepTransceiver* aJsepTransceiver, dom::MediaStreamTrack* aSendTrack,
    ErrorResult& aRv) {
  // TODO: Maybe this should be done in PeerConnectionMedia?
  if (aSendTrack) {
    aSendTrack->AddPrincipalChangeObserver(this);
  }

  // Set the principal used for the receive tracks. This makes the track
  // data (audio/video samples) accessible to the receiving page. We're
  // only certain that privacy has been requested if we're connected.
  RefPtr<nsIPrincipal> principal;
  Document* doc = GetWindow()->GetExtantDoc();
  MOZ_ASSERT(doc);
  if (mPrivacyRequested.valueOr(false)) {
    principal =
        NullPrincipal::CreateWithInheritedAttributes(doc->NodePrincipal());
  } else {
    // We're either certain that we don't need isolation for the tracks, OR
    // we're not sure and the pipeline fixes the track later in
    // MediaPipeline::AlpnNegotiated.
    principal = doc->NodePrincipal();
  }

  OwningNonNull<dom::MediaStreamTrack> receiveTrack =
      CreateReceiveTrack(aJsepTransceiver->GetMediaType(), principal);

  RefPtr<TransceiverImpl> transceiverImpl;
  aRv =
      mMedia->AddTransceiver(aJsepTransceiver, *receiveTrack, aSendTrack,
                             MakePrincipalHandle(principal), &transceiverImpl);

  return transceiverImpl.forget();
}

already_AddRefed<TransceiverImpl> PeerConnectionImpl::CreateTransceiverImpl(
    const nsAString& aKind, dom::MediaStreamTrack* aSendTrack,
    ErrorResult& jrv) {
  SdpMediaSection::MediaType type;
  if (aKind.EqualsASCII("audio")) {
    type = SdpMediaSection::MediaType::kAudio;
  } else if (aKind.EqualsASCII("video")) {
    type = SdpMediaSection::MediaType::kVideo;
  } else {
    MOZ_ASSERT(false);
    jrv = NS_ERROR_INVALID_ARG;
    return nullptr;
  }

  RefPtr<JsepTransceiver> jsepTransceiver = new JsepTransceiver(type);

  RefPtr<TransceiverImpl> transceiverImpl =
      CreateTransceiverImpl(jsepTransceiver, aSendTrack, jrv);

  if (jrv.Failed()) {
    // Would be nice if we could peek at the rv without stealing it, so we
    // could log...
    CSFLogError(LOGTAG, "%s: failed", __FUNCTION__);
    return nullptr;
  }

  // Do this last, since it is not possible to roll back.
  nsresult rv = AddRtpTransceiverToJsepSession(jsepTransceiver);
  if (NS_FAILED(rv)) {
    CSFLogError(LOGTAG, "%s: AddRtpTransceiverToJsepSession failed, res=%u",
                __FUNCTION__, static_cast<unsigned>(rv));
    jrv = rv;
    return nullptr;
  }

  return transceiverImpl.forget();
}

bool PeerConnectionImpl::CheckNegotiationNeeded(ErrorResult& rv) {
  MOZ_ASSERT(mSignalingState == RTCSignalingState::Stable);
  return mJsepSession->CheckNegotiationNeeded();
}

nsresult PeerConnectionImpl::InitializeDataChannel() {
  PC_AUTO_ENTER_API_CALL(false);
  CSFLogDebug(LOGTAG, "%s", __FUNCTION__);

  uint32_t channels = 0;
  uint16_t localport = 0;
  uint16_t remoteport = 0;
  uint32_t remotemaxmessagesize = 0;
  bool mmsset = false;
  std::string transportId;
  bool client = false;
  nsresult rv = GetDatachannelParameters(&channels, &localport, &remoteport,
                                         &remotemaxmessagesize, &mmsset,
                                         &transportId, &client);

  if (NS_FAILED(rv)) {
    CSFLogDebug(LOGTAG, "%s: We did not negotiate datachannel", __FUNCTION__);
    if (mDataConnection) {
      mDataConnection->Destroy();
      mDataConnection = nullptr;
    }
    return NS_OK;
  }

  if (channels > MAX_NUM_STREAMS) {
    channels = MAX_NUM_STREAMS;
  }

  rv = EnsureDataConnection(localport, channels, remotemaxmessagesize, mmsset);
  if (NS_SUCCEEDED(rv)) {
    if (mDataConnection->ConnectToTransport(transportId, client, localport,
                                            remoteport)) {
      return NS_OK;
    }
    // If we inited the DataConnection, call Destroy() before releasing it
    mDataConnection->Destroy();
  }
  mDataConnection = nullptr;
  return NS_ERROR_FAILURE;
}

already_AddRefed<nsDOMDataChannel> PeerConnectionImpl::CreateDataChannel(
    const nsAString& aLabel, const nsAString& aProtocol, uint16_t aType,
    bool ordered, uint16_t aMaxTime, uint16_t aMaxNum, bool aExternalNegotiated,
    uint16_t aStream, ErrorResult& rv) {
  RefPtr<nsDOMDataChannel> result;
  rv = CreateDataChannel(aLabel, aProtocol, aType, ordered, aMaxTime, aMaxNum,
                         aExternalNegotiated, aStream, getter_AddRefs(result));
  return result.forget();
}

NS_IMETHODIMP
PeerConnectionImpl::CreateDataChannel(
    const nsAString& aLabel, const nsAString& aProtocol, uint16_t aType,
    bool ordered, uint16_t aMaxTime, uint16_t aMaxNum, bool aExternalNegotiated,
    uint16_t aStream, nsDOMDataChannel** aRetval) {
  PC_AUTO_ENTER_API_CALL(false);
  MOZ_ASSERT(aRetval);

  RefPtr<DataChannel> dataChannel;
  DataChannelConnection::Type theType =
      static_cast<DataChannelConnection::Type>(aType);

  nsresult rv = EnsureDataConnection(
      WEBRTC_DATACHANNEL_PORT_DEFAULT, WEBRTC_DATACHANNEL_STREAMS_DEFAULT,
      WEBRTC_DATACHANNEL_MAX_MESSAGE_SIZE_REMOTE_DEFAULT, false);
  if (NS_FAILED(rv)) {
    return rv;
  }
  dataChannel = mDataConnection->Open(
      NS_ConvertUTF16toUTF8(aLabel), NS_ConvertUTF16toUTF8(aProtocol), theType,
      ordered,
      aType == DataChannelConnection::PARTIAL_RELIABLE_REXMIT
          ? aMaxNum
          : (aType == DataChannelConnection::PARTIAL_RELIABLE_TIMED ? aMaxTime
                                                                    : 0),
      nullptr, nullptr, aExternalNegotiated, aStream);
  NS_ENSURE_TRUE(dataChannel, NS_ERROR_NOT_AVAILABLE);

  CSFLogDebug(LOGTAG, "%s: making DOMDataChannel", __FUNCTION__);

  RefPtr<JsepTransceiver> dcTransceiver;
  for (auto& transceiver : mJsepSession->GetTransceivers()) {
    if (transceiver->GetMediaType() == SdpMediaSection::kApplication) {
      dcTransceiver = transceiver;
      break;
    }
  }

  if (!dcTransceiver) {
    dcTransceiver =
        new JsepTransceiver(SdpMediaSection::MediaType::kApplication);
    mJsepSession->AddTransceiver(dcTransceiver);
  }

  dcTransceiver->RestartDatachannelTransceiver();

  RefPtr<nsDOMDataChannel> retval;
  rv = NS_NewDOMDataChannel(dataChannel.forget(), mWindow,
                            getter_AddRefs(retval));
  if (NS_FAILED(rv)) {
    return rv;
  }
  retval.forget(aRetval);
  return NS_OK;
}

void PeerConnectionImpl::NotifyDataChannel(
    already_AddRefed<DataChannel> aChannel) {
  PC_AUTO_ENTER_API_CALL_NO_CHECK();

  RefPtr<DataChannel> channel(aChannel);
  MOZ_ASSERT(channel);
  CSFLogDebug(LOGTAG, "%s: channel: %p", __FUNCTION__, channel.get());

  RefPtr<nsDOMDataChannel> domchannel;
  nsresult rv = NS_NewDOMDataChannel(channel.forget(), mWindow,
                                     getter_AddRefs(domchannel));
  NS_ENSURE_SUCCESS_VOID(rv);

  JSErrorResult jrv;
  mPCObserver->NotifyDataChannel(*domchannel, jrv);
}

NS_IMETHODIMP
PeerConnectionImpl::CreateOffer(const RTCOfferOptions& aOptions) {
  JsepOfferOptions options;
  // convert the RTCOfferOptions to JsepOfferOptions
  if (aOptions.mOfferToReceiveAudio.WasPassed()) {
    options.mOfferToReceiveAudio =
        mozilla::Some(size_t(aOptions.mOfferToReceiveAudio.Value()));
  }

  if (aOptions.mOfferToReceiveVideo.WasPassed()) {
    options.mOfferToReceiveVideo =
        mozilla::Some(size_t(aOptions.mOfferToReceiveVideo.Value()));
  }

  options.mIceRestart = mozilla::Some(aOptions.mIceRestart);

  return CreateOffer(options);
}

static void DeferredCreateOffer(const std::string& aPcHandle,
                                const JsepOfferOptions& aOptions) {
  PeerConnectionWrapper wrapper(aPcHandle);

  if (wrapper.impl()) {
    if (!PeerConnectionCtx::GetInstance()->isReady()) {
      MOZ_CRASH(
          "Why is DeferredCreateOffer being executed when the "
          "PeerConnectionCtx isn't ready?");
    }
    wrapper.impl()->CreateOffer(aOptions);
  }
}

// Have to use unique_ptr because webidl enums are generated without a
// copy c'tor.
static std::unique_ptr<dom::PCErrorData> buildJSErrorData(
    const JsepSession::Result& aResult, const std::string& aMessage) {
  std::unique_ptr<dom::PCErrorData> result(new dom::PCErrorData);
  result->mName = *aResult.mError;
  result->mMessage = NS_ConvertASCIItoUTF16(aMessage.c_str());
  return result;
}

// Used by unit tests and the IDL CreateOffer.
NS_IMETHODIMP
PeerConnectionImpl::CreateOffer(const JsepOfferOptions& aOptions) {
  PC_AUTO_ENTER_API_CALL(true);

  if (!PeerConnectionCtx::GetInstance()->isReady()) {
    // Uh oh. We're not ready yet. Enqueue this operation.
    PeerConnectionCtx::GetInstance()->queueJSEPOperation(
        WrapRunnableNM(DeferredCreateOffer, mHandle, aOptions));
    STAMP_TIMECARD(mTimeCard, "Deferring CreateOffer (not ready)");
    return NS_OK;
  }

  CSFLogDebug(LOGTAG, "CreateOffer()");

  nsresult nrv = ConfigureJsepSessionCodecs();
  if (NS_FAILED(nrv)) {
    CSFLogError(LOGTAG, "Failed to configure codecs");
    return nrv;
  }

  STAMP_TIMECARD(mTimeCard, "Create Offer");

  mThread->Dispatch(NS_NewRunnableFunction(
      __func__, [this, self = RefPtr<PeerConnectionImpl>(this), aOptions] {
        std::string offer;

        JsepSession::Result result =
            mJsepSession->CreateOffer(aOptions, &offer);
        JSErrorResult rv;
        if (result.mError.isSome()) {
          std::string errorString = mJsepSession->GetLastError();

          CSFLogError(LOGTAG, "%s: pc = %s, error = %s", __FUNCTION__,
                      mHandle.c_str(), errorString.c_str());

          mPCObserver->OnCreateOfferError(
              *buildJSErrorData(result, errorString), rv);
        } else {
          mPCObserver->OnCreateOfferSuccess(ObString(offer.c_str()), rv);
        }
      }));

  return NS_OK;
}

NS_IMETHODIMP
PeerConnectionImpl::CreateAnswer() {
  PC_AUTO_ENTER_API_CALL(true);

  CSFLogDebug(LOGTAG, "CreateAnswer()");

  STAMP_TIMECARD(mTimeCard, "Create Answer");
  // TODO(bug 1098015): Once RTCAnswerOptions is standardized, we'll need to
  // add it as a param to CreateAnswer, and convert it here.
  JsepAnswerOptions options;

  mThread->Dispatch(NS_NewRunnableFunction(
      __func__, [this, self = RefPtr<PeerConnectionImpl>(this), options] {
        std::string answer;

        JsepSession::Result result =
            mJsepSession->CreateAnswer(options, &answer);
        JSErrorResult rv;
        if (result.mError.isSome()) {
          std::string errorString = mJsepSession->GetLastError();

          CSFLogError(LOGTAG, "%s: pc = %s, error = %s", __FUNCTION__,
                      mHandle.c_str(), errorString.c_str());

          mPCObserver->OnCreateAnswerError(
              *buildJSErrorData(result, errorString), rv);
        } else {
          mPCObserver->OnCreateAnswerSuccess(ObString(answer.c_str()), rv);
        }
      }));

  return NS_OK;
}

NS_IMETHODIMP
PeerConnectionImpl::SetLocalDescription(int32_t aAction, const char* aSDP) {
  PC_AUTO_ENTER_API_CALL(true);

  if (!aSDP) {
    CSFLogError(LOGTAG, "%s - aSDP is NULL", __FUNCTION__);
    return NS_ERROR_FAILURE;
  }

  JSErrorResult rv;
  STAMP_TIMECARD(mTimeCard, "Set Local Description");

  if (mMedia->AnyLocalTrackHasPeerIdentity()) {
    mPrivacyRequested = Some(true);
  }

  mLocalRequestedSDP = aSDP;

  bool wasRestartingIce = mJsepSession->IsIceRestarting();
  JsepSdpType sdpType;
  switch (aAction) {
    case IPeerConnection::kActionOffer:
      sdpType = mozilla::kJsepSdpOffer;
      break;
    case IPeerConnection::kActionAnswer:
      sdpType = mozilla::kJsepSdpAnswer;
      break;
    case IPeerConnection::kActionPRAnswer:
      sdpType = mozilla::kJsepSdpPranswer;
      break;
    case IPeerConnection::kActionRollback:
      sdpType = mozilla::kJsepSdpRollback;
      break;
    default:
      MOZ_ASSERT(false);
      return NS_ERROR_FAILURE;
  }
  JsepSession::Result result =
      mJsepSession->SetLocalDescription(sdpType, mLocalRequestedSDP);
  if (result.mError.isSome()) {
    std::string errorString = mJsepSession->GetLastError();
    CSFLogError(LOGTAG, "%s: pc = %s, error = %s", __FUNCTION__,
                mHandle.c_str(), errorString.c_str());
    mPCObserver->OnSetDescriptionError(*buildJSErrorData(result, errorString),
                                       rv);
  } else {
    if (wasRestartingIce) {
      RecordIceRestartStatistics(sdpType);
    }

    OnSetDescriptionSuccess(sdpType == mozilla::kJsepSdpRollback);
  }

  return NS_OK;
}

static void DeferredSetRemote(const std::string& aPcHandle, int32_t aAction,
                              const std::string& aSdp) {
  PeerConnectionWrapper wrapper(aPcHandle);

  if (wrapper.impl()) {
    if (!PeerConnectionCtx::GetInstance()->isReady()) {
      MOZ_CRASH(
          "Why is DeferredSetRemote being executed when the "
          "PeerConnectionCtx isn't ready?");
    }
    wrapper.impl()->SetRemoteDescription(aAction, aSdp.c_str());
  }
}

NS_IMETHODIMP
PeerConnectionImpl::SetRemoteDescription(int32_t action, const char* aSDP) {
  PC_AUTO_ENTER_API_CALL(true);

  if (!aSDP) {
    CSFLogError(LOGTAG, "%s - aSDP is NULL", __FUNCTION__);
    return NS_ERROR_FAILURE;
  }

  JSErrorResult jrv;
  if (action == IPeerConnection::kActionOffer) {
    if (!PeerConnectionCtx::GetInstance()->isReady()) {
      // Uh oh. We're not ready yet. Enqueue this operation. (This must be a
      // remote offer, or else we would not have gotten this far)
      PeerConnectionCtx::GetInstance()->queueJSEPOperation(WrapRunnableNM(
          DeferredSetRemote, mHandle, action, std::string(aSDP)));
      STAMP_TIMECARD(mTimeCard, "Deferring SetRemote (not ready)");
      return NS_OK;
    }

    nsresult nrv = ConfigureJsepSessionCodecs();
    if (NS_FAILED(nrv)) {
      CSFLogError(LOGTAG, "Failed to configure codecs");
      return nrv;
    }
  }

  STAMP_TIMECARD(mTimeCard, "Set Remote Description");

  mRemoteRequestedSDP = aSDP;
  bool wasRestartingIce = mJsepSession->IsIceRestarting();
  JsepSdpType sdpType;
  switch (action) {
    case IPeerConnection::kActionOffer:
      sdpType = mozilla::kJsepSdpOffer;
      break;
    case IPeerConnection::kActionAnswer:
      sdpType = mozilla::kJsepSdpAnswer;
      break;
    case IPeerConnection::kActionPRAnswer:
      sdpType = mozilla::kJsepSdpPranswer;
      break;
    case IPeerConnection::kActionRollback:
      sdpType = mozilla::kJsepSdpRollback;
      break;
    default:
      MOZ_ASSERT(false);
      return NS_ERROR_FAILURE;
  }

  size_t originalTransceiverCount = mJsepSession->GetTransceivers().size();
  JsepSession::Result result =
      mJsepSession->SetRemoteDescription(sdpType, mRemoteRequestedSDP);
  if (result.mError.isSome()) {
    std::string errorString = mJsepSession->GetLastError();
    CSFLogError(LOGTAG, "%s: pc = %s, error = %s", __FUNCTION__,
                mHandle.c_str(), errorString.c_str());
    mPCObserver->OnSetDescriptionError(*buildJSErrorData(result, errorString),
                                       jrv);
  } else {
    // Iterate over the JSEP transceivers that were just created
    for (size_t i = originalTransceiverCount;
         i < mJsepSession->GetTransceivers().size(); ++i) {
      RefPtr<JsepTransceiver> jsepTransceiver =
          mJsepSession->GetTransceivers()[i];

      if (jsepTransceiver->GetMediaType() ==
          SdpMediaSection::MediaType::kApplication) {
        continue;
      }

      // Audio or video transceiver, need to tell JS about it.
      RefPtr<TransceiverImpl> transceiverImpl =
          CreateTransceiverImpl(jsepTransceiver, nullptr, jrv);
      if (jrv.Failed()) {
        return NS_ERROR_FAILURE;
      }

      const JsepTrack& receiving(jsepTransceiver->mRecvTrack);
      CSFLogInfo(LOGTAG, "%s: pc = %s, asking JS to create transceiver",
                 __FUNCTION__, mHandle.c_str());
      switch (receiving.GetMediaType()) {
        case SdpMediaSection::MediaType::kAudio:
          mPCObserver->OnTransceiverNeeded(NS_ConvertASCIItoUTF16("audio"),
                                           *transceiverImpl, jrv);
          break;
        case SdpMediaSection::MediaType::kVideo:
          mPCObserver->OnTransceiverNeeded(NS_ConvertASCIItoUTF16("video"),
                                           *transceiverImpl, jrv);
          break;
        default:
          MOZ_RELEASE_ASSERT(false);
      }

      if (jrv.Failed()) {
        nsresult rv = jrv.StealNSResult();
        CSFLogError(LOGTAG,
                    "%s: pc = %s, OnTransceiverNeeded failed. "
                    "This should never happen. rv = %d",
                    __FUNCTION__, mHandle.c_str(), static_cast<int>(rv));
        MOZ_CRASH();
        return NS_ERROR_FAILURE;
      }
    }

    if (wasRestartingIce) {
      RecordIceRestartStatistics(sdpType);
    }

    OnSetDescriptionSuccess(sdpType == kJsepSdpRollback);

    startCallTelem();
  }

  return NS_OK;
}

already_AddRefed<dom::Promise> PeerConnectionImpl::GetStats(
    MediaStreamTrack* aSelector) {
  if (NS_FAILED(CheckApiState(false))) {
    return nullptr;
  }

  nsCOMPtr<nsIGlobalObject> global = do_QueryInterface(mWindow);
  ErrorResult rv;
  RefPtr<Promise> promise = Promise::Create(global, rv);
  if (NS_WARN_IF(rv.Failed())) {
    rv.StealNSResult();
    return nullptr;
  }

  GetStats(aSelector, false)
      ->Then(
          GetMainThreadSerialEventTarget(), __func__,
          [promise,
           window = mWindow](UniquePtr<dom::RTCStatsReportInternal>&& aReport) {
            RefPtr<RTCStatsReport> report(new RTCStatsReport(window));
            report->Incorporate(*aReport);
            promise->MaybeResolve(std::move(report));
          },
          [promise, window = mWindow](nsresult aError) {
            RefPtr<RTCStatsReport> report(new RTCStatsReport(window));
            promise->MaybeResolve(std::move(report));
          });

  return promise.forget();
}

NS_IMETHODIMP
PeerConnectionImpl::AddIceCandidate(
    const char* aCandidate, const char* aMid, const char* aUfrag,
    const dom::Nullable<unsigned short>& aLevel) {
  PC_AUTO_ENTER_API_CALL(true);

  if (mForceIceTcp &&
      std::string::npos != std::string(aCandidate).find(" UDP ")) {
    CSFLogError(LOGTAG, "Blocking remote UDP candidate: %s", aCandidate);
    return NS_OK;
  }

  STAMP_TIMECARD(mTimeCard, "Add Ice Candidate");

  CSFLogDebug(LOGTAG, "AddIceCandidate: %s %s", aCandidate, aUfrag);

  std::string transportId;
  Maybe<unsigned short> level;
  if (!aLevel.IsNull()) {
    level = Some(aLevel.Value());
  }
  JsepSession::Result result = mJsepSession->AddRemoteIceCandidate(
      aCandidate, aMid, level, aUfrag, &transportId);

  if (!result.mError.isSome()) {
    // We do not bother PCMedia about this before offer/answer concludes.
    // Once offer/answer concludes, PCMedia will extract these candidates from
    // the remote SDP.
    if (mSignalingState == RTCSignalingState::Stable && !transportId.empty()) {
      mMedia->AddIceCandidate(aCandidate, transportId, aUfrag);
      mRawTrickledCandidates.push_back(aCandidate);
    }
    // Spec says we queue a task for these updates
    mThread->Dispatch(NS_NewRunnableFunction(
        __func__, [this, self = RefPtr<PeerConnectionImpl>(this)] {
          if (IsClosed()) {
            return;
          }
          mPendingRemoteDescription =
              mJsepSession->GetRemoteDescription(kJsepDescriptionPending);
          mCurrentRemoteDescription =
              mJsepSession->GetRemoteDescription(kJsepDescriptionCurrent);
          JSErrorResult rv;
          mPCObserver->OnAddIceCandidateSuccess(rv);
        }));
  } else {
    std::string errorString = mJsepSession->GetLastError();

    CSFLogError(LOGTAG,
                "Failed to incorporate remote candidate into SDP:"
                " res = %u, candidate = %s, level = %i, error = %s",
                static_cast<unsigned>(*result.mError), aCandidate,
                level.valueOr(-1), errorString.c_str());

    mThread->Dispatch(NS_NewRunnableFunction(
        __func__,
        [this, self = RefPtr<PeerConnectionImpl>(this), errorString, result] {
          if (IsClosed()) {
            return;
          }
          JSErrorResult rv;
          mPCObserver->OnAddIceCandidateError(
              *buildJSErrorData(result, errorString), rv);
        }));
  }

  return NS_OK;
}

void PeerConnectionImpl::UpdateNetworkState(bool online) {
  if (!mMedia) {
    return;
  }
  mMedia->UpdateNetworkState(online);
}

NS_IMETHODIMP
PeerConnectionImpl::CloseStreams() {
  PC_AUTO_ENTER_API_CALL(false);

  return NS_OK;
}

NS_IMETHODIMP
PeerConnectionImpl::SetPeerIdentity(const nsAString& aPeerIdentity) {
  PC_AUTO_ENTER_API_CALL(true);
  MOZ_ASSERT(!aPeerIdentity.IsEmpty());

  // once set, this can't be changed
  if (mPeerIdentity) {
    if (!mPeerIdentity->Equals(aPeerIdentity)) {
      return NS_ERROR_FAILURE;
    }
  } else {
    mPeerIdentity = new PeerIdentity(aPeerIdentity);
    Document* doc = GetWindow()->GetExtantDoc();
    if (!doc) {
      CSFLogInfo(LOGTAG, "Can't update principal on streams; document gone");
      return NS_ERROR_FAILURE;
    }
    MediaStreamTrack* allTracks = nullptr;
    mMedia->UpdateSinkIdentity_m(allTracks, doc->NodePrincipal(),
                                 mPeerIdentity);
  }
  return NS_OK;
}

nsresult PeerConnectionImpl::OnAlpnNegotiated(bool aPrivacyRequested) {
  PC_AUTO_ENTER_API_CALL(false);
  if (mPrivacyRequested.isSome()) {
    MOZ_DIAGNOSTIC_ASSERT(*mPrivacyRequested == aPrivacyRequested);
    return NS_OK;
  }

  mPrivacyRequested = Some(aPrivacyRequested);
  return NS_OK;
}

void PeerConnectionImpl::PrincipalChanged(MediaStreamTrack* aTrack) {
  Document* doc = GetWindow()->GetExtantDoc();
  if (doc) {
    mMedia->UpdateSinkIdentity_m(aTrack, doc->NodePrincipal(), mPeerIdentity);
  } else {
    CSFLogInfo(LOGTAG, "Can't update sink principal; document gone");
  }
}

void PeerConnectionImpl::OnMediaError(const std::string& aError) {
  CSFLogError(LOGTAG, "Encountered media error! %s", aError.c_str());
  // TODO: Let content know about this somehow.
}

bool PeerConnectionImpl::ShouldDumpPacket(size_t level,
                                          dom::mozPacketDumpType type,
                                          bool sending) const {
  if (!mPacketDumpEnabled) {
    return false;
  }

  MutexAutoLock lock(mPacketDumpFlagsMutex);

  const std::vector<unsigned>* packetDumpFlags;

  if (sending) {
    packetDumpFlags = &mSendPacketDumpFlags;
  } else {
    packetDumpFlags = &mRecvPacketDumpFlags;
  }

  if (level < packetDumpFlags->size()) {
    unsigned flag = 1 << (unsigned)type;
    return flag & packetDumpFlags->at(level);
  }

  return false;
}

void PeerConnectionImpl::DumpPacket_m(size_t level, dom::mozPacketDumpType type,
                                      bool sending,
                                      UniquePtr<uint8_t[]>& packet,
                                      size_t size) {
  if (IsClosed()) {
    return;
  }

  if (!ShouldDumpPacket(level, type, sending)) {
    return;
  }

  // TODO: Is this efficient? Should we try grabbing our JS ctx from somewhere
  // else?
  AutoJSAPI jsapi;
  if (!jsapi.Init(GetWindow())) {
    return;
  }

  JS::Rooted<JSObject*> jsobj(
      jsapi.cx(),
      JS::NewArrayBufferWithContents(jsapi.cx(), size, packet.release()));

  RootedSpiderMonkeyInterface<ArrayBuffer> arrayBuffer(jsapi.cx());
  if (!arrayBuffer.Init(jsobj)) {
    return;
  }

  JSErrorResult jrv;
  mPCObserver->OnPacket(level, type, sending, arrayBuffer, jrv);
}

NS_IMETHODIMP
PeerConnectionImpl::GetRtpSources(
    MediaStreamTrack& aRecvTrack, DOMHighResTimeStamp aRtpSourceTimeNow,
    nsTArray<dom::RTCRtpSourceEntry>& outRtpSources) {
  PC_AUTO_ENTER_API_CALL(true);
  outRtpSources.Clear();
  std::vector<RefPtr<TransceiverImpl>>& transceivers =
      mMedia->GetTransceivers();
  for (RefPtr<TransceiverImpl>& transceiver : transceivers) {
    if (transceiver->HasReceiveTrack(&aRecvTrack)) {
      transceiver->GetRtpSources(aRtpSourceTimeNow, outRtpSources);
      break;
    }
  }
  return NS_OK;
}

DOMHighResTimeStamp PeerConnectionImpl::GetNowInRtpSourceReferenceTime() {
  return RtpSourceObserver::NowInReportClockTime();
}

// test-only: adds fake CSRCs and audio data
nsresult PeerConnectionImpl::InsertAudioLevelForContributingSource(
    const dom::MediaStreamTrack& aRecvTrack, const unsigned long aSource,
    const DOMHighResTimeStamp aTimestamp, const unsigned long aRtpTimestamp,
    const bool aHasLevel, const uint8_t aLevel) {
  PC_AUTO_ENTER_API_CALL(true);
  std::vector<RefPtr<TransceiverImpl>>& transceivers =
      mMedia->GetTransceivers();
  for (RefPtr<TransceiverImpl>& transceiver : transceivers) {
    if (transceiver->HasReceiveTrack(&aRecvTrack)) {
      transceiver->InsertAudioLevelForContributingSource(
          aSource, aTimestamp, aRtpTimestamp, aHasLevel, aLevel);
      break;
    }
  }

  return NS_OK;
}

nsresult PeerConnectionImpl::AddRIDExtension(MediaStreamTrack& aRecvTrack,
                                             unsigned short aExtensionId) {
  return mMedia->AddRIDExtension(aRecvTrack, aExtensionId);
}

nsresult PeerConnectionImpl::AddRIDFilter(MediaStreamTrack& aRecvTrack,
                                          const nsAString& aRid) {
  return mMedia->AddRIDFilter(aRecvTrack, aRid);
}

nsresult PeerConnectionImpl::EnablePacketDump(unsigned long level,
                                              dom::mozPacketDumpType type,
                                              bool sending) {
  mPacketDumpEnabled = true;
  std::vector<unsigned>* packetDumpFlags;
  if (sending) {
    packetDumpFlags = &mSendPacketDumpFlags;
  } else {
    packetDumpFlags = &mRecvPacketDumpFlags;
  }

  unsigned flag = 1 << (unsigned)type;

  MutexAutoLock lock(mPacketDumpFlagsMutex);
  if (level >= packetDumpFlags->size()) {
    packetDumpFlags->resize(level + 1);
  }

  (*packetDumpFlags)[level] |= flag;
  return NS_OK;
}

nsresult PeerConnectionImpl::DisablePacketDump(unsigned long level,
                                               dom::mozPacketDumpType type,
                                               bool sending) {
  std::vector<unsigned>* packetDumpFlags;
  if (sending) {
    packetDumpFlags = &mSendPacketDumpFlags;
  } else {
    packetDumpFlags = &mRecvPacketDumpFlags;
  }

  unsigned flag = 1 << (unsigned)type;

  MutexAutoLock lock(mPacketDumpFlagsMutex);
  if (level < packetDumpFlags->size()) {
    (*packetDumpFlags)[level] &= ~flag;
  }

  return NS_OK;
}

static int GetDTMFToneCode(uint16_t c) {
  const char* DTMF_TONECODES = "0123456789*#ABCD";

  if (c == ',') {
    // , is a special character indicating a 2 second delay
    return -1;
  }

  const char* i = strchr(DTMF_TONECODES, c);
  MOZ_ASSERT(i);
  return i - DTMF_TONECODES;
}

OwningNonNull<dom::MediaStreamTrack> PeerConnectionImpl::CreateReceiveTrack(
    SdpMediaSection::MediaType type, nsIPrincipal* aPrincipal) {
  bool audio = (type == SdpMediaSection::MediaType::kAudio);

  MediaTrackGraph* graph = MediaTrackGraph::GetInstance(
      audio ? MediaTrackGraph::AUDIO_THREAD_DRIVER
            : MediaTrackGraph::SYSTEM_THREAD_DRIVER,
<<<<<<< HEAD
      AudioChannel::Normal, GetWindow(),
      MediaTrackGraph::REQUEST_DEFAULT_SAMPLE_RATE);
=======
      GetWindow(), MediaTrackGraph::REQUEST_DEFAULT_SAMPLE_RATE,
      MediaTrackGraph::DEFAULT_OUTPUT_DEVICE);
>>>>>>> 8ccf549d

  RefPtr<MediaStreamTrack> track;
  RefPtr<RemoteTrackSource> trackSource;
  if (audio) {
    RefPtr<SourceMediaTrack> source =
        graph->CreateSourceTrack(MediaSegment::AUDIO);
    trackSource = new RemoteTrackSource(source, aPrincipal,
                                        NS_ConvertASCIItoUTF16("remote audio"));
    track = new AudioStreamTrack(GetWindow(), source, trackSource);
  } else {
    RefPtr<SourceMediaTrack> source =
        graph->CreateSourceTrack(MediaSegment::VIDEO);
    trackSource = new RemoteTrackSource(source, aPrincipal,
                                        NS_ConvertASCIItoUTF16("remote video"));
    track = new VideoStreamTrack(GetWindow(), source, trackSource);
  }

  CSFLogDebug(LOGTAG, "Created %s track %p, inner: %p",
              audio ? "audio" : "video", track.get(), track->GetTrack());

  // Spec says remote tracks start out muted.
  trackSource->SetMuted(true);

  return OwningNonNull<dom::MediaStreamTrack>(*track);
}

NS_IMETHODIMP
PeerConnectionImpl::InsertDTMF(TransceiverImpl& transceiver,
                               const nsAString& tones, uint32_t duration,
                               uint32_t interToneGap) {
  PC_AUTO_ENTER_API_CALL(false);

  // Check values passed in from PeerConnection.js
  MOZ_ASSERT(duration >= 40, "duration must be at least 40");
  MOZ_ASSERT(duration <= 6000, "duration must be at most 6000");
  MOZ_ASSERT(interToneGap >= 30, "interToneGap must be at least 30");

  JSErrorResult jrv;

  // TODO(bug 1401983): Move DTMF stuff to TransceiverImpl
  // Attempt to locate state for the DTMFSender
  RefPtr<DTMFState> state;
  for (auto& dtmfState : mDTMFStates) {
    if (dtmfState->mTransceiver.get() == &transceiver) {
      state = dtmfState;
      break;
    }
  }

  // No state yet, create a new one
  if (!state) {
    state = *mDTMFStates.AppendElement(new DTMFState);
    state->mPCObserver = mPCObserver;
    state->mTransceiver = &transceiver;
  }
  MOZ_ASSERT(state);

  state->mTones = tones;
  state->mDuration = duration;
  state->mInterToneGap = interToneGap;
  if (!state->mTones.IsEmpty()) {
    state->StartPlayout(0);
  }
  return NS_OK;
}

NS_IMETHODIMP
PeerConnectionImpl::GetDTMFToneBuffer(mozilla::dom::RTCRtpSender& sender,
                                      nsAString& outToneBuffer) {
  PC_AUTO_ENTER_API_CALL(false);

  JSErrorResult jrv;

  // Retrieve track
  RefPtr<MediaStreamTrack> mst = sender.GetTrack(jrv);
  if (jrv.Failed()) {
    NS_WARNING("Failed to retrieve track for RTCRtpSender!");
    return jrv.StealNSResult();
  }

  // TODO(bug 1401983): Move DTMF stuff to TransceiverImpl
  // Attempt to locate state for the DTMFSender
  for (auto& dtmfState : mDTMFStates) {
    if (dtmfState->mTransceiver->HasSendTrack(mst)) {
      outToneBuffer = dtmfState->mTones;
      break;
    }
  }

  return NS_OK;
}

NS_IMETHODIMP
PeerConnectionImpl::ReplaceTrackNoRenegotiation(TransceiverImpl& aTransceiver,
                                                MediaStreamTrack* aWithTrack) {
  PC_AUTO_ENTER_API_CALL(true);

  RefPtr<dom::MediaStreamTrack> oldSendTrack(aTransceiver.GetSendTrack());
  if (oldSendTrack) {
    oldSendTrack->RemovePrincipalChangeObserver(this);
  }

  nsresult rv = aTransceiver.UpdateSendTrack(aWithTrack);

  if (NS_FAILED(rv)) {
    CSFLogError(LOGTAG, "Failed to update transceiver: %d",
                static_cast<int>(rv));
    return rv;
  }

  // TODO(bug 1401983): Move DTMF stuff to TransceiverImpl
  for (size_t i = 0; i < mDTMFStates.Length(); ++i) {
    if (mDTMFStates[i]->mTransceiver.get() == &aTransceiver) {
      mDTMFStates[i]->StopPlayout();
      mDTMFStates.RemoveElementAt(i);
      break;
    }
  }

  if (aWithTrack) {
    aWithTrack->AddPrincipalChangeObserver(this);
    PrincipalChanged(aWithTrack);
  }

  if (aTransceiver.IsVideo()) {
    // We update the media pipelines here so we can apply different codec
    // settings for different sources (e.g. screensharing as opposed to camera.)
    MediaSourceEnum oldSource = oldSendTrack
                                    ? oldSendTrack->GetSource().GetMediaSource()
                                    : MediaSourceEnum::Camera;
    MediaSourceEnum newSource = aWithTrack
                                    ? aWithTrack->GetSource().GetMediaSource()
                                    : MediaSourceEnum::Camera;
    if (oldSource != newSource) {
      if (NS_WARN_IF(NS_FAILED(rv = aTransceiver.UpdateConduit()))) {
        CSFLogError(LOGTAG, "Error Updating VideoConduit");
        return rv;
      }
    }
  }

  return NS_OK;
}

nsresult PeerConnectionImpl::CalculateFingerprint(
    const std::string& algorithm, std::vector<uint8_t>* fingerprint) const {
  DtlsDigest digest(algorithm);

  MOZ_ASSERT(fingerprint);
  const UniqueCERTCertificate& cert = mCertificate->Certificate();
  nsresult rv = DtlsIdentity::ComputeFingerprint(cert, &digest);
  if (NS_FAILED(rv)) {
    CSFLogError(LOGTAG, "Unable to calculate certificate fingerprint, rv=%u",
                static_cast<unsigned>(rv));
    return rv;
  }
  *fingerprint = digest.value_;
  return NS_OK;
}

NS_IMETHODIMP
PeerConnectionImpl::GetFingerprint(char** fingerprint) {
  MOZ_ASSERT(fingerprint);
  MOZ_ASSERT(mCertificate);
  std::vector<uint8_t> fp;
  nsresult rv = CalculateFingerprint(DtlsIdentity::DEFAULT_HASH_ALGORITHM, &fp);
  NS_ENSURE_SUCCESS(rv, rv);
  std::ostringstream os;
  os << DtlsIdentity::DEFAULT_HASH_ALGORITHM << ' '
     << SdpFingerprintAttributeList::FormatFingerprint(fp);
  std::string fpStr = os.str();

  char* tmp = new char[fpStr.size() + 1];
  std::copy(fpStr.begin(), fpStr.end(), tmp);
  tmp[fpStr.size()] = '\0';

  *fingerprint = tmp;
  return NS_OK;
}

void PeerConnectionImpl::GetCurrentLocalDescription(nsAString& aSDP) const {
  aSDP = NS_ConvertASCIItoUTF16(mCurrentLocalDescription.c_str());
}

void PeerConnectionImpl::GetPendingLocalDescription(nsAString& aSDP) const {
  aSDP = NS_ConvertASCIItoUTF16(mPendingLocalDescription.c_str());
}

void PeerConnectionImpl::GetCurrentRemoteDescription(nsAString& aSDP) const {
  aSDP = NS_ConvertASCIItoUTF16(mCurrentRemoteDescription.c_str());
}

void PeerConnectionImpl::GetPendingRemoteDescription(nsAString& aSDP) const {
  aSDP = NS_ConvertASCIItoUTF16(mPendingRemoteDescription.c_str());
}

dom::Nullable<bool> PeerConnectionImpl::GetCurrentOfferer() const {
  dom::Nullable<bool> result;
  if (mCurrentOfferer.isSome()) {
    result.SetValue(*mCurrentOfferer);
  }
  return result;
}

dom::Nullable<bool> PeerConnectionImpl::GetPendingOfferer() const {
  dom::Nullable<bool> result;
  if (mPendingOfferer.isSome()) {
    result.SetValue(*mPendingOfferer);
  }
  return result;
}

NS_IMETHODIMP
PeerConnectionImpl::SignalingState(RTCSignalingState* aState) {
  PC_AUTO_ENTER_API_CALL_NO_CHECK();
  MOZ_ASSERT(aState);

  *aState = mSignalingState;
  return NS_OK;
}

NS_IMETHODIMP
PeerConnectionImpl::IceConnectionState(RTCIceConnectionState* aState) {
  PC_AUTO_ENTER_API_CALL_NO_CHECK();
  MOZ_ASSERT(aState);

  *aState = mIceConnectionState;
  return NS_OK;
}

NS_IMETHODIMP
PeerConnectionImpl::IceGatheringState(RTCIceGatheringState* aState) {
  PC_AUTO_ENTER_API_CALL_NO_CHECK();
  MOZ_ASSERT(aState);

  *aState = mIceGatheringState;
  return NS_OK;
}

nsresult PeerConnectionImpl::CheckApiState(bool assert_ice_ready) const {
  PC_AUTO_ENTER_API_CALL_NO_CHECK();
  MOZ_ASSERT(mTrickle || !assert_ice_ready ||
             (mIceGatheringState == RTCIceGatheringState::Complete));

  if (IsClosed()) {
    CSFLogError(LOGTAG, "%s: called API while closed", __FUNCTION__);
    return NS_ERROR_FAILURE;
  }
  if (!mMedia) {
    CSFLogError(LOGTAG, "%s: called API with disposed mMedia", __FUNCTION__);
    return NS_ERROR_FAILURE;
  }
  return NS_OK;
}

NS_IMETHODIMP
PeerConnectionImpl::Close() {
  CSFLogDebug(LOGTAG, "%s: for %s", __FUNCTION__, mHandle.c_str());
  PC_AUTO_ENTER_API_CALL_NO_CHECK();

  CloseInt();
  // Uncount this connection as active on the inner window upon close.
  if (mWindow && mActiveOnWindow) {
    mWindow->RemovePeerConnection();
    mActiveOnWindow = false;
  }

  return NS_OK;
}

bool PeerConnectionImpl::PluginCrash(uint32_t aPluginID,
                                     const nsAString& aPluginName) {
  // fire an event to the DOM window if this is "ours"
  bool result = mMedia ? mMedia->AnyCodecHasPluginID(aPluginID) : false;
  if (!result) {
    return false;
  }

  CSFLogError(LOGTAG, "%s: Our plugin %llu crashed", __FUNCTION__,
              static_cast<unsigned long long>(aPluginID));

  RefPtr<Document> doc = mWindow->GetExtantDoc();
  if (!doc) {
    NS_WARNING("Couldn't get document for PluginCrashed event!");
    return true;
  }

  PluginCrashedEventInit init;
  init.mPluginID = aPluginID;
  init.mPluginName = aPluginName;
  init.mSubmittedCrashReport = false;
  init.mGmpPlugin = true;
  init.mBubbles = true;
  init.mCancelable = true;

  RefPtr<PluginCrashedEvent> event = PluginCrashedEvent::Constructor(
      doc, NS_LITERAL_STRING("PluginCrashed"), init);

  event->SetTrusted(true);
  event->WidgetEventPtr()->mFlags.mOnlyChromeDispatch = true;

  EventDispatcher::DispatchDOMEvent(mWindow, nullptr, event, nullptr, nullptr);

  return true;
}

void PeerConnectionImpl::RecordEndOfCallTelemetry() const {
  if (!mJsepSession) {
    return;
  }

  // Exit early if no connection information was ever exchanged,
  // This prevents distortion of telemetry data.
  if (mLocalRequestedSDP.empty() && mRemoteRequestedSDP.empty()) {
    return;
  }

  // Bitmask used for WEBRTC/LOOP_CALL_TYPE telemetry reporting
  static const uint32_t kAudioTypeMask = 1;
  static const uint32_t kVideoTypeMask = 2;
  static const uint32_t kDataChannelTypeMask = 4;

  // Report end-of-call Telemetry
  if (mJsepSession->GetNegotiations() > 0) {
    Telemetry::Accumulate(Telemetry::WEBRTC_RENEGOTIATIONS,
                          mJsepSession->GetNegotiations() - 1);
  }
  Telemetry::Accumulate(Telemetry::WEBRTC_MAX_VIDEO_SEND_TRACK,
                        mMaxSending[SdpMediaSection::MediaType::kVideo]);
  Telemetry::Accumulate(Telemetry::WEBRTC_MAX_VIDEO_RECEIVE_TRACK,
                        mMaxReceiving[SdpMediaSection::MediaType::kVideo]);
  Telemetry::Accumulate(Telemetry::WEBRTC_MAX_AUDIO_SEND_TRACK,
                        mMaxSending[SdpMediaSection::MediaType::kAudio]);
  Telemetry::Accumulate(Telemetry::WEBRTC_MAX_AUDIO_RECEIVE_TRACK,
                        mMaxReceiving[SdpMediaSection::MediaType::kAudio]);
  // DataChannels appear in both Sending and Receiving
  Telemetry::Accumulate(Telemetry::WEBRTC_DATACHANNEL_NEGOTIATED,
                        mMaxSending[SdpMediaSection::MediaType::kApplication]);
  // Enumerated/bitmask: 1 = Audio, 2 = Video, 4 = DataChannel
  // A/V = 3, A/V/D = 7, etc
  uint32_t type = 0;
  if (mMaxSending[SdpMediaSection::MediaType::kAudio] ||
      mMaxReceiving[SdpMediaSection::MediaType::kAudio]) {
    type = kAudioTypeMask;
  }
  if (mMaxSending[SdpMediaSection::MediaType::kVideo] ||
      mMaxReceiving[SdpMediaSection::MediaType::kVideo]) {
    type |= kVideoTypeMask;
  }
  if (mMaxSending[SdpMediaSection::MediaType::kApplication]) {
    type |= kDataChannelTypeMask;
  }
  Telemetry::Accumulate(Telemetry::WEBRTC_CALL_TYPE, type);

  if (mWindow) {
    nsCString spec;
    nsresult rv = mWindow->GetDocumentURI()->GetSpec(spec);
    if (NS_SUCCEEDED(rv)) {
      auto itor = mAutoTimers.find(spec.BeginReading());
      if (itor != mAutoTimers.end()) {
        itor->second.Release();
        if (itor->second.IsStopped()) {
          mAutoTimers.erase(itor);
        }
      }
    }
  }
}

nsresult PeerConnectionImpl::CloseInt() {
  PC_AUTO_ENTER_API_CALL_NO_CHECK();

  // TODO(bug 1401983): Move DTMF stuff to TransceiverImpl
  for (auto& dtmfState : mDTMFStates) {
    dtmfState->StopPlayout();
  }

  // We do this at the end of the call because we want to make sure we've waited
  // for all trickle ICE candidates to come in; this can happen well after we've
  // transitioned to connected. As a bonus, this allows us to detect race
  // conditions where a stats dispatch happens right as the PC closes.
  if (!mPrivateWindow) {
    RecordLongtermICEStatistics();
  }
  RecordEndOfCallTelemetry();
  CSFLogInfo(LOGTAG,
             "%s: Closing PeerConnectionImpl %s; "
             "ending call",
             __FUNCTION__, mHandle.c_str());
  if (mJsepSession) {
    mJsepSession->Close();
  }
  if (mDataConnection) {
    CSFLogInfo(LOGTAG, "%s: Destroying DataChannelConnection %p for %s",
               __FUNCTION__, (void*)mDataConnection.get(), mHandle.c_str());
    mDataConnection->Destroy();
    mDataConnection =
        nullptr;  // it may not go away until the runnables are dead
  }
  ShutdownMedia();

  // DataConnection will need to stay alive until all threads/runnables exit

  return NS_OK;
}

void PeerConnectionImpl::ShutdownMedia() {
  PC_AUTO_ENTER_API_CALL_NO_CHECK();

  if (!mMedia) return;

  // before we destroy references to local tracks, detach from them
  for (RefPtr<TransceiverImpl>& transceiver : mMedia->GetTransceivers()) {
    RefPtr<dom::MediaStreamTrack> track = transceiver->GetSendTrack();
    if (track) {
      track->RemovePrincipalChangeObserver(this);
    }
  }

  // Forget the reference so that we can transfer it to
  // SelfDestruct().
  mMedia.forget().take()->SelfDestruct();
}

void PeerConnectionImpl::OnSetDescriptionSuccess(bool rollback) {
  // Spec says we queue a task for all the stuff that ends up back in JS
  auto newSignalingState = GetSignalingState();

  mThread->Dispatch(NS_NewRunnableFunction(
      __func__,
      [this, self = RefPtr<PeerConnectionImpl>(this), newSignalingState] {
        if (IsClosed()) {
          return;
        }
        JSErrorResult jrv;
        mPCObserver->SyncTransceivers(jrv);
        if (NS_WARN_IF(jrv.Failed())) {
          return;
        }
        mPendingRemoteDescription =
            mJsepSession->GetRemoteDescription(kJsepDescriptionPending);
        mCurrentRemoteDescription =
            mJsepSession->GetRemoteDescription(kJsepDescriptionCurrent);
        mPendingLocalDescription =
            mJsepSession->GetLocalDescription(kJsepDescriptionPending);
        mCurrentLocalDescription =
            mJsepSession->GetLocalDescription(kJsepDescriptionCurrent);
        mPendingOfferer = mJsepSession->IsPendingOfferer();
        mCurrentOfferer = mJsepSession->IsCurrentOfferer();
        if (newSignalingState != mSignalingState) {
          mSignalingState = newSignalingState;
          mPCObserver->OnStateChange(PCObserverStateType::SignalingState, jrv);
        }
        mPCObserver->OnSetDescriptionSuccess(jrv);
      }));

  // We do this after queueing the above task, to ensure that ICE state
  // changes don't start happening before sRD finishes.
  if (!rollback && (newSignalingState == RTCSignalingState::Have_local_offer ||
                    mSignalingState == RTCSignalingState::Have_remote_offer)) {
    // We'd like to handle this in PeerConnectionMedia::UpdateNetworkState.
    // Unfortunately, if the WiFi switch happens quickly, we never see
    // that state change.  We need to detect the ice restart here and
    // reset the PeerConnectionMedia's stun addresses so they are
    // regathered when PeerConnectionMedia::GatherIfReady is called.
    if (mJsepSession->IsIceRestarting()) {
      mMedia->ResetStunAddrsForIceRestart();
    }
    mMedia->EnsureTransports(*mJsepSession);
  }

  if (mJsepSession->GetState() != kJsepStateStable) {
    return;  // The rest of this stuff is done only when offer/answer is done
  }

  // If we're rolling back a local offer, we might need to remove some
  // transports, and stomp some MediaPipeline setup, but nothing further
  // needs to be done.
  mMedia->UpdateTransports(*mJsepSession, mForceIceTcp);
  if (NS_FAILED(mMedia->UpdateMediaPipelines())) {
    CSFLogError(LOGTAG, "Error Updating MediaPipelines");
    NS_ASSERTION(false,
                 "Error Updating MediaPipelines in OnSetDescriptionSuccess()");
    // XXX what now?  Not much we can do but keep going, without major
    // restructuring
  }

  if (!rollback) {
    InitializeDataChannel();
    mMedia->StartIceChecks(*mJsepSession);
  }

  // Telemetry: record info on the current state of streams/renegotiations/etc
  // Note: this code gets run on rollbacks as well!

  // Update the max channels used with each direction for each type
  uint16_t receiving[SdpMediaSection::kMediaTypes];
  uint16_t sending[SdpMediaSection::kMediaTypes];
  mJsepSession->CountTracksAndDatachannels(receiving, sending);
  for (size_t i = 0; i < SdpMediaSection::kMediaTypes; i++) {
    if (mMaxReceiving[i] < receiving[i]) {
      mMaxReceiving[i] = receiving[i];
    }
    if (mMaxSending[i] < sending[i]) {
      mMaxSending[i] = sending[i];
    }
  }
}

RTCSignalingState PeerConnectionImpl::GetSignalingState() const {
  switch (mJsepSession->GetState()) {
    case kJsepStateStable:
      return RTCSignalingState::Stable;
      break;
    case kJsepStateHaveLocalOffer:
      return RTCSignalingState::Have_local_offer;
      break;
    case kJsepStateHaveRemoteOffer:
      return RTCSignalingState::Have_remote_offer;
      break;
    case kJsepStateHaveLocalPranswer:
      return RTCSignalingState::Have_local_pranswer;
      break;
    case kJsepStateHaveRemotePranswer:
      return RTCSignalingState::Have_remote_pranswer;
      break;
    case kJsepStateClosed:
      return RTCSignalingState::Closed;
      break;
  }
  MOZ_CRASH("Invalid JSEP state");
}

bool PeerConnectionImpl::IsClosed() const {
  return mSignalingState == RTCSignalingState::Closed;
}

bool PeerConnectionImpl::HasMedia() const { return mMedia; }

PeerConnectionWrapper::PeerConnectionWrapper(const std::string& handle)
    : impl_(nullptr) {
  if (!PeerConnectionCtx::isActive() ||
      (PeerConnectionCtx::GetInstance()->mPeerConnections.find(handle) ==
       PeerConnectionCtx::GetInstance()->mPeerConnections.end())) {
    return;
  }

  PeerConnectionImpl* impl =
      PeerConnectionCtx::GetInstance()->mPeerConnections[handle];

  if (!impl->media()) return;

  impl_ = impl;
}

const RefPtr<MediaTransportHandler> PeerConnectionImpl::GetTransportHandler()
    const {
  return mTransportHandler;
}

const std::string& PeerConnectionImpl::GetHandle() {
  PC_AUTO_ENTER_API_CALL_NO_CHECK();
  return mHandle;
}

const std::string& PeerConnectionImpl::GetName() {
  PC_AUTO_ENTER_API_CALL_NO_CHECK();
  return mName;
}

void PeerConnectionImpl::CandidateReady(const std::string& candidate,
                                        const std::string& transportId,
                                        const std::string& ufrag) {
  PC_AUTO_ENTER_API_CALL_VOID_RETURN(false);

  if (mForceIceTcp && std::string::npos != candidate.find(" UDP ")) {
    CSFLogWarn(LOGTAG, "Blocking local UDP candidate: %s", candidate.c_str());
    return;
  }

  // One of the very few places we still use level; required by the JSEP API
  uint16_t level = 0;
  std::string mid;
  bool skipped = false;
  nsresult res = mJsepSession->AddLocalIceCandidate(
      candidate, transportId, ufrag, &level, &mid, &skipped);

  if (NS_FAILED(res)) {
    std::string errorString = mJsepSession->GetLastError();

    CSFLogError(LOGTAG,
                "Failed to incorporate local candidate into SDP:"
                " res = %u, candidate = %s, transport-id = %s,"
                " error = %s",
                static_cast<unsigned>(res), candidate.c_str(),
                transportId.c_str(), errorString.c_str());
    return;
  }

  if (skipped) {
    CSFLogDebug(LOGTAG,
                "Skipped adding local candidate %s (transport-id %s) "
                "to SDP, this typically happens because the m-section "
                "is bundled, which means it doesn't make sense for it "
                "to have its own transport-related attributes.",
                candidate.c_str(), transportId.c_str());
    return;
  }

  mPendingLocalDescription =
      mJsepSession->GetLocalDescription(kJsepDescriptionPending);
  mCurrentLocalDescription =
      mJsepSession->GetLocalDescription(kJsepDescriptionCurrent);
  CSFLogDebug(LOGTAG, "Passing local candidate to content: %s",
              candidate.c_str());
  SendLocalIceCandidateToContent(level, mid, candidate, ufrag);
}

void PeerConnectionImpl::SendLocalIceCandidateToContent(
    uint16_t level, const std::string& mid, const std::string& candidate,
    const std::string& ufrag) {
  JSErrorResult rv;
  mPCObserver->OnIceCandidate(level, ObString(mid.c_str()),
                              ObString(candidate.c_str()),
                              ObString(ufrag.c_str()), rv);
}

void PeerConnectionImpl::IceConnectionStateChange(
    dom::RTCIceConnectionState domState) {
  PC_AUTO_ENTER_API_CALL_VOID_RETURN(false);

  CSFLogDebug(LOGTAG, "%s: %d", __FUNCTION__, static_cast<int>(domState));

  if (domState == mIceConnectionState) {
    // no work to be done since the states are the same.
    // this can happen during ICE rollback situations.
    return;
  }

  mIceConnectionState = domState;

  // Uncount this connection as active on the inner window upon close.
  if (mWindow && mActiveOnWindow &&
      mIceConnectionState == RTCIceConnectionState::Closed) {
    mWindow->RemovePeerConnection();
    mActiveOnWindow = false;
  }

  // Would be nice if we had a means of converting one of these dom enums
  // to a string that wasn't almost as much text as this switch statement...
  switch (mIceConnectionState) {
    case RTCIceConnectionState::New:
      STAMP_TIMECARD(mTimeCard, "Ice state: new");
      break;
    case RTCIceConnectionState::Checking:
      // For telemetry
      mIceStartTime = TimeStamp::Now();
      STAMP_TIMECARD(mTimeCard, "Ice state: checking");
      break;
    case RTCIceConnectionState::Connected:
      STAMP_TIMECARD(mTimeCard, "Ice state: connected");
      break;
    case RTCIceConnectionState::Completed:
      STAMP_TIMECARD(mTimeCard, "Ice state: completed");
      break;
    case RTCIceConnectionState::Failed:
      STAMP_TIMECARD(mTimeCard, "Ice state: failed");
      break;
    case RTCIceConnectionState::Disconnected:
      STAMP_TIMECARD(mTimeCard, "Ice state: disconnected");
      break;
    case RTCIceConnectionState::Closed:
      STAMP_TIMECARD(mTimeCard, "Ice state: closed");
      break;
    default:
      MOZ_ASSERT_UNREACHABLE("Unexpected mIceConnectionState!");
  }

  WrappableJSErrorResult rv;
  mPCObserver->OnStateChange(PCObserverStateType::IceConnectionState, rv);
}

void PeerConnectionImpl::OnCandidateFound(const std::string& aTransportId,
                                          const CandidateInfo& aCandidateInfo) {
  if (!aCandidateInfo.mDefaultHostRtp.empty()) {
    UpdateDefaultCandidate(aCandidateInfo.mDefaultHostRtp,
                           aCandidateInfo.mDefaultPortRtp,
                           aCandidateInfo.mDefaultHostRtcp,
                           aCandidateInfo.mDefaultPortRtcp, aTransportId);
  }
  CandidateReady(aCandidateInfo.mCandidate, aTransportId,
                 aCandidateInfo.mUfrag);
}

void PeerConnectionImpl::IceGatheringStateChange(
    dom::RTCIceGatheringState state) {
  PC_AUTO_ENTER_API_CALL_VOID_RETURN(false);

  CSFLogDebug(LOGTAG, "%s %d", __FUNCTION__, static_cast<int>(state));
  if (mIceGatheringState == state) {
    return;
  }

  mIceGatheringState = state;

  // Would be nice if we had a means of converting one of these dom enums
  // to a string that wasn't almost as much text as this switch statement...
  switch (mIceGatheringState) {
    case RTCIceGatheringState::New:
      STAMP_TIMECARD(mTimeCard, "Ice gathering state: new");
      break;
    case RTCIceGatheringState::Gathering:
      STAMP_TIMECARD(mTimeCard, "Ice gathering state: gathering");
      break;
    case RTCIceGatheringState::Complete:
      STAMP_TIMECARD(mTimeCard, "Ice gathering state: complete");
      break;
    default:
      MOZ_ASSERT_UNREACHABLE("Unexpected mIceGatheringState!");
  }

  JSErrorResult rv;
  mPCObserver->OnStateChange(PCObserverStateType::IceGatheringState, rv);
}

void PeerConnectionImpl::UpdateDefaultCandidate(
    const std::string& defaultAddr, uint16_t defaultPort,
    const std::string& defaultRtcpAddr, uint16_t defaultRtcpPort,
    const std::string& transportId) {
  CSFLogDebug(LOGTAG, "%s", __FUNCTION__);
  mJsepSession->UpdateDefaultCandidate(
      defaultAddr, defaultPort, defaultRtcpAddr, defaultRtcpPort, transportId);
}

// TODO(bug 1586109): Move this to RTCRtpReceiver.
static UniquePtr<dom::RTCStatsCollection> GetReceiverStats_s(
    const RefPtr<MediaPipelineReceive>& aPipeline) {
  UniquePtr<dom::RTCStatsCollection> report(new dom::RTCStatsCollection);
  auto asVideo = aPipeline->Conduit()->AsVideoSessionConduit();

  nsString kind = asVideo.isNothing() ? NS_LITERAL_STRING("audio")
                                      : NS_LITERAL_STRING("video");
  nsString idstr = kind + NS_LITERAL_STRING("_");
  idstr.AppendInt(static_cast<uint32_t>(aPipeline->Level()));

  // TODO(@@NG):ssrcs handle Conduits having multiple stats at the same level
  // This is pending spec work
  // Gather pipeline stats.
  nsString localId = NS_LITERAL_STRING("inbound_rtp_") + idstr;
  nsString remoteId;
  Maybe<uint32_t> ssrc;
  unsigned int ssrcval;
  if (aPipeline->Conduit()->GetRemoteSSRC(&ssrcval)) {
    ssrc = Some(ssrcval);
  }

  // First, fill in remote stat with rtcp sender data, if present.
  uint32_t packetsSent;
  uint64_t bytesSent;
  Maybe<DOMHighResTimeStamp> timestamp =
      aPipeline->Conduit()->LastRtcpReceived();
  if (timestamp.isSome() &&
      aPipeline->Conduit()->GetRTCPSenderReport(&packetsSent, &bytesSent)) {
    RTCRemoteOutboundRtpStreamStats s;
    remoteId = NS_LITERAL_STRING("inbound_rtcp_") + idstr;
    s.mTimestamp.Construct(*timestamp);
    s.mId.Construct(remoteId);
    s.mType.Construct(RTCStatsType::Remote_outbound_rtp);
    ssrc.apply([&s](uint32_t aSsrc) { s.mSsrc.Construct(aSsrc); });
    s.mMediaType.Construct(kind);  // mediaType is the old name for kind.
    s.mKind.Construct(kind);
    s.mLocalId.Construct(localId);
    s.mPacketsSent.Construct(packetsSent);
    s.mBytesSent.Construct(bytesSent);
    report->mRemoteOutboundRtpStreamStats.AppendElement(s, fallible);
  }

  // Then, fill in local side (with cross-link to remote only if present)
  RTCInboundRtpStreamStats s;
  // TODO(bug 1496533): Should we use the time of the most-recently received RTP
  // packet? If so, what do we use if we haven't received any RTP? Now?
  s.mTimestamp.Construct(aPipeline->GetNow());
  s.mId.Construct(localId);
  s.mType.Construct(RTCStatsType::Inbound_rtp);
  ssrc.apply([&s](uint32_t aSsrc) { s.mSsrc.Construct(aSsrc); });
  s.mMediaType.Construct(kind);  // mediaType is the old name for kind.
  s.mKind.Construct(kind);
  unsigned int jitterMs, packetsLost;
  if (aPipeline->Conduit()->GetRTPReceiverStats(&jitterMs, &packetsLost)) {
    s.mJitter.Construct(double(jitterMs) / 1000);
    s.mPacketsLost.Construct(packetsLost);
  }
  if (remoteId.Length()) {
    s.mRemoteId.Construct(remoteId);
  }
  s.mPacketsReceived.Construct(aPipeline->RtpPacketsReceived());
  s.mBytesReceived.Construct(aPipeline->RtpBytesReceived());

  // Fill in packet type statistics
  webrtc::RtcpPacketTypeCounter counters;
  if (aPipeline->Conduit()->GetRecvPacketTypeStats(&counters)) {
    s.mNackCount.Construct(counters.nack_packets);
    // Fill in video only packet type stats
    if (asVideo) {
      s.mFirCount.Construct(counters.fir_packets);
      s.mPliCount.Construct(counters.pli_packets);
    }
  }
  // Lastly, fill in video decoder stats if this is video
  asVideo.apply([&s](auto conduit) {
    double framerateMean;
    double framerateStdDev;
    double bitrateMean;
    double bitrateStdDev;
    uint32_t discardedPackets;
    uint32_t framesDecoded;
    if (conduit->GetVideoDecoderStats(&framerateMean, &framerateStdDev,
                                      &bitrateMean, &bitrateStdDev,
                                      &discardedPackets, &framesDecoded)) {
      s.mFramerateMean.Construct(framerateMean);
      s.mFramerateStdDev.Construct(framerateStdDev);
      s.mBitrateMean.Construct(bitrateMean);
      s.mBitrateStdDev.Construct(bitrateStdDev);
      s.mDiscardedPackets.Construct(discardedPackets);
      s.mFramesDecoded.Construct(framesDecoded);
    }
  });
  report->mInboundRtpStreamStats.AppendElement(s, fallible);

  // Fill in Contributing Source statistics
  aPipeline->GetContributingSourceStats(localId,
                                        report->mRtpContributingSourceStats);
  return report;
}

// TODO(bug 1586109): Move this to RTCRtpSender.
static UniquePtr<dom::RTCStatsCollection> GetSenderStats_s(
    const RefPtr<MediaPipelineTransmit>& aPipeline) {
  UniquePtr<dom::RTCStatsCollection> report(new dom::RTCStatsCollection);
  auto asVideo = aPipeline->Conduit()->AsVideoSessionConduit();

  nsString kind = asVideo.isNothing() ? NS_LITERAL_STRING("audio")
                                      : NS_LITERAL_STRING("video");
  nsString idstr = kind + NS_LITERAL_STRING("_");
  idstr.AppendInt(static_cast<uint32_t>(aPipeline->Level()));

  // TODO(@@NG):ssrcs handle Conduits having multiple stats at the same level
  // This is pending spec work
  // Gather pipeline stats.
  nsString localId = NS_LITERAL_STRING("outbound_rtp_") + idstr;
  nsString remoteId;
  Maybe<uint32_t> ssrc;
  std::vector<unsigned int> ssrcvals = aPipeline->Conduit()->GetLocalSSRCs();
  if (!ssrcvals.empty()) {
    ssrc = Some(ssrcvals[0]);
  }
  {
    // First, fill in remote stat with rtcp receiver data, if present.
    // ReceiverReports have less information than SenderReports,
    // so fill in what we can.
    uint32_t jitterMs;
    uint32_t packetsReceived;
    uint64_t bytesReceived;
    uint32_t packetsLost;
    Maybe<double> rtt;
    Maybe<DOMHighResTimeStamp> timestamp =
        aPipeline->Conduit()->LastRtcpReceived();
    if (timestamp.isSome() &&
        aPipeline->Conduit()->GetRTCPReceiverReport(
            &jitterMs, &packetsReceived, &bytesReceived, &packetsLost, &rtt)) {
      remoteId = NS_LITERAL_STRING("outbound_rtcp_") + idstr;
      RTCRemoteInboundRtpStreamStats s;
      s.mTimestamp.Construct(*timestamp);
      s.mId.Construct(remoteId);
      s.mType.Construct(RTCStatsType::Remote_inbound_rtp);
      ssrc.apply([&s](uint32_t aSsrc) { s.mSsrc.Construct(aSsrc); });
      s.mMediaType.Construct(kind);  // mediaType is the old name for kind.
      s.mKind.Construct(kind);
      s.mJitter.Construct(double(jitterMs) / 1000);
      s.mLocalId.Construct(localId);
      s.mPacketsReceived.Construct(packetsReceived);
      s.mBytesReceived.Construct(bytesReceived);
      s.mPacketsLost.Construct(packetsLost);
      rtt.apply([&s](auto r) { s.mRoundTripTime.Construct(r); });
      report->mRemoteInboundRtpStreamStats.AppendElement(s, fallible);
    }
  }
  // Then, fill in local side (with cross-link to remote only if present)
  RTCOutboundRtpStreamStats s;
  s.mTimestamp.Construct(aPipeline->GetNow());
  s.mId.Construct(localId);
  s.mType.Construct(RTCStatsType::Outbound_rtp);
  ssrc.apply([&s](uint32_t aSsrc) { s.mSsrc.Construct(aSsrc); });
  s.mMediaType.Construct(kind);  // mediaType is the old name for kind.
  s.mKind.Construct(kind);
  if (remoteId.Length()) {
    s.mRemoteId.Construct(remoteId);
  }
  s.mPacketsSent.Construct(aPipeline->RtpPacketsSent());
  s.mBytesSent.Construct(aPipeline->RtpBytesSent());

  // Fill in packet type statistics
  webrtc::RtcpPacketTypeCounter counters;
  if (aPipeline->Conduit()->GetSendPacketTypeStats(&counters)) {
    s.mNackCount.Construct(counters.nack_packets);
    // Fill in video only packet type stats
    if (asVideo) {
      s.mFirCount.Construct(counters.fir_packets);
      s.mPliCount.Construct(counters.pli_packets);
    }
  }

  // Lastly, fill in video encoder stats if this is video
  asVideo.apply([&s](auto conduit) {
    double framerateMean;
    double framerateStdDev;
    double bitrateMean;
    double bitrateStdDev;
    uint32_t droppedFrames;
    uint32_t framesEncoded;
    Maybe<uint64_t> qpSum;
    if (conduit->GetVideoEncoderStats(&framerateMean, &framerateStdDev,
                                      &bitrateMean, &bitrateStdDev,
                                      &droppedFrames, &framesEncoded, &qpSum)) {
      s.mFramerateMean.Construct(framerateMean);
      s.mFramerateStdDev.Construct(framerateStdDev);
      s.mBitrateMean.Construct(bitrateMean);
      s.mBitrateStdDev.Construct(bitrateStdDev);
      s.mDroppedFrames.Construct(droppedFrames);
      s.mFramesEncoded.Construct(framesEncoded);
      qpSum.apply([&s](uint64_t aQp) { s.mQpSum.Construct(aQp); });
    }
  });
  report->mOutboundRtpStreamStats.AppendElement(s, fallible);
  return report;
}

RefPtr<dom::RTCStatsPromise> PeerConnectionImpl::GetReceiverStats(
    const RefPtr<MediaPipelineReceive>& aPipeline) {
  return InvokeAsync(mSTSThread, __func__, [aPipeline]() {
    return dom::RTCStatsPromise::CreateAndResolve(GetReceiverStats_s(aPipeline),
                                                  __func__);
  });
}

RefPtr<dom::RTCStatsPromise> PeerConnectionImpl::GetSenderStats(
    const RefPtr<MediaPipelineTransmit>& aPipeline) {
  return InvokeAsync(mSTSThread, __func__, [aPipeline]() {
    return dom::RTCStatsPromise::CreateAndResolve(GetSenderStats_s(aPipeline),
                                                  __func__);
  });
}

void PeerConnectionImpl::RecordConduitTelemetry() {
  if (!mMedia) {
    return;
  }

  nsTArray<RefPtr<MediaPipelineReceive>> pipelines;
  for (const auto& transceiver : mMedia->GetTransceivers()) {
    if (transceiver->IsValid()) {
      pipelines.AppendElement(transceiver->GetReceivePipeline());
    }
  }

  mSTSThread->Dispatch(NS_NewRunnableFunction(__func__, [pipelines]() {
    for (const auto& pipeline : pipelines) {
      auto asVideo = pipeline->Conduit()->AsVideoSessionConduit();
      if (asVideo) {
        asVideo.value()->RecordTelemetry();
      }
    }
  }));
}

template <class T>
void AssignWithOpaqueIds(dom::Sequence<T>& aSource, dom::Sequence<T>& aDest,
                         RefPtr<RTCStatsIdGenerator>& aGenerator) {
  for (auto& stat : aSource) {
    stat.mId.Value() = aGenerator->Id(stat.mId.Value());
  }
  aDest.AppendElements(aSource, fallible);
}

template <class T>
void RewriteRemoteIds(dom::Sequence<T>& aList,
                      RefPtr<RTCStatsIdGenerator>& aGenerator) {
  for (auto& stat : aList) {
    if (stat.mRemoteId.WasPassed()) {
      stat.mRemoteId.Value() = aGenerator->Id(stat.mRemoteId.Value());
    }
  }
}

template <class T>
void RewriteLocalIds(dom::Sequence<T>& aList,
                     RefPtr<RTCStatsIdGenerator>& aGenerator) {
  for (auto& stat : aList) {
    if (stat.mLocalId.WasPassed()) {
      stat.mLocalId.Value() = aGenerator->Id(stat.mLocalId.Value());
    }
  }
}

RefPtr<dom::RTCStatsReportPromise> PeerConnectionImpl::GetStats(
    dom::MediaStreamTrack* aSelector, bool aInternalStats) {
  nsTArray<RefPtr<dom::RTCStatsPromise>> promises;
  DOMHighResTimeStamp now = mTimestampMaker.GetNow();

  if (mMedia) {
    nsTArray<RefPtr<MediaPipelineTransmit>> sendPipelines;
    // Gather up pipelines from mMedia so they may be inspected on STS
    // TODO(bug 1586109): Use RTCRtpSender for these instead.
    mMedia->GetTransmitPipelinesMatching(aSelector, &sendPipelines);
    if (!sendPipelines.Length()) {
      CSFLogError(LOGTAG, "%s: Found no pipelines matching selector.",
                  __FUNCTION__);
    }

    for (const auto& pipeline : sendPipelines) {
      promises.AppendElement(GetSenderStats(pipeline));
    }

    nsTArray<RefPtr<MediaPipelineReceive>> recvPipelines;
    // Gather up pipelines from mMedia so they may be inspected on STS
    // TODO(bug 1586109): Use RTCRtpReceiver for these instead.
    mMedia->GetReceivePipelinesMatching(aSelector, &recvPipelines);
    if (!recvPipelines.Length()) {
      CSFLogError(LOGTAG, "%s: Found no pipelines matching selector.",
                  __FUNCTION__);
    }

    for (const auto& pipeline : recvPipelines) {
      promises.AppendElement(GetReceiverStats(pipeline));
    }

    // TODO(bug 1586109): We need to move this is RTCRtpSender/Receiver, to make
    // getStats on those objects work properly. It might be worth optimizing the
    // null selector case, so we don't end up with bunches of copies of the same
    // transport information in the final report.
    std::string transportId;
    if (aSelector) {
      transportId = mMedia->GetTransportIdMatching(*aSelector);
    }

    promises.AppendElement(mTransportHandler->GetIceStats(transportId, now));
  }

  // This is what we're going to return; all the stuff in |promises| will be
  // accumulated here.
  UniquePtr<dom::RTCStatsReportInternal> report(
      new dom::RTCStatsReportInternal);
  report->mPcid = NS_ConvertASCIItoUTF16(mName.c_str());
  // TODO(bug 1589416): We need to do better here.
  if (!mIceStartTime.IsNull()) {
    report->mCallDurationMs.Construct(
        (TimeStamp::Now() - mIceStartTime).ToMilliseconds());
  }
  report->mIceRestarts = mIceRestartCount;
  report->mIceRollbacks = mIceRollbackCount;
  report->mClosed = false;
  report->mTimestamp = now;

  if (aInternalStats && mJsepSession) {
    for (const auto& candidate : mRawTrickledCandidates) {
      report->mRawRemoteCandidates.AppendElement(
          NS_ConvertASCIItoUTF16(candidate.c_str()), fallible);
    }

    if (mJsepSession) {
      // TODO we probably should report Current and Pending SDPs here
      // separately. Plus the raw SDP we got from JS (mLocalRequestedSDP).
      // And if it's the offer or answer would also be nice.
      std::string localDescription =
          mJsepSession->GetLocalDescription(kJsepDescriptionPendingOrCurrent);
      std::string remoteDescription =
          mJsepSession->GetRemoteDescription(kJsepDescriptionPendingOrCurrent);
      report->mLocalSdp.Construct(
          NS_ConvertASCIItoUTF16(localDescription.c_str()));
      report->mRemoteSdp.Construct(
          NS_ConvertASCIItoUTF16(remoteDescription.c_str()));
      if (mJsepSession->IsPendingOfferer().isSome()) {
        report->mOfferer.Construct(*mJsepSession->IsPendingOfferer());
      } else if (mJsepSession->IsCurrentOfferer().isSome()) {
        report->mOfferer.Construct(*mJsepSession->IsCurrentOfferer());
      } else {
        // Silly.
        report->mOfferer.Construct(false);
      }
    }
  }

  return dom::RTCStatsPromise::All(mThread, promises)
      ->Then(
          mThread, __func__,
          [report = std::move(report), idGen = mIdGenerator](
              const nsTArray<UniquePtr<dom::RTCStatsCollection>>&
                  aStats) mutable {
            // Rewrite an Optional id
            auto rewriteId = [&idGen](Optional<nsString>& id) {
              if (id.WasPassed()) {
                id.Value() = idGen->Id(id.Value());
              }
            };

            // Involves a lot of copying, since webidl dictionaries don't have
            // move semantics. Oh well.
            for (const auto& stats : aStats) {
              for (auto& stat : stats->mIceCandidatePairStats) {
                rewriteId(stat.mLocalCandidateId);
                rewriteId(stat.mRemoteCandidateId);
              };
              AssignWithOpaqueIds(stats->mIceCandidatePairStats,
                                  report->mIceCandidatePairStats, idGen);

              AssignWithOpaqueIds(stats->mIceCandidateStats,
                                  report->mIceCandidateStats, idGen);

              RewriteRemoteIds(stats->mInboundRtpStreamStats, idGen);
              AssignWithOpaqueIds(stats->mInboundRtpStreamStats,
                                  report->mInboundRtpStreamStats, idGen);

              RewriteRemoteIds(stats->mOutboundRtpStreamStats, idGen);
              AssignWithOpaqueIds(stats->mOutboundRtpStreamStats,
                                  report->mOutboundRtpStreamStats, idGen);

              RewriteLocalIds(stats->mRemoteInboundRtpStreamStats, idGen);
              AssignWithOpaqueIds(stats->mRemoteInboundRtpStreamStats,
                                  report->mRemoteInboundRtpStreamStats, idGen);

              RewriteLocalIds(stats->mRemoteOutboundRtpStreamStats, idGen);
              AssignWithOpaqueIds(stats->mRemoteOutboundRtpStreamStats,
                                  report->mRemoteOutboundRtpStreamStats, idGen);

              AssignWithOpaqueIds(stats->mRtpContributingSourceStats,
                                  report->mRtpContributingSourceStats, idGen);
              AssignWithOpaqueIds(stats->mTrickledIceCandidateStats,
                                  report->mTrickledIceCandidateStats, idGen);
              report->mRawLocalCandidates.AppendElements(
                  stats->mRawLocalCandidates, fallible);
              report->mRawRemoteCandidates.AppendElements(
                  stats->mRawRemoteCandidates, fallible);
            }
            return dom::RTCStatsReportPromise::CreateAndResolve(
                std::move(report), __func__);
          },
          [](nsresult rv) {
            return dom::RTCStatsReportPromise::CreateAndReject(rv, __func__);
          });
}

void PeerConnectionImpl::RecordLongtermICEStatistics() {
  WebrtcGlobalInformation::StoreLongTermICEStatistics(*this);
}

void PeerConnectionImpl::RecordIceRestartStatistics(JsepSdpType type) {
  switch (type) {
    case mozilla::kJsepSdpOffer:
    case mozilla::kJsepSdpPranswer:
      break;
    case mozilla::kJsepSdpAnswer:
      ++mIceRestartCount;
      break;
    case mozilla::kJsepSdpRollback:
      ++mIceRollbackCount;
      break;
  }
}

// Telemetry for when calls start
void PeerConnectionImpl::startCallTelem() {
  if (mWindow) {
    nsCString spec;
    nsresult rv = mWindow->GetDocumentURI()->GetSpec(spec);
    if (NS_SUCCEEDED(rv)) {
      auto itor = mAutoTimers.find(spec.BeginReading());
      if (itor == mAutoTimers.end()) {
        mAutoTimers.emplace(spec.BeginReading(), PeerConnectionAutoTimer());
      } else {
        itor->second.AddRef();
      }
    }
  }

  // Increment session call counter
  // If we want to track Loop calls independently here, we need two histograms.
  Telemetry::Accumulate(Telemetry::WEBRTC_CALL_COUNT_2, 1);
}

void PeerConnectionImpl::DTMFState::StopPlayout() {
  if (mSendTimer) {
    mSendTimer->Cancel();
    mSendTimer = nullptr;
  }
}

void PeerConnectionImpl::DTMFState::StartPlayout(uint32_t aDelay) {
  if (!mSendTimer) {
    mSendTimer = NS_NewTimer();
    mSendTimer->InitWithCallback(this, aDelay, nsITimer::TYPE_ONE_SHOT);
  }
}

nsresult PeerConnectionImpl::DTMFState::Notify(nsITimer* timer) {
  MOZ_ASSERT(NS_IsMainThread());
  StopPlayout();

  if (!mTransceiver->IsSending()) {
    return NS_OK;
  }

  nsString eventTone;
  if (!mTones.IsEmpty()) {
    uint16_t toneChar = mTones.CharAt(0);
    int tone = GetDTMFToneCode(toneChar);

    eventTone.Assign(toneChar);

    mTones.Cut(0, 1);

    if (tone == -1) {
      StartPlayout(2000);
    } else {
      // Reset delay if necessary
      StartPlayout(mDuration + mInterToneGap);
      mTransceiver->InsertDTMFTone(tone, mDuration);
    }
  }

  RefPtr<dom::MediaStreamTrack> sendTrack = mTransceiver->GetSendTrack();
  if (!sendTrack) {
    NS_WARNING("Failed to dispatch the RTCDTMFToneChange event!");
    return NS_OK;  // Return is ignored anyhow
  }

  JSErrorResult jrv;
  mPCObserver->OnDTMFToneChange(*sendTrack, eventTone, jrv);

  if (jrv.Failed()) {
    NS_WARNING("Failed to dispatch the RTCDTMFToneChange event!");
  }

  return NS_OK;
}

PeerConnectionImpl::DTMFState::DTMFState() = default;
PeerConnectionImpl::DTMFState::~DTMFState() { StopPlayout(); }

NS_IMPL_ISUPPORTS(PeerConnectionImpl::DTMFState, nsITimerCallback)

std::map<std::string, PeerConnectionAutoTimer> PeerConnectionImpl::mAutoTimers;
}  // namespace mozilla<|MERGE_RESOLUTION|>--- conflicted
+++ resolved
@@ -1822,13 +1822,9 @@
   MediaTrackGraph* graph = MediaTrackGraph::GetInstance(
       audio ? MediaTrackGraph::AUDIO_THREAD_DRIVER
             : MediaTrackGraph::SYSTEM_THREAD_DRIVER,
-<<<<<<< HEAD
       AudioChannel::Normal, GetWindow(),
-      MediaTrackGraph::REQUEST_DEFAULT_SAMPLE_RATE);
-=======
-      GetWindow(), MediaTrackGraph::REQUEST_DEFAULT_SAMPLE_RATE,
+      MediaTrackGraph::REQUEST_DEFAULT_SAMPLE_RATE,
       MediaTrackGraph::DEFAULT_OUTPUT_DEVICE);
->>>>>>> 8ccf549d
 
   RefPtr<MediaStreamTrack> track;
   RefPtr<RemoteTrackSource> trackSource;
