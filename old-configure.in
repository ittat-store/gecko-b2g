dnl -*- Mode: Autoconf; tab-width: 4; indent-tabs-mode: nil; -*-
dnl vi: set tabstop=4 shiftwidth=4 expandtab syntax=m4:
dnl This Source Code Form is subject to the terms of the Mozilla Public
dnl License, v. 2.0. If a copy of the MPL was not distributed with this
dnl file, You can obtain one at http://mozilla.org/MPL/2.0/.

dnl Process this file with autoconf to produce a configure script.
dnl ========================================================
AC_PREREQ(2.13)
AC_INIT(config/config.mk)
AC_CONFIG_AUX_DIR(${srcdir}/build/autoconf)
AC_CANONICAL_SYSTEM

dnl ========================================================
dnl =
dnl = Don't change the following lines. Doing so breaks:
dnl =
dnl = CFLAGS="-foo" ./configure
dnl =
dnl ========================================================
CFLAGS="${CFLAGS=}"
CPPFLAGS="${CPPFLAGS=}"
CXXFLAGS="${CXXFLAGS=}"
LDFLAGS="${LDFLAGS=}"
HOST_CFLAGS="${HOST_CFLAGS=}"
HOST_CXXFLAGS="${HOST_CXXFLAGS=}"
HOST_LDFLAGS="${HOST_LDFLAGS=}"

dnl ========================================================
dnl = Preserve certain environment flags passed to configure
dnl = We want sub projects to receive the same flags
dnl = untainted by this configure script
dnl ========================================================
_SUBDIR_CC="$CC"
_SUBDIR_CXX="$CXX"
_SUBDIR_CFLAGS="$CFLAGS"
_SUBDIR_CPPFLAGS="$CPPFLAGS"
_SUBDIR_CXXFLAGS="$CXXFLAGS"
_SUBDIR_LDFLAGS="$LDFLAGS"
_SUBDIR_HOST_CC="$HOST_CC"
_SUBDIR_HOST_CFLAGS="$HOST_CFLAGS"
_SUBDIR_HOST_CXXFLAGS="$HOST_CXXFLAGS"
_SUBDIR_HOST_LDFLAGS="$HOST_LDFLAGS"
_SUBDIR_CONFIG_ARGS="$ac_configure_args"

dnl Set the version number of the libs included with mozilla
dnl ========================================================
MOZPNG=10635

dnl Set the minimum version of toolkit libs used by mozilla
dnl ========================================================
GLIB_VERSION=2.22
# 2_26 is the earliest version we can set GLIB_VERSION_MIN_REQUIRED.
# The macro won't be used when compiling with earlier versions anyway.
GLIB_VERSION_MIN_REQUIRED=GLIB_VERSION_2_26
CAIRO_VERSION=1.10
GTK2_VERSION=2.18.0
GTK3_VERSION=3.4.0
GDK_VERSION_MAX_ALLOWED=GDK_VERSION_3_4
W32API_VERSION=3.14
DBUS_VERSION=0.60

dnl Set various checks
dnl ========================================================
MISSING_X=

dnl Initialize the Pthread test variables early so they can be
dnl  overridden by each platform.
dnl ========================================================
MOZ_USE_PTHREADS=
_PTHREAD_LDFLAGS=""

LDFLAGS="$LDFLAGS $LINKER_LDFLAGS"

if test "$COMPILE_ENVIRONMENT"; then
    MOZ_ANDROID_NDK
fi # COMPILE_ENVIRONMENT

case "$target" in
*-android*|*-linuxandroid*)
    ;;
*-linux*)
    AC_PATH_PROG(OBJCOPY,objcopy)
    ;;
esac

AC_SUBST(ANDROID_PACKAGE_NAME)
AC_SUBST(OBJCOPY)

dnl ========================================================
dnl Checks for compilers.
dnl ========================================================

if test "$COMPILE_ENVIRONMENT"; then

if test "$target" != "$host"; then
    MOZ_CROSS_COMPILER
else
    AC_PROG_CC
    case "$target" in
    *-mingw*)
      # Work around the conftest.exe access problem on Windows
      sleep 2
    esac
    AC_PROG_CXX
    AC_PROG_RANLIB
    MOZ_PATH_PROGS(AS, $AS as, $CC)
    AC_CHECK_PROGS(STRIP, strip, :)
    AC_CHECK_PROGS(OTOOL, otool, :)
fi

if test -n "$MOZ_WINCONSOLE"; then
    AC_DEFINE(MOZ_WINCONSOLE)
fi

MOZ_TOOL_VARIABLES

dnl ========================================================
dnl Special win32 checks
dnl ========================================================

WINVER=601

case "$target" in
*-mingw*)
    if test "$GCC" != "yes"; then
        # Check to see if we are really running in a msvc environemnt
        _WIN32_MSVC=1

        # Make sure compilers are valid
        CXXFLAGS="$CXXFLAGS -TP"
        AC_LANG_SAVE
        AC_LANG_C
        AC_TRY_COMPILE([#include <stdio.h>],
            [ printf("Hello World\n"); ],,
            AC_MSG_ERROR([\$(CC) test failed.  You must have MS VC++ in your path to build.]) )

        AC_LANG_CPLUSPLUS
        AC_TRY_COMPILE([#include <new.h>],
            [ unsigned *test = new unsigned(42); ],,
            AC_MSG_ERROR([\$(CXX) test failed.  You must have MS VC++ in your path to build.]) )
        AC_LANG_RESTORE

        changequote(,)
        _MSVC_VER_FILTER='s|.*[^!-~]([0-9]+\.[0-9]+\.[0-9]+(\.[0-9]+)?).*|\1|p'
        changequote([,])

        AC_DEFINE(_CRT_SECURE_NO_WARNINGS)
        AC_DEFINE(_CRT_NONSTDC_NO_WARNINGS)
        AC_DEFINE(_USE_MATH_DEFINES) # Otherwise MSVC's math.h doesn't #define M_PI.

        _CC_SUITE=14
        MSVC_C_RUNTIME_DLL=vcruntime140.dll
        MSVC_CXX_RUNTIME_DLL=msvcp140.dll

        # -Zc:sizedDealloc- disables C++14 global sized deallocation (see bug 1160146)
        CXXFLAGS="$CXXFLAGS -Zc:sizedDealloc-"

        if test -n "$WIN_UCRT_REDIST_DIR"; then
          if test ! -d "$WIN_UCRT_REDIST_DIR"; then
            AC_MSG_ERROR([Invalid Windows UCRT Redist directory: ${WIN_UCRT_REDIST_DIR}])
          fi
          WIN_UCRT_REDIST_DIR=`cd "$WIN_UCRT_REDIST_DIR" && (pwd -W 2>/dev/null || pwd)`
        fi

        AC_SUBST(MSVC_C_RUNTIME_DLL)
        AC_SUBST(MSVC_CXX_RUNTIME_DLL)

        AC_DEFINE(HAVE_SEH_EXCEPTIONS)

        if test -n "$WIN32_REDIST_DIR"; then
          if test ! -d "$WIN32_REDIST_DIR"; then
            AC_MSG_ERROR([Invalid Win32 Redist directory: ${WIN32_REDIST_DIR}])
          fi
          WIN32_REDIST_DIR=`cd "$WIN32_REDIST_DIR" && (pwd -W 2>/dev/null || pwd)`
        fi

        # Check linker version, except in lld builds
        case "$LINKER" in
        *lld*)
            ;;
        *)
            _LD_FULL_VERSION=`"${LINKER}" -v 2>&1 | sed -nre "$_MSVC_VER_FILTER"`
            _LD_MAJOR_VERSION=`echo ${_LD_FULL_VERSION} | $AWK -F\. '{ print $1 }'`
            if test "$_LD_MAJOR_VERSION" != "$_CC_SUITE"; then
                AC_MSG_ERROR([The linker major version, $_LD_FULL_VERSION,  does not match the compiler suite version, $_CC_SUITE.])
            fi
            ;;
        esac

        INCREMENTAL_LINKER=1

        unset _MSVC_VER_FILTER

        WRAP_STL_INCLUDES=1
        STL_FLAGS="-I${DIST}/stl_wrappers"
    else
        # Check w32api version
        _W32API_MAJOR_VERSION=`echo $W32API_VERSION | $AWK -F\. '{ print $1 }'`
        _W32API_MINOR_VERSION=`echo $W32API_VERSION | $AWK -F\. '{ print $2 }'`
        AC_MSG_CHECKING([for w32api version >= $W32API_VERSION])
        AC_TRY_COMPILE([#include <w32api.h>],
            #if (__W32API_MAJOR_VERSION < $_W32API_MAJOR_VERSION) || \
                (__W32API_MAJOR_VERSION == $_W32API_MAJOR_VERSION && \
                 __W32API_MINOR_VERSION < $_W32API_MINOR_VERSION)
                #error "test failed."
            #endif
            , [ res=yes ], [ res=no ])
        AC_MSG_RESULT([$res])
        if test "$res" != "yes"; then
            AC_MSG_ERROR([w32api version $W32API_VERSION or higher required.])
        fi
        # strsafe.h on mingw uses macros for function deprecation that pollutes namespace
        # causing problems with local implementations with the same name.
        AC_DEFINE(STRSAFE_NO_DEPRECATE)
    fi # !GNU_CC

    CFLAGS="$CFLAGS -D_HAS_EXCEPTIONS=0"
    CXXFLAGS="$CXXFLAGS -D_HAS_EXCEPTIONS=0"

    AC_DEFINE_UNQUOTED(WINVER,0x$WINVER)
    AC_DEFINE_UNQUOTED(_WIN32_WINNT,0x$WINVER)
    # Require OS features provided by IE 8.0 (Win7)
    AC_DEFINE_UNQUOTED(_WIN32_IE,0x0800)

    ;;
esac

if test -n "$_WIN32_MSVC"; then
    SKIP_PATH_CHECKS=1
    SKIP_COMPILER_CHECKS=1
    SKIP_LIBRARY_CHECKS=1

    # Since we're skipping compiler and library checks, hard-code
    # some facts here.
    AC_DEFINE(HAVE_IO_H)
    AC_DEFINE(HAVE_ISATTY)
fi

fi # COMPILE_ENVIRONMENT

AC_SUBST(GNU_CC)
AC_SUBST(GNU_CXX)

AC_SUBST_LIST(STL_FLAGS)
AC_SUBST(WRAP_STL_INCLUDES)

dnl ========================================================
dnl Checks for programs.
dnl ========================================================
if test "$COMPILE_ENVIRONMENT"; then

AC_PATH_XTRA

XCFLAGS="$X_CFLAGS"

fi # COMPILE_ENVIRONMENT

dnl ========================================================
dnl set the defaults first
dnl ========================================================
MOZ_USER_DIR=".mozilla"

MOZ_FIX_LINK_PATHS="-Wl,-rpath-link,${DIST}/bin -Wl,-rpath-link,${prefix}/lib"

MOZ_FS_LAYOUT=unix

dnl Configure platform-specific CPU architecture compiler options.
dnl ==============================================================
if test "$COMPILE_ENVIRONMENT"; then
    MOZ_ARCH_OPTS
fi # COMPILE_ENVIRONMENT

dnl ========================================================
dnl Android libstdc++
dnl ========================================================

MOZ_ANDROID_CPU_ARCH
if test "$COMPILE_ENVIRONMENT"; then
    MOZ_ANDROID_STLPORT
fi # COMPILE_ENVIRONMENT

dnl ========================================================
dnl Suppress Clang Argument Warnings
dnl ========================================================
WARNINGS_CFLAGS="$_WARNINGS_CFLAGS"
if test -n "${CLANG_CC}${CLANG_CL}"; then
    WARNINGS_CFLAGS="-Qunused-arguments $WARNINGS_CFLAGS"
    CPPFLAGS="-Qunused-arguments ${CPPFLAGS}"
fi
if test -n "${CLANG_CXX}${CLANG_CL}"; then
    _WARNINGS_CXXFLAGS="-Qunused-arguments ${_WARNINGS_CXXFLAGS}"
fi

if test -n "$COMPILE_ENVIRONMENT"; then
   MOZ_CONFIG_SANITIZE
fi

dnl ========================================================
dnl GNU specific defaults
dnl ========================================================
if test "$GNU_CC"; then
    MMX_FLAGS="-mmmx"
    SSE_FLAGS="-msse"
    SSE2_FLAGS="-msse2"
    SSSE3_FLAGS="-mssse3"
    CFLAGS="$CFLAGS -fno-strict-aliasing"
    DSO_CFLAGS=''

    if test "$OS_ARCH" != "WINNT" -o -z "$CLANG_CC"; then
        DSO_PIC_CFLAGS='-fPIC'
        ASFLAGS="$ASFLAGS -fPIC"
    fi

    AC_MSG_CHECKING([for --noexecstack option to as])
    _SAVE_CFLAGS=$CFLAGS
    CFLAGS="$CFLAGS -Wa,--noexecstack"
    AC_TRY_COMPILE(,,AC_MSG_RESULT([yes])
                     [ASFLAGS="$ASFLAGS -Wa,--noexecstack"],
                     AC_MSG_RESULT([no]))
    CFLAGS=$_SAVE_CFLAGS
    AC_MSG_CHECKING([for -z noexecstack option to ld])
    _SAVE_LDFLAGS=$LDFLAGS
    LDFLAGS="$LDFLAGS -Wl,-z,noexecstack"
    AC_TRY_LINK(,,AC_MSG_RESULT([yes]),
                  AC_MSG_RESULT([no])
                  LDFLAGS=$_SAVE_LDFLAGS)

    AC_MSG_CHECKING([for -z text option to ld])
    _SAVE_LDFLAGS=$LDFLAGS
    LDFLAGS="$LDFLAGS -Wl,-z,text"
    AC_TRY_LINK(,,AC_MSG_RESULT([yes]),
                  AC_MSG_RESULT([no])
                  LDFLAGS=$_SAVE_LDFLAGS)

    AC_MSG_CHECKING([for -z relro option to ld])
    _SAVE_LDFLAGS=$LDFLAGS
    LDFLAGS="$LDFLAGS -Wl,-z,relro"
    AC_TRY_LINK(,,AC_MSG_RESULT([yes]),
                  AC_MSG_RESULT([no])
                  LDFLAGS=$_SAVE_LDFLAGS)

    AC_MSG_CHECKING([for -z nocopyreloc option to ld])
    _SAVE_LDFLAGS=$LDFLAGS
    LDFLAGS="$LDFLAGS -Wl,-z,nocopyreloc"
    AC_TRY_LINK(,,AC_MSG_RESULT([yes]),
                  AC_MSG_RESULT([no])
                  LDFLAGS=$_SAVE_LDFLAGS)

    AC_MSG_CHECKING([for -Bsymbolic-functions option to ld])
    _SAVE_LDFLAGS=$LDFLAGS
    LDFLAGS="$LDFLAGS -Wl,-Bsymbolic-functions"
    AC_TRY_LINK(,,AC_MSG_RESULT([yes]),
                  AC_MSG_RESULT([no])
                  LDFLAGS=$_SAVE_LDFLAGS)

    AC_MSG_CHECKING([for --build-id=sha1 option to ld])
    _SAVE_LDFLAGS=$LDFLAGS
    LDFLAGS="$LDFLAGS -Wl,--build-id=sha1"
    AC_TRY_LINK(,,AC_MSG_RESULT([yes]),
                  AC_MSG_RESULT([no])
                  LDFLAGS=$_SAVE_LDFLAGS)

    AC_MSG_CHECKING([for --ignore-unresolved-symbol option to ld])
    HAVE_LINKER_SUPPORT_IGNORE_UNRESOLVED=
    _SAVE_LDFLAGS=$LDFLAGS
    LDFLAGS="$LDFLAGS -Wl,--ignore-unresolved-symbol,environ"
    AC_TRY_LINK(,,AC_MSG_RESULT([yes])
                  [HAVE_LINKER_SUPPORT_IGNORE_UNRESOLVED=1],
                  AC_MSG_RESULT([no]))
    LDFLAGS=$_SAVE_LDFLAGS

    # Check for -mssse3 on $CC
    AC_MSG_CHECKING([if toolchain supports -mssse3 option])
    HAVE_TOOLCHAIN_SUPPORT_MSSSE3=
    _SAVE_CFLAGS=$CFLAGS
    CFLAGS="$CFLAGS -mssse3"
    AC_TRY_COMPILE([asm ("pmaddubsw %xmm2,%xmm3");],,AC_MSG_RESULT([yes])
                     [HAVE_TOOLCHAIN_SUPPORT_MSSSE3=1],
                     AC_MSG_RESULT([no]))
    CFLAGS=$_SAVE_CFLAGS

    # Check for -msse4.1 on $CC
    AC_MSG_CHECKING([if toolchain supports -msse4.1 option])
    HAVE_TOOLCHAIN_SUPPORT_MSSE4_1=
    _SAVE_CFLAGS=$CFLAGS
    CFLAGS="$CFLAGS -msse4.1"
    AC_TRY_COMPILE([asm ("pmulld %xmm6,%xmm0");],,AC_MSG_RESULT([yes])
                     [HAVE_TOOLCHAIN_SUPPORT_MSSE4_1=1],
                     AC_MSG_RESULT([no]))
    CFLAGS=$_SAVE_CFLAGS

    case "${CPU_ARCH}" in
    x86 | x86_64)
      AC_MSG_CHECKING(for x86 AVX2 asm support in compiler)
      AC_TRY_COMPILE([],
                     [asm volatile ("vpermq      \$0xd8,%ymm0,%ymm0 \n");],
                     result="yes", result="no")
      AC_MSG_RESULT("$result")
      if test "$result" = "yes"; then
          HAVE_X86_AVX2=1
      fi
      ;;

    ppc*)
      AC_MSG_CHECKING([whether we can enable AltiVec support])
      HAVE_ALTIVEC=
      _SAVE_CFLAGS=$CFLAGS
      CFLAGS="$CFLAGS -maltivec"
      AC_TRY_COMPILE(,,AC_MSG_RESULT([yes])
                       [HAVE_ALTIVEC=1],
                       AC_MSG_RESULT([no]))
      CFLAGS=$_SAVE_CFLAGS
      ;;
    esac

    DSO_LDOPTS='-shared'
    if test "$GCC_USE_GNU_LD"; then
        # Some tools like ASan use a runtime library that is only
        # linked against executables, so we must allow undefined
        # symbols for shared objects in some cases.
        if test -z "$MOZ_ASAN$MOZ_MSAN$MOZ_UBSAN$MOZ_TSAN$FUZZING_INTERFACES"; then
            # Don't allow undefined symbols in libraries
            DSO_LDOPTS="$DSO_LDOPTS -Wl,-z,defs"

            # BSDs need `environ' exposed for posix_spawn (bug 753046)
            case "$OS_TARGET" in
            DragonFly|FreeBSD|NetBSD|OpenBSD)
                if test -n "$HAVE_LINKER_SUPPORT_IGNORE_UNRESOLVED"; then
                    DSO_LDOPTS="$DSO_LDOPTS -Wl,--ignore-unresolved-symbol,environ"
                else
                    DSO_LDOPTS="$DSO_LDOPTS -Wl,--warn-unresolved-symbols"
                fi
                ;;
            esac
        fi
    fi

    _DEFINES_CFLAGS="-include $_objdir/mozilla-config.h -DMOZILLA_CLIENT"

    ASFLAGS="$ASFLAGS $_DEFINES_CFLAGS"
fi

if test "$GNU_CXX"; then
    CXXFLAGS="$CXXFLAGS -fno-exceptions -fno-strict-aliasing"

    _DEFINES_CXXFLAGS="-DMOZILLA_CLIENT -include $_objdir/mozilla-config.h"
fi

dnl ========================================================
dnl = Enable DMD
dnl ========================================================

if test "$MOZ_DMD"; then
    if test "${CPU_ARCH}" = "arm"; then
        CFLAGS="$CFLAGS -funwind-tables"
        CXXFLAGS="$CXXFLAGS -funwind-tables"
    fi
fi

dnl ========================================================
dnl System overrides of the defaults for host
dnl ========================================================
case "$host" in
*mingw*)
    if test -n "$_WIN32_MSVC"; then
        HOST_CFLAGS="$HOST_CFLAGS"
    else
        HOST_CFLAGS="$HOST_CFLAGS -mwindows"
    fi
    HOST_CFLAGS="$HOST_CFLAGS -DXP_WIN -DWIN32 -D_WIN32 -D_CRT_SECURE_NO_WARNINGS"
    HOST_OPTIMIZE_FLAGS="${HOST_OPTIMIZE_FLAGS=-O2}"
    HOST_BIN_SUFFIX=.exe

    case "${host_cpu}" in
    i*86)
        if test -n "$_WIN32_MSVC"; then
            HOST_LDFLAGS="$HOST_LDFLAGS -MACHINE:X86"
        fi
        ;;
    x86_64)
        if test -n "$_WIN32_MSVC"; then
            HOST_LDFLAGS="$HOST_LDFLAGS -MACHINE:X64"
        fi
        HOST_CFLAGS="$HOST_CFLAGS -D_AMD64_"
        ;;
    esac
    ;;

*-darwin*)
    HOST_CFLAGS="$HOST_CFLAGS -DXP_UNIX -DXP_MACOSX"
    HOST_OPTIMIZE_FLAGS="${HOST_OPTIMIZE_FLAGS=-O3}"
    ;;

*-linux*|*-kfreebsd*-gnu|*-gnu*)
    HOST_CFLAGS="$HOST_CFLAGS -DXP_UNIX"
    HOST_OPTIMIZE_FLAGS="${HOST_OPTIMIZE_FLAGS=-O3}"
    ;;

*)
    HOST_CFLAGS="$HOST_CFLAGS -DXP_UNIX"
    HOST_OPTIMIZE_FLAGS="${HOST_OPTIMIZE_FLAGS=-O2}"
    ;;
esac

dnl ========================================================
dnl System overrides of the defaults for target
dnl ========================================================

case "$target" in
*-darwin*)
    MOZ_OPTIMIZE_FLAGS="-O3"
    CXXFLAGS="$CXXFLAGS -stdlib=libc++"
    DSO_LDOPTS=''
    # The ExceptionHandling framework is needed for Objective-C exception
    # logging code in nsObjCExceptions.h. Currently we only use that in debug
    # builds.
    MOZ_DEBUG_LDFLAGS="$MOZ_DEBUG_LDFLAGS -framework ExceptionHandling";

    dnl DTrace and -dead_strip don't interact well. See bug 403132.
    dnl ===================================================================
    if test "x$enable_dtrace" = "xyes"; then
        echo "Skipping -dead_strip because DTrace is enabled. See bug 403132."
    else
        dnl check for the presence of the -dead_strip linker flag
        AC_MSG_CHECKING([for -dead_strip option to ld])
        _SAVE_LDFLAGS=$LDFLAGS
        LDFLAGS="$LDFLAGS -Wl,-dead_strip"
        AC_TRY_LINK(,[return 0;],_HAVE_DEAD_STRIP=1,_HAVE_DEAD_STRIP=)
        if test -n "$_HAVE_DEAD_STRIP" ; then
            AC_MSG_RESULT([yes])
            MOZ_OPTIMIZE_LDFLAGS="-Wl,-dead_strip"
        else
            AC_MSG_RESULT([no])
        fi

        LDFLAGS=$_SAVE_LDFLAGS
    fi

    MOZ_FIX_LINK_PATHS="-Wl,-executable_path,${DIST}/bin"
    ;;

*-android*|*-linuxandroid*)
    if test -n "$gonkdir"; then
        AC_MSG_WARN([We're on Gonk/B2G, no need for the custom linker])
    elif test "$COMPILE_ENVIRONMENT" -a -n "$MOZ_MEMORY"; then
        MOZ_LINKER=1
    fi

    MOZ_GFX_OPTIMIZE_MOBILE=1
    if test -z "$CLANG_CC"; then
        MOZ_OPTIMIZE_FLAGS="-freorder-blocks -fno-reorder-functions -Os"
    elif test -n "$RELEASE_OR_BETA"; then
        # From https://github.com/android-ndk/ndk/issues/133#issuecomment-308549264
        # -Oz is smaller than -Os on clang.
        MOZ_OPTIMIZE_FLAGS="-Oz"
        # Disable the outliner, which causes performance regressions, and is
        # enabled on some platforms at -Oz.
        if test -z "$MOZ_LTO"; then
            DISABLE_OUTLINER="-mno-outline"
            _SAVE_CFLAGS=$CFLAGS
            CFLAGS="$CFLAGS $DISABLE_OUTLINER"
            AC_TRY_COMPILE(,,[MOZ_OPTIMIZE_FLAGS="$MOZ_OPTIMIZE_FLAGS $DISABLE_OUTLINER"])
            CFLAGS="$_SAVE_CFLAGS"
        else
            DISABLE_OUTLINER="-Wl,-plugin-opt=-enable-machine-outliner=never"
            _SAVE_LDFLAGS=$LDFLAGS
            LDFLAGS="$LDFLAGS $MOZ_LTO_LDFLAGS $DISABLE_OUTLINER"
            AC_TRY_LINK(,,[MOZ_OPTIMIZE_LDFLAGS="$MOZ_OPTIMIZE_LDFLAGS $DISABLE_OUTLINER"])
            LDFLAGS="$_SAVE_LDFLAGS"
        fi
    else
        MOZ_OPTIMIZE_FLAGS="-O2"
    fi
    ;;

*-*linux*)
    if test "$GNU_CC" -o "$GNU_CXX"; then
        MOZ_PGO_OPTIMIZE_FLAGS="-O3"
        if test -n "$MOZ_DEBUG"; then
            MOZ_OPTIMIZE_FLAGS="-Os"
        else
            MOZ_OPTIMIZE_FLAGS="-O2"
        fi
        if test -z "$CLANG_CC"; then
           MOZ_OPTIMIZE_FLAGS="-freorder-blocks $MOZ_OPTIMIZE_FLAGS"
        fi
    fi

    case "${target_cpu}" in
    alpha*)
        CFLAGS="$CFLAGS -mieee"
        CXXFLAGS="$CXXFLAGS -mieee"
    ;;
    esac
    ;;
*-mingw*)
    DSO_CFLAGS=
    DSO_PIC_CFLAGS=
    # certain versions of cygwin's makedepend barf on the
    # #include <string> vs -I./dist/include/string issue so don't use it
    if test -n "$GNU_CC" -o -n "$CLANG_CC"; then
        # $GNU_CC will match gcc and clang; while $CLANG_CC will match only clang
        if test -z "$CLANG_CC"; then
            AC_MSG_ERROR(Firefox cannot be built with mingw-gcc and requires a mingw-clang toolchain to work)
        fi

        DSO_LDOPTS='-shared'
        # Use temp file for windres (bug 213281)
        RCFLAGS='-O coff --use-temp-file'
        # mingw doesn't require kernel32, user32, and advapi32 explicitly
        LIBS="$LIBS -luuid -lusp10 -lgdi32 -lwinmm -lwsock32 -luserenv -lsecur32"
        MOZ_FIX_LINK_PATHS=

        MOZ_OPTIMIZE_FLAGS="-O2"

        WIN32_CONSOLE_EXE_LDFLAGS=-mconsole
        WIN32_GUI_EXE_LDFLAGS=-mwindows

        # Silence problematic clang warnings
        CXXFLAGS="$CXXFLAGS -Wno-incompatible-ms-struct"
        LDFLAGS="$LDFLAGS -Wl,--no-insert-timestamp"
    else
        TARGET_COMPILER_ABI=msvc
        RANLIB='echo not_ranlib'
        STRIP='echo not_strip'
        # aarch64 doesn't support subsystems below 6.02
        if test "$CPU_ARCH" = "aarch64"; then
            WIN32_SUBSYSTEM_VERSION=6.02
        else
            WIN32_SUBSYSTEM_VERSION=6.01
        fi
        WIN32_CONSOLE_EXE_LDFLAGS=-SUBSYSTEM:CONSOLE,$WIN32_SUBSYSTEM_VERSION
        WIN32_GUI_EXE_LDFLAGS=-SUBSYSTEM:WINDOWS,$WIN32_SUBSYSTEM_VERSION
        DSO_LDOPTS=-SUBSYSTEM:WINDOWS,$WIN32_SUBSYSTEM_VERSION
        _DEFINES_CFLAGS="-FI $_objdir/mozilla-config.h -DMOZILLA_CLIENT"
        _DEFINES_CXXFLAGS="-FI $_objdir/mozilla-config.h -DMOZILLA_CLIENT"
        CFLAGS="$CFLAGS -W3 -Gy -Zc:inline"
        CXXFLAGS="$CXXFLAGS -W3 -Gy -Zc:inline"
        if test -z "$CLANG_CL"; then
            CPPFLAGS="$CPPFLAGS -utf-8"
        fi
        if test "$CPU_ARCH" = "x86"; then
            dnl VS2012+ defaults to -arch:SSE2. We want to target nothing
            dnl more recent, so set that explicitly here unless another
            dnl target arch has already been set.
            changequote(,)
            if test -z `echo $CFLAGS | grep -i [-/]arch:`; then
              CFLAGS="$CFLAGS -arch:SSE2"
            fi
            if test -z `echo $CXXFLAGS | grep -i [-/]arch:`; then
              CXXFLAGS="$CXXFLAGS -arch:SSE2"
            fi
            changequote([,])
            SSE_FLAGS="-arch:SSE"
            SSE2_FLAGS="-arch:SSE2"
            dnl MSVC allows the use of intrinsics without any flags
            dnl and doesn't have a separate arch for SSSE3
            SSSE3_FLAGS="-arch:SSE2"
        fi
        dnl clang-cl requires appropriate flags to enable SSSE3 support
        dnl on all architectures.
        if test -n "$CLANG_CL"; then
            SSSE3_FLAGS="-mssse3"
        fi
        dnl VS2013+ supports -Gw for better linker optimizations.
        dnl http://blogs.msdn.com/b/vcblog/archive/2013/09/11/introducing-gw-compiler-switch.aspx
        dnl Disabled on ASan because it causes false-positive ODR violations.
        if test -z "$MOZ_ASAN"; then
            CFLAGS="$CFLAGS -Gw"
            CXXFLAGS="$CXXFLAGS -Gw"
        else
            # String tail merging doesn't play nice with ASan's ODR checker.
            LDFLAGS="$LDFLAGS -opt:nolldtailmerge"
        fi
        if test -n "$CLANG_CL"; then
            # XXX We should combine some of these with our generic GCC-style
            # warning checks.
            #
            # Suppress the clang-cl warning for the inline 'new' and 'delete' in mozalloc
            CXXFLAGS="$CXXFLAGS -Wno-inline-new-delete"
            # We use offsetof on non-POD objects all the time.
            # We also suppress this warning on other platforms.
            CXXFLAGS="$CXXFLAGS -Wno-invalid-offsetof"
            # This warns for reasonable things like:
            #   enum { X = 0xffffffffU };
            # which is annoying for IDL headers.
            CXXFLAGS="$CXXFLAGS -Wno-microsoft-enum-value"
            # This warns for cases that would be reached by the Microsoft
            # #include rules, but also currently warns on cases that would
            # *also* be reached by standard C++ include rules.  That
            # behavior doesn't seem useful, so we turn it off.
            CXXFLAGS="$CXXFLAGS -Wno-microsoft-include"
            # We normally error out on unknown pragmas, but since clang-cl
            # claims to be MSVC, it would be difficult to add
            # #if defined(_MSC_VER) && !defined(__clang__) everywhere we
            # use such pragmas, so just ignore them.
            CFLAGS="$CFLAGS -Wno-unknown-pragmas"
            CXXFLAGS="$CXXFLAGS -Wno-unknown-pragmas"
            # We get errors about various #pragma intrinsic directives from
            # clang-cl, and we don't need to hear about those.
            CFLAGS="$CFLAGS -Wno-ignored-pragmas"
            CXXFLAGS="$CXXFLAGS -Wno-ignored-pragmas"
            # clang-cl's Intrin.h marks things like _ReadWriteBarrier
            # as __attribute((__deprecated__)).  This is nice to know,
            # but since we don't get the equivalent warning from MSVC,
            # let's just ignore it.
            CFLAGS="$CFLAGS -Wno-deprecated-declarations"
            CXXFLAGS="$CXXFLAGS -Wno-deprecated-declarations"
            # We use a function like:
            #   __declspec(noreturn) __inline void f() {}
            # which -Winvalid-noreturn complains about.  Again, MSVC seems
            # OK with it, so let's silence the warning.
            CFLAGS="$CFLAGS -Wno-invalid-noreturn"
            CXXFLAGS="$CXXFLAGS -Wno-invalid-noreturn"
            # Missing |override| on virtual function declarations isn't
            # something that MSVC currently warns about.
            CXXFLAGS="$CXXFLAGS -Wno-inconsistent-missing-override"
            # We use -DHAS_EXCEPTIONS=0, which removes the |throw()|
            # declaration on |operator delete(void*)|.  However, clang-cl
            # must internally declare |operator delete(void*)| differently,
            # which causes this warning for virtually every file in the
            # tree.  clang-cl doesn't support -fno-exceptions or equivalent,
            # so there doesn't seem to be any way to convince clang-cl to
            # declare |delete| differently.  Therefore, suppress this
            # warning.
            CXXFLAGS="$CXXFLAGS -Wno-implicit-exception-spec-mismatch"
            # Macros like STDMETHOD() and IFACEMETHOD() can declare
            # __attribute__((nothrow)) on their respective method declarations,
            # while the definitions are left without the matching attribute.
            CXXFLAGS="$CXXFLAGS -Wno-microsoft-exception-spec"
            # At least one MSVC header and several headers in-tree have
            # unused typedefs, so turn this on.
            CXXFLAGS="$CXXFLAGS -Wno-unused-local-typedef"
            # jemalloc uses __declspec(allocator) as a profiler hint,
            # which clang-cl doesn't understand.
            CXXFLAGS="$CXXFLAGS -Wno-ignored-attributes"
            # __attribute__((unused)) really means "might be unused" and
            # we use it to avoid warnings about things that are unused
            # in some compilation units, but used in many others.  This
            # warning insists on complaining about the latter case, which
            # is annoying, and rather noisy.
            CXXFLAGS="$CXXFLAGS -Wno-used-but-marked-unused"
        fi
        # Silence VS2017 15.5+ TR1 deprecation warnings hit by older gtest versions
        CXXFLAGS="$CXXFLAGS -D_SILENCE_TR1_NAMESPACE_DEPRECATION_WARNING"
        LIBS="$LIBS user32.lib gdi32.lib winmm.lib wsock32.lib advapi32.lib secur32.lib"
        MOZ_DEBUG_LDFLAGS='-DEBUG'
        # Use a higher optimization level for clang-cl, so we can come closer
        # to MSVC's performance numbers (see bug 1443590).
        if test -n "$CLANG_CL"; then
            MOZ_OPTIMIZE_FLAGS='-O2'
        else
            MOZ_OPTIMIZE_FLAGS='-O1 -Oi'
        fi
        MOZ_FIX_LINK_PATHS=
        LDFLAGS="$LDFLAGS -LARGEADDRESSAWARE"
        if test -z "$DEVELOPER_OPTIONS"; then
            LDFLAGS="$LDFLAGS -RELEASE"
        fi
        RCFLAGS="-nologo"
        dnl Minimum reqiurement of Gecko is VS2015 or later which supports
        dnl both SSSE3 and SSE4.1.
        HAVE_TOOLCHAIN_SUPPORT_MSSSE3=1
        HAVE_TOOLCHAIN_SUPPORT_MSSE4_1=1
        dnl allow AVX2 code from VS2015
        HAVE_X86_AVX2=1
    fi
    AC_DEFINE(WIN32_LEAN_AND_MEAN)
    dnl See http://support.microsoft.com/kb/143208 to use STL
    AC_DEFINE(NOMINMAX)
    BIN_SUFFIX='.exe'
    MOZ_USER_DIR="Mozilla"

    case "$host_os" in
    cygwin*|msvc*|mks*)
        AC_MSG_ERROR([Using a Cygwin build environment is unsupported. Configure cannot check for presence of necessary headers. Please upgrade to MozillaBuild; see https://developer.mozilla.org/en/Windows_Build_Prerequisites.])
        ;;
    esac

    case "$target" in
    i*86-*)
        if test -n "$GNU_CC"; then
            CFLAGS="$CFLAGS -mstackrealign"
            CXXFLAGS="$CXXFLAGS -mstackrealign"
            LDFLAGS="$LDFLAGS -Wl,--large-address-aware"
        else
            DSO_LDOPTS="$DSO_LDOPTS -MACHINE:X86"
            LDFLAGS="$LDFLAGS -SAFESEH"
        fi

        AC_DEFINE(_X86_)
        ;;
    x86_64-*)
        if test -n "$_WIN32_MSVC"; then
            DSO_LDOPTS="$DSO_LDOPTS -MACHINE:X64"
        fi
        AC_DEFINE(_AMD64_)
        ;;
    aarch64-*)
        if test -n "$_WIN32_MSVC"; then
            DSO_LDOPTS="$DSO_LDOPTS -MACHINE:ARM64"
        fi
        AC_DEFINE(_ARM64_)
        ;;
    *)
        AC_DEFINE(_CPU_ARCH_NOT_DEFINED)
        ;;
    esac
    ;;

*-netbsd*)
    DSO_CFLAGS=''
    CFLAGS="$CFLAGS -Dunix"
    CXXFLAGS="$CXXFLAGS -Dunix"
    if $CC -E - -dM </dev/null | grep __ELF__ >/dev/null; then
        DSO_PIC_CFLAGS='-fPIC -DPIC'
        DSO_LDOPTS='-shared'
        MOZ_PROGRAM_LDFLAGS="$MOZ_PROGRAM_LDFLAGS -Wl,--export-dynamic"
    else
        DSO_PIC_CFLAGS='-fPIC -DPIC'
        DSO_LDOPTS='-shared'
    fi
    # This will fail on a.out systems prior to 1.5.1_ALPHA.
    if test "$LIBRUNPATH"; then
        DSO_LDOPTS="-Wl,-R$LIBRUNPATH $DSO_LDOPTS"
    fi
    ;;

*-openbsd*)
    if test -z "$X11BASE"; then
        X11BASE=/usr/X11R6
    fi
    MOZ_FIX_LINK_PATHS="$MOZ_FIX_LINK_PATHS -Wl,-rpath-link,${X11BASE}/lib"
    DSO_CFLAGS=''
    DSO_PIC_CFLAGS='-fPIC'
    DSO_LDOPTS='-shared -fPIC'
    if test "$LIBRUNPATH"; then
        DSO_LDOPTS="-R$LIBRUNPATH $DSO_LDOPTS"
    fi
    ;;

*-solaris*)
    MOZ_FIX_LINK_PATHS="-L${DIST}/bin"
    ;;

esac

if test -z "$MOZ_OPTIMIZE_FLAGS"; then
    MOZ_OPTIMIZE_FLAGS="-O"
fi

AC_SUBST_LIST(MMX_FLAGS)
AC_SUBST_LIST(SSE_FLAGS)
AC_SUBST_LIST(SSE2_FLAGS)
AC_SUBST_LIST(SSSE3_FLAGS)

AC_SUBST(MOZ_LINKER)
if test -n "$MOZ_LINKER"; then
  AC_DEFINE(MOZ_LINKER)
  MOZ_LINKER_EXTRACT=1
  AC_CHECK_PROGS(XZ, xz)
fi

if test -z "$COMPILE_ENVIRONMENT"; then
    SKIP_COMPILER_CHECKS=1
    SKIP_LIBRARY_CHECKS=1
    MOZ_DEBUGGING_OPTS
else
    MOZ_COMPILER_OPTS
fi # COMPILE_ENVIRONMENT

if test -z "$SKIP_COMPILER_CHECKS"; then
dnl Checks for typedefs, structures, and compiler characteristics.
dnl ========================================================
AC_C_CONST
AC_TYPE_MODE_T
AC_TYPE_OFF_T
AC_TYPE_PID_T
AC_TYPE_SIZE_T
AC_LANG_CPLUSPLUS
AC_LANG_C

AC_LANG_CPLUSPLUS

MOZ_CXX11

AC_LANG_C

case "${OS_TARGET}" in
Darwin)
  ;;
*)
  STL_FLAGS="-I${DIST}/stl_wrappers"
  WRAP_STL_INCLUDES=1
  ;;
esac

if test "$MOZ_BUILD_APP" = "tools/crashreporter"; then
    WRAP_STL_INCLUDES=
fi

dnl Checks for header files.
dnl ========================================================
AC_HEADER_DIRENT
case "$target_os" in
bitrig*|dragonfly*|freebsd*|openbsd*)
# for stuff like -lXshm
    CPPFLAGS="${CPPFLAGS} ${X_CFLAGS}"
    ;;
esac

dnl Check for sin_len and sin6_len - used by SCTP; only appears in Mac/*BSD generally
AC_CACHE_CHECK(for sockaddr_in.sin_len,
                   ac_cv_sockaddr_in_sin_len,
                   [AC_TRY_COMPILE([#ifdef HAVE_SYS_TYPES_H
                                    #include <sys/types.h>
                                    #endif
                                    #include <netinet/in.h>
                                    struct sockaddr_in x;
                                    void *foo = (void*) &x.sin_len;],
                                   [],
                                   [ac_cv_sockaddr_in_sin_len=true],
                                   [ac_cv_sockaddr_in_sin_len=false])])
if test "$ac_cv_sockaddr_in_sin_len" = true ; then
  AC_DEFINE(HAVE_SIN_LEN)
dnl HAVE_CONN_LEN must be the same as HAVE_SIN_LEN (and HAVE_SIN6_LEN too)
  AC_DEFINE(HAVE_SCONN_LEN)
fi

AC_CACHE_CHECK(for sockaddr_in6.sin6_len,
               ac_cv_sockaddr_in6_sin6_len,
               [AC_TRY_COMPILE([#ifdef HAVE_SYS_TYPES_H
                                #include <sys/types.h>
                                #endif
                                #include <netinet/in.h>
                                struct sockaddr_in6 x;
                                void *foo = (void*) &x.sin6_len;],
                               [],
                               [ac_cv_sockaddr_in6_sin6_len=true],
                               [ac_cv_sockaddr_in6_sin6_len=false])])
if test "$ac_cv_sockaddr_in6_sin6_len" = true ; then
  AC_DEFINE(HAVE_SIN6_LEN)
fi

AC_CACHE_CHECK(for sockaddr.sa_len,
               ac_cv_sockaddr_sa_len,
               [AC_TRY_COMPILE([#ifdef HAVE_SYS_TYPES_H
                                #include <sys/types.h>
                                #endif
                                #include <sys/socket.h>
                                struct sockaddr x;
                                void *foo = (void*) &x.sa_len;],
                               [],
                               [ac_cv_sockaddr_sa_len=true],
                               [ac_cv_sockaddr_sa_len=false])])
if test "$ac_cv_sockaddr_sa_len" = true ; then
  AC_DEFINE(HAVE_SA_LEN)
fi

dnl Checks for libraries.
dnl ========================================================
AC_CHECK_LIB(c_r, gethostbyname_r)

dnl We don't want to link with libdl even if it's present on OS X, since
dnl it's not used and not part of the default installation. OS/2 has dlfcn
dnl in libc.
dnl We don't want to link against libm or libpthread on Darwin since
dnl they both are just symlinks to libSystem and explicitly linking
dnl against libSystem causes issues when debugging (see bug 299601).
case $target in
*-darwin*)
    ;;
*)
    AC_SEARCH_LIBS(dlopen, dl,
        MOZ_CHECK_HEADER(dlfcn.h,
        AC_DEFINE(HAVE_DLOPEN)))
    ;;
esac

_SAVE_CFLAGS="$CFLAGS"
CFLAGS="$CFLAGS -D_GNU_SOURCE"
AC_CHECK_FUNCS(dladdr memmem)
CFLAGS="$_SAVE_CFLAGS"

if test ! "$GNU_CXX"; then
    AC_CHECK_LIB(C, demangle)
fi

AC_CHECK_LIB(socket, socket)

XLDFLAGS="$X_LIBS"
XLIBS="$X_EXTRA_LIBS"

dnl ========================================================
dnl Checks for X libraries.
dnl Ordering is important.
dnl Xt is dependent upon SM as of X11R6
dnl ========================================================
if test -n "$MOZ_X11"; then
    AC_DEFINE_UNQUOTED(FUNCPROTO,15)
    _SAVE_LDFLAGS="$LDFLAGS"
    _SAVE_LIBS="$LIBS"
    LDFLAGS="$XLDFLAGS $LDFLAGS"
    AC_CHECK_LIB(X11, XDrawLines, [XLIBS="-lX11 $XLIBS"],
        [MISSING_X="$MISSING_X -lX11"], $XLIBS)
    AC_CHECK_LIB(Xext, XextAddDisplay, [XEXT_LIBS="-lXext"],
        [MISSING_X="$MISSING_X -lXext"], $XLIBS)

    AC_CHECK_LIB(Xt, XtFree, [ XT_LIBS="-lXt"], [
        unset ac_cv_lib_Xt_XtFree
        AC_CHECK_LIB(ICE, IceFlush, [XT_LIBS="-lICE $XT_LIBS"],, $XT_LIBS $XLIBS)
        AC_CHECK_LIB(SM, SmcCloseConnection, [XT_LIBS="-lSM $XT_LIBS"],, $XT_LIBS $XLIBS)
        AC_CHECK_LIB(Xt, XtFree, [ XT_LIBS="-lXt $XT_LIBS"],
            [MISSING_X="$MISSING_X -lXt"], $X_PRE_LIBS $XT_LIBS $XLIBS)
        ])

    dnl ========================================================
    dnl = Check for xcb
    dnl ========================================================
    AC_CHECK_LIB(xcb, xcb_connect, [XLIBS="-lxcb $XLIBS"],
        [MISSING_X="$MISSING_X -lxcb"], $XLIBS)
    AC_CHECK_LIB(xcb-shm, xcb_shm_query_version, [XLIBS="-lxcb-shm $XLIBS"],
        [MISSING_X="$MISSING_X -lxcb-shm"], $XLIBS)
    AC_CHECK_LIB(X11-xcb, XGetXCBConnection, [XLIBS="-lX11-xcb $XLIBS"],
        [MISSING_X="$MISSING_X -lX11-xcb"], $XLIBS)

    LDFLAGS="$_SAVE_LDFLAGS"
    LIBS="$_SAVE_LIBS"
fi # $MOZ_X11

AC_SUBST_LIST(XCFLAGS)
AC_SUBST_LIST(XLDFLAGS)
AC_SUBST_LIST(XLIBS)
AC_SUBST_LIST(XEXT_LIBS)
AC_SUBST_LIST(XT_LIBS)

dnl ========================================================
dnl = pthread support
dnl = Start by checking whether the system support pthreads
dnl ========================================================
case "$target_os" in
darwin*)
    MOZ_USE_PTHREADS=1
    ;;
*)
    AC_CHECK_LIB(pthreads, pthread_create,
        MOZ_USE_PTHREADS=1 _PTHREAD_LDFLAGS="-lpthreads",
        AC_CHECK_LIB(pthread, pthread_create,
            MOZ_USE_PTHREADS=1 _PTHREAD_LDFLAGS="-lpthread",
            AC_CHECK_LIB(c_r, pthread_create,
                MOZ_USE_PTHREADS=1 _PTHREAD_LDFLAGS="-lc_r",
                AC_CHECK_LIB(c, pthread_create,
                    MOZ_USE_PTHREADS=1
                )
            )
        )
    )
    ;;
esac

dnl ========================================================
dnl Do the platform specific pthread hackery
dnl ========================================================
if test "$MOZ_USE_PTHREADS"x != x
then
    dnl
    dnl See if -pthread is supported.
    dnl
    rm -f conftest*
    ac_cv_have_dash_pthread=no
    AC_MSG_CHECKING(whether ${CC-cc} accepts -pthread)
    echo 'int main() { return 0; }' | cat > conftest.c
    ${CC-cc} -pthread -o conftest conftest.c > conftest.out 2>&1
    if test $? -eq 0; then
        if test -z "`egrep -i '(unrecognize|unknown)' conftest.out | grep pthread`" -a -z "`egrep -i '(error|incorrect)' conftest.out`" ; then
            ac_cv_have_dash_pthread=yes
            case "$target_os" in
            freebsd*)
# Freebsd doesn't use -pthread for compiles, it uses them for linking
                ;;
            *)
                CFLAGS="$CFLAGS -pthread"
                CXXFLAGS="$CXXFLAGS -pthread"
                ;;
            esac
        fi
    fi
    rm -f conftest*
    AC_MSG_RESULT($ac_cv_have_dash_pthread)

    dnl
    dnl See if -pthreads is supported.
    dnl
    ac_cv_have_dash_pthreads=no
    if test "$ac_cv_have_dash_pthread" = "no"; then
        AC_MSG_CHECKING(whether ${CC-cc} accepts -pthreads)
        echo 'int main() { return 0; }' | cat > conftest.c
        ${CC-cc} -pthreads -o conftest conftest.c > conftest.out 2>&1
        if test $? -eq 0; then
            if test -z "`egrep -i '(unrecognize|unknown)' conftest.out | grep pthreads`" -a -z "`egrep -i '(error|incorrect)' conftest.out`" ; then
                ac_cv_have_dash_pthreads=yes
                CFLAGS="$CFLAGS -pthreads"
                CXXFLAGS="$CXXFLAGS -pthreads"
            fi
        fi
        rm -f conftest*
        AC_MSG_RESULT($ac_cv_have_dash_pthreads)
    fi

    case "$target" in
        *-*-freebsd*)
            AC_DEFINE(_REENTRANT)
            AC_DEFINE(_THREAD_SAFE)
            dnl -pthread links in -lpthread, so don't specify it explicitly.
            if test "$ac_cv_have_dash_pthread" = "yes"; then
                _PTHREAD_LDFLAGS="-pthread"
            fi
            ;;

        *-*-openbsd*|*-*-bsdi*)
            AC_DEFINE(_REENTRANT)
            AC_DEFINE(_THREAD_SAFE)
            dnl -pthread links in -lc_r, so don't specify it explicitly.
            if test "$ac_cv_have_dash_pthread" = "yes"; then
                _PTHREAD_LDFLAGS="-pthread"
            fi
            ;;

        *-*-linux*|*-*-kfreebsd*-gnu|*-*-gnu*)
            AC_DEFINE(_REENTRANT)
            ;;

    esac
    LDFLAGS="${_PTHREAD_LDFLAGS} ${LDFLAGS}"
    AC_SUBST(MOZ_USE_PTHREADS)
    MOZ_CHECK_HEADERS(pthread.h)
fi


dnl Checks for library functions.
dnl ========================================================
AC_CHECK_FUNCS(stat64 lstat64 truncate64 statvfs64 statvfs statfs64 statfs getpagesize gmtime_r localtime_r arc4random arc4random_buf mallinfo gettid lchown setpriority strerror syscall)

dnl check for clock_gettime(), the CLOCK_MONOTONIC clock
AC_CACHE_CHECK(for clock_gettime(CLOCK_MONOTONIC),
               ac_cv_clock_monotonic,
               [for libs in "" -lrt; do
                    _SAVE_LIBS="$LIBS"
                    _SAVE_CFLAGS="$CFLAGS"
                    LIBS="$LIBS $libs"
                    CFLAGS="$CFLAGS $DSO_PIC_CFLAGS"
dnl clock_gettime is available on OSX since 10.12, so depending on MACOSX_DEPLOYMENT_TARGET,
dnl we should or not be able to use it. To detect if we can, we need to make the
dnl availability attribute strict, so that compilation fails when the target is < 10.12.
                    AC_TRY_LINK([#define availability(os, ...) availability(os, strict, __VA_ARGS)
                                 #include <time.h>],
                                 [ struct timespec ts;
                                   clock_gettime(CLOCK_MONOTONIC, &ts); ],
                                 ac_cv_clock_monotonic=$libs
                                 LIBS="$_SAVE_LIBS"
                                 CFLAGS="$_SAVE_CFLAGS"
                                 break,
                                 ac_cv_clock_monotonic=no)
                    LIBS="$_SAVE_LIBS"
                    CFLAGS="$_SAVE_CFLAGS"
                done])
if test "$ac_cv_clock_monotonic" != "no"; then
    HAVE_CLOCK_MONOTONIC=1
    REALTIME_LIBS=$ac_cv_clock_monotonic
    AC_DEFINE(HAVE_CLOCK_MONOTONIC)
    AC_SUBST(HAVE_CLOCK_MONOTONIC)
    AC_SUBST_LIST(REALTIME_LIBS)
fi

dnl Turn on warnings-as-errors to prevent implicit declaration of
dnl pthread_cond_timedwait_monotonic_np, which can cause this test to
dnl inadvertently pass even if the function does not really exist.
_SAVE_CFLAGS="$CFLAGS"
CFLAGS="$CFLAGS $WARNINGS_AS_ERRORS"
AC_CACHE_CHECK(for pthread_cond_timedwait_monotonic_np,
               ac_cv_pthread_cond_timedwait_monotonic_np,
               AC_TRY_LINK([#include <pthread.h>],
                           [pthread_cond_timedwait_monotonic_np(0, 0, 0);],
                           ac_cv_pthread_cond_timewait_monotonic_np=yes,
                           ac_cv_pthread_cond_timewait_monotonic_np=no))
if test "$ac_cv_pthread_cond_timewait_monotonic_np" != "no"; then
    AC_DEFINE(HAVE_PTHREAD_COND_TIMEDWAIT_MONOTONIC)
fi
CFLAGS=$_SAVE_CFLAGS

AC_CACHE_CHECK(
    [for res_ninit()],
    ac_cv_func_res_ninit,
    [if test "$OS_TARGET" = NetBSD -o "$OS_TARGET" = OpenBSD; then
        dnl no need for res_ninit() on NetBSD and OpenBSD
        ac_cv_func_res_ninit=no
     else
        AC_TRY_LINK([
            #ifdef linux
            #define _BSD_SOURCE 1
            #endif
            #include <sys/types.h>
            #include <netinet/in.h>
            #include <arpa/nameser.h>
            #include <resolv.h>
            ],
            [int foo = res_ninit(&_res);],
            [ac_cv_func_res_ninit=yes],
            [ac_cv_func_res_ninit=no])
     fi
    ])

if test "$ac_cv_func_res_ninit" = "yes"; then
    AC_DEFINE(HAVE_RES_NINIT)
dnl must add the link line we do something as foolish as this... dougt
dnl else
dnl    AC_CHECK_LIB(bind, res_ninit, AC_DEFINE(HAVE_RES_NINIT),
dnl        AC_CHECK_LIB(resolv, res_ninit, AC_DEFINE(HAVE_RES_NINIT)))
fi

AC_LANG_C

dnl **********************
dnl *** va_copy checks ***
AC_CACHE_CHECK([for an implementation of va_copy()],
               ac_cv_va_copy,
    [AC_TRY_COMPILE([#include <stdarg.h>
                     #include <stdlib.h>
        void f (int i, ...) {
            va_list args1, args2;
            va_start (args1, i);
            va_copy (args2, args1);
            if (va_arg (args2, int) != 42 || va_arg (args1, int) != 42)
                exit (1);
            va_end (args1); va_end (args2);
        }],
        [f(0, 42); return 0],
        [ac_cv_va_copy=yes],
        [ac_cv_va_copy=no]
    )]
)
AC_CACHE_CHECK([whether va_list can be copied by value],
               ac_cv_va_val_copy,
    [AC_TRY_COMPILE([#include <stdarg.h>
                     #include <stdlib.h>
        void f (int i, ...) {
            va_list args1, args2;
            va_start (args1, i);
            args2 = args1;
            if (va_arg (args2, int) != 42 || va_arg (args1, int) != 42)
                exit (1);
            va_end (args1); va_end (args2);
        }],
        [f(0, 42); return 0],
        [ac_cv_va_val_copy=yes],
        [ac_cv_va_val_copy=no],
    )]
)
if test "x$ac_cv_va_copy" = "xyes"; then
    AC_DEFINE(VA_COPY, va_copy)
    AC_DEFINE(HAVE_VA_COPY)
fi

if test "x$ac_cv_va_val_copy" = "xno"; then
   AC_DEFINE(HAVE_VA_LIST_AS_ARRAY)
fi

dnl ===================================================================
dnl ========================================================
dnl Put your C++ language/feature checks below
dnl ========================================================
AC_LANG_CPLUSPLUS

ARM_ABI_PREFIX=
if test "$GNU_CC"; then
  if test "$CPU_ARCH" = "arm" ; then
    AC_CACHE_CHECK(for ARM EABI,
        ac_cv_gcc_arm_eabi,
        [AC_TRY_COMPILE([],
                        [
#if defined(__ARM_EABI__)
  return 0;
#else
#error Not ARM EABI.
#endif
                        ],
                        ac_cv_gcc_arm_eabi="yes",
                        ac_cv_gcc_arm_eabi="no")])
    if test "$ac_cv_gcc_arm_eabi" = "yes"; then
        HAVE_ARM_EABI=1
        ARM_ABI_PREFIX=eabi-
    else
        ARM_ABI_PREFIX=oabi-
    fi
  fi

  TARGET_COMPILER_ABI="${TARGET_COMPILER_ABI-${ARM_ABI_PREFIX}gcc3}"
fi

# try harder, when checking for __thread support, see bug 521750 comment #33 and below
# We pass MOZ_OPTIMIZE_LDFLAGS to the linker because if dead_strip is
# enabled, the linker in xcode 4.1 will crash. Without this it would crash when
# linking XUL.
_SAVE_LDFLAGS=$LDFLAGS
LDFLAGS="$LDFLAGS $DSO_PIC_CFLAGS $DSO_LDOPTS $MOZ_OPTIMIZE_LDFLAGS"
AC_CACHE_CHECK(for __thread keyword for TLS variables,
               ac_cv_thread_keyword,
               [AC_TRY_LINK([__thread bool tlsIsMainThread = false;],
                            [return tlsIsMainThread;],
                            ac_cv_thread_keyword=yes,
                            ac_cv_thread_keyword=no)])
LDFLAGS=$_SAVE_LDFLAGS
# The custom dynamic linker doesn't support TLS variables
MOZ_TLS=
if test "$ac_cv_thread_keyword" = yes -a "$MOZ_LINKER" != 1; then
  # mips builds fail with TLS variables because of a binutils bug.
  # See bug 528687
  # OpenBSD doesn't have TLS support, and the test succeeds with clang++
  case "${target}" in
    mips*-*)
      :
      ;;
    *-android*|*-linuxandroid*)
      :
      ;;
    *-openbsd*)
      :
      ;;
    *)
      AC_DEFINE(HAVE_THREAD_TLS_KEYWORD)
      MOZ_TLS=1
      ;;
  esac
fi

dnl Using the custom linker on ARMv6 requires 16k alignment of ELF segments.
if test -n "$MOZ_LINKER"; then
  if test "$CPU_ARCH" = arm; then
    dnl When building for < ARMv7, we need to ensure 16k alignment of ELF segments
    if test -n "$ARM_ARCH" && test "$ARM_ARCH" -lt 7; then
      LDFLAGS="$LDFLAGS -Wl,-z,max-page-size=0x4000 -Wl,-z,common-page-size=0x4000"
      _SUBDIR_LDFLAGS="$_SUBDIR_LDFLAGS -Wl,-z,max-page-size=0x4000 -Wl,-z,common-page-size=0x4000"
    fi
  fi

dnl gold emits wrong sysv-style elf hash tables when building both sysv and
dnl style tables. https://sourceware.org/bugzilla/show_bug.cgi?id=13597
dnl Since the linker only understands the sysv ones, no need to build the
dnl gnu style tables anyways.
  LDFLAGS="$LDFLAGS -Wl,--hash-style=sysv"
fi

dnl End of C++ language/feature checks
AC_LANG_C

dnl ========================================================
dnl =  Internationalization checks
dnl ========================================================
dnl
dnl Internationalization and Locale support is different
dnl on various UNIX platforms.  Checks for specific i18n
dnl features go here.

AC_HAVE_FUNCS(localeconv)

fi # ! SKIP_COMPILER_CHECKS

if test -n "${COMPILE_ENVIRONMENT}"; then
  MOZ_CHECK_ALLOCATOR
fi

TARGET_XPCOM_ABI=
if test -n "${CPU_ARCH}" -a -n "${TARGET_COMPILER_ABI}"; then
    TARGET_XPCOM_ABI="${CPU_ARCH}-${TARGET_COMPILER_ABI}"
    AC_DEFINE_UNQUOTED(TARGET_XPCOM_ABI, ["${TARGET_XPCOM_ABI}"])
fi

dnl We can't run TRY_COMPILE tests on Windows, so hard-code some
dnl features that Windows actually does support.

if test -n "$SKIP_COMPILER_CHECKS"; then
   dnl Windows has malloc.h
   AC_DEFINE(MALLOC_H, [<malloc.h>])
   AC_DEFINE(HAVE_FORCEINLINE)
   AC_DEFINE(HAVE_LOCALECONV)
fi # SKIP_COMPILER_CHECKS

dnl Mozilla specific options
dnl ========================================================
dnl The macros used for command line options
dnl are defined in build/autoconf/altoptions.m4.

dnl ========================================================
dnl =
dnl = Check for external package dependencies
dnl =
dnl ========================================================
MOZ_ARG_HEADER(External Packages)

dnl ========================================================
dnl system libevent Support
dnl ========================================================
MOZ_ARG_WITH_STRING(system-libevent,
[  --with-system-libevent[=PFX]
                          Use system libevent [installed at prefix PFX]],
    LIBEVENT_DIR=$withval)

_SAVE_CFLAGS=$CFLAGS
_SAVE_LDFLAGS=$LDFLAGS
_SAVE_LIBS=$LIBS
if test "$LIBEVENT_DIR" = yes; then
    PKG_CHECK_MODULES(MOZ_LIBEVENT, libevent,
        MOZ_SYSTEM_LIBEVENT=1,
        LIBEVENT_DIR=/usr)
fi
if test -z "$LIBEVENT_DIR" -o "$LIBEVENT_DIR" = no; then
    MOZ_SYSTEM_LIBEVENT=
elif test -z "$MOZ_SYSTEM_LIBEVENT"; then
    CFLAGS="-I${LIBEVENT_DIR}/include $CFLAGS"
    LDFLAGS="-L${LIBEVENT_DIR}/lib $LDFLAGS"
    MOZ_CHECK_HEADER(event.h,
        [if test ! -f "${LIBEVENT_DIR}/include/event.h"; then
             AC_MSG_ERROR([event.h found, but is not in ${LIBEVENT_DIR}/include])
         fi],
        AC_MSG_ERROR([--with-system-libevent requested but event.h not found]))
    AC_CHECK_LIB(event, event_init,
                 [MOZ_SYSTEM_LIBEVENT=1
                  MOZ_LIBEVENT_CFLAGS="-I${LIBEVENT_DIR}/include"
                  MOZ_LIBEVENT_LIBS="-L${LIBEVENT_DIR}/lib -levent"],
                 [MOZ_SYSTEM_LIBEVENT= MOZ_LIBEVENT_CFLAGS= MOZ_LIBEVENT_LIBS=])
fi
CFLAGS=$_SAVE_CFLAGS
LDFLAGS=$_SAVE_LDFLAGS
LIBS=$_SAVE_LIBS

AC_SUBST(MOZ_SYSTEM_LIBEVENT)

if test -z "$SKIP_LIBRARY_CHECKS"; then

dnl ========================================================
dnl system PNG Support
dnl ========================================================
MOZ_ARG_WITH_STRING(system-png,
[  --with-system-png[=PFX]
                          Use system libpng [installed at prefix PFX]],
    PNG_DIR=$withval)

_SAVE_CFLAGS=$CFLAGS
_SAVE_LDFLAGS=$LDFLAGS
_SAVE_LIBS=$LIBS
if test -n "${PNG_DIR}" -a "${PNG_DIR}" != "yes"; then
    CFLAGS="-I${PNG_DIR}/include $CFLAGS"
    LDFLAGS="-L${PNG_DIR}/lib $LDFLAGS"
fi
if test -z "$PNG_DIR" -o "$PNG_DIR" = no; then
    MOZ_SYSTEM_PNG=
else
    AC_CHECK_LIB(png, png_get_valid, [MOZ_SYSTEM_PNG=1 MOZ_PNG_LIBS="-lpng"],
                 AC_MSG_ERROR([--with-system-png requested but no working libpng found]))
    AC_CHECK_LIB(png, png_get_acTL, ,
                 AC_MSG_ERROR([--with-system-png won't work because the system's libpng doesn't have APNG support]))
fi
if test "$MOZ_SYSTEM_PNG" = 1; then
    AC_TRY_COMPILE([ #include <stdio.h>
                     #include <sys/types.h>
                     #include <png.h> ],
                   [ #if PNG_LIBPNG_VER < $MOZPNG
                     #error "Insufficient libpng version ($MOZPNG required)."
                     #endif
                     #ifndef PNG_UINT_31_MAX
                     #error "Insufficient libpng version."
                     #endif ],
                   MOZ_SYSTEM_PNG=1,
                   AC_MSG_ERROR([--with-system-png requested but no working libpng found]))
fi
CFLAGS=$_SAVE_CFLAGS
LDFLAGS=$_SAVE_LDFLAGS
LIBS=$_SAVE_LIBS

if test "${PNG_DIR}" -a -d "${PNG_DIR}" -a "$MOZ_SYSTEM_PNG" = 1; then
    MOZ_PNG_CFLAGS="-I${PNG_DIR}/include"
    MOZ_PNG_LIBS="-L${PNG_DIR}/lib ${MOZ_PNG_LIBS}"
fi

fi # SKIP_LIBRARY_CHECKS

dnl ========================================================
dnl =
dnl = Application
dnl =
dnl ========================================================

MOZ_ARG_HEADER(Application)

ENABLE_SYSTEM_EXTENSION_DIRS=1
MOZ_BRANDING_DIRECTORY=
MOZ_OFFICIAL_BRANDING=
MOZ_AUTH_EXTENSION=1
MOZ_PREF_EXTENSIONS=1
MOZ_SPELLCHECK=1
MOZ_UNIVERSALCHARDET=1
MOZ_XUL=1
MOZ_ZIPWRITER=1
MOZ_NO_SMART_CARDS=
MOZ_USE_NATIVE_POPUP_WINDOWS=
MOZ_EXCLUDE_HYPHENATION_DICTIONARIES=
MOZ_AUDIO_CHANNEL_MANAGER=
MOZ_SANDBOX=1
MOZ_BINARY_EXTENSIONS=
MOZ_DEVTOOLS=server

case "$target_os" in
    mingw*)
        NS_ENABLE_TSF=1
        AC_DEFINE(NS_ENABLE_TSF)
        ;;
esac

# Optional Firefox for Android partner distribution directory.
MOZ_ARG_WITH_STRING(android-distribution-directory,
[  --with-android-distribution-directory=dir
                          Optional Firefox for Android partner distribution directory.],
  MOZ_ANDROID_DISTRIBUTION_DIRECTORY=$withval)

if test -n "$MOZ_ANDROID_DISTRIBUTION_DIRECTORY"; then
  # A distribution directory must have an assets/distribution directory.
  # See https://wiki.mozilla.org/Mobile/Distribution_Files.
  if test ! -d "$MOZ_ANDROID_DISTRIBUTION_DIRECTORY/assets/distribution" ; then
    AC_MSG_ERROR([--with-android-distribution-directory does not contain assets/distribution;
                  (looked for ${MOZ_ANDROID_DISTRIBUTION_DIRECTORY}/assets/distribution).])
  fi
fi
AC_SUBST(MOZ_ANDROID_DISTRIBUTION_DIRECTORY)

dnl ========================================================
dnl = Trademarked Branding
dnl ========================================================
MOZ_ARG_ENABLE_BOOL(official-branding,
[  --enable-official-branding
                          Enable Official mozilla.org Branding
                          Do not distribute builds with
                          --enable-official-branding unless you have
                          permission to use trademarks per
                          http://www.mozilla.org/foundation/trademarks/ .],
    MOZ_OFFICIAL_BRANDING=1,
    MOZ_OFFICIAL_BRANDING=)

# Allow the application to influence configure with a confvars.sh script.
AC_MSG_CHECKING([if app-specific confvars.sh exists])
if test -f "${srcdir}/${MOZ_BUILD_APP}/confvars.sh" ; then
  AC_MSG_RESULT([${srcdir}/${MOZ_BUILD_APP}/confvars.sh])
  . "${srcdir}/${MOZ_BUILD_APP}/confvars.sh"
else
  AC_MSG_RESULT([no])
fi

# Allow someone to change MOZ_APP_NAME and MOZ_APP_BASENAME in mozconfig
MOZ_ARG_WITH_STRING(app-name,
[--with-app-name=APPNAME sets MOZ_APP_NAME to APPNAME],
WITH_APP_NAME=$withval,
)

if test -n "$WITH_APP_NAME" ; then
    MOZ_APP_NAME="$WITH_APP_NAME"
fi

MOZ_ARG_WITH_STRING(app-basename,
[--with-app-basename=BASENAME sets MOZ_APP_BASENAME to BASENAME],
WITH_APP_BASENAME=$withval,
)

if test -n "$WITH_APP_BASENAME" ; then
    MOZ_APP_BASENAME="$WITH_APP_BASENAME"
fi

dnl ========================================================
dnl Ensure Android SDK and build-tools versions depending on
dnl mobile target.
dnl ========================================================

case "$MOZ_BUILD_APP" in
mobile/android)
    MOZ_ANDROID_SDK
    ;;
esac

dnl ========================================================
dnl =
dnl = Toolkit Options
dnl =
dnl ========================================================
MOZ_ARG_HEADER(Toolkit Options)

dnl ========================================================
dnl = Enable the toolkit as needed                         =
dnl ========================================================

case "$MOZ_WIDGET_TOOLKIT" in

cocoa)
    LDFLAGS="$LDFLAGS -framework Cocoa"
    # Use -Wl as a trick to avoid -framework and framework names from
    # being separated by AC_SUBST_LIST.
    TK_LIBS='-Wl,-framework,Foundation -Wl,-framework,CoreFoundation -Wl,-framework,CoreLocation -Wl,-framework,QuartzCore -Wl,-framework,Carbon -Wl,-framework,CoreAudio -Wl,-framework,CoreVideo -Wl,-framework,AudioToolbox -Wl,-framework,AudioUnit -Wl,-framework,AddressBook -Wl,-framework,OpenGL -Wl,-framework,Security -Wl,-framework,ServiceManagement -Wl,-framework,CoreServices -Wl,-framework,ApplicationServices -Wl,-framework,AppKit'
    TK_CFLAGS=""
    CFLAGS="$CFLAGS $TK_CFLAGS"
    CXXFLAGS="$CXXFLAGS $TK_CFLAGS"
    MOZ_USER_DIR="Mozilla"
    MOZ_FS_LAYOUT=bundle
    ;;

uikit)
    LDFLAGS="$LDFLAGS -framework UIKit"
    TK_CFLAGS=""
    TK_LIBS='-Wl,-framework,Foundation -Wl,-framework,CoreFoundation -Wl,-framework,CoreGraphics -Wl,-framework,CoreText -Wl,-framework,AVFoundation -Wl,-framework,AudioToolbox -Wl,-framework,CoreMedia -Wl,-framework,CoreVideo -Wl,-framework,OpenGLES -Wl,-framework,QuartzCore'
    CFLAGS="$CFLAGS $TK_CFLAGS"
    CXXFLAGS="$CXXFLAGS $TK_CFLAGS"
    MOZ_USER_DIR="Mozilla"
    MOZ_FS_LAYOUT=bundle
    ;;

esac

if test "$OS_TARGET" = Darwin; then
    LDFLAGS="$LDFLAGS -lobjc"
fi

dnl there are a lot of tests on MOZ_ENABLE_GTK below, that are more convenient
dnl to keep that way than testing against MOZ_WIDGET_TOOLKIT
case "$MOZ_WIDGET_TOOLKIT" in
gtk*)
    MOZ_ENABLE_GTK=1
    ;;
esac

if test "$COMPILE_ENVIRONMENT"; then
  if test "$MOZ_WIDGET_TOOLKIT" = gtk; then
    PKG_CHECK_MODULES(MOZ_GTK3, gtk+-3.0 >= $GTK3_VERSION gtk+-unix-print-3.0 glib-2.0 gobject-2.0 gio-unix-2.0 $GDK_PACKAGES)
    MOZ_GTK3_CFLAGS="-I${_topsrcdir}/widget/gtk/compat-gtk3 $MOZ_GTK3_CFLAGS"
    TK_CFLAGS=$MOZ_GTK3_CFLAGS
    TK_LIBS=$MOZ_GTK3_LIBS
    dnl GDK_VERSION_MIN_REQUIRED is not set here as GDK3 deprecated warnings
    dnl are suppressed by widget/gtk/compat-gtk3/gdk/gdkversionmacros.h.
    AC_DEFINE_UNQUOTED(GDK_VERSION_MAX_ALLOWED,$GDK_VERSION_MAX_ALLOWED)
    GLIB_VERSION_MAX_ALLOWED=GLIB_VERSION_2_32
  fi
  if test "$MOZ_ENABLE_GTK"; then
    if test "$MOZ_X11"; then
      GDK_PACKAGES=gdk-x11-2.0
    fi
    AC_DEFINE_UNQUOTED(GLIB_VERSION_MIN_REQUIRED,$GLIB_VERSION_MIN_REQUIRED)
    AC_DEFINE_UNQUOTED(GLIB_VERSION_MAX_ALLOWED,$GLIB_VERSION_MAX_ALLOWED)

    PKG_CHECK_MODULES(MOZ_GTK2, gtk+-2.0 >= $GTK2_VERSION gtk+-unix-print-2.0 glib-2.0 >= $GLIB_VERSION gobject-2.0 gio-unix-2.0 $GDK_PACKAGES)
    MOZ_GTK2_CFLAGS="-I${_topsrcdir}/widget/gtk/compat $MOZ_GTK2_CFLAGS"
  fi
fi # COMPILE_ENVIRONMENT

AC_SUBST(MOZ_FS_LAYOUT)

AC_SUBST_LIST(TK_CFLAGS)
AC_SUBST_LIST(TK_LIBS)

dnl ========================================================
dnl =
dnl = Components & Features
dnl =
dnl ========================================================
MOZ_ARG_HEADER(Components and Features)

AC_SUBST(MOZ_OFFICIAL_BRANDING)
if test -n "$MOZ_OFFICIAL_BRANDING"; then
  if test -z "$MOZ_OFFICIAL_BRANDING_DIRECTORY"; then
    AC_MSG_ERROR([You must specify MOZ_OFFICIAL_BRANDING_DIRECTORY to use --enable-official-branding.])
  else
    MOZ_BRANDING_DIRECTORY=${MOZ_OFFICIAL_BRANDING_DIRECTORY}
    AC_DEFINE(MOZ_OFFICIAL_BRANDING)
  fi
fi

MOZ_ARG_WITH_STRING(branding,
[  --with-branding=dir     Use branding from the specified directory.],
    MOZ_BRANDING_DIRECTORY=$withval)

REAL_BRANDING_DIRECTORY="${MOZ_BRANDING_DIRECTORY}"
if test -z "$REAL_BRANDING_DIRECTORY"; then
  REAL_BRANDING_DIRECTORY=${MOZ_BUILD_APP}/branding/nightly
fi

if test -f "${_topsrcdir}/$REAL_BRANDING_DIRECTORY/configure.sh"; then
  . "${_topsrcdir}/$REAL_BRANDING_DIRECTORY/configure.sh"
elif test -f "${EXTERNAL_SOURCE_DIR}/$REAL_BRANDING_DIRECTORY/configure.sh"; then
  . "${EXTERNAL_SOURCE_DIR}/$REAL_BRANDING_DIRECTORY/configure.sh"
fi

AC_SUBST(MOZ_BRANDING_DIRECTORY)

dnl ========================================================
dnl = Distribution ID
dnl ========================================================
MOZ_ARG_WITH_STRING(distribution-id,
[  --with-distribution-id=ID
                          Set distribution-specific id (default=org.mozilla)],
[ val=`echo $withval`
    MOZ_DISTRIBUTION_ID="$val"])

if test -z "$MOZ_DISTRIBUTION_ID"; then
   MOZ_DISTRIBUTION_ID="org.mozilla"
fi

AC_DEFINE_UNQUOTED(MOZ_DISTRIBUTION_ID,"$MOZ_DISTRIBUTION_ID")
AC_SUBST(MOZ_DISTRIBUTION_ID)

dnl ========================================================
dnl = libproxy support
dnl ========================================================

if test "$MOZ_ENABLE_GTK"
then
    MOZ_ENABLE_LIBPROXY=

    MOZ_ARG_ENABLE_BOOL(libproxy,
    [  --enable-libproxy         Enable libproxy support ],
    MOZ_ENABLE_LIBPROXY=1,
    MOZ_ENABLE_LIBPROXY=)

    if test "$MOZ_ENABLE_LIBPROXY"
    then
        PKG_CHECK_MODULES(MOZ_LIBPROXY, libproxy-1.0)
        AC_DEFINE(MOZ_ENABLE_LIBPROXY)
    fi
fi
AC_SUBST(MOZ_ENABLE_LIBPROXY)

dnl ========================================================
dnl = dbus support
dnl ========================================================

if test "$MOZ_ENABLE_GTK"
then
    MOZ_ENABLE_DBUS=1

    MOZ_ARG_DISABLE_BOOL(dbus,
    [  --disable-dbus          Disable dbus support ],
        MOZ_ENABLE_DBUS=,
        MOZ_ENABLE_DBUS=1)

    if test "$MOZ_ENABLE_DBUS"
    then
        PKG_CHECK_MODULES(MOZ_DBUS, dbus-1 >= $DBUS_VERSION)
        PKG_CHECK_MODULES(MOZ_DBUS_GLIB, dbus-glib-1 >= $DBUS_VERSION)
        AC_DEFINE(MOZ_ENABLE_DBUS)
    fi
fi
AC_SUBST(MOZ_ENABLE_DBUS)

dnl =========================================================
dnl = Whether to exclude hyphenations files in the build
dnl =========================================================
if test -n "$MOZ_EXCLUDE_HYPHENATION_DICTIONARIES"; then
    AC_DEFINE(MOZ_EXCLUDE_HYPHENATION_DICTIONARIES)
fi

AC_TRY_COMPILE([#include <linux/ethtool.h>],
               [ struct ethtool_cmd cmd; cmd.speed_hi = 0; ],
               MOZ_WEBRTC_HAVE_ETHTOOL_SPEED_HI=1)

AC_SUBST(MOZ_WEBRTC_HAVE_ETHTOOL_SPEED_HI)

if test -n "$MOZ_WEBRTC"; then
    if test -n "$MOZ_X11"; then
      MOZ_WEBRTC_X11_LIBS="-lXext -lXdamage -lXfixes -lXcomposite"
    fi
fi

AC_SUBST_LIST(MOZ_WEBRTC_X11_LIBS)

dnl ========================================================
dnl = Apple platform decoder support
dnl ========================================================
if test "$COMPILE_ENVIRONMENT"; then
if test -n "$MOZ_APPLEMEDIA"; then
  # hack in frameworks for fmp4 - see bug 1029974
  # We load VideoToolbox and CoreMedia dynamically, so they don't appear here.
  LDFLAGS="$LDFLAGS -framework AudioToolbox"
  dnl Verify CoreMedia is available.
  AC_CHECK_HEADERS([CoreMedia/CoreMedia.h VideoToolbox/VideoToolbox.h], [],
    [AC_MSG_ERROR([MacOS X 10.9 SDK or later is required])])
fi
fi # COMPILE_ENVIRONMENT

dnl ========================================================
dnl = Handle dependent MEDIA defines
dnl ========================================================

MOZ_WEBM_ENCODER=1
AC_DEFINE(MOZ_WEBM_ENCODER)
AC_SUBST(MOZ_WEBM_ENCODER)

dnl ========================================================
dnl NegotiateAuth
dnl ========================================================

MOZ_ARG_DISABLE_BOOL(negotiateauth,
[  --disable-negotiateauth Disable GSS-API negotiation ],
    MOZ_AUTH_EXTENSION=,
    MOZ_AUTH_EXTENSION=1 )

dnl ========================================================
dnl Pref extensions (autoconfig)
dnl ========================================================
MOZ_ARG_DISABLE_BOOL(pref-extensions,
[  --disable-pref-extensions
                          Disable pref extensions such as autoconfig],
  MOZ_PREF_EXTENSIONS=,
  MOZ_PREF_EXTENSIONS=1 )

dnl ========================================================
dnl Searching of system directories for extensions.
dnl Note: this switch is meant to be used for test builds
dnl whose behavior should not depend on what happens to be
dnl installed on the local machine.
dnl ========================================================
MOZ_ARG_DISABLE_BOOL(system-extension-dirs,
[  --disable-system-extension-dirs
                          Disable searching system- and account-global
                          directories for extensions of any kind; use
                          only profile-specific extension directories],
  ENABLE_SYSTEM_EXTENSION_DIRS=,
  ENABLE_SYSTEM_EXTENSION_DIRS=1 )
if test "$ENABLE_SYSTEM_EXTENSION_DIRS"; then
  AC_DEFINE(ENABLE_SYSTEM_EXTENSION_DIRS)
fi

dnl ========================================================
dnl = Universalchardet
dnl ========================================================
MOZ_ARG_DISABLE_BOOL(universalchardet,
[  --disable-universalchardet
                          Disable universal encoding detection],
  MOZ_UNIVERSALCHARDET=,
  MOZ_UNIVERSALCHARDET=1 )

dnl ========================================================
dnl Gamepad support
dnl ========================================================

if test "$COMPILE_ENVIRONMENT" ; then

dnl Moved gamepad platform check to moz.build, linux header check still needed here.
if test "$OS_TARGET" = "Linux"; then
    MOZ_CHECK_HEADER([linux/joystick.h])
    if test "$ac_cv_header_linux_joystick_h" != "yes"; then
      AC_MSG_ERROR([Can't find header linux/joystick.h, needed for gamepad support. Please install Linux kernel headers.])
    fi
fi

fi # COMPILE_ENVIRONMENT


dnl ========================================================
dnl = Breakpad crash reporting (on by default on supported platforms)
dnl ========================================================

case $target in
i?86-*-mingw*|x86_64-*-mingw*|aarch64-*-mingw*)
  MOZ_CRASHREPORTER=1
  ;;
i?86-apple-darwin*|x86_64-apple-darwin*)
  MOZ_CRASHREPORTER=1
  ;;
*-android*|*-linuxandroid*)
  dnl Android/arm is arm-unknown-linux-androideabi, so android condition should
  dnl be before Linux condition
  MOZ_CRASHREPORTER=1
  ;;
i?86-*-linux*|x86_64-*-linux*|arm-*-linux*)
  if test "$MOZ_ENABLE_GTK"; then
    MOZ_CRASHREPORTER=1
  fi
  ;;
esac

MOZ_ARG_DISABLE_BOOL(crashreporter,
[  --disable-crashreporter Disable breakpad crash reporting],
    [MOZ_CRASHREPORTER=],
    [MOZ_CRASHREPORTER=F # Force enable breakpad])

if test "$OS_ARCH" != "$HOST_OS_ARCH" -a "$OS_ARCH" != "WINNT" -a "$OS_ARCH" != "Darwin" -a "$MOZ_WIDGET_TOOLKIT" != "android"; then
  if test "$MOZ_CRASHREPORTER" = F; then
    AC_MSG_ERROR([Cannot --enable-crashreporter, as breakpad tools do not support compiling on $HOST_OS_ARCH while targeting $OS_ARCH.])
  fi
  MOZ_CRASHREPORTER=
fi

if test -n "$MOZ_CRASHREPORTER"; then
   AC_DEFINE(MOZ_CRASHREPORTER)

  if test "$OS_TARGET" = "Linux" && \
    test -z "$SKIP_LIBRARY_CHECKS"; then
    PKG_CHECK_MODULES(MOZ_GTHREAD, gthread-2.0)
  fi

  if test "$OS_ARCH" = "WINNT"; then
    if test -z "$HAVE_64BIT_BUILD" -a -n "$COMPILE_ENVIRONMENT"; then
      MOZ_CRASHREPORTER_INJECTOR=1
      AC_DEFINE(MOZ_CRASHREPORTER_INJECTOR)
    fi
  fi
fi

dnl ========================================================
dnl = Enable compilation of specific extension modules
dnl ========================================================

MOZ_ARG_ENABLE_STRING(extensions,
[  --enable-extensions     Enable extensions],
[ for option in `echo $enableval | sed 's/,/ /g'`; do
    if test "$option" = "yes" -o "$option" = "all"; then
        AC_MSG_ERROR([--enable-extensions=$option is no longer supported.])
    elif test "$option" = "no" -o "$option" = "none"; then
        MOZ_EXTENSIONS=""
    elif test "$option" = "default"; then
        MOZ_EXTENSIONS="$MOZ_EXTENSIONS $MOZ_EXTENSIONS_DEFAULT"
    elif test `echo "$option" | grep -c \^-` != 0; then
        option=`echo $option | sed 's/^-//'`
        MOZ_EXTENSIONS=`echo "$MOZ_EXTENSIONS" | sed "s/ ${option}//"`
    else
        MOZ_EXTENSIONS="$MOZ_EXTENSIONS $option"
    fi
done],
    MOZ_EXTENSIONS="$MOZ_EXTENSIONS_DEFAULT")

dnl Ensure every extension exists, to avoid mostly-inscrutable error messages
dnl when trying to build a nonexistent extension.
for extension in $MOZ_EXTENSIONS; do
    if test ! -d "${srcdir}/extensions/${extension}"; then
        AC_MSG_ERROR([Unrecognized extension provided to --enable-extensions: ${extension}.])
    fi
done

if test -n "$MOZ_USE_NATIVE_POPUP_WINDOWS"; then
  AC_DEFINE(MOZ_USE_NATIVE_POPUP_WINDOWS)
fi

# Avoid defining MOZ_ENABLE_CAIRO_FT on Windows platforms because
# "cairo-ft-font.c" includes <dlfcn.h>, which only exists on posix platforms
if test -n "$MOZ_TREE_FREETYPE" -a "$OS_TARGET" != WINNT; then
   MOZ_ENABLE_CAIRO_FT=1
   FT_FONT_FEATURE="#define CAIRO_HAS_FT_FONT 1"
   CAIRO_FT_CFLAGS="-I$_topsrcdir/modules/freetype2/include"
   AC_SUBST_LIST(CAIRO_FT_CFLAGS)
fi

AC_CHECK_PROGS(WGET, wget, "")
AC_SUBST(WGET)

dnl ========================================================
dnl Updater
dnl ========================================================

MOZ_ARG_DISABLE_BOOL(updater,
[  --disable-updater       Disable building of updater],
    MOZ_UPDATER=,
    MOZ_UPDATER=1 )

if test -n "$MOZ_UPDATER"; then
    AC_DEFINE(MOZ_UPDATER)
fi

dnl ========================================================
dnl parental controls (for Windows Vista)
dnl ========================================================
MOZ_ARG_DISABLE_BOOL(parental-controls,
[  --disable-parental-controls
                          Do not build parental controls],
   MOZ_DISABLE_PARENTAL_CONTROLS=1,
   MOZ_DISABLE_PARENTAL_CONTROLS=)
if test -n "$MOZ_DISABLE_PARENTAL_CONTROLS"; then
    AC_DEFINE(MOZ_DISABLE_PARENTAL_CONTROLS)
fi

AC_SUBST(MOZ_DISABLE_PARENTAL_CONTROLS)

dnl ========================================================
dnl = Disable smartcard support
dnl ========================================================
if test -n "$MOZ_NO_SMART_CARDS"; then
    AC_DEFINE(MOZ_NO_SMART_CARDS)
fi
AC_SUBST(MOZ_NO_SMART_CARDS)

dnl ========================================================
dnl = Sandboxing support
dnl ========================================================
if test -n "$MOZ_TSAN" -o -n "$MOZ_ASAN"; then
    # Bug 1182565: TSan conflicts with sandboxing on Linux.
    # Bug 1287971: LSan also conflicts with sandboxing on Linux.
    case $OS_TARGET in
    Linux|Android)
        MOZ_SANDBOX=
        ;;
    esac
fi

MOZ_ARG_DISABLE_BOOL(sandbox,
[  --disable-sandbox        Disable sandboxing support],
    MOZ_SANDBOX=,
    MOZ_SANDBOX=1)

case "$OS_TARGET" in
WINNT|Darwin|OpenBSD|Android)
;;
Linux)
    case $CPU_ARCH in
        x86_64|x86)
        ;;
        # Linux sandbox is only available on x86 and x86_64.
        *)
            MOZ_SANDBOX=
        ;;
    esac
    ;;
*)
    # Only enable the sandbox by default on Linux, OpenBSD, macOS, and Windows
    MOZ_SANDBOX=
;;
esac

if test -n "$MOZ_SANDBOX"; then
    AC_DEFINE(MOZ_SANDBOX)
fi

AC_SUBST(MOZ_SANDBOX)


dnl ========================================================
dnl =
dnl = Module specific options
dnl =
dnl ========================================================
MOZ_ARG_HEADER(Individual module options)

dnl ==============================
dnl === SQLite fdatasync check ===
dnl ==============================
dnl Check to see if fdatasync is available and make use of it
AC_CHECK_FUNC(fdatasync)

dnl ========================================================
dnl = Disable zipwriter
dnl ========================================================
MOZ_ARG_DISABLE_BOOL(zipwriter,
[  --disable-zipwriter     Disable zipwriter component],
    MOZ_ZIPWRITER=,
    MOZ_ZIPWRITER=1 )
AC_SUBST(MOZ_ZIPWRITER)

dnl ========================================================
dnl =
dnl = Feature options that require extra sources to be pulled
dnl =
dnl ========================================================
dnl MOZ_ARG_HEADER(Features that require extra sources)

dnl ========================================================
dnl =
dnl = Runtime debugging and Optimization Options
dnl =
dnl ========================================================
MOZ_ARG_HEADER(Runtime debugging and Optimizations)

dnl ========================================================
dnl enable mobile optimizations
dnl ========================================================
MOZ_ARG_ENABLE_BOOL(mobile-optimize,
[  --enable-mobile-optimize
                          Enable mobile optimizations],
    MOZ_GFX_OPTIMIZE_MOBILE=1)

AC_SUBST(MOZ_GFX_OPTIMIZE_MOBILE)

if test "$MOZ_GFX_OPTIMIZE_MOBILE"; then
    # We ignore paint will resample on mobile for performance.
    # We may want to revisit this later.
    MOZ_IGNORE_PAINT_WILL_RESAMPLE=1

    AC_DEFINE(MOZ_GFX_OPTIMIZE_MOBILE)
    AC_DEFINE(MOZ_IGNORE_PAINT_WILL_RESAMPLE)
fi

dnl ========================================================
dnl = Enable code optimization. ON by default.
dnl ========================================================

# Use value from moz.configure if one is defined. Else use our computed
# value.
if test -n "${MOZ_CONFIGURE_OPTIMIZE_FLAGS}"; then
    MOZ_OPTIMIZE_FLAGS=${MOZ_CONFIGURE_OPTIMIZE_FLAGS}
fi

if test "$COMPILE_ENVIRONMENT"; then
if test -n "$MOZ_OPTIMIZE"; then
    AC_MSG_CHECKING([for valid C compiler optimization flags])
    _SAVE_CFLAGS=$CFLAGS
    CFLAGS="$CFLAGS $MOZ_OPTIMIZE_FLAGS"
    AC_TRY_COMPILE([#include <stdio.h>],
        [printf("Hello World\n");],
        _results=yes,
        _results=no)
    AC_MSG_RESULT([$_results])
    if test "$_results" = "no"; then
        AC_MSG_ERROR([These compiler flags for C are invalid: $MOZ_OPTIMIZE_FLAGS])
    fi
    CFLAGS=$_SAVE_CFLAGS
    if test -n "$MOZ_LTO" -a -n "$CLANG_CC"; then
        # When using llvm-based LTO, non numeric optimization levels are
        # not supported by the linker, so force the linker to use -O2 (
        # which doesn't influence the level compilation units are actually
        # compiled at).
        case " $MOZ_OPTIMIZE_FLAGS " in
        *\ -Os\ *|*\ -Oz\ *)
            MOZ_OPTIMIZE_LDFLAGS="$MOZ_OPTIMIZE_LDFLAGS -O2"
            ;;
        esac
    fi
fi
fi # COMPILE_ENVIRONMENT

AC_SUBST_LIST(MOZ_OPTIMIZE_FLAGS)
AC_SUBST_LIST(MOZ_OPTIMIZE_LDFLAGS)
AC_SUBST_LIST(MOZ_PGO_OPTIMIZE_FLAGS)

dnl ========================================================
dnl = Enable runtime logging
dnl ========================================================
AC_DEFINE(MOZ_LOGGING)
AC_DEFINE(FORCE_PR_LOG)

dnl ========================================================
dnl = This will enable logging of addref, release, ctor, dtor.
dnl ========================================================
_ENABLE_LOGREFCNT=42
MOZ_ARG_ENABLE_BOOL(logrefcnt,
[  --enable-logrefcnt      Enable logging of refcounts (default=debug) ],
    _ENABLE_LOGREFCNT=1,
    _ENABLE_LOGREFCNT= )
if test "$_ENABLE_LOGREFCNT" = "1"; then
    AC_DEFINE(FORCE_BUILD_REFCNT_LOGGING)
elif test -z "$_ENABLE_LOGREFCNT"; then
    AC_DEFINE(NO_BUILD_REFCNT_LOGGING)
fi

dnl ========================================================
dnl moz_dump_painting
dnl ========================================================
MOZ_ARG_ENABLE_BOOL(dump-painting,
[  --enable-dump-painting          Enable paint debugging.],
    MOZ_DUMP_PAINTING=1,
    MOZ_DUMP_PAINTING= )
if test -n "$MOZ_DUMP_PAINTING"; then
    AC_DEFINE(MOZ_DUMP_PAINTING)
    AC_DEFINE(MOZ_LAYERS_HAVE_LOG)
fi
if test -n "$MOZ_DEBUG"; then
    AC_DEFINE(MOZ_DUMP_PAINTING)
fi

case "${OS_TARGET}" in
Android|WINNT|Darwin)
  MOZ_GLUE_IN_PROGRAM=
  ;;
*)
  dnl On !Android !Windows !OSX, we only want to link executables against mozglue
  MOZ_GLUE_IN_PROGRAM=1
  AC_DEFINE(MOZ_GLUE_IN_PROGRAM)
  ;;
esac

dnl ========================================================
dnl = Jemalloc build setup
dnl ========================================================
if test -z "$MOZ_MEMORY"; then
  case "${target}" in
    *-mingw*)
      if test -z "$WIN32_REDIST_DIR" -a -z "$MOZ_DEBUG"; then
        AC_MSG_WARN([When not building jemalloc, you need to set WIN32_REDIST_DIR to the path to the Visual C++ Redist (usually VCINSTALLDIR\redist\x86\Microsoft.VC80.CRT, for VC++ v8) if you intend to distribute your build.])
      fi
      ;;
  esac
else
  dnl The generic feature tests that determine how to compute ncpus are long and
  dnl complicated.  Therefore, simply define special cpp variables for the
  dnl platforms we have special knowledge of.
  case "${target}" in
  *-mingw*)
    export MOZ_NO_DEBUG_RTL=1
    ;;
  esac
fi # MOZ_MEMORY
AC_SUBST(MOZ_GLUE_IN_PROGRAM)

dnl ========================================================
dnl = Enable using the clang plugin to build
dnl ========================================================

if test -n "$COMPILE_ENVIRONMENT"; then
MOZ_CONFIG_CLANG_PLUGIN
fi # COMPILE_ENVIRONMENT

dnl ========================================================
dnl = frontend JS debug mode
dnl ========================================================

MOZ_ARG_ENABLE_BOOL(debug-js-modules,
[  --enable-debug-js-modules  Enable debug mode for frontend JS libraries],
   DEBUG_JS_MODULES=1,
   DEBUG_JS_MODULES=)

AC_SUBST(DEBUG_JS_MODULES)

dnl ========================================================
dnl =
dnl = Profiling and Instrumenting
dnl =
dnl ========================================================
MOZ_ARG_HEADER(Profiling and Instrumenting)

dnl ========================================================
dnl = Offer a way to disable the startup cache
dnl ========================================================

MOZ_ARG_DISABLE_BOOL(startupcache,
[  --disable-startupcache          Disable startup cache ],
    MOZ_DISABLE_STARTUPCACHE=1,
    MOZ_DISABLE_STARTUPCACHE=)

if test -n "$MOZ_DISABLE_STARTUPCACHE"; then
  AC_DEFINE(MOZ_DISABLE_STARTUPCACHE)
fi
AC_SUBST(MOZ_DISABLE_STARTUPCACHE)

dnl ========================================================
dnl = Enable Camera Interface for B2G (Gonk usually)
dnl ========================================================

MOZ_ARG_ENABLE_BOOL(b2g-camera,
[  --enable-b2g-camera      Enable b2g-camera ],
    MOZ_B2G_CAMERA=1)

if test "$MOZ_B2G_CAMERA"; then
    AC_DEFINE(MOZ_B2G_CAMERA)
fi
AC_SUBST(MOZ_B2G_CAMERA)

dnl ========================================================
dnl = Enable Radio Interface for B2G (Gonk usually)
dnl ========================================================

MOZ_ARG_ENABLE_BOOL(b2g-ril,
[  --enable-b2g-ril      Enable b2g-ril ],
    MOZ_B2G_RIL=1,
    MOZ_B2G_RIL= )

if test "$MOZ_B2G_RIL"; then
    AC_DEFINE(MOZ_B2G_RIL)
fi
AC_SUBST(MOZ_B2G_RIL)

dnl ========================================================
dnl = Enable Support for AudioChannelManager API
dnl ========================================================
if test -n "$MOZ_AUDIO_CHANNEL_MANAGER"; then
    AC_DEFINE(MOZ_AUDIO_CHANNEL_MANAGER)
fi
AC_SUBST(MOZ_AUDIO_CHANNEL_MANAGER)

dnl ========================================================
dnl = Support for demangling undefined symbols
dnl ========================================================
if test -z "$SKIP_LIBRARY_CHECKS"; then
    AC_LANG_SAVE
    AC_LANG_CPLUSPLUS
    AC_CHECK_FUNCS(__cxa_demangle, HAVE_DEMANGLE=1, HAVE_DEMANGLE=)
    AC_LANG_RESTORE
fi

# Demangle only for debug or DMD builds
MOZ_DEMANGLE_SYMBOLS=
if test "$HAVE_DEMANGLE" && test "$MOZ_DEBUG" -o "$MOZ_DMD"; then
    MOZ_DEMANGLE_SYMBOLS=1
    AC_DEFINE(MOZ_DEMANGLE_SYMBOLS)
fi
AC_SUBST(MOZ_DEMANGLE_SYMBOLS)

dnl ========================================================
dnl = Support for gcc stack unwinding (from gcc 3.3)
dnl ========================================================
if test -z "$SKIP_LIBRARY_CHECKS"; then
    AC_LANG_SAVE
    AC_LANG_CPLUSPLUS
    MOZ_CHECK_HEADER(unwind.h, AC_CHECK_FUNCS(_Unwind_Backtrace))
    AC_LANG_RESTORE
fi

dnl ========================================================
<<<<<<< HEAD
dnl = Disable WIFI Support feature
dnl ========================================================
MOZ_ARG_DISABLE_BOOL(wifi-support,
[  --disable-wifi-support       Set compile flag necessary for disabling Wifi],
    DISABLE_WIFI=1,
    DISABLE_WIFI= )
if test -n "$DISABLE_WIFI"; then
   AC_DEFINE(DISABLE_WIFI)
fi
AC_SUBST(DISABLE_WIFI)

dnl ========================================================
dnl JIT observers
dnl ========================================================

MOZ_ARG_WITH_STRING(jitreport-granularity,
[  --jitreport-granularity=N
                           Default granularity at which to report JIT code
                           to external tools
                             0 - no info
                             1 - code ranges for whole functions only
                             2 - per-line information
                             3 - per-op information],
  JITREPORT_GRANULARITY=$withval,
  JITREPORT_GRANULARITY=3)

AC_DEFINE_UNQUOTED(JS_DEFAULT_JITREPORT_GRANULARITY, $JITREPORT_GRANULARITY)

dnl ========================================================
=======
>>>>>>> d6cb4941
dnl =
dnl = Misc. Options
dnl =
dnl ========================================================
MOZ_ARG_HEADER(Misc. Options)

dnl ========================================================
dnl = Location of the mozilla user directory (default is ~/.mozilla).],
dnl ========================================================
MOZ_ARG_WITH_STRING(user-appdir,
[  --with-user-appdir=DIR  Set user-specific appdir (default=.mozilla)],
[ val=`echo $withval`
if echo "$val" | grep "\/" >/dev/null; then
    AC_MSG_ERROR("Homedir must be single relative path.")
else
    MOZ_USER_DIR="$val"
fi])

AC_DEFINE_UNQUOTED(MOZ_USER_DIR,"$MOZ_USER_DIR")

if test -z "$SKIP_COMPILER_CHECKS"; then
dnl ========================================================
dnl =
dnl = Compiler Options
dnl =
dnl ========================================================
MOZ_ARG_HEADER(Compiler Options)

dnl ========================================================
dnl Check for gcc -pipe support
dnl ========================================================
AC_MSG_CHECKING([for -pipe support])
if test -n "$GNU_CC" -a -n "$GNU_CXX"; then
    dnl Any gcc that supports firefox supports -pipe.
    CFLAGS="$CFLAGS -pipe"
    CXXFLAGS="$CXXFLAGS -pipe"
    AC_MSG_RESULT([yes])
else
    AC_MSG_RESULT([no])
fi

fi # ! SKIP_COMPILER_CHECKS

AC_LANG_C

if test "$COMPILE_ENVIRONMENT"; then
MOZ_EXPAND_LIBS
fi # COMPILE_ENVIRONMENT

dnl ========================================================
dnl =
dnl = Static Build Options
dnl =
dnl ========================================================
MOZ_ARG_HEADER(Static build options)

if test -z "$MOZ_SYSTEM_ZLIB"; then
if test -n "$JS_SHARED_LIBRARY" -o -n "$MOZ_LINKER" -o "$MOZ_WIDGET_TOOLKIT" = android -o "$MOZ_WIDGET_TOOLKIT" = gonk; then
  ZLIB_IN_MOZGLUE=1
  AC_DEFINE(ZLIB_IN_MOZGLUE)
fi
fi

AC_SUBST(ZLIB_IN_MOZGLUE)

dnl ========================================================
dnl =
dnl = Standalone module options
dnl =
dnl ========================================================
MOZ_ARG_HEADER(Standalone module options (Not for building Mozilla))

dnl Check for GLib.
dnl ========================================================

if test -z "$SKIP_PATH_CHECKS"; then
if test -z "${GLIB_CFLAGS}" -o -z "${GLIB_LIBS}" ; then
    if test "$MOZ_ENABLE_GTK" ; then
        PKG_CHECK_MODULES(GLIB, glib-2.0 >= 1.3.7 gobject-2.0)
    fi
fi
fi

if test -z "${GLIB_GMODULE_LIBS}" \
   -a -n "${GLIB_CONFIG}"\
    -a "${GLIB_CONFIG}" != no\
; then
    GLIB_GMODULE_LIBS=`$GLIB_CONFIG gmodule --libs`
fi

AC_SUBST_LIST(GLIB_GMODULE_LIBS)

if test "$USE_FC_FREETYPE"; then
    if test "$COMPILE_ENVIRONMENT"; then
        dnl ========================================================
        dnl = Check for freetype2 functionality
        dnl ========================================================
        if test "$_HAVE_FREETYPE2" -a -z "$MOZ_TREE_FREETYPE"; then
            _SAVE_LIBS="$LIBS"
            _SAVE_CFLAGS="$CFLAGS"
            LIBS="$LIBS $FT2_LIBS"
            CFLAGS="$CFLAGS $FT2_CFLAGS"

            AC_CACHE_CHECK(for FT_Bitmap_Size.y_ppem,
                ac_cv_member_FT_Bitmap_Size_y_ppem,
                [AC_TRY_COMPILE([#include <ft2build.h>
                                 #include FT_FREETYPE_H],
                                [FT_Bitmap_Size s;
                                 if (sizeof s.y_ppem) return 0;
                                 return 1],
                                ac_cv_member_FT_Bitmap_Size_y_ppem=yes,
                                ac_cv_member_FT_Bitmap_Size_y_ppem=no)])
            if test "$ac_cv_member_FT_Bitmap_Size_y_ppem" = yes; then
                HAVE_FT_BITMAP_SIZE_Y_PPEM=1
            else
                HAVE_FT_BITMAP_SIZE_Y_PPEM=0
            fi
            AC_DEFINE_UNQUOTED(HAVE_FT_BITMAP_SIZE_Y_PPEM,
                               $HAVE_FT_BITMAP_SIZE_Y_PPEM,
                               [FT_Bitmap_Size structure includes y_ppem field])

            AC_CHECK_FUNCS(FT_GlyphSlot_Embolden FT_Load_Sfnt_Table)

            LIBS="$_SAVE_LIBS"
            CFLAGS="$_SAVE_CFLAGS"
        fi

        _SAVE_CPPFLAGS="$CPPFLAGS"
        CPPFLAGS="$CPPFLAGS $FT2_CFLAGS $XCFLAGS"
        MOZ_CHECK_HEADERS([fontconfig/fcfreetype.h], ,
            [AC_MSG_ERROR(Can't find header fontconfig/fcfreetype.h.)], [#include <fontconfig/fontconfig.h>])
        CPPFLAGS="$_SAVE_CPPFLAGS"
    fi
fi

dnl ========================================================
dnl Check if we need the 32-bit Linux SSE2 error dialog
dnl ========================================================

AC_SUBST(MOZ_LINUX_32_SSE2_STARTUP_ERROR)

dnl ========================================================
dnl Check for pixman and cairo
dnl ========================================================

MOZ_TREE_CAIRO=1
MOZ_ARG_ENABLE_BOOL(system-cairo,
[ --enable-system-cairo  Obsolete: do not use this option],
AC_MSG_ERROR(--enable-system-cairo is not supported),
MOZ_TREE_CAIRO=1 )

MOZ_TREE_PIXMAN=1
MOZ_ARG_ENABLE_BOOL(system-pixman,
[ --enable-system-pixman Use system pixman (located with pkgconfig)],
MOZ_TREE_PIXMAN=,
MOZ_TREE_PIXMAN=force,
MOZ_TREE_PIXMAN=1 )

if test "$MOZ_TREE_PIXMAN"; then
    AC_DEFINE(MOZ_TREE_PIXMAN)
else
    PKG_CHECK_MODULES(MOZ_PIXMAN, pixman-1 >= 0.19.2)
fi

MOZ_CAIRO_CFLAGS="-I${DIST}/include/cairo"
AC_DEFINE(MOZ_TREE_CAIRO)

if test "$OS_ARCH" = "WINNT"; then
    # For now we assume that we will have a uint64_t available through
    # one of the above headers or mozstdint.h.
    AC_DEFINE(HAVE_UINT64_T)
fi

# Define macros for cairo-features.h
TEE_SURFACE_FEATURE="#define CAIRO_HAS_TEE_SURFACE 1"
if test "$MOZ_X11"; then
    XLIB_SURFACE_FEATURE="#define CAIRO_HAS_XLIB_SURFACE 1"
    XLIB_XRENDER_SURFACE_FEATURE="#define CAIRO_HAS_XLIB_XRENDER_SURFACE 1"
    PS_SURFACE_FEATURE="#define CAIRO_HAS_PS_SURFACE 1"
fi
if test "$_HAVE_FREETYPE2"; then
    FT_FONT_FEATURE="#define CAIRO_HAS_FT_FONT 1"
    MOZ_ENABLE_CAIRO_FT=1
    CAIRO_FT_CFLAGS="$FT2_CFLAGS"
fi

case "$MOZ_WIDGET_TOOLKIT" in
  cocoa | uikit)
    QUARTZ_SURFACE_FEATURE="#define CAIRO_HAS_QUARTZ_SURFACE 1"
    QUARTZ_IMAGE_SURFACE_FEATURE="#define CAIRO_HAS_QUARTZ_IMAGE_SURFACE 1"
    QUARTZ_FONT_FEATURE="#define CAIRO_HAS_QUARTZ_FONT 1"
    ;;
  windows)
    WIN32_DWRITE_FONT_FEATURE="#define CAIRO_HAS_DWRITE_FONT 1"
    WIN32_FONT_FEATURE="#define CAIRO_HAS_WIN32_FONT 1"
    WIN32_SURFACE_FEATURE="#define CAIRO_HAS_WIN32_SURFACE 1"

    if test "$COMPILE_ENVIRONMENT"; then
      MOZ_CHECK_HEADER(d3d10.h, MOZ_ENABLE_D3D10_LAYER=1)
    fi
    ;;
esac
if test "$USE_FC_FREETYPE"; then
    FC_FONT_FEATURE="#define CAIRO_HAS_FC_FONT 1"
fi
AC_SUBST(MOZ_ENABLE_CAIRO_FT)
AC_SUBST(MOZ_ENABLE_D3D10_LAYER)

AC_SUBST(PS_SURFACE_FEATURE)
AC_SUBST(SVG_SURFACE_FEATURE)
AC_SUBST(XLIB_SURFACE_FEATURE)
AC_SUBST(XLIB_XRENDER_SURFACE_FEATURE)
AC_SUBST(QUARTZ_SURFACE_FEATURE)
AC_SUBST(QUARTZ_IMAGE_SURFACE_FEATURE)
AC_SUBST(WIN32_SURFACE_FEATURE)
AC_SUBST(OS2_SURFACE_FEATURE)
AC_SUBST(DIRECTFB_SURFACE_FEATURE)
AC_SUBST(FT_FONT_FEATURE)
AC_SUBST(FC_FONT_FEATURE)
AC_SUBST(WIN32_FONT_FEATURE)
AC_SUBST(WIN32_DWRITE_FONT_FEATURE)
AC_SUBST(QUARTZ_FONT_FEATURE)
AC_SUBST(PNG_FUNCTIONS_FEATURE)
AC_SUBST(QT_SURFACE_FEATURE)
AC_SUBST(TEE_SURFACE_FEATURE)

if test "$MOZ_X11"; then
    MOZ_CAIRO_OSLIBS="$MOZ_CAIRO_OSLIBS $XLDFLAGS -lXrender"
fi

CAIRO_FEATURES_H=gfx/cairo/cairo/src/cairo-features.h

case "$MOZ_WIDGET_TOOLKIT" in
android)
    TK_CFLAGS="$MOZ_CAIRO_CFLAGS $MOZ_PIXMAN_CFLAGS"
    TK_LIBS="$MOZ_CAIRO_LIBS $MOZ_PIXMAN_LIBS"
    ;;
esac

AC_SUBST(MOZ_TREE_CAIRO)
AC_SUBST_LIST(MOZ_CAIRO_CFLAGS)
AC_SUBST_LIST(MOZ_CAIRO_LIBS)
AC_SUBST_LIST(MOZ_CAIRO_OSLIBS)
AC_SUBST(MOZ_TREE_PIXMAN)

BINDGEN_SYSTEM_FLAGS="$_BINDGEN_CFLAGS $NSPR_CFLAGS $NSS_CFLAGS $MOZ_PIXMAN_CFLAGS $MOZ_CAIRO_CFLAGS"
AC_SUBST(BINDGEN_SYSTEM_FLAGS)
BINDGEN_SYSTEM_TOML_FLAGS="$BINDGEN_SYSTEM_FLAGS"
AC_SUBST_TOML_LIST(BINDGEN_SYSTEM_TOML_FLAGS)

dnl ========================================================
dnl disable xul
dnl ========================================================
MOZ_ARG_DISABLE_BOOL(xul,
[  --disable-xul           Disable XUL],
    MOZ_XUL= )
if test "$MOZ_XUL"; then
  AC_DEFINE(MOZ_XUL)
else
  dnl remove extensions that require XUL
  MOZ_EXTENSIONS=`echo $MOZ_EXTENSIONS | sed -e 's/inspector//' -e 's/irc//' -e 's/tasks//'`
fi

AC_SUBST(MOZ_XUL)

dnl ========================================================
dnl necko configuration options
dnl ========================================================

dnl
dnl option to disable necko's wifi scanner
dnl

if test "$MOZ_WIDGET_TOOLKIT"; then

  case "$OS_TARGET" in
    Darwin)
      NECKO_WIFI=1
      ;;
    DragonFly|FreeBSD|WINNT)
      NECKO_WIFI=1
      ;;
    Linux)
      NECKO_WIFI=1
      NECKO_WIFI_DBUS=1
      ;;
  esac

fi

MOZ_ARG_DISABLE_BOOL(necko-wifi,
[  --disable-necko-wifi    Disable necko wifi scanner],
    NECKO_WIFI=,
    NECKO_WIFI=1)

if test "$NECKO_WIFI"; then
  if test -z "$MOZ_ENABLE_DBUS" -a -n "$NECKO_WIFI_DBUS"; then
    AC_MSG_ERROR([Necko WiFi scanning needs DBus on your platform, remove --disable-dbus or use --disable-necko-wifi])
  fi
  AC_DEFINE(NECKO_WIFI)
  _NON_GLOBAL_ACDEFINES="$_NON_GLOBAL_ACDEFINES NECKO_WIFI"
fi
AC_SUBST(NECKO_WIFI)
AC_SUBST(NECKO_WIFI_DBUS)

dnl ========================================================
dnl =
dnl = Maintainer debug option (no --enable equivalent)
dnl =
dnl ========================================================

AC_SUBST(NM)
AC_SUBST_LIST(ASFLAGS)
AC_SUBST(RCFLAGS)
AC_SUBST(IMPLIB)
AC_SUBST(FILTER)
AC_SUBST(MOZ_AUTH_EXTENSION)
AC_SUBST(MOZ_PREF_EXTENSIONS)
AC_SUBST_LIST(MOZ_DEBUG_LDFLAGS)
AC_SUBST_LIST(WARNINGS_CFLAGS)
AC_SUBST_SET(MOZ_EXTENSIONS)

AC_SUBST(MOZ_UNIVERSALCHARDET)
AC_SUBST(MOZ_SPELLCHECK)
AC_SUBST(MOZ_ANDROID_ANR_REPORTER)
AC_SUBST(MOZ_CRASHREPORTER)
AC_SUBST(MOZ_CRASHREPORTER_INJECTOR)
AC_SUBST(MOZ_STUB_INSTALLER)
AC_SUBST(MOZ_UPDATER)

AC_SUBST(MOZ_ANDROID_APPLICATION_CLASS)
AC_SUBST(MOZ_ANDROID_BROWSER_INTENT_CLASS)
AC_SUBST(MOZ_EXCLUDE_HYPHENATION_DICTIONARIES)
AC_SUBST(INCREMENTAL_LINKER)

AC_SUBST_LIST(MOZ_FIX_LINK_PATHS)

AC_SUBST(MOZ_POST_PROGRAM_COMMAND)
AC_SUBST(MOZ_LINKER_EXTRACT)

if test -n "$MOZ_BINARY_EXTENSIONS"; then
  AC_DEFINE(MOZ_BINARY_EXTENSIONS)
fi

AC_SUBST(MOZ_REQUIRE_SIGNING)
if test "$MOZ_REQUIRE_SIGNING" = 1; then
  AC_DEFINE(MOZ_REQUIRE_SIGNING)
fi

dnl ========================================================
dnl = Mac bundle name prefix
dnl ========================================================
MOZ_ARG_WITH_STRING(macbundlename-prefix,
[  --with-macbundlename-prefix=prefix
                          Prefix for MOZ_MACBUNDLE_NAME],
[ MOZ_MACBUNDLE_NAME_PREFIX="$withval"])

MOZ_MACBUNDLE_NAME=$MOZ_APP_DISPLAYNAME
if test "$MOZ_MACBUNDLE_NAME_PREFIX"; then
  MOZ_MACBUNDLE_NAME="${MOZ_MACBUNDLE_NAME_PREFIX}${MOZ_MACBUNDLE_NAME}"
fi

if test "$MOZ_DEBUG"; then
  MOZ_MACBUNDLE_NAME="${MOZ_MACBUNDLE_NAME}Debug.app"
else
  MOZ_MACBUNDLE_NAME=${MOZ_MACBUNDLE_NAME}.app
fi
AC_SUBST(MOZ_MACBUNDLE_NAME)

dnl Mac bundle identifier (based on MOZ_APP_DISPLAYNAME)
# If the MOZ_MACBUNDLE_ID is defined in the configure.sh, use it
# Otherwise, use MOZ_APP_DISPLAYNAME
if test -z "$MOZ_MACBUNDLE_ID"; then
   MOZ_MACBUNDLE_ID=`echo $MOZ_APP_DISPLAYNAME | tr 'A-Z' 'a-z' | tr -dc 'a-z-'`
fi
MOZ_MACBUNDLE_ID=${MOZ_DISTRIBUTION_ID}.${MOZ_MACBUNDLE_ID}
if test "$MOZ_DEBUG"; then
  MOZ_MACBUNDLE_ID=${MOZ_MACBUNDLE_ID}debug
fi

AC_DEFINE_UNQUOTED(MOZ_MACBUNDLE_ID,$MOZ_MACBUNDLE_ID)
AC_SUBST(MOZ_MACBUNDLE_ID)

dnl ========================================================
dnl = Child Process Name for IPC
dnl ========================================================
if test "$MOZ_WIDGET_TOOLKIT" != "android"; then
  MOZ_CHILD_PROCESS_NAME="plugin-container${BIN_SUFFIX}"
else
  # We want to let Android unpack the file at install time, but it only does
  # so if the file is named libsomething.so. The lib/ path is also required
  # because the unpacked file will be under the lib/ subdirectory and will
  # need to be executed from that path.
  MOZ_CHILD_PROCESS_NAME="libplugin-container.so"
fi
MOZ_CHILD_PROCESS_BUNDLE="plugin-container.app/Contents/MacOS/"
MOZ_CHILD_PROCESS_BUNDLENAME="${MOZ_APP_DISPLAYNAME}CP"

AC_SUBST(MOZ_CHILD_PROCESS_NAME)
AC_SUBST(MOZ_CHILD_PROCESS_BUNDLE)
AC_SUBST(MOZ_CHILD_PROCESS_BUNDLENAME)

# The following variables are available to branding and application
# configuration ($BRANDING/configure.sh and $APPLICATION/confvars.sh):
# - MOZ_APP_VENDOR: Used for application.ini's "Vendor" field, which also
# impacts profile location and user-visible fields.
# - MOZ_APP_BASENAME: Typically stays consistent for multiple branded
# versions of a given application (e.g. Aurora and Firefox both use
# "Firefox"), but may vary for full rebrandings (e.g. Iceweasel). Used
# for application.ini's "Name" field, which controls profile location in
# the absence of a "Profile" field (see below), and various system
# integration hooks (Unix remoting, Windows MessageWindow name, etc.)
# - MOZ_APP_DISPLAYNAME: Used in user-visible fields (DLL properties,
# Mac Bundle name, Updater, Installer), it is typically used for nightly
# builds (e.g. Aurora for Firefox).
# - MOZ_APP_NAME: Used for e.g. the binary program file name. If not set,
# defaults to a lowercase form of MOZ_APP_BASENAME.
# - MOZ_APP_REMOTINGNAME: Used for the internal program name, which affects
# profile name and remoting. If not set, defaults to MOZ_APP_NAME.
# - MOZ_APP_PROFILE: When set, used for application.ini's
# "Profile" field, which controls profile location.
# - MOZ_APP_ID: When set, used for application.ini's "ID" field, and
# crash reporter server url.
# - MOZ_PROFILE_MIGRATOR: When set, enables profile migrator.

# The following environment variables used to have an effect, but don't anymore:
# - MOZ_APP_VERSION: Defines the application version number. This was replaced with
# the contents from the version.txt file in the application directory, or
# browser/config/version.txt if there isn't one.
# - MOZ_APP_VERSION_DISPLAY: Defines the application version number. Used
# in the "About" window. This was replaced with the contents from the
# version_display.txt or version.txt in the application directory, or
# browser/config/version_display.txt.

if test -z "$MOZ_APP_NAME"; then
   MOZ_APP_NAME=`echo $MOZ_APP_BASENAME | tr A-Z a-z`
fi

if test -z "$MOZ_APP_REMOTINGNAME"; then
   MOZ_APP_REMOTINGNAME=$MOZ_APP_NAME
fi

if test -z "$ANDROID_PACKAGE_NAME" ; then
   # When we got rid of the Aurora channel we decided to replace the old
   # Nightly ANDROID_PACKAGE_NAME with Aurora. To make sure this is inherited
   # by all mozilla-central based branches we make this the new "default"
   # for Fennec. Non mozilla-central based branches set ANDROID_PACKAGE_NAME
   # in their mozconfig, so they will never get this. If there are ever
   # non-Fennec builds for Android, they will fall into the else block
   # and use their own default name.
   # https://bugzilla.mozilla.org/show_bug.cgi?id=1357808 has additional
   # background on this.
   if test "$MOZ_APP_NAME" = "fennec"; then
      ANDROID_PACKAGE_NAME="org.mozilla.fennec_aurora"
   else
      ANDROID_PACKAGE_NAME="org.mozilla.$MOZ_APP_NAME"
   fi
fi

# For extensions and langpacks, we require a max version that is compatible
# across security releases. MOZ_APP_MAXVERSION is our method for doing that.
# 24.0a1 and 24.0a2 aren't affected
# 24.0 becomes 24.*
# 24.1.1 becomes 24.*
IS_ALPHA=`echo $MOZ_APP_VERSION | grep a`
if test -z "$IS_ALPHA"; then
  changequote(,)
  if test "$(basename $MOZ_BUILD_APP)" = "suite"; then
    MOZ_APP_MAXVERSION=`echo $MOZ_APP_VERSION | sed "s|\(^[0-9]*\.[0-9]*\).*|\1|"`.*
  else
    MOZ_APP_MAXVERSION=`echo $MOZ_APP_VERSION | sed "s|\(^[0-9]*\).*|\1|"`.*
  fi
  changequote([,])
else
  MOZ_APP_MAXVERSION=$MOZ_APP_VERSION
fi

AC_SUBST(MOZ_APP_NAME)
AC_SUBST(MOZ_APP_REMOTINGNAME)
AC_SUBST(MOZ_APP_DISPLAYNAME)
AC_SUBST(MOZ_APP_BASENAME)
AC_SUBST(MOZ_APP_VENDOR)
AC_SUBST(MOZ_APP_PROFILE)
AC_SUBST(MOZ_APP_ID)
AC_SUBST(MAR_CHANNEL_ID)
AC_SUBST(ACCEPTED_MAR_CHANNEL_IDS)
AC_SUBST(MOZ_PROFILE_MIGRATOR)
AC_DEFINE_UNQUOTED(MOZ_APP_UA_NAME, "$MOZ_APP_UA_NAME")
AC_SUBST(MOZ_APP_UA_NAME)
AC_DEFINE_UNQUOTED(MOZ_APP_UA_VERSION, "$MOZ_APP_VERSION")
AC_DEFINE_UNQUOTED(BROWSER_CHROME_URL, $BROWSER_CHROME_URL)
AC_DEFINE_UNQUOTED(BROWSER_CHROME_URL_QUOTED, "$BROWSER_CHROME_URL")

AC_SUBST(MOZ_APP_MAXVERSION)
AC_SUBST(MOZ_UA_OS_AGNOSTIC)
if test -n "$MOZ_UA_OS_AGNOSTIC"; then
  AC_DEFINE(MOZ_UA_OS_AGNOSTIC)
fi

AC_SUBST(MOZ_PKG_SPECIAL)
AC_SUBST(MOZ_SIMPLE_PACKAGE_NAME)

if test "$MOZILLA_OFFICIAL"; then
    # Build revisions should always be present in official builds
    MOZ_INCLUDE_SOURCE_INFO=1
fi

# External builds (specifically Ubuntu) may drop the hg repo information, so we allow to
# explicitly set the repository and changeset information in.
AC_SUBST(MOZ_SOURCE_REPO)
AC_SUBST(MOZ_SOURCE_CHANGESET)
AC_SUBST(MOZ_INCLUDE_SOURCE_INFO)

dnl If we have any service that uploads data (and requires data submission
dnl policy alert), set MOZ_DATA_REPORTING.
dnl We need SUBST for build system and DEFINE for xul preprocessor.
if test -n "$MOZ_TELEMETRY_REPORTING" || test -n "$MOZ_SERVICES_HEALTHREPORT" || test -n "$MOZ_CRASHREPORTER"  || test -n "$MOZ_NORMANDY"; then
  MOZ_DATA_REPORTING=1
  AC_DEFINE(MOZ_DATA_REPORTING)
  AC_SUBST(MOZ_DATA_REPORTING)
fi

dnl win32 options
AC_SUBST(WIN32_REDIST_DIR)
AC_SUBST(WIN_UCRT_REDIST_DIR)

dnl Echo the CFLAGS to remove extra whitespace.
CFLAGS=`echo \
    $_COMPILATION_CFLAGS \
    $CFLAGS`

CXXFLAGS=`echo \
    $_WARNINGS_CXXFLAGS \
    $_COMPILATION_CXXFLAGS \
    $CXXFLAGS`

COMPILE_CFLAGS=`echo \
    $_DEFINES_CFLAGS \
    $COMPILE_CFLAGS`

COMPILE_CXXFLAGS=`echo \
    $_DEFINES_CXXFLAGS \
    $COMPILE_CXXFLAGS`

HOST_CFLAGS=`echo \
    $_WARNINGS_HOST_CFLAGS \
    $_COMPILATION_HOST_CFLAGS \
    $HOST_CFLAGS`

HOST_CXXFLAGS=`echo \
    $_WARNINGS_HOST_CXXFLAGS \
    $_COMPILATION_HOST_CXXFLAGS \
    $HOST_CXXFLAGS`

AC_SUBST(MOZ_SYSTEM_PNG)

AC_SUBST_LIST(MOZ_PNG_CFLAGS)
AC_SUBST_LIST(MOZ_PNG_LIBS)

HOST_CMFLAGS="-x objective-c -fobjc-exceptions"
HOST_CMMFLAGS="-x objective-c++ -fobjc-exceptions"
OS_COMPILE_CMFLAGS="-x objective-c -fobjc-exceptions"
OS_COMPILE_CMMFLAGS="-x objective-c++ -fobjc-exceptions"
if test "$MOZ_WIDGET_TOOLKIT" = uikit; then
  OS_COMPILE_CMFLAGS="$OS_COMPILE_CMFLAGS -fobjc-abi-version=2 -fobjc-legacy-dispatch"
  OS_COMPILE_CMMFLAGS="$OS_COMPILE_CMMFLAGS -fobjc-abi-version=2 -fobjc-legacy-dispatch"
fi
AC_SUBST(HOST_CMFLAGS)
AC_SUBST(HOST_CMMFLAGS)
AC_SUBST(OS_COMPILE_CMFLAGS)
AC_SUBST(OS_COMPILE_CMMFLAGS)

OS_CFLAGS="$CFLAGS"
OS_CXXFLAGS="$CXXFLAGS"
OS_CPPFLAGS="$CPPFLAGS"
OS_COMPILE_CFLAGS="$COMPILE_CFLAGS"
OS_COMPILE_CXXFLAGS="$COMPILE_CXXFLAGS"
OS_LDFLAGS="$LDFLAGS"
OS_LIBS="$LIBS"
AC_SUBST_LIST(OS_CFLAGS)
AC_SUBST_LIST(OS_CXXFLAGS)
AC_SUBST_LIST(OS_CPPFLAGS)
AC_SUBST_LIST(OS_COMPILE_CFLAGS)
AC_SUBST_LIST(OS_COMPILE_CXXFLAGS)
AC_SUBST_LIST(OS_LDFLAGS)
AC_SUBST(OS_LIBS)

AC_SUBST(HOST_CC)
AC_SUBST(HOST_CXX)
AC_SUBST_LIST(HOST_CFLAGS)
AC_SUBST_LIST(HOST_CPPFLAGS)
AC_SUBST_LIST(HOST_CXXFLAGS)
AC_SUBST(HOST_LDFLAGS)
AC_SUBST_LIST(HOST_OPTIMIZE_FLAGS)
AC_SUBST(HOST_BIN_SUFFIX)

AC_SUBST(TARGET_XPCOM_ABI)
AC_SUBST(HAVE_TOOLCHAIN_SUPPORT_MSSSE3)
AC_SUBST(HAVE_TOOLCHAIN_SUPPORT_MSSE4_1)
AC_SUBST(HAVE_X86_AVX2)
AC_SUBST(HAVE_ALTIVEC)

AC_SUBST_LIST(DSO_CFLAGS)
AC_SUBST_LIST(DSO_PIC_CFLAGS)
AC_SUBST(DSO_LDOPTS)
AC_SUBST(BIN_SUFFIX)
AC_SUBST(USE_N32)
AC_SUBST(NS_ENABLE_TSF)
AC_SUBST(WIN32_CONSOLE_EXE_LDFLAGS)
AC_SUBST(WIN32_GUI_EXE_LDFLAGS)

AC_SUBST(MOZ_DEVTOOLS)

AC_SUBST(MOZ_PACKAGE_JSSHELL)

AC_SUBST(DMG_TOOL)

dnl Host JavaScript runtime, if any, to use during cross compiles.
AC_SUBST(JS_BINARY)

AC_SUBST(NSS_EXTRA_SYMBOLS_FILE)

if test -n "$COMPILE_ENVIRONMENT"; then
AC_CHECK_FUNCS(posix_fadvise posix_fallocate)

dnl Check for missing components
if test "$MOZ_X11"; then
    dnl ====================================================
    dnl = Check if X headers exist
    dnl ====================================================
    _SAVE_CFLAGS=$CFLAGS
    CFLAGS="$CFLAGS $XCFLAGS"
    AC_TRY_COMPILE([
        #include <stdio.h>
        #include <stdlib.h>
        #include <X11/Xlib.h>
        #include <X11/Intrinsic.h>
        #include <X11/extensions/XShm.h>
    ],
    [
        Display *dpy = 0;
        if ((dpy = XOpenDisplay(NULL)) == NULL) {
            fprintf(stderr, ": can't open %s\n", XDisplayName(NULL));
            exit(1);
        }
    ], [],
    [ AC_MSG_ERROR([Can't find X headers (install libxt-dev (Debian/Ubuntu), libXt-devel (Fedora), or xorg-x11-libXt-devel (SuSE)).]) ])
    CFLAGS="$_SAVE_CFLAGS"

    if test -n "$MISSING_X"; then
        AC_MSG_ERROR([ Could not find the following X libraries: $MISSING_X ]);
    fi

fi # MOZ_X11

fi # COMPILE_ENVIRONMENT

dnl Set various defines and substitutions
dnl ========================================================

if test "$ACCESSIBILITY" -a "$MOZ_ENABLE_GTK" ; then
    AC_DEFINE(MOZ_ACCESSIBILITY_ATK)
    ATK_FULL_VERSION=`$PKG_CONFIG --modversion atk`
    ATK_MAJOR_VERSION=`echo ${ATK_FULL_VERSION} | $AWK -F\. '{ print $1 }'`
    ATK_MINOR_VERSION=`echo ${ATK_FULL_VERSION} | $AWK -F\. '{ print $2 }'`
    ATK_REV_VERSION=`echo ${ATK_FULL_VERSION} | $AWK -F\. '{ print $3 }'`
    AC_DEFINE_UNQUOTED(ATK_MAJOR_VERSION, $ATK_MAJOR_VERSION)
    AC_DEFINE_UNQUOTED(ATK_MINOR_VERSION, $ATK_MINOR_VERSION)
    AC_DEFINE_UNQUOTED(ATK_REV_VERSION, $ATK_REV_VERSION)
fi

AC_SUBST(MOZ_DEV_EDITION)
if test -n "$MOZ_DEV_EDITION"; then
    AC_DEFINE(MOZ_DEV_EDITION)
fi

if test "$MOZ_DEBUG" -o "$DEVELOPER_OPTIONS"; then
    A11Y_LOG=1
fi
AC_SUBST(A11Y_LOG)
if test -n "$A11Y_LOG"; then
    AC_DEFINE(A11Y_LOG)
fi

dnl ========================================================
dnl Build koost modules if the dir exists
dnl ========================================================
if test -d "$_topsrcdir/koost" ; then
  HAS_KOOST_MODULES=1
  AC_DEFINE(HAS_KOOST_MODULES)
else
  HAS_KOOST_MODULES=
fi
AC_SUBST(HAS_KOOST_MODULES)

dnl Spit out some output
dnl ========================================================

dnl The following defines are used by xpcom
_NON_GLOBAL_ACDEFINES="$_NON_GLOBAL_ACDEFINES
HAVE_GETPAGESIZE
HAVE_STATVFS64
HAVE_STATVFS
HAVE_STATFS64
HAVE_STATFS
HAVE_SYS_STATVFS_H
HAVE_SYS_STATFS_H
HAVE_SYS_VFS_H
HAVE_SYS_MOUNT_H
"

# Avoid using obsolete NSPR features
AC_DEFINE(NO_NSPR_10_SUPPORT)

# B2G additions.
if test -n "$MOZ_B2G"; then
    AC_DEFINE(MOZ_B2G)

    if test -d "$gonkdir/system/bt" &&
       test -d "$gonkdir/system/bluetoothd"; then
        MOZ_B2G_BT=1
        MOZ_B2G_BT_DAEMON=1
    fi
fi
# FIXME(fabrice)
# AC_DEFINE(MOZ_B2G)

dnl ========================================================
dnl = Enable Bluetooth Interface for B2G (Gonk usually)
dnl ========================================================
MOZ_ARG_ENABLE_BOOL(b2g-bt,
[  --enable-b2g-bt      Set compile flags necessary for compiling Bluetooth API for B2G ],
    MOZ_B2G_BT=1,
    MOZ_B2G_BT= )
if test -n "$MOZ_B2G_BT"; then
    AC_DEFINE(MOZ_B2G_BT)
fi
AC_SUBST(MOZ_B2G_BT)
AC_SUBST(MOZ_B2G_BT_DAEMON)

dnl ========================================================
dnl = Enable Radio FM for B2G (Gonk usually)
dnl ========================================================
MOZ_ARG_ENABLE_BOOL(b2g-fm,
[  --enable-b2g-fm      Enable b2g-fm ],
    MOZ_B2G_FM=1,
    MOZ_B2G_FM= )
if test -n "$MOZ_B2G_FM"; then
    AC_DEFINE(MOZ_B2G_FM)
fi
AC_SUBST(MOZ_B2G_FM)

dnl bug 988880: disable startup cache on b2g
if test -n "$MOZ_B2G"; then
  MOZ_DISABLE_STARTUPCACHE=1
fi
if test -n "$MOZ_DISABLE_STARTUPCACHE"; then
  AC_DEFINE(MOZ_DISABLE_STARTUPCACHE)
fi
AC_SUBST(MOZ_DISABLE_STARTUPCACHE)

if test -n "$MOZ_SANDBOX"; then
    # For Android API < 28, they don't have glob.
    case "$OS_TARGET" in
    Linux|Android)
       AC_TRY_COMPILE([
            #include <glob.h>
            void *foo = &glob;
            ],
            [],
            [HAVE_GLOB=1])
       if test -n "$HAVE_GLOB"; then
          AC_DEFINE(HAVE_GLOB)
       fi
       AC_SUBST(HAVE_GLOB)
       ;;
    esac
fi

if test "$PRODUCT_MANUFACTURER" = "QUALCOMM" ; then
  PRODUCT_MANUFACTURER_QUALCOMM=1
  AC_DEFINE(PRODUCT_MANUFACTURER_QUALCOMM)
fi
AC_SUBST(PRODUCT_MANUFACTURER_QUALCOMM)

if test "$PRODUCT_MANUFACTURER" = "SPRD" ; then
  PRODUCT_MANUFACTURER_SPRD=1
  AC_DEFINE(PRODUCT_MANUFACTURER_SPRD)
fi
AC_SUBST(PRODUCT_MANUFACTURER_SPRD)

if test "$PRODUCT_MANUFACTURER" = "alps" ; then
  PRODUCT_MANUFACTURER_MTK=1
  AC_DEFINE(PRODUCT_MANUFACTURER_MTK)
fi
AC_SUBST(PRODUCT_MANUFACTURER_MTK)

MOZ_CREATE_CONFIG_STATUS()

rm -fr confdefs* $ac_clean_files<|MERGE_RESOLUTION|>--- conflicted
+++ resolved
@@ -2305,7 +2305,6 @@
 fi
 
 dnl ========================================================
-<<<<<<< HEAD
 dnl = Disable WIFI Support feature
 dnl ========================================================
 MOZ_ARG_DISABLE_BOOL(wifi-support,
@@ -2318,25 +2317,6 @@
 AC_SUBST(DISABLE_WIFI)
 
 dnl ========================================================
-dnl JIT observers
-dnl ========================================================
-
-MOZ_ARG_WITH_STRING(jitreport-granularity,
-[  --jitreport-granularity=N
-                           Default granularity at which to report JIT code
-                           to external tools
-                             0 - no info
-                             1 - code ranges for whole functions only
-                             2 - per-line information
-                             3 - per-op information],
-  JITREPORT_GRANULARITY=$withval,
-  JITREPORT_GRANULARITY=3)
-
-AC_DEFINE_UNQUOTED(JS_DEFAULT_JITREPORT_GRANULARITY, $JITREPORT_GRANULARITY)
-
-dnl ========================================================
-=======
->>>>>>> d6cb4941
 dnl =
 dnl = Misc. Options
 dnl =
