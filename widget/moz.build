--- conflicted
+++ resolved
@@ -270,22 +270,13 @@
         'nsBaseClipboard.cpp',
     ]
 
-<<<<<<< HEAD
-if toolkit in {'gtk3', 'cocoa', 'windows',
+if toolkit in {'gtk', 'cocoa', 'windows',
                'android', 'uikit', 'gonk'}:
-=======
-if toolkit in {'gtk', 'cocoa', 'windows',
-               'android', 'uikit'}:
->>>>>>> 4cb4d652
     UNIFIED_SOURCES += [
         'nsBaseFilePicker.cpp',
     ]
 
-<<<<<<< HEAD
-if toolkit in ('gtk3', 'windows', 'cocoa', 'android', 'gonk'):
-=======
-if toolkit in ('gtk', 'windows', 'cocoa', 'android'):
->>>>>>> 4cb4d652
+if toolkit in ('gtk', 'windows', 'cocoa', 'android', 'gonk'):
     UNIFIED_SOURCES += [
         'nsNativeTheme.cpp',
     ]
