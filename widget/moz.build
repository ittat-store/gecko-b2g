# -*- Mode: python; indent-tabs-mode: nil; tab-width: 40 -*-
# vim: set filetype=python:
# This Source Code Form is subject to the terms of the Mozilla Public
# License, v. 2.0. If a copy of the MPL was not distributed with this
# file, You can obtain one at http://mozilla.org/MPL/2.0/.

with Files("**"):
    BUG_COMPONENT = ("Core", "Widget")

with Files("crashtests/*1128214*"):
    BUG_COMPONENT = ("Core", "Layout")

with Files("crashtests/*303901*"):
    BUG_COMPONENT = ("Core", "Graphics")

with Files("crashtests/*380359*"):
    BUG_COMPONENT = ("Core", "Widget")

with Files("reftests/**"):
    BUG_COMPONENT = ("Core", "Widget: Cocoa")

with Files("reftests/*fallback*"):
    BUG_COMPONENT = ("Core", "Layout: Form Controls")

with Files("*CompositorWidget*"):
    BUG_COMPONENT = ("Core", "Graphics")

with Files("*Gfx*"):
    BUG_COMPONENT = ("Core", "Graphics")

with Files("*WindowSurface*"):
    BUG_COMPONENT = ("Core", "Graphics")

with Files("*FontRange*"):
    BUG_COMPONENT = ("Core", "Widget: Cocoa")

toolkit = CONFIG["MOZ_WIDGET_TOOLKIT"]

<<<<<<< HEAD
if toolkit in ("cocoa", "android", "uikit", "gonk"):
=======
if toolkit in ("cocoa", "android", "uikit"):
>>>>>>> 7aa8b3a2
    DIRS += [toolkit]

if toolkit == "windows":
    DIRS += ["windows"]

    XPIDL_SOURCES += [
        "nsIJumpListBuilder.idl",
        "nsIJumpListItem.idl",
        "nsIPrintSettingsWin.idl",
        "nsITaskbarOverlayIconController.idl",
        "nsITaskbarPreview.idl",
        "nsITaskbarPreviewButton.idl",
        "nsITaskbarPreviewController.idl",
        "nsITaskbarProgress.idl",
        "nsITaskbarTabPreview.idl",
        "nsITaskbarWindowPreview.idl",
        "nsIWindowsUIUtils.idl",
        "nsIWinTaskbar.idl",
    ]
elif toolkit == "cocoa":
    XPIDL_SOURCES += [
        "nsIMacDockSupport.idl",
        "nsIMacFinderProgress.idl",
        "nsIMacSharingService.idl",
        "nsIMacWebAppUtils.idl",
        "nsIStandaloneNativeMenu.idl",
        "nsITaskbarProgress.idl",
        "nsITouchBarHelper.idl",
        "nsITouchBarInput.idl",
        "nsITouchBarUpdater.idl",
    ]
    EXPORTS += [
        "nsINativeMenuService.h",
    ]

TEST_DIRS += ["tests", "tests/gtest"]

DIRS += ["headless"]

# Don't build the DSO under the 'build' directory as windows does.
#
# The DSOs get built in the toolkit dir itself.  Do this so that
# multiple implementations of widget can be built on the same
# source tree.
#
if CONFIG["MOZ_WIDGET_TOOLKIT"] == "gtk":
    DIRS += ["gtk"]

    XPIDL_SOURCES += [
        "nsIGtkTaskbarProgress.idl",
        "nsITaskbarProgress.idl",
    ]

XPIDL_SOURCES += [
    "nsIAppShell.idl",
    "nsIBaseWindow.idl",
    "nsIBidiKeyboard.idl",
    "nsIClipboard.idl",
    "nsIClipboardHelper.idl",
    "nsIClipboardOwner.idl",
    "nsIColorPicker.idl",
    "nsIDisplayInfo.idl",
    "nsIDragService.idl",
    "nsIDragSession.idl",
    "nsIFilePicker.idl",
    "nsIFormatConverter.idl",
    "nsIGfxInfo.idl",
    "nsIGfxInfoDebug.idl",
    "nsIPaper.idl",
    "nsIPaperMargin.idl",
    "nsIPrinter.idl",
    "nsIPrinterList.idl",
    "nsIPrintSession.idl",
    "nsIPrintSettings.idl",
    "nsIPrintSettingsService.idl",
    "nsIScreen.idl",
    "nsIScreenManager.idl",
    "nsISharePicker.idl",
    "nsISound.idl",
    "nsISystemStatusBar.idl",
    "nsITransferable.idl",
    "nsIUserIdleService.idl",
    "nsIUserIdleServiceInternal.idl",
]

XPIDL_MODULE = "widget"

EXPORTS += [
    "GfxDriverInfo.h",
    "GfxInfoBase.h",
    "GfxInfoCollector.h",
    "InputData.h",
    "nsBaseAppShell.h",
    "nsBaseDragService.h",
    "nsBaseFilePicker.h",
    "nsBaseScreen.h",
    "nsBaseWidget.h",
    "nsIDeviceContextSpec.h",
    "nsIKeyEventInPluginCallback.h",
    "nsIPluginWidget.h",
    "nsIPrintDialogService.h",
    "nsIRollupListener.h",
    "nsIWidget.h",
    "nsIWidgetListener.h",
    "nsPaper.h",
    "nsPrinterListBase.h",
    "nsUserIdleService.h",
    "nsWidgetInitData.h",
    "nsWidgetsCID.h",
    "PuppetWidget.h",
]

EXPORTS.mozilla += [
    "BasicEvents.h",
    "CommandList.h",
    "ContentCache.h",
    "ContentEvents.h",
    "EventClassList.h",
    "EventForwards.h",
    "EventMessageList.h",
    "FontRange.h",
    "LookAndFeel.h",
    "MiscEvents.h",
    "MouseEvents.h",
    "ProcInfo.h",
    "TextEventDispatcher.h",
    "TextEventDispatcherListener.h",
    "TextEvents.h",
    "TextRange.h",
    "TouchEvents.h",
    "VsyncDispatcher.h",
    "WidgetUtils.h",
]

EXPORTS.mozilla.widget += [
    "CompositorWidget.h",
    "IconLoader.h",
    "IMEData.h",
    "InProcessCompositorWidget.h",
    "MediaKeysEventSourceFactory.h",
    "nsAutoRollup.h",
    "PuppetBidiKeyboard.h",
    "Screen.h",
    "ScreenManager.h",
<<<<<<< HEAD
=======
    "ThemeChangeKind.h",
>>>>>>> 7aa8b3a2
    "WidgetMessageUtils.h",
    "WindowSurface.h",
]

UNIFIED_SOURCES += [
    "CompositorWidget.cpp",
    "ContentCache.cpp",
    "GfxDriverInfo.cpp",
    "GfxInfoBase.cpp",
    "GfxInfoCollector.cpp",
    "IconLoader.cpp",
    "IMEData.cpp",
    "InProcessCompositorWidget.cpp",
    "InputData.cpp",
    "nsAutoRollup.cpp",
    "nsBaseAppShell.cpp",
    "nsBaseScreen.cpp",
    "nsClipboardHelper.cpp",
    "nsClipboardProxy.cpp",
    "nsColorPickerProxy.cpp",
    "nsContentProcessWidgetFactory.cpp",
    "nsDragServiceProxy.cpp",
    "nsFilePickerProxy.cpp",
    "nsHTMLFormatConverter.cpp",
    "nsIWidgetListener.cpp",
    "nsNativeBasicTheme.cpp",
    "nsPrimitiveHelpers.cpp",
    "nsPrintSettingsImpl.cpp",
    "nsSoundProxy.cpp",
    "nsTransferable.cpp",
    "nsUserIdleService.cpp",
    "nsXPLookAndFeel.cpp",
    "PuppetBidiKeyboard.cpp",
    "PuppetWidget.cpp",
    "Screen.cpp",
    "SharedWidgetUtils.cpp",
    "TextEventDispatcher.cpp",
    "VsyncDispatcher.cpp",
    "WidgetEventImpl.cpp",
    "WidgetUtils.cpp",
]

if CONFIG["OS_ARCH"] == "Linux":
    EXPORTS.mozilla.widget += ["LSBUtils.h"]
    SOURCES += ["LSBUtils.cpp"]

if CONFIG["MOZ_XUL"] and CONFIG["NS_PRINTING"]:
    EXPORTS += [
        "nsDeviceContextSpecProxy.h",
        "nsPrintSettingsService.h",
    ]
    UNIFIED_SOURCES += [
        "nsDeviceContextSpecProxy.cpp",
        "nsPaper.cpp",
        "nsPaperMargin.cpp",
        "nsPrinterBase.cpp",
        "nsPrinterListBase.cpp",
        "nsPrintSession.cpp",
        "nsPrintSettingsService.cpp",
    ]

    if toolkit in ("cocoa", "gtk"):
        UNIFIED_SOURCES += [
            "nsCUPSShim.cpp",
            "nsPrinterCUPS.cpp",
            "nsPrinterListCUPS.cpp",
        ]

# nsBaseWidget.cpp needs to be built separately because of name clashes in the OS X headers
# nsBaseDragService.cpp moved out of UNIFIED to fix xgill crash (bug 1259850) after moving widget/ContentHelper -> apz/util/TouchActionHelper
SOURCES += [
    "nsBaseDragService.cpp",
    "nsBaseWidget.cpp",
    "ScreenManager.cpp",
]

if CONFIG["MOZ_INSTRUMENT_EVENT_LOOP"]:
    EXPORTS.mozilla += [
        "WidgetTraceEvent.h",
    ]

EXPORTS.ipc = ["nsGUIEventIPC.h"]

if CONFIG["MOZ_X11"]:
    DIRS += ["x11"]
    SOURCES += [
        "GfxInfoX11.cpp",
        "nsShmImage.cpp",
        "WindowSurfaceX11SHM.cpp",
    ]

if toolkit == "windows":
    EXPORTS += [
        "PluginWidgetProxy.h",
    ]
    SOURCES += [
        "PluginWidgetProxy.cpp",
    ]

if toolkit in ("cocoa", "windows"):
    UNIFIED_SOURCES += [
        "nsBaseClipboard.cpp",
    ]

<<<<<<< HEAD
if toolkit in {"gtk", "cocoa", "windows", "android", "uikit", "gonk"}:
=======
if toolkit in {"gtk", "cocoa", "windows", "android", "uikit"}:
>>>>>>> 7aa8b3a2
    UNIFIED_SOURCES += [
        "nsBaseFilePicker.cpp",
    ]

<<<<<<< HEAD
if toolkit in ("gtk", "windows", "cocoa", "android", "gonk"):
=======
if toolkit in ("gtk", "windows", "cocoa", "android"):
>>>>>>> 7aa8b3a2
    UNIFIED_SOURCES += [
        "nsNativeTheme.cpp",
    ]
if toolkit == "gtk":
    XPIDL_SOURCES += [
        "nsIApplicationChooser.idl",
    ]

DEFINES["MOZ_CROSS_PROCESS_IME"] = True

include("/ipc/chromium/chromium-config.mozbuild")

LOCAL_INCLUDES += [
    "/dom/base",
    "/dom/ipc",
    "/gfx/2d",
    "/layout/base",
    "/layout/forms",
    "/layout/generic",
    "/layout/painting",
    "/layout/xul",
    "/layout/xul/tree/",
    "/view",
    "/widget",
    "/widget/headless",
]

# We use the CUPS headers on Cocoa and GTK, but on GTK we don't depend on there being system headers.
if toolkit == "gtk":
    LOCAL_INCLUDES += ["/third_party/cups/include"]

if toolkit == "windows":
    IPDL_SOURCES = [
        "headless/HeadlessWidgetTypes.ipdlh",
        "windows/PCompositorWidget.ipdl",
        "windows/PlatformWidgetTypes.ipdlh",
    ]
elif CONFIG["MOZ_WIDGET_TOOLKIT"] == "gtk" and CONFIG["MOZ_X11"]:
    IPDL_SOURCES = [
        "gtk/PCompositorWidget.ipdl",
        "gtk/PlatformWidgetTypes.ipdlh",
        "headless/HeadlessWidgetTypes.ipdlh",
    ]
else:
    IPDL_SOURCES = [
        "headless/HeadlessWidgetTypes.ipdlh",
        "PCompositorWidget.ipdl",
        "PlatformWidgetTypes.ipdlh",
    ]

LOCAL_INCLUDES += [
    "/widget/%s" % toolkit,
]
FINAL_LIBRARY = "xul"

if CONFIG["MOZ_ENABLE_D3D10_LAYER"]:
    DEFINES["MOZ_ENABLE_D3D10_LAYER"] = True

CXXFLAGS += CONFIG["TK_CFLAGS"]
if CONFIG["MOZ_WAYLAND"]:
    CXXFLAGS += CONFIG["MOZ_WAYLAND_CFLAGS"]<|MERGE_RESOLUTION|>--- conflicted
+++ resolved
@@ -36,11 +36,7 @@
 
 toolkit = CONFIG["MOZ_WIDGET_TOOLKIT"]
 
-<<<<<<< HEAD
 if toolkit in ("cocoa", "android", "uikit", "gonk"):
-=======
-if toolkit in ("cocoa", "android", "uikit"):
->>>>>>> 7aa8b3a2
     DIRS += [toolkit]
 
 if toolkit == "windows":
@@ -185,10 +181,7 @@
     "PuppetBidiKeyboard.h",
     "Screen.h",
     "ScreenManager.h",
-<<<<<<< HEAD
-=======
     "ThemeChangeKind.h",
->>>>>>> 7aa8b3a2
     "WidgetMessageUtils.h",
     "WindowSurface.h",
 ]
@@ -293,20 +286,12 @@
         "nsBaseClipboard.cpp",
     ]
 
-<<<<<<< HEAD
 if toolkit in {"gtk", "cocoa", "windows", "android", "uikit", "gonk"}:
-=======
-if toolkit in {"gtk", "cocoa", "windows", "android", "uikit"}:
->>>>>>> 7aa8b3a2
     UNIFIED_SOURCES += [
         "nsBaseFilePicker.cpp",
     ]
 
-<<<<<<< HEAD
 if toolkit in ("gtk", "windows", "cocoa", "android", "gonk"):
-=======
-if toolkit in ("gtk", "windows", "cocoa", "android"):
->>>>>>> 7aa8b3a2
     UNIFIED_SOURCES += [
         "nsNativeTheme.cpp",
     ]
