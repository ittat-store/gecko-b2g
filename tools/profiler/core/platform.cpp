--- conflicted
+++ resolved
@@ -4654,15 +4654,11 @@
   // At the very start, clear RacyFeatures.
   RacyFeatures::SetInactive();
 
-<<<<<<< HEAD
-#if defined(GP_OS_android) && !defined(MOZ_WIDGET_GONK)
-=======
   if (ActivePS::FeatureAudioCallbackTracing(aLock)) {
     StopAudioCallbackTracing();
   }
 
-#if defined(GP_OS_android)
->>>>>>> b743660c
+#if defined(GP_OS_android) && !defined(MOZ_WIDGET_GONK)
   if (ActivePS::FeatureJava(aLock)) {
     java::GeckoJavaSampler::Stop();
   }
