/* -*- Mode: C++; tab-width: 8; indent-tabs-mode: nil; c-basic-offset: 2 -*- */
/* vim: set ts=8 sts=2 et sw=2 tw=80: */
/* This Source Code Form is subject to the terms of the Mozilla Public
 * License, v. 2.0. If a copy of the MPL was not distributed with this
 * file, You can obtain one at http://mozilla.org/MPL/2.0/. */

// There are three kinds of samples done by the profiler.
//
// - A "periodic" sample is the most complex kind. It is done in response to a
//   timer while the profiler is active. It involves writing a stack trace plus
//   a variety of other values (memory measurements, responsiveness
//   measurements, markers, etc.) into the main ProfileBuffer. The sampling is
//   done from off-thread, and so SuspendAndSampleAndResumeThread() is used to
//   get the register values.
//
// - A "synchronous" sample is a simpler kind. It is done in response to an API
//   call (profiler_get_backtrace()). It involves writing a stack trace and
//   little else into a temporary ProfileBuffer, and wrapping that up in a
//   ProfilerBacktrace that can be subsequently used in a marker. The sampling
//   is done on-thread, and so Registers::SyncPopulate() is used to get the
//   register values.
//
// - A "backtrace" sample is the simplest kind. It is done in response to an
//   API call (profiler_suspend_and_sample_thread()). It involves getting a
//   stack trace via a ProfilerStackCollector; it does not write to a
//   ProfileBuffer. The sampling is done from off-thread, and so uses
//   SuspendAndSampleAndResumeThread() to get the register values.

#include "platform.h"

#include "GeckoProfiler.h"
#include "GeckoProfilerReporter.h"
#include "PageInformation.h"
#include "ProfiledThreadData.h"
#include "ProfilerBacktrace.h"
#include "ProfileBuffer.h"
#include "ProfilerIOInterposeObserver.h"
#include "ProfilerMarkerPayload.h"
#include "ProfilerParent.h"
#include "RegisteredThread.h"
#include "shared-libraries.h"
#include "ThreadInfo.h"
#include "VTuneProfiler.h"

#include "js/TraceLoggerAPI.h"
#include "js/ProfilingFrameIterator.h"
#include "memory_hooks.h"
#include "mozilla/ArrayUtils.h"
#include "mozilla/Atomics.h"
#include "mozilla/AutoProfilerLabel.h"
#include "mozilla/ExtensionPolicyService.h"
#include "mozilla/extensions/WebExtensionPolicy.h"
#include "mozilla/Printf.h"
#include "mozilla/ProfileBufferChunkManagerSingle.h"
#include "mozilla/ProfileBufferChunkManagerWithLocalLimit.h"
#include "mozilla/ProfileChunkedBuffer.h"
#include "mozilla/SchedulerGroup.h"
#include "mozilla/Services.h"
#include "mozilla/StackWalk.h"
#include "mozilla/StaticPtr.h"
#include "mozilla/ThreadLocal.h"
#include "mozilla/TimeStamp.h"
#include "mozilla/Tuple.h"
#include "mozilla/UniquePtr.h"
#include "mozilla/Vector.h"
#include "BaseProfiler.h"
#include "nsDirectoryServiceDefs.h"
#include "nsDirectoryServiceUtils.h"
#include "nsIDocShell.h"
#include "nsIHttpProtocolHandler.h"
#include "nsIObserverService.h"
#include "nsIPropertyBag2.h"
#include "nsIXULAppInfo.h"
#include "nsIXULRuntime.h"
#include "nsJSPrincipals.h"
#include "nsMemoryReporterManager.h"
#include "nsProfilerStartParams.h"
#include "nsScriptSecurityManager.h"
#include "nsSystemInfo.h"
#include "nsThreadUtils.h"
#include "nsXULAppAPI.h"
#include "prdtoa.h"
#include "prtime.h"

#include <algorithm>
#include <errno.h>
#include <fstream>
#include <ostream>
#include <sstream>
#include <type_traits>

#ifdef MOZ_TASK_TRACER
#  include "GeckoTaskTracer.h"
#endif

<<<<<<< HEAD
#if defined(GP_OS_android) && !defined(MOZ_WIDGET_GONK)
#  include "GeneratedJNINatives.h"
#  include "GeneratedJNIWrappers.h"
=======
#if defined(GP_OS_android)
#  include "mozilla/java/GeckoJavaSamplerNatives.h"
>>>>>>> 52201dc3
#endif

// Win32 builds always have frame pointers, so FramePointerStackWalk() always
// works.
#if defined(GP_PLAT_x86_windows)
#  define HAVE_NATIVE_UNWIND
#  define USE_FRAME_POINTER_STACK_WALK
#endif

// Win64 builds always omit frame pointers, so we use the slower
// MozStackWalk(), which works in that case.
#if defined(GP_PLAT_amd64_windows)
#  define HAVE_NATIVE_UNWIND
#  define USE_MOZ_STACK_WALK
#endif

// AArch64 Win64 doesn't seem to use frame pointers, so we use the slower
// MozStackWalk().
#if defined(GP_PLAT_arm64_windows)
#  define HAVE_NATIVE_UNWIND
#  define USE_MOZ_STACK_WALK
#endif

// Mac builds only have frame pointers when MOZ_PROFILING is specified, so
// FramePointerStackWalk() only works in that case. We don't use MozStackWalk()
// on Mac.
#if defined(GP_OS_darwin) && defined(MOZ_PROFILING)
#  define HAVE_NATIVE_UNWIND
#  define USE_FRAME_POINTER_STACK_WALK
#endif

// Android builds use the ARM Exception Handling ABI to unwind.
#if defined(GP_PLAT_arm_linux) || defined(GP_PLAT_arm_android)
#  define HAVE_NATIVE_UNWIND
#  define USE_EHABI_STACKWALK
#  include "EHABIStackWalk.h"
#endif

// Linux/BSD builds use LUL, which uses DWARF info to unwind stacks.
#if defined(GP_PLAT_amd64_linux) || defined(GP_PLAT_x86_linux) ||       \
    defined(GP_PLAT_amd64_android) || defined(GP_PLAT_x86_android) ||   \
    defined(GP_PLAT_mips64_linux) || defined(GP_PLAT_arm64_linux) ||    \
    defined(GP_PLAT_arm64_android) || defined(GP_PLAT_amd64_freebsd) || \
    defined(GP_PLAT_arm64_freebsd)
#  define HAVE_NATIVE_UNWIND
#  define USE_LUL_STACKWALK
#  include "lul/LulMain.h"
#  include "lul/platform-linux-lul.h"

// On linux we use LUL for periodic samples and synchronous samples, but we use
// FramePointerStackWalk for backtrace samples when MOZ_PROFILING is enabled.
// (See the comment at the top of the file for a definition of
// periodic/synchronous/backtrace.).
//
// FramePointerStackWalk can produce incomplete stacks when the current entry is
// in a shared library without framepointers, however LUL can take a long time
// to initialize, which is undesirable for consumers of
// profiler_suspend_and_sample_thread like the Background Hang Reporter.
#  if defined(MOZ_PROFILING)
#    define USE_FRAME_POINTER_STACK_WALK
#  endif
#endif

// We can only stackwalk without expensive initialization on platforms which
// support FramePointerStackWalk or MozStackWalk. LUL Stackwalking requires
// initializing LUL, and EHABIStackWalk requires initializing EHABI, both of
// which can be expensive.
#if defined(USE_FRAME_POINTER_STACK_WALK) || defined(USE_MOZ_STACK_WALK)
#  define HAVE_FASTINIT_NATIVE_UNWIND
#endif

#ifdef MOZ_VALGRIND
#  include <valgrind/memcheck.h>
#else
#  define VALGRIND_MAKE_MEM_DEFINED(_addr, _len) ((void)0)
#endif

#if defined(GP_OS_linux) || defined(GP_OS_android) || defined(GP_OS_freebsd)
#  include <ucontext.h>
#endif

using namespace mozilla;
using mozilla::profiler::detail::RacyFeatures;

LazyLogModule gProfilerLog("prof");

#if defined(GP_OS_android) && !defined(MOZ_WIDGET_GONK)
class GeckoJavaSampler
    : public java::GeckoJavaSampler::Natives<GeckoJavaSampler> {
 private:
  GeckoJavaSampler();

 public:
  static double GetProfilerTime() {
    if (!profiler_is_active()) {
      return 0.0;
    }
    return profiler_time();
  };
};
#endif

// Return all features that are available on this platform.
static uint32_t AvailableFeatures() {
  uint32_t features = 0;

#define ADD_FEATURE(n_, str_, Name_, desc_) \
  ProfilerFeature::Set##Name_(features);

  // Add all the possible features.
  PROFILER_FOR_EACH_FEATURE(ADD_FEATURE)

#undef ADD_FEATURE

  // Now remove features not supported on this platform/configuration.
#if !defined(GP_OS_android)
  ProfilerFeature::ClearJava(features);
#endif
#if !defined(HAVE_NATIVE_UNWIND)
  ProfilerFeature::ClearStackWalk(features);
#endif
#if !defined(MOZ_TASK_TRACER)
  ProfilerFeature::ClearTaskTracer(features);
#endif
#if defined(MOZ_REPLACE_MALLOC) && defined(MOZ_PROFILER_MEMORY)
  if (getenv("XPCOM_MEM_BLOAT_LOG")) {
    NS_WARNING("XPCOM_MEM_BLOAT_LOG is set, disabling native allocations.");
    // The memory hooks are available, but the bloat log is enabled, which is
    // not compatible with the native allocations tracking. See the comment in
    // enable_native_allocations() (tools/profiler/core/memory_hooks.cpp) for
    // more information.
    ProfilerFeature::ClearNativeAllocations(features);
  }
#else
  // The memory hooks are not available.
  ProfilerFeature::ClearNativeAllocations(features);
#endif
  if (!JS::TraceLoggerSupported()) {
    ProfilerFeature::ClearJSTracer(features);
  }

  return features;
}

// Default features common to all contexts (even if not available).
static uint32_t DefaultFeatures() {
  return ProfilerFeature::Java | ProfilerFeature::JS | ProfilerFeature::Leaf |
         ProfilerFeature::StackWalk | ProfilerFeature::Threads |
         ProfilerFeature::Screenshots;
}

// Extra default features when MOZ_PROFILER_STARTUP is set (even if not
// available).
static uint32_t StartupExtraDefaultFeatures() {
  // Enable mainthreadio by default for startup profiles as startup is heavy on
  // I/O operations, and main thread I/O is really important to see there.
  return ProfilerFeature::MainThreadIO;
}

// The class is a thin shell around mozglue PlatformMutex. It does not preserve
// behavior in JS record/replay. It provides a mechanism to determine if it is
// locked or not in order for memory hooks to avoid re-entering the profiler
// locked state.
class PSMutex : private ::mozilla::detail::MutexImpl {
 public:
  PSMutex() : ::mozilla::detail::MutexImpl() {}

  void Lock() {
    const int tid = profiler_current_thread_id();
    MOZ_ASSERT(tid != 0);

    // This is only designed to catch recursive locking:
    // - If the current thread doesn't own the mutex, `mOwningThreadId` must be
    //   zero or a different thread id written by another thread; it may change
    //   again at any time, but never to the current thread's id.
    // - If the current thread owns the mutex, `mOwningThreadId` must be its id.
    MOZ_ASSERT(mOwningThreadId != tid);

    ::mozilla::detail::MutexImpl::lock();

    // We now hold the mutex, it should have been in the unlocked state before.
    MOZ_ASSERT(mOwningThreadId == 0);
    // And we can write our own thread id.
    mOwningThreadId = tid;
  }

  void Unlock() {
    // This should never trigger! But check just in case something has gone
    // very wrong (e.g., memory corruption).
    AssertCurrentThreadOwns();

    // We're still holding the mutex here, so it's safe to just reset
    // `mOwningThreadId`.
    mOwningThreadId = 0;

    ::mozilla::detail::MutexImpl::unlock();
  }

  // Does the current thread own this mutex?
  // False positive or false negatives are not possible:
  // - If `true`, the current thread owns the mutex, it has written its own
  //   `mOwningThreadId` when taking the lock, and no-one else can modify it
  //   until the current thread itself unlocks the mutex.
  // - If `false`, the current thread does not own the mutex, therefore either
  //   `mOwningThreadId` is zero (unlocked), or it is a different thread id
  //   written by another thread, but it can never be the current thread's id
  //   until the current thread itself locks the mutex.
  bool IsLockedOnCurrentThread() const {
    return mOwningThreadId == profiler_current_thread_id();
  }

  void AssertCurrentThreadOwns() const {
    MOZ_ASSERT(IsLockedOnCurrentThread());
  }

  void AssertCurrentThreadDoesNotOwn() const {
    MOZ_ASSERT(!IsLockedOnCurrentThread());
  }

 private:
  // Zero when unlocked, or the thread id of the owning thread.
  // This should only be used to compare with the current thread id; any other
  // number (0 or other id) could change at any time because the current thread
  // wouldn't own the lock.
  Atomic<int, MemoryOrdering::SequentiallyConsistent> mOwningThreadId{0};
};

// RAII class to lock the profiler mutex.
class MOZ_RAII PSAutoLock {
 public:
  explicit PSAutoLock(PSMutex& aMutex) : mMutex(aMutex) { mMutex.Lock(); }
  ~PSAutoLock() { mMutex.Unlock(); }

 private:
  PSMutex& mMutex;
};

// Only functions that take a PSLockRef arg can access CorePS's and ActivePS's
// fields.
typedef const PSAutoLock& PSLockRef;

#define PS_GET(type_, name_)      \
  static type_ name_(PSLockRef) { \
    MOZ_ASSERT(sInstance);        \
    return sInstance->m##name_;   \
  }

#define PS_GET_LOCKLESS(type_, name_) \
  static type_ name_() {              \
    MOZ_ASSERT(sInstance);            \
    return sInstance->m##name_;       \
  }

#define PS_GET_AND_SET(type_, name_)                  \
  PS_GET(type_, name_)                                \
  static void Set##name_(PSLockRef, type_ a##name_) { \
    MOZ_ASSERT(sInstance);                            \
    sInstance->m##name_ = a##name_;                   \
  }

static const size_t MAX_JS_FRAMES = 1024;
using JsFrameBuffer = JS::ProfilingFrameIterator::Frame[MAX_JS_FRAMES];

// All functions in this file can run on multiple threads unless they have an
// NS_IsMainThread() assertion.

// This class contains the profiler's core global state, i.e. that which is
// valid even when the profiler is not active. Most profile operations can't do
// anything useful when this class is not instantiated, so we release-assert
// its non-nullness in all such operations.
//
// Accesses to CorePS are guarded by gPSMutex. Getters and setters take a
// PSAutoLock reference as an argument as proof that the gPSMutex is currently
// locked. This makes it clear when gPSMutex is locked and helps avoid
// accidental unlocked accesses to global state. There are ways to circumvent
// this mechanism, but please don't do so without *very* good reason and a
// detailed explanation.
//
// The exceptions to this rule:
//
// - mProcessStartTime, because it's immutable;
//
// - each thread's RacyRegisteredThread object is accessible without locking via
//   TLSRegisteredThread::RacyRegisteredThread().
class CorePS {
 private:
  CorePS()
      : mProcessStartTime(TimeStamp::ProcessCreation()),
        // This needs its own mutex, because it is used concurrently from
        // functions guarded by gPSMutex as well as others without safety (e.g.,
        // profiler_add_marker). It is *not* used inside the critical section of
        // the sampler, because mutexes cannot be used there.
        mCoreBuffer(ProfileChunkedBuffer::ThreadSafety::WithMutex)
#ifdef USE_LUL_STACKWALK
        ,
        mLul(nullptr)
#endif
  {
  }

  ~CorePS() {}

 public:
  static void Create(PSLockRef aLock) {
    MOZ_ASSERT(!sInstance);
    sInstance = new CorePS();
  }

  static void Destroy(PSLockRef aLock) {
    MOZ_ASSERT(sInstance);
    delete sInstance;
    sInstance = nullptr;
  }

  // Unlike ActivePS::Exists(), CorePS::Exists() can be called without gPSMutex
  // being locked. This is because CorePS is instantiated so early on the main
  // thread that we don't have to worry about it being racy.
  static bool Exists() { return !!sInstance; }

  static void AddSizeOf(PSLockRef, MallocSizeOf aMallocSizeOf,
                        size_t& aProfSize, size_t& aLulSize) {
    MOZ_ASSERT(sInstance);

    aProfSize += aMallocSizeOf(sInstance);

    for (auto& registeredThread : sInstance->mRegisteredThreads) {
      aProfSize += registeredThread->SizeOfIncludingThis(aMallocSizeOf);
    }

    for (auto& registeredPage : sInstance->mRegisteredPages) {
      aProfSize += registeredPage->SizeOfIncludingThis(aMallocSizeOf);
    }

    // Measurement of the following things may be added later if DMD finds it
    // is worthwhile:
    // - CorePS::mRegisteredThreads itself (its elements' children are
    // measured above)
    // - CorePS::mRegisteredPages itself (its elements' children are
    // measured above)
    // - CorePS::mInterposeObserver

#if defined(USE_LUL_STACKWALK)
    if (sInstance->mLul) {
      aLulSize += sInstance->mLul->SizeOfIncludingThis(aMallocSizeOf);
    }
#endif
  }

  // No PSLockRef is needed for this field because it's immutable.
  PS_GET_LOCKLESS(TimeStamp, ProcessStartTime)

  // No PSLockRef is needed for this field because it's thread-safe.
  PS_GET_LOCKLESS(ProfileChunkedBuffer&, CoreBuffer)

  PS_GET(const Vector<UniquePtr<RegisteredThread>>&, RegisteredThreads)

  PS_GET(JsFrameBuffer&, JsFrames)

  static void AppendRegisteredThread(
      PSLockRef, UniquePtr<RegisteredThread>&& aRegisteredThread) {
    MOZ_ASSERT(sInstance);
    MOZ_RELEASE_ASSERT(
        sInstance->mRegisteredThreads.append(std::move(aRegisteredThread)));
  }

  static void RemoveRegisteredThread(PSLockRef,
                                     RegisteredThread* aRegisteredThread) {
    MOZ_ASSERT(sInstance);
    // Remove aRegisteredThread from mRegisteredThreads.
    for (UniquePtr<RegisteredThread>& rt : sInstance->mRegisteredThreads) {
      if (rt.get() == aRegisteredThread) {
        sInstance->mRegisteredThreads.erase(&rt);
        return;
      }
    }
  }

  PS_GET(Vector<RefPtr<PageInformation>>&, RegisteredPages)

  static void AppendRegisteredPage(PSLockRef,
                                   RefPtr<PageInformation>&& aRegisteredPage) {
    MOZ_ASSERT(sInstance);
    struct RegisteredPageComparator {
      PageInformation* aA;
      bool operator()(PageInformation* aB) const { return aA->Equals(aB); }
    };

    auto foundPageIter = std::find_if(
        sInstance->mRegisteredPages.begin(), sInstance->mRegisteredPages.end(),
        RegisteredPageComparator{aRegisteredPage.get()});

    if (foundPageIter != sInstance->mRegisteredPages.end()) {
      if ((*foundPageIter)->Url().EqualsLiteral("about:blank")) {
        // When a BrowsingContext is loaded, the first url loaded in it will be
        // about:blank, and if the principal matches, the first document loaded
        // in it will share an inner window. That's why we should delete the
        // intermittent about:blank if they share the inner window.
        sInstance->mRegisteredPages.erase(foundPageIter);
      } else {
        // Do not register the same page again.
        return;
      }
    }

    MOZ_RELEASE_ASSERT(
        sInstance->mRegisteredPages.append(std::move(aRegisteredPage)));
  }

  static void RemoveRegisteredPage(PSLockRef,
                                   uint64_t aRegisteredInnerWindowID) {
    MOZ_ASSERT(sInstance);
    // Remove RegisteredPage from mRegisteredPages by given inner window ID.
    sInstance->mRegisteredPages.eraseIf([&](const RefPtr<PageInformation>& rd) {
      return rd->InnerWindowID() == aRegisteredInnerWindowID;
    });
  }

  static void ClearRegisteredPages(PSLockRef) {
    MOZ_ASSERT(sInstance);
    sInstance->mRegisteredPages.clear();
  }

  PS_GET(const Vector<BaseProfilerCount*>&, Counters)

  static void AppendCounter(PSLockRef, BaseProfilerCount* aCounter) {
    MOZ_ASSERT(sInstance);
    // we don't own the counter; they may be stored in static objects
    MOZ_RELEASE_ASSERT(sInstance->mCounters.append(aCounter));
  }

  static void RemoveCounter(PSLockRef, BaseProfilerCount* aCounter) {
    // we may be called to remove a counter after the profiler is stopped or
    // late in shutdown.
    if (sInstance) {
      auto* counter = std::find(sInstance->mCounters.begin(),
                                sInstance->mCounters.end(), aCounter);
      MOZ_RELEASE_ASSERT(counter != sInstance->mCounters.end());
      sInstance->mCounters.erase(counter);
    }
  }

#ifdef USE_LUL_STACKWALK
  static lul::LUL* Lul(PSLockRef) {
    MOZ_ASSERT(sInstance);
    return sInstance->mLul.get();
  }
  static void SetLul(PSLockRef, UniquePtr<lul::LUL> aLul) {
    MOZ_ASSERT(sInstance);
    sInstance->mLul = std::move(aLul);
  }
#endif

  PS_GET_AND_SET(const nsACString&, ProcessName)

 private:
  // The singleton instance
  static CorePS* sInstance;

  // The time that the process started.
  const TimeStamp mProcessStartTime;

  // The thread-safe blocks-oriented buffer into which all profiling data is
  // recorded.
  // ActivePS controls the lifetime of the underlying contents buffer: When
  // ActivePS does not exist, mCoreBuffer is empty and rejects all reads&writes;
  // see ActivePS for further details.
  // Note: This needs to live here outside of ActivePS, because some producers
  // are indirectly controlled (e.g., by atomic flags) and therefore may still
  // attempt to write some data shortly after ActivePS has shutdown and deleted
  // the underlying buffer in memory.
  ProfileChunkedBuffer mCoreBuffer;

  // Info on all the registered threads.
  // ThreadIds in mRegisteredThreads are unique.
  Vector<UniquePtr<RegisteredThread>> mRegisteredThreads;

  // Info on all the registered pages.
  // InnerWindowIDs in mRegisteredPages are unique.
  Vector<RefPtr<PageInformation>> mRegisteredPages;

  // Non-owning pointers to all active counters
  Vector<BaseProfilerCount*> mCounters;

#ifdef USE_LUL_STACKWALK
  // LUL's state. Null prior to the first activation, non-null thereafter.
  UniquePtr<lul::LUL> mLul;
#endif

  // Process name, provided by child process initialization code.
  nsAutoCString mProcessName;

  // This memory buffer is used by the MergeStacks mechanism. Previously it was
  // stack allocated, but this led to a stack overflow, as it was too much
  // memory. Here the buffer can be pre-allocated, and shared with the
  // MergeStacks feature as needed. MergeStacks is only run while holding the
  // lock, so it is safe to have only one instance allocated for all of the
  // threads.
  JsFrameBuffer mJsFrames;
};

CorePS* CorePS::sInstance = nullptr;

class SamplerThread;

static SamplerThread* NewSamplerThread(PSLockRef aLock, uint32_t aGeneration,
                                       double aInterval);

struct LiveProfiledThreadData {
  RegisteredThread* mRegisteredThread;
  UniquePtr<ProfiledThreadData> mProfiledThreadData;
};

// The buffer size is provided as a number of "entries", this is their size in
// bytes.
constexpr static uint32_t scBytesPerEntry = 8;

// Expected maximum size needed to store one stack sample.
constexpr static uint32_t scExpectedMaximumStackSize = 64 * 1024;

// This class contains the profiler's global state that is valid only when the
// profiler is active. When not instantiated, the profiler is inactive.
//
// Accesses to ActivePS are guarded by gPSMutex, in much the same fashion as
// CorePS.
//
class ActivePS {
 private:
  // We need to decide how many chunks of what size we want to fit in the given
  // total maximum capacity for this process, in the (likely) context of
  // multiple processes doing the same choice and having an inter-process
  // mechanism to control the overal memory limit.

  // Minimum chunk size allowed, enough for at least one stack.
  constexpr static uint32_t scMinimumChunkSize = 2 * scExpectedMaximumStackSize;

  // Ideally we want at least 2 unreleased chunks to work with (1 current and 1
  // next), and 2 released chunks (so that one can be recycled when old, leaving
  // one with some data).
  constexpr static uint32_t scMinimumNumberOfChunks = 4;

  // And we want to limit chunks to a maximum size, which is a compromise
  // between:
  // - A big size, which helps with reducing the rate of allocations and IPCs.
  // - A small size, which helps with equalizing the duration of recorded data
  //   (as the inter-process controller will discard the oldest chunks in all
  //   Firefox processes).
  constexpr static uint32_t scMaximumChunkSize = 1024 * 1024;

 public:
  // We should be able to store at least the minimum number of the smallest-
  // possible chunks.
  constexpr static uint32_t scMinimumBufferSize =
      scMinimumNumberOfChunks * scMinimumChunkSize;
  constexpr static uint32_t scMinimumBufferEntries =
      scMinimumBufferSize / scBytesPerEntry;

  // Limit to 2GiB.
  constexpr static uint32_t scMaximumBufferSize = 2u * 1024u * 1024u * 1024u;
  constexpr static uint32_t scMaximumBufferEntries =
      scMaximumBufferSize / scBytesPerEntry;

  constexpr static uint32_t ClampToAllowedEntries(uint32_t aEntries) {
    if (aEntries <= scMinimumBufferEntries) {
      return scMinimumBufferEntries;
    }
    if (aEntries >= scMaximumBufferEntries) {
      return scMaximumBufferEntries;
    }
    return aEntries;
  }

 private:
  constexpr static uint32_t ChunkSizeForEntries(uint32_t aEntries) {
    return uint32_t(std::min(size_t(ClampToAllowedEntries(aEntries)) *
                                 scBytesPerEntry / scMinimumNumberOfChunks,
                             size_t(scMaximumChunkSize)));
  }

  static uint32_t AdjustFeatures(uint32_t aFeatures, uint32_t aFilterCount) {
    // Filter out any features unavailable in this platform/configuration.
    aFeatures &= AvailableFeatures();

    // Always enable ProfilerFeature::Threads if we have a filter, because
    // users sometimes ask to filter by a list of threads but forget to
    // explicitly specify ProfilerFeature::Threads.
    if (aFilterCount > 0) {
      aFeatures |= ProfilerFeature::Threads;
    }

    return aFeatures;
  }

  ActivePS(PSLockRef aLock, PowerOfTwo32 aCapacity, double aInterval,
           uint32_t aFeatures, const char** aFilters, uint32_t aFilterCount,
           uint64_t aActiveBrowsingContextID, const Maybe<double>& aDuration)
      : mGeneration(sNextGeneration++),
        mCapacity(aCapacity),
        mDuration(aDuration),
        mInterval(aInterval),
        mFeatures(AdjustFeatures(aFeatures, aFilterCount)),
        mActiveBrowsingContextID(aActiveBrowsingContextID),
        mProfileBufferChunkManager(
            size_t(ClampToAllowedEntries(aCapacity.Value())) * scBytesPerEntry,
            ChunkSizeForEntries(aCapacity.Value())),
        mProfileBuffer([this]() -> ProfileChunkedBuffer& {
          CorePS::CoreBuffer().SetChunkManager(mProfileBufferChunkManager);
          return CorePS::CoreBuffer();
        }()),
        // The new sampler thread doesn't start sampling immediately because the
        // main loop within Run() is blocked until this function's caller
        // unlocks gPSMutex.
        mSamplerThread(NewSamplerThread(aLock, mGeneration, aInterval)),
        mInterposeObserver(ProfilerFeature::HasMainThreadIO(aFeatures)
                               ? new ProfilerIOInterposeObserver()
                               : nullptr),
        mIsPaused(false)
#if defined(GP_OS_linux) || defined(GP_OS_freebsd)
        ,
        mWasPaused(false)
#endif
  {
    // Deep copy aFilters.
    MOZ_ALWAYS_TRUE(mFilters.resize(aFilterCount));
    for (uint32_t i = 0; i < aFilterCount; ++i) {
      mFilters[i] = aFilters[i];
    }

#if !defined(RELEASE_OR_BETA)
    if (mInterposeObserver) {
      // We need to register the observer on the main thread, because we want
      // to observe IO that happens on the main thread.
      // IOInterposer needs to be initialized before calling
      // IOInterposer::Register or our observer will be silently dropped.
      if (NS_IsMainThread()) {
        IOInterposer::Init();
        IOInterposer::Register(IOInterposeObserver::OpAll, mInterposeObserver);
      } else {
        RefPtr<ProfilerIOInterposeObserver> observer = mInterposeObserver;
        NS_DispatchToMainThread(
            NS_NewRunnableFunction("ActivePS::ActivePS", [=]() {
              IOInterposer::Init();
              IOInterposer::Register(IOInterposeObserver::OpAll, observer);
            }));
      }
    }
#endif
  }

  ~ActivePS() {
#if !defined(RELEASE_OR_BETA)
    if (mInterposeObserver) {
      // We need to unregister the observer on the main thread, because that's
      // where we've registered it.
      if (NS_IsMainThread()) {
        IOInterposer::Unregister(IOInterposeObserver::OpAll,
                                 mInterposeObserver);
      } else {
        RefPtr<ProfilerIOInterposeObserver> observer = mInterposeObserver;
        NS_DispatchToMainThread(
            NS_NewRunnableFunction("ActivePS::~ActivePS", [=]() {
              IOInterposer::Unregister(IOInterposeObserver::OpAll, observer);
            }));
      }
    }
#endif
    CorePS::CoreBuffer().ResetChunkManager();
  }

  bool ThreadSelected(const char* aThreadName) {
    if (mFilters.empty()) {
      return true;
    }

    std::string name = aThreadName;
    std::transform(name.begin(), name.end(), name.begin(), ::tolower);

    for (uint32_t i = 0; i < mFilters.length(); ++i) {
      std::string filter = mFilters[i];

      if (filter == "*") {
        return true;
      }

      std::transform(filter.begin(), filter.end(), filter.begin(), ::tolower);

      // Crude, non UTF-8 compatible, case insensitive substring search
      if (name.find(filter) != std::string::npos) {
        return true;
      }

      // If the filter starts with pid:, check for a pid match
      if (filter.find("pid:") == 0) {
        std::string mypid = std::to_string(profiler_current_process_id());
        if (filter.compare(4, std::string::npos, mypid) == 0) {
          return true;
        }
      }
    }

    return false;
  }

 public:
  static void Create(PSLockRef aLock, PowerOfTwo32 aCapacity, double aInterval,
                     uint32_t aFeatures, const char** aFilters,
                     uint32_t aFilterCount, uint64_t aActiveBrowsingContextID,
                     const Maybe<double>& aDuration) {
    MOZ_ASSERT(!sInstance);
    sInstance = new ActivePS(aLock, aCapacity, aInterval, aFeatures, aFilters,
                             aFilterCount, aActiveBrowsingContextID, aDuration);
  }

  [[nodiscard]] static SamplerThread* Destroy(PSLockRef aLock) {
    MOZ_ASSERT(sInstance);
    auto samplerThread = sInstance->mSamplerThread;
    delete sInstance;
    sInstance = nullptr;

    return samplerThread;
  }

  static bool Exists(PSLockRef) { return !!sInstance; }

  static bool Equals(PSLockRef, PowerOfTwo32 aCapacity,
                     const Maybe<double>& aDuration, double aInterval,
                     uint32_t aFeatures, const char** aFilters,
                     uint32_t aFilterCount, uint64_t aActiveBrowsingContextID) {
    MOZ_ASSERT(sInstance);
    if (sInstance->mCapacity != aCapacity ||
        sInstance->mDuration != aDuration ||
        sInstance->mInterval != aInterval ||
        sInstance->mFeatures != aFeatures ||
        sInstance->mFilters.length() != aFilterCount ||
        sInstance->mActiveBrowsingContextID != aActiveBrowsingContextID) {
      return false;
    }

    for (uint32_t i = 0; i < sInstance->mFilters.length(); ++i) {
      if (strcmp(sInstance->mFilters[i].c_str(), aFilters[i]) != 0) {
        return false;
      }
    }
    return true;
  }

  static size_t SizeOf(PSLockRef, MallocSizeOf aMallocSizeOf) {
    MOZ_ASSERT(sInstance);

    size_t n = aMallocSizeOf(sInstance);

    n += sInstance->mProfileBuffer.SizeOfExcludingThis(aMallocSizeOf);

    // Measurement of the following members may be added later if DMD finds it
    // is worthwhile:
    // - mLiveProfiledThreads (both the array itself, and the contents)
    // - mDeadProfiledThreads (both the array itself, and the contents)
    //

    return n;
  }

  static bool ShouldProfileThread(PSLockRef aLock, ThreadInfo* aInfo) {
    MOZ_ASSERT(sInstance);
    return ((aInfo->IsMainThread() || FeatureThreads(aLock)) &&
            sInstance->ThreadSelected(aInfo->Name()));
  }

  [[nodiscard]] static bool AppendPostSamplingCallback(
      PSLockRef, PostSamplingCallback&& aCallback);

  // Writes out the current active configuration of the profile.
  static void WriteActiveConfiguration(PSLockRef aLock, JSONWriter& aWriter,
                                       const char* aPropertyName = nullptr) {
    if (!sInstance) {
      if (aPropertyName) {
        aWriter.NullProperty(aPropertyName);
      } else {
        aWriter.NullElement();
      }
      return;
    };

    if (aPropertyName) {
      aWriter.StartObjectProperty(aPropertyName);
    } else {
      aWriter.StartObjectElement();
    }

    {
      aWriter.StartArrayProperty("features", aWriter.SingleLineStyle);
#define WRITE_ACTIVE_FEATURES(n_, str_, Name_, desc_)    \
  if (profiler_feature_active(ProfilerFeature::Name_)) { \
    aWriter.StringElement(str_);                         \
  }

      PROFILER_FOR_EACH_FEATURE(WRITE_ACTIVE_FEATURES)
#undef WRITE_ACTIVE_FEATURES
      aWriter.EndArray();
    }
    {
      aWriter.StartArrayProperty("threads", aWriter.SingleLineStyle);
      for (const auto& filter : sInstance->mFilters) {
        aWriter.StringElement(filter.c_str());
      }
      aWriter.EndArray();
    }
    {
      // Now write all the simple values.

      // The interval is also available on profile.meta.interval
      aWriter.DoubleProperty("interval", sInstance->mInterval);
      aWriter.IntProperty("capacity", sInstance->mCapacity.Value());
      if (sInstance->mDuration) {
        aWriter.DoubleProperty("duration", sInstance->mDuration.value());
      }
      // Here, we are converting uint64_t to double. Browsing Context IDs are
      // being created using `nsContentUtils::GenerateProcessSpecificId`, which
      // is specifically designed to only use 53 of the 64 bits to be lossless
      // when passed into and out of JS as a double.
      aWriter.DoubleProperty("activeBrowsingContextID",
                             sInstance->mActiveBrowsingContextID);
    }
    aWriter.EndObject();
  }

  PS_GET(uint32_t, Generation)

  PS_GET(PowerOfTwo32, Capacity)

  PS_GET(Maybe<double>, Duration)

  PS_GET(double, Interval)

  PS_GET(uint32_t, Features)

  PS_GET(uint64_t, ActiveBrowsingContextID)

#define PS_GET_FEATURE(n_, str_, Name_, desc_)                \
  static bool Feature##Name_(PSLockRef) {                     \
    MOZ_ASSERT(sInstance);                                    \
    return ProfilerFeature::Has##Name_(sInstance->mFeatures); \
  }

  PROFILER_FOR_EACH_FEATURE(PS_GET_FEATURE)

#undef PS_GET_FEATURE

  static uint32_t JSFlags(PSLockRef aLock) {
    uint32_t Flags = 0;
    Flags |=
        FeatureJS(aLock) ? uint32_t(JSInstrumentationFlags::StackSampling) : 0;
    Flags |= FeatureTrackOptimizations(aLock)
                 ? uint32_t(JSInstrumentationFlags::TrackOptimizations)
                 : 0;
    Flags |= FeatureJSTracer(aLock)
                 ? uint32_t(JSInstrumentationFlags::TraceLogging)
                 : 0;
    Flags |= FeatureJSAllocations(aLock)
                 ? uint32_t(JSInstrumentationFlags::Allocations)
                 : 0;
    return Flags;
  }

  PS_GET(const Vector<std::string>&, Filters)

  // Not using PS_GET, because only the "Controlled" interface of
  // `mProfileBufferChunkManager` should be exposed here.
  static ProfileBufferControlledChunkManager& ControlledChunkManager(
      PSLockRef) {
    MOZ_ASSERT(sInstance);
    return sInstance->mProfileBufferChunkManager;
  }

  static void FulfillChunkRequests(PSLockRef) {
    MOZ_ASSERT(sInstance);
    sInstance->mProfileBufferChunkManager.FulfillChunkRequests();
  }

  static ProfileBuffer& Buffer(PSLockRef) {
    MOZ_ASSERT(sInstance);
    return sInstance->mProfileBuffer;
  }

  static const Vector<LiveProfiledThreadData>& LiveProfiledThreads(PSLockRef) {
    MOZ_ASSERT(sInstance);
    return sInstance->mLiveProfiledThreads;
  }

  // Returns an array containing (RegisteredThread*, ProfiledThreadData*) pairs
  // for all threads that should be included in a profile, both for threads
  // that are still registered, and for threads that have been unregistered but
  // still have data in the buffer.
  // For threads that have already been unregistered, the RegisteredThread
  // pointer will be null.
  // The returned array is sorted by thread register time.
  // Do not hold on to the return value across thread registration or profiler
  // restarts.
  static Vector<std::pair<RegisteredThread*, ProfiledThreadData*>>
  ProfiledThreads(PSLockRef) {
    MOZ_ASSERT(sInstance);
    Vector<std::pair<RegisteredThread*, ProfiledThreadData*>> array;
    MOZ_RELEASE_ASSERT(
        array.initCapacity(sInstance->mLiveProfiledThreads.length() +
                           sInstance->mDeadProfiledThreads.length()));
    for (auto& t : sInstance->mLiveProfiledThreads) {
      MOZ_RELEASE_ASSERT(array.append(
          std::make_pair(t.mRegisteredThread, t.mProfiledThreadData.get())));
    }
    for (auto& t : sInstance->mDeadProfiledThreads) {
      MOZ_RELEASE_ASSERT(
          array.append(std::make_pair((RegisteredThread*)nullptr, t.get())));
    }

    std::sort(array.begin(), array.end(),
              [](const std::pair<RegisteredThread*, ProfiledThreadData*>& a,
                 const std::pair<RegisteredThread*, ProfiledThreadData*>& b) {
                return a.second->Info()->RegisterTime() <
                       b.second->Info()->RegisterTime();
              });
    return array;
  }

  static Vector<RefPtr<PageInformation>> ProfiledPages(PSLockRef aLock) {
    MOZ_ASSERT(sInstance);
    Vector<RefPtr<PageInformation>> array;
    for (auto& d : CorePS::RegisteredPages(aLock)) {
      MOZ_RELEASE_ASSERT(array.append(d));
    }
    for (auto& d : sInstance->mDeadProfiledPages) {
      MOZ_RELEASE_ASSERT(array.append(d));
    }
    // We don't need to sort the pages like threads since we won't show them
    // as a list.
    return array;
  }

  // Do a linear search through mLiveProfiledThreads to find the
  // ProfiledThreadData object for a RegisteredThread.
  static ProfiledThreadData* GetProfiledThreadData(
      PSLockRef, RegisteredThread* aRegisteredThread) {
    MOZ_ASSERT(sInstance);
    for (const LiveProfiledThreadData& thread :
         sInstance->mLiveProfiledThreads) {
      if (thread.mRegisteredThread == aRegisteredThread) {
        return thread.mProfiledThreadData.get();
      }
    }
    return nullptr;
  }

  static ProfiledThreadData* AddLiveProfiledThread(
      PSLockRef, RegisteredThread* aRegisteredThread,
      UniquePtr<ProfiledThreadData>&& aProfiledThreadData) {
    MOZ_ASSERT(sInstance);
    MOZ_RELEASE_ASSERT(
        sInstance->mLiveProfiledThreads.append(LiveProfiledThreadData{
            aRegisteredThread, std::move(aProfiledThreadData)}));

    // Return a weak pointer to the ProfiledThreadData object.
    return sInstance->mLiveProfiledThreads.back().mProfiledThreadData.get();
  }

  static void UnregisterThread(PSLockRef aLockRef,
                               RegisteredThread* aRegisteredThread) {
    MOZ_ASSERT(sInstance);

    DiscardExpiredDeadProfiledThreads(aLockRef);

    // Find the right entry in the mLiveProfiledThreads array and remove the
    // element, moving the ProfiledThreadData object for the thread into the
    // mDeadProfiledThreads array.
    // The thread's RegisteredThread object gets destroyed here.
    for (size_t i = 0; i < sInstance->mLiveProfiledThreads.length(); i++) {
      LiveProfiledThreadData& thread = sInstance->mLiveProfiledThreads[i];
      if (thread.mRegisteredThread == aRegisteredThread) {
        thread.mProfiledThreadData->NotifyUnregistered(
            sInstance->mProfileBuffer.BufferRangeEnd());
        MOZ_RELEASE_ASSERT(sInstance->mDeadProfiledThreads.append(
            std::move(thread.mProfiledThreadData)));
        sInstance->mLiveProfiledThreads.erase(
            &sInstance->mLiveProfiledThreads[i]);
        return;
      }
    }
  }

  PS_GET_AND_SET(bool, IsPaused)

#if defined(GP_OS_linux) || defined(GP_OS_freebsd)
  PS_GET_AND_SET(bool, WasPaused)
#endif

  static void DiscardExpiredDeadProfiledThreads(PSLockRef) {
    MOZ_ASSERT(sInstance);
    uint64_t bufferRangeStart = sInstance->mProfileBuffer.BufferRangeStart();
    // Discard any dead threads that were unregistered before bufferRangeStart.
    sInstance->mDeadProfiledThreads.eraseIf(
        [bufferRangeStart](
            const UniquePtr<ProfiledThreadData>& aProfiledThreadData) {
          Maybe<uint64_t> bufferPosition =
              aProfiledThreadData->BufferPositionWhenUnregistered();
          MOZ_RELEASE_ASSERT(bufferPosition,
                             "should have unregistered this thread");
          return *bufferPosition < bufferRangeStart;
        });
  }

  static void UnregisterPage(PSLockRef aLock,
                             uint64_t aRegisteredInnerWindowID) {
    MOZ_ASSERT(sInstance);
    auto& registeredPages = CorePS::RegisteredPages(aLock);
    for (size_t i = 0; i < registeredPages.length(); i++) {
      RefPtr<PageInformation>& page = registeredPages[i];
      if (page->InnerWindowID() == aRegisteredInnerWindowID) {
        page->NotifyUnregistered(sInstance->mProfileBuffer.BufferRangeEnd());
        MOZ_RELEASE_ASSERT(
            sInstance->mDeadProfiledPages.append(std::move(page)));
        registeredPages.erase(&registeredPages[i--]);
      }
    }
  }

  static void DiscardExpiredPages(PSLockRef) {
    MOZ_ASSERT(sInstance);
    uint64_t bufferRangeStart = sInstance->mProfileBuffer.BufferRangeStart();
    // Discard any dead pages that were unregistered before
    // bufferRangeStart.
    sInstance->mDeadProfiledPages.eraseIf(
        [bufferRangeStart](const RefPtr<PageInformation>& aProfiledPage) {
          Maybe<uint64_t> bufferPosition =
              aProfiledPage->BufferPositionWhenUnregistered();
          MOZ_RELEASE_ASSERT(bufferPosition,
                             "should have unregistered this page");
          return *bufferPosition < bufferRangeStart;
        });
  }

  static void ClearUnregisteredPages(PSLockRef) {
    MOZ_ASSERT(sInstance);
    sInstance->mDeadProfiledPages.clear();
  }

  static void ClearExpiredExitProfiles(PSLockRef) {
    MOZ_ASSERT(sInstance);
    uint64_t bufferRangeStart = sInstance->mProfileBuffer.BufferRangeStart();
    // Discard exit profiles that were gathered before our buffer RangeStart.
    // If we have started to overwrite our data from when the Base profile was
    // added, we should get rid of that Base profile because it's now older than
    // our oldest Gecko profile data.
    //
    // When adding: (In practice the starting buffer should be empty)
    // v Start == End
    // |                 <-- Buffer range, initially empty.
    // ^ mGeckoIndexWhenBaseProfileAdded < Start FALSE -> keep it
    //
    // Later, still in range:
    // v Start   v End
    // |=========|       <-- Buffer range growing.
    // ^ mGeckoIndexWhenBaseProfileAdded < Start FALSE -> keep it
    //
    // Even later, now out of range:
    //       v Start      v End
    //       |============|       <-- Buffer range full and sliding.
    // ^ mGeckoIndexWhenBaseProfileAdded < Start TRUE! -> Discard it
    if (sInstance->mBaseProfileThreads &&
        sInstance->mGeckoIndexWhenBaseProfileAdded
                .ConvertToProfileBufferIndex() <
            CorePS::CoreBuffer().GetState().mRangeStart) {
      DEBUG_LOG("ClearExpiredExitProfiles() - Discarding base profile %p",
                sInstance->mBaseProfileThreads.get());
      sInstance->mBaseProfileThreads.reset();
    }
    sInstance->mExitProfiles.eraseIf(
        [bufferRangeStart](const ExitProfile& aExitProfile) {
          return aExitProfile.mBufferPositionAtGatherTime < bufferRangeStart;
        });
  }

  static void AddBaseProfileThreads(PSLockRef aLock,
                                    UniquePtr<char[]> aBaseProfileThreads) {
    MOZ_ASSERT(sInstance);
    DEBUG_LOG("AddBaseProfileThreads(%p)", aBaseProfileThreads.get());
    sInstance->mBaseProfileThreads = std::move(aBaseProfileThreads);
    sInstance->mGeckoIndexWhenBaseProfileAdded =
        ProfileBufferBlockIndex::CreateFromProfileBufferIndex(
            CorePS::CoreBuffer().GetState().mRangeEnd);
  }

  static UniquePtr<char[]> MoveBaseProfileThreads(PSLockRef aLock) {
    MOZ_ASSERT(sInstance);

    ClearExpiredExitProfiles(aLock);

    DEBUG_LOG("MoveBaseProfileThreads() - Consuming base profile %p",
              sInstance->mBaseProfileThreads.get());
    return std::move(sInstance->mBaseProfileThreads);
  }

  static void AddExitProfile(PSLockRef aLock, const nsCString& aExitProfile) {
    MOZ_ASSERT(sInstance);

    ClearExpiredExitProfiles(aLock);

    MOZ_RELEASE_ASSERT(sInstance->mExitProfiles.append(
        ExitProfile{aExitProfile, sInstance->mProfileBuffer.BufferRangeEnd()}));
  }

  static Vector<nsCString> MoveExitProfiles(PSLockRef aLock) {
    MOZ_ASSERT(sInstance);

    ClearExpiredExitProfiles(aLock);

    Vector<nsCString> profiles;
    MOZ_RELEASE_ASSERT(
        profiles.initCapacity(sInstance->mExitProfiles.length()));
    for (auto& profile : sInstance->mExitProfiles) {
      MOZ_RELEASE_ASSERT(profiles.append(std::move(profile.mJSON)));
    }
    sInstance->mExitProfiles.clear();
    return profiles;
  }

 private:
  // The singleton instance.
  static ActivePS* sInstance;

  // We need to track activity generations. If we didn't we could have the
  // following scenario.
  //
  // - profiler_stop() locks gPSMutex, de-instantiates ActivePS, unlocks
  //   gPSMutex, deletes the SamplerThread (which does a join).
  //
  // - profiler_start() runs on a different thread, locks gPSMutex,
  //   re-instantiates ActivePS, unlocks gPSMutex -- all before the join
  //   completes.
  //
  // - SamplerThread::Run() locks gPSMutex, sees that ActivePS is instantiated,
  //   and continues as if the start/stop pair didn't occur. Also
  //   profiler_stop() is stuck, unable to finish.
  //
  // By checking ActivePS *and* the generation, we can avoid this scenario.
  // sNextGeneration is used to track the next generation number; it is static
  // because it must persist across different ActivePS instantiations.
  const uint32_t mGeneration;
  static uint32_t sNextGeneration;

  // The maximum number of entries in mProfileBuffer.
  const PowerOfTwo32 mCapacity;

  // The maximum duration of entries in mProfileBuffer, in seconds.
  const Maybe<double> mDuration;

  // The interval between samples, measured in milliseconds.
  const double mInterval;

  // The profile features that are enabled.
  const uint32_t mFeatures;

  // Substrings of names of threads we want to profile.
  Vector<std::string> mFilters;

  // Browsing Context ID of the active active browser screen's active tab.
  // It's being used to determine the profiled tab. It's "0" if we failed to
  // get the ID.
  const uint64_t mActiveBrowsingContextID;

  // The chunk manager used by `mProfileBuffer` below.
  ProfileBufferChunkManagerWithLocalLimit mProfileBufferChunkManager;

  // The buffer into which all samples are recorded.
  ProfileBuffer mProfileBuffer;

  // ProfiledThreadData objects for any threads that were profiled at any point
  // during this run of the profiler:
  //  - mLiveProfiledThreads contains all threads that are still registered, and
  //  - mDeadProfiledThreads contains all threads that have already been
  //    unregistered but for which there is still data in the profile buffer.
  Vector<LiveProfiledThreadData> mLiveProfiledThreads;
  Vector<UniquePtr<ProfiledThreadData>> mDeadProfiledThreads;

  // Info on all the dead pages.
  // Registered pages are being moved to this array after unregistration.
  // We are keeping them in case we need them in the profile data.
  // We are removing them when we ensure that we won't need them anymore.
  Vector<RefPtr<PageInformation>> mDeadProfiledPages;

  // The current sampler thread. This class is not responsible for destroying
  // the SamplerThread object; the Destroy() method returns it so the caller
  // can destroy it.
  SamplerThread* const mSamplerThread;

  // The interposer that records main thread I/O.
  RefPtr<ProfilerIOInterposeObserver> mInterposeObserver;

  // Is the profiler paused?
  bool mIsPaused;

#if defined(GP_OS_linux) || defined(GP_OS_freebsd)
  // Used to record whether the profiler was paused just before forking. False
  // at all times except just before/after forking.
  bool mWasPaused;
#endif

  // Optional startup profile thread array from BaseProfiler.
  UniquePtr<char[]> mBaseProfileThreads;
  ProfileBufferBlockIndex mGeckoIndexWhenBaseProfileAdded;

  struct ExitProfile {
    nsCString mJSON;
    uint64_t mBufferPositionAtGatherTime;
  };
  Vector<ExitProfile> mExitProfiles;
};

ActivePS* ActivePS::sInstance = nullptr;
uint32_t ActivePS::sNextGeneration = 0;

#undef PS_GET
#undef PS_GET_LOCKLESS
#undef PS_GET_AND_SET

// The mutex that guards accesses to CorePS and ActivePS.
static PSMutex gPSMutex;

Atomic<uint32_t, MemoryOrdering::Relaxed> RacyFeatures::sActiveAndFeatures(0);

// Each live thread has a RegisteredThread, and we store a reference to it in
// TLS. This class encapsulates that TLS.
class TLSRegisteredThread {
 public:
  static bool Init(PSLockRef) {
    bool ok1 = sRegisteredThread.init();
    bool ok2 = AutoProfilerLabel::sProfilingStackOwnerTLS.init();
    return ok1 && ok2;
  }

  // Get the entire RegisteredThread. Accesses are guarded by gPSMutex.
  static class RegisteredThread* RegisteredThread(PSLockRef) {
    return sRegisteredThread.get();
  }

  // Get only the RacyRegisteredThread. Accesses are not guarded by gPSMutex.
  static class RacyRegisteredThread* RacyRegisteredThread() {
    class RegisteredThread* registeredThread = sRegisteredThread.get();
    return registeredThread ? &registeredThread->RacyRegisteredThread()
                            : nullptr;
  }

  // Get only the ProfilingStack. Accesses are not guarded by gPSMutex.
  // RacyRegisteredThread() can also be used to get the ProfilingStack, but that
  // is marginally slower because it requires an extra pointer indirection.
  static ProfilingStack* Stack() {
    ProfilingStackOwner* profilingStackOwner =
        AutoProfilerLabel::sProfilingStackOwnerTLS.get();
    if (!profilingStackOwner) {
      return nullptr;
    }
    return &profilingStackOwner->ProfilingStack();
  }

  static void SetRegisteredThreadAndAutoProfilerLabelProfilingStack(
      PSLockRef, class RegisteredThread* aRegisteredThread) {
    MOZ_RELEASE_ASSERT(
        aRegisteredThread,
        "Use ResetRegisteredThread() instead of SetRegisteredThread(nullptr)");
    sRegisteredThread.set(aRegisteredThread);
    ProfilingStackOwner& profilingStackOwner =
        aRegisteredThread->RacyRegisteredThread().ProfilingStackOwner();
    profilingStackOwner.AddRef();
    AutoProfilerLabel::sProfilingStackOwnerTLS.set(&profilingStackOwner);
  }

  // Only reset the registered thread. The AutoProfilerLabel's ProfilingStack
  // is kept, because the thread may not have unregistered itself yet, so it may
  // still push/pop labels even after the profiler has shut down.
  static void ResetRegisteredThread(PSLockRef) {
    sRegisteredThread.set(nullptr);
  }

  // Reset the AutoProfilerLabels' ProfilingStack, because the thread is
  // unregistering itself.
  static void ResetAutoProfilerLabelProfilingStack(PSLockRef) {
    MOZ_RELEASE_ASSERT(
        AutoProfilerLabel::sProfilingStackOwnerTLS.get(),
        "ResetAutoProfilerLabelProfilingStack should only be called once");
    AutoProfilerLabel::sProfilingStackOwnerTLS.get()->Release();
    AutoProfilerLabel::sProfilingStackOwnerTLS.set(nullptr);
  }

 private:
  // This is a non-owning reference to the RegisteredThread;
  // CorePS::mRegisteredThreads is the owning reference. On thread
  // deregistration, this reference is cleared and the RegisteredThread is
  // destroyed.
  static MOZ_THREAD_LOCAL(class RegisteredThread*) sRegisteredThread;
};

MOZ_THREAD_LOCAL(RegisteredThread*) TLSRegisteredThread::sRegisteredThread;

// Although you can access a thread's ProfilingStack via
// TLSRegisteredThread::sRegisteredThread, we also have a second TLS pointer
// directly to the ProfilingStack. Here's why.
//
// - We need to be able to push to and pop from the ProfilingStack in
//   AutoProfilerLabel.
//
// - The class functions are hot and must be defined in GeckoProfiler.h so they
//   can be inlined.
//
// - We don't want to expose TLSRegisteredThread (and RegisteredThread) in
//   GeckoProfiler.h.
//
// This second pointer isn't ideal, but does provide a way to satisfy those
// constraints. TLSRegisteredThread is responsible for updating it.
//
// The (Racy)RegisteredThread and AutoProfilerLabel::sProfilingStackOwnerTLS
// co-own the thread's ProfilingStack, so whichever is reset second, is
// responsible for destroying the ProfilingStack; Because MOZ_THREAD_LOCAL
// doesn't support RefPtr, AddRef&Release are done explicitly in
// TLSRegisteredThread.
MOZ_THREAD_LOCAL(ProfilingStackOwner*)
AutoProfilerLabel::sProfilingStackOwnerTLS;

void ProfilingStackOwner::DumpStackAndCrash() const {
  fprintf(stderr,
          "ProfilingStackOwner::DumpStackAndCrash() thread id: %d, size: %u\n",
          profiler_current_thread_id(), unsigned(mProfilingStack.stackSize()));
  js::ProfilingStackFrame* allFrames = mProfilingStack.frames;
  for (uint32_t i = 0; i < mProfilingStack.stackSize(); i++) {
    js::ProfilingStackFrame& frame = allFrames[i];
    if (frame.isLabelFrame()) {
      fprintf(stderr, "%u: label frame, sp=%p, label='%s' (%s)\n", unsigned(i),
              frame.stackAddress(), frame.label(),
              frame.dynamicString() ? frame.dynamicString() : "-");
    } else {
      fprintf(stderr, "%u: non-label frame\n", unsigned(i));
    }
  }

  MOZ_CRASH("Non-empty stack!");
}

// The name of the main thread.
static const char* const kMainThreadName = "GeckoMain";

////////////////////////////////////////////////////////////////////////
// BEGIN sampling/unwinding code

// The registers used for stack unwinding and a few other sampling purposes.
// The ctor does nothing; users are responsible for filling in the fields.
class Registers {
 public:
  Registers() : mPC{nullptr}, mSP{nullptr}, mFP{nullptr}, mLR{nullptr} {}

#if defined(HAVE_NATIVE_UNWIND)
  // Fills in mPC, mSP, mFP, mLR, and mContext for a synchronous sample.
  void SyncPopulate();
#endif

  void Clear() { memset(this, 0, sizeof(*this)); }

  // These fields are filled in by
  // Sampler::SuspendAndSampleAndResumeThread() for periodic and backtrace
  // samples, and by SyncPopulate() for synchronous samples.
  Address mPC;  // Instruction pointer.
  Address mSP;  // Stack pointer.
  Address mFP;  // Frame pointer.
  Address mLR;  // ARM link register.
#if defined(GP_OS_linux) || defined(GP_OS_android) || defined(GP_OS_freebsd)
  // This contains all the registers, which means it duplicates the four fields
  // above. This is ok.
  ucontext_t* mContext;  // The context from the signal handler.
#endif
};

// Setting MAX_NATIVE_FRAMES too high risks the unwinder wasting a lot of time
// looping on corrupted stacks.
static const size_t MAX_NATIVE_FRAMES = 1024;

struct NativeStack {
  void* mPCs[MAX_NATIVE_FRAMES];
  void* mSPs[MAX_NATIVE_FRAMES];
  size_t mCount;  // Number of frames filled.

  NativeStack() : mPCs(), mSPs(), mCount(0) {}
};

Atomic<bool> WALKING_JS_STACK(false);

struct AutoWalkJSStack {
  bool walkAllowed;

  AutoWalkJSStack() : walkAllowed(false) {
    walkAllowed = WALKING_JS_STACK.compareExchange(false, true);
  }

  ~AutoWalkJSStack() {
    if (walkAllowed) {
      WALKING_JS_STACK = false;
    }
  }
};

// Merges the profiling stack, native stack, and JS stack, outputting the
// details to aCollector.
static void MergeStacks(uint32_t aFeatures, bool aIsSynchronous,
                        const RegisteredThread& aRegisteredThread,
                        const Registers& aRegs, const NativeStack& aNativeStack,
                        ProfilerStackCollector& aCollector,
                        JsFrameBuffer aJsFrames) {
  // WARNING: this function runs within the profiler's "critical section".
  // WARNING: this function might be called while the profiler is inactive, and
  //          cannot rely on ActivePS.

  const ProfilingStack& profilingStack =
      aRegisteredThread.RacyRegisteredThread().ProfilingStack();
  const js::ProfilingStackFrame* profilingStackFrames = profilingStack.frames;
  uint32_t profilingStackFrameCount = profilingStack.stackSize();
  JSContext* context = aRegisteredThread.GetJSContext();

  // Make a copy of the JS stack into a JSFrame array. This is necessary since,
  // like the native stack, the JS stack is iterated youngest-to-oldest and we
  // need to iterate oldest-to-youngest when adding frames to aInfo.

  // Non-periodic sampling passes Nothing() as the buffer write position to
  // ProfilingFrameIterator to avoid incorrectly resetting the buffer position
  // of sampled JIT frames inside the JS engine.
  Maybe<uint64_t> samplePosInBuffer;
  if (!aIsSynchronous) {
    // aCollector.SamplePositionInBuffer() will return Nothing() when
    // profiler_suspend_and_sample_thread is called from the background hang
    // reporter.
    samplePosInBuffer = aCollector.SamplePositionInBuffer();
  }
  uint32_t jsCount = 0;

  // Only walk jit stack if profiling frame iterator is turned on.
  if (context && JS::IsProfilingEnabledForContext(context)) {
    AutoWalkJSStack autoWalkJSStack;

    if (autoWalkJSStack.walkAllowed) {
      JS::ProfilingFrameIterator::RegisterState registerState;
      registerState.pc = aRegs.mPC;
      registerState.sp = aRegs.mSP;
      registerState.lr = aRegs.mLR;
      registerState.fp = aRegs.mFP;

      JS::ProfilingFrameIterator jsIter(context, registerState,
                                        samplePosInBuffer);
      for (; jsCount < MAX_JS_FRAMES && !jsIter.done(); ++jsIter) {
        if (aIsSynchronous || jsIter.isWasm()) {
          uint32_t extracted =
              jsIter.extractStack(aJsFrames, jsCount, MAX_JS_FRAMES);
          jsCount += extracted;
          if (jsCount == MAX_JS_FRAMES) {
            break;
          }
        } else {
          Maybe<JS::ProfilingFrameIterator::Frame> frame =
              jsIter.getPhysicalFrameWithoutLabel();
          if (frame.isSome()) {
            aJsFrames[jsCount++] = frame.value();
          }
        }
      }
    }
  }

  // While the profiling stack array is ordered oldest-to-youngest, the JS and
  // native arrays are ordered youngest-to-oldest. We must add frames to aInfo
  // oldest-to-youngest. Thus, iterate over the profiling stack forwards and JS
  // and native arrays backwards. Note: this means the terminating condition
  // jsIndex and nativeIndex is being < 0.
  uint32_t profilingStackIndex = 0;
  int32_t jsIndex = jsCount - 1;
  int32_t nativeIndex = aNativeStack.mCount - 1;

  uint8_t* lastLabelFrameStackAddr = nullptr;
  uint8_t* jitEndStackAddr = nullptr;

  // Iterate as long as there is at least one frame remaining.
  while (profilingStackIndex != profilingStackFrameCount || jsIndex >= 0 ||
         nativeIndex >= 0) {
    // There are 1 to 3 frames available. Find and add the oldest.
    uint8_t* profilingStackAddr = nullptr;
    uint8_t* jsStackAddr = nullptr;
    uint8_t* nativeStackAddr = nullptr;
    uint8_t* jsActivationAddr = nullptr;

    if (profilingStackIndex != profilingStackFrameCount) {
      const js::ProfilingStackFrame& profilingStackFrame =
          profilingStackFrames[profilingStackIndex];

      if (profilingStackFrame.isLabelFrame() ||
          profilingStackFrame.isSpMarkerFrame()) {
        lastLabelFrameStackAddr = (uint8_t*)profilingStackFrame.stackAddress();
      }

      // Skip any JS_OSR frames. Such frames are used when the JS interpreter
      // enters a jit frame on a loop edge (via on-stack-replacement, or OSR).
      // To avoid both the profiling stack frame and jit frame being recorded
      // (and showing up twice), the interpreter marks the interpreter
      // profiling stack frame as JS_OSR to ensure that it doesn't get counted.
      if (profilingStackFrame.isOSRFrame()) {
        profilingStackIndex++;
        continue;
      }

      MOZ_ASSERT(lastLabelFrameStackAddr);
      profilingStackAddr = lastLabelFrameStackAddr;
    }

    if (jsIndex >= 0) {
      jsStackAddr = (uint8_t*)aJsFrames[jsIndex].stackAddress;
      jsActivationAddr = (uint8_t*)aJsFrames[jsIndex].activation;
    }

    if (nativeIndex >= 0) {
      nativeStackAddr = (uint8_t*)aNativeStack.mSPs[nativeIndex];
    }

    // If there's a native stack frame which has the same SP as a profiling
    // stack frame, pretend we didn't see the native stack frame.  Ditto for a
    // native stack frame which has the same SP as a JS stack frame.  In effect
    // this means profiling stack frames or JS frames trump conflicting native
    // frames.
    if (nativeStackAddr && (profilingStackAddr == nativeStackAddr ||
                            jsStackAddr == nativeStackAddr)) {
      nativeStackAddr = nullptr;
      nativeIndex--;
      MOZ_ASSERT(profilingStackAddr || jsStackAddr);
    }

    // Sanity checks.
    MOZ_ASSERT_IF(profilingStackAddr,
                  profilingStackAddr != jsStackAddr &&
                      profilingStackAddr != nativeStackAddr);
    MOZ_ASSERT_IF(jsStackAddr, jsStackAddr != profilingStackAddr &&
                                   jsStackAddr != nativeStackAddr);
    MOZ_ASSERT_IF(nativeStackAddr, nativeStackAddr != profilingStackAddr &&
                                       nativeStackAddr != jsStackAddr);

    // Check to see if profiling stack frame is top-most.
    if (profilingStackAddr > jsStackAddr &&
        profilingStackAddr > nativeStackAddr) {
      MOZ_ASSERT(profilingStackIndex < profilingStackFrameCount);
      const js::ProfilingStackFrame& profilingStackFrame =
          profilingStackFrames[profilingStackIndex];

      // Sp marker frames are just annotations and should not be recorded in
      // the profile.
      if (!profilingStackFrame.isSpMarkerFrame()) {
        // The JIT only allows the top-most frame to have a nullptr pc.
        MOZ_ASSERT_IF(
            profilingStackFrame.isJsFrame() && profilingStackFrame.script() &&
                !profilingStackFrame.pc(),
            &profilingStackFrame ==
                &profilingStack.frames[profilingStack.stackSize() - 1]);
        aCollector.CollectProfilingStackFrame(profilingStackFrame);
      }
      profilingStackIndex++;
      continue;
    }

    // Check to see if JS jit stack frame is top-most
    if (jsStackAddr > nativeStackAddr) {
      MOZ_ASSERT(jsIndex >= 0);
      const JS::ProfilingFrameIterator::Frame& jsFrame = aJsFrames[jsIndex];
      jitEndStackAddr = (uint8_t*)jsFrame.endStackAddress;
      // Stringifying non-wasm JIT frames is delayed until streaming time. To
      // re-lookup the entry in the JitcodeGlobalTable, we need to store the
      // JIT code address (OptInfoAddr) in the circular buffer.
      //
      // Note that we cannot do this when we are sychronously sampling the
      // current thread; that is, when called from profiler_get_backtrace. The
      // captured backtrace is usually externally stored for an indeterminate
      // amount of time, such as in nsRefreshDriver. Problematically, the
      // stored backtrace may be alive across a GC during which the profiler
      // itself is disabled. In that case, the JS engine is free to discard its
      // JIT code. This means that if we inserted such OptInfoAddr entries into
      // the buffer, nsRefreshDriver would now be holding on to a backtrace
      // with stale JIT code return addresses.
      if (aIsSynchronous ||
          jsFrame.kind == JS::ProfilingFrameIterator::Frame_Wasm) {
        aCollector.CollectWasmFrame(jsFrame.label);
      } else if (jsFrame.kind ==
                 JS::ProfilingFrameIterator::Frame_BaselineInterpreter) {
        // For now treat this as a C++ Interpreter frame by materializing a
        // ProfilingStackFrame.
        JSScript* script = jsFrame.interpreterScript;
        jsbytecode* pc = jsFrame.interpreterPC();
        js::ProfilingStackFrame stackFrame;
        stackFrame.initJsFrame("", jsFrame.label, script, pc, jsFrame.realmID);
        aCollector.CollectProfilingStackFrame(stackFrame);
      } else {
        MOZ_ASSERT(jsFrame.kind == JS::ProfilingFrameIterator::Frame_Ion ||
                   jsFrame.kind == JS::ProfilingFrameIterator::Frame_Baseline);
        aCollector.CollectJitReturnAddr(jsFrame.returnAddress());
      }

      jsIndex--;
      continue;
    }

    // If we reach here, there must be a native stack frame and it must be the
    // greatest frame.
    if (nativeStackAddr &&
        // If the latest JS frame was JIT, this could be the native frame that
        // corresponds to it. In that case, skip the native frame, because
        // there's no need for the same frame to be present twice in the stack.
        // The JS frame can be considered the symbolicated version of the native
        // frame.
        (!jitEndStackAddr || nativeStackAddr < jitEndStackAddr) &&
        // This might still be a JIT operation, check to make sure that is not
        // in range of the NEXT JavaScript's stacks' activation address.
        (!jsActivationAddr || nativeStackAddr > jsActivationAddr)) {
      MOZ_ASSERT(nativeIndex >= 0);
      void* addr = (void*)aNativeStack.mPCs[nativeIndex];
      aCollector.CollectNativeLeafAddr(addr);
    }
    if (nativeIndex >= 0) {
      nativeIndex--;
    }
  }

  // Update the JS context with the current profile sample buffer generation.
  //
  // Only do this for periodic samples. We don't want to do this for
  // synchronous samples, and we also don't want to do it for calls to
  // profiler_suspend_and_sample_thread() from the background hang reporter -
  // in that case, aCollector.BufferRangeStart() will return Nothing().
  if (!aIsSynchronous && context && aCollector.BufferRangeStart()) {
    uint64_t bufferRangeStart = *aCollector.BufferRangeStart();
    JS::SetJSContextProfilerSampleBufferRangeStart(context, bufferRangeStart);
  }
}

#if defined(GP_OS_windows) && defined(USE_MOZ_STACK_WALK)
static HANDLE GetThreadHandle(PlatformData* aData);
#endif

#if defined(USE_FRAME_POINTER_STACK_WALK) || defined(USE_MOZ_STACK_WALK)
static void StackWalkCallback(uint32_t aFrameNumber, void* aPC, void* aSP,
                              void* aClosure) {
  NativeStack* nativeStack = static_cast<NativeStack*>(aClosure);
  MOZ_ASSERT(nativeStack->mCount < MAX_NATIVE_FRAMES);
  nativeStack->mSPs[nativeStack->mCount] = aSP;
  nativeStack->mPCs[nativeStack->mCount] = aPC;
  nativeStack->mCount++;
}
#endif

#if defined(USE_FRAME_POINTER_STACK_WALK)
static void DoFramePointerBacktrace(PSLockRef aLock,
                                    const RegisteredThread& aRegisteredThread,
                                    const Registers& aRegs,
                                    NativeStack& aNativeStack) {
  // WARNING: this function runs within the profiler's "critical section".
  // WARNING: this function might be called while the profiler is inactive, and
  //          cannot rely on ActivePS.

  // Start with the current function. We use 0 as the frame number here because
  // the FramePointerStackWalk() call below will use 1..N. This is a bit weird
  // but it doesn't matter because StackWalkCallback() doesn't use the frame
  // number argument.
  StackWalkCallback(/* frameNum */ 0, aRegs.mPC, aRegs.mSP, &aNativeStack);

  uint32_t maxFrames = uint32_t(MAX_NATIVE_FRAMES - aNativeStack.mCount);

  const void* stackEnd = aRegisteredThread.StackTop();
  if (aRegs.mFP >= aRegs.mSP && aRegs.mFP <= stackEnd) {
    FramePointerStackWalk(StackWalkCallback, /* skipFrames */ 0, maxFrames,
                          &aNativeStack, reinterpret_cast<void**>(aRegs.mFP),
                          const_cast<void*>(stackEnd));
  }
}
#endif

#if defined(USE_MOZ_STACK_WALK)
static void DoMozStackWalkBacktrace(PSLockRef aLock,
                                    const RegisteredThread& aRegisteredThread,
                                    const Registers& aRegs,
                                    NativeStack& aNativeStack) {
  // WARNING: this function runs within the profiler's "critical section".
  // WARNING: this function might be called while the profiler is inactive, and
  //          cannot rely on ActivePS.

  // Start with the current function. We use 0 as the frame number here because
  // the MozStackWalkThread() call below will use 1..N. This is a bit weird but
  // it doesn't matter because StackWalkCallback() doesn't use the frame number
  // argument.
  StackWalkCallback(/* frameNum */ 0, aRegs.mPC, aRegs.mSP, &aNativeStack);

  uint32_t maxFrames = uint32_t(MAX_NATIVE_FRAMES - aNativeStack.mCount);

  HANDLE thread = GetThreadHandle(aRegisteredThread.GetPlatformData());
  MOZ_ASSERT(thread);
  MozStackWalkThread(StackWalkCallback, /* skipFrames */ 0, maxFrames,
                     &aNativeStack, thread, /* context */ nullptr);
}
#endif

#ifdef USE_EHABI_STACKWALK
static void DoEHABIBacktrace(PSLockRef aLock,
                             const RegisteredThread& aRegisteredThread,
                             const Registers& aRegs,
                             NativeStack& aNativeStack) {
  // WARNING: this function runs within the profiler's "critical section".
  // WARNING: this function might be called while the profiler is inactive, and
  //          cannot rely on ActivePS.

  aNativeStack.mCount =
      EHABIStackWalk(aRegs.mContext->uc_mcontext,
                     const_cast<void*>(aRegisteredThread.StackTop()),
                     aNativeStack.mSPs, aNativeStack.mPCs, MAX_NATIVE_FRAMES);
}
#endif

#ifdef USE_LUL_STACKWALK

// See the comment at the callsite for why this function is necessary.
#  if defined(MOZ_HAVE_ASAN_BLACKLIST)
MOZ_ASAN_BLACKLIST static void ASAN_memcpy(void* aDst, const void* aSrc,
                                           size_t aLen) {
  // The obvious thing to do here is call memcpy(). However, although
  // ASAN_memcpy() is not instrumented by ASAN, memcpy() still is, and the
  // false positive still manifests! So we must implement memcpy() ourselves
  // within this function.
  char* dst = static_cast<char*>(aDst);
  const char* src = static_cast<const char*>(aSrc);

  for (size_t i = 0; i < aLen; i++) {
    dst[i] = src[i];
  }
}
#  endif

static void DoLULBacktrace(PSLockRef aLock,
                           const RegisteredThread& aRegisteredThread,
                           const Registers& aRegs, NativeStack& aNativeStack) {
  // WARNING: this function runs within the profiler's "critical section".
  // WARNING: this function might be called while the profiler is inactive, and
  //          cannot rely on ActivePS.

  const mcontext_t* mc = &aRegs.mContext->uc_mcontext;

  lul::UnwindRegs startRegs;
  memset(&startRegs, 0, sizeof(startRegs));

#  if defined(GP_PLAT_amd64_linux) || defined(GP_PLAT_amd64_android)
  startRegs.xip = lul::TaggedUWord(mc->gregs[REG_RIP]);
  startRegs.xsp = lul::TaggedUWord(mc->gregs[REG_RSP]);
  startRegs.xbp = lul::TaggedUWord(mc->gregs[REG_RBP]);
#  elif defined(GP_PLAT_amd64_freebsd)
  startRegs.xip = lul::TaggedUWord(mc->mc_rip);
  startRegs.xsp = lul::TaggedUWord(mc->mc_rsp);
  startRegs.xbp = lul::TaggedUWord(mc->mc_rbp);
#  elif defined(GP_PLAT_arm_linux) || defined(GP_PLAT_arm_android)
  startRegs.r15 = lul::TaggedUWord(mc->arm_pc);
  startRegs.r14 = lul::TaggedUWord(mc->arm_lr);
  startRegs.r13 = lul::TaggedUWord(mc->arm_sp);
  startRegs.r12 = lul::TaggedUWord(mc->arm_ip);
  startRegs.r11 = lul::TaggedUWord(mc->arm_fp);
  startRegs.r7 = lul::TaggedUWord(mc->arm_r7);
#  elif defined(GP_PLAT_arm64_linux) || defined(GP_PLAT_arm64_android)
  startRegs.pc = lul::TaggedUWord(mc->pc);
  startRegs.x29 = lul::TaggedUWord(mc->regs[29]);
  startRegs.x30 = lul::TaggedUWord(mc->regs[30]);
  startRegs.sp = lul::TaggedUWord(mc->sp);
#  elif defined(GP_PLAT_arm64_freebsd)
  startRegs.pc = lul::TaggedUWord(mc->mc_gpregs.gp_elr);
  startRegs.x29 = lul::TaggedUWord(mc->mc_gpregs.gp_x[29]);
  startRegs.x30 = lul::TaggedUWord(mc->mc_gpregs.gp_lr);
  startRegs.sp = lul::TaggedUWord(mc->mc_gpregs.gp_sp);
#  elif defined(GP_PLAT_x86_linux) || defined(GP_PLAT_x86_android)
  startRegs.xip = lul::TaggedUWord(mc->gregs[REG_EIP]);
  startRegs.xsp = lul::TaggedUWord(mc->gregs[REG_ESP]);
  startRegs.xbp = lul::TaggedUWord(mc->gregs[REG_EBP]);
#  elif defined(GP_PLAT_mips64_linux)
  startRegs.pc = lul::TaggedUWord(mc->pc);
  startRegs.sp = lul::TaggedUWord(mc->gregs[29]);
  startRegs.fp = lul::TaggedUWord(mc->gregs[30]);
#  else
#    error "Unknown plat"
#  endif

  // Copy up to N_STACK_BYTES from rsp-REDZONE upwards, but not going past the
  // stack's registered top point.  Do some basic sanity checks too.  This
  // assumes that the TaggedUWord holding the stack pointer value is valid, but
  // it should be, since it was constructed that way in the code just above.

  // We could construct |stackImg| so that LUL reads directly from the stack in
  // question, rather than from a copy of it.  That would reduce overhead and
  // space use a bit.  However, it gives a problem with dynamic analysis tools
  // (ASan, TSan, Valgrind) which is that such tools will report invalid or
  // racing memory accesses, and such accesses will be reported deep inside LUL.
  // By taking a copy here, we can either sanitise the copy (for Valgrind) or
  // copy it using an unchecked memcpy (for ASan, TSan).  That way we don't have
  // to try and suppress errors inside LUL.
  //
  // N_STACK_BYTES is set to 160KB.  This is big enough to hold all stacks
  // observed in some minutes of testing, whilst keeping the size of this
  // function (DoNativeBacktrace)'s frame reasonable.  Most stacks observed in
  // practice are small, 4KB or less, and so the copy costs are insignificant
  // compared to other profiler overhead.
  //
  // |stackImg| is allocated on this (the sampling thread's) stack.  That
  // implies that the frame for this function is at least N_STACK_BYTES large.
  // In general it would be considered unacceptable to have such a large frame
  // on a stack, but it only exists for the unwinder thread, and so is not
  // expected to be a problem.  Allocating it on the heap is troublesome because
  // this function runs whilst the sampled thread is suspended, so any heap
  // allocation risks deadlock.  Allocating it as a global variable is not
  // thread safe, which would be a problem if we ever allow multiple sampler
  // threads.  Hence allocating it on the stack seems to be the least-worst
  // option.

  lul::StackImage stackImg;

  {
#  if defined(GP_PLAT_amd64_linux) || defined(GP_PLAT_amd64_android) || \
      defined(GP_PLAT_amd64_freebsd)
    uintptr_t rEDZONE_SIZE = 128;
    uintptr_t start = startRegs.xsp.Value() - rEDZONE_SIZE;
#  elif defined(GP_PLAT_arm_linux) || defined(GP_PLAT_arm_android)
    uintptr_t rEDZONE_SIZE = 0;
    uintptr_t start = startRegs.r13.Value() - rEDZONE_SIZE;
#  elif defined(GP_PLAT_arm64_linux) || defined(GP_PLAT_arm64_android) || \
      defined(GP_PLAT_arm64_freebsd)
    uintptr_t rEDZONE_SIZE = 0;
    uintptr_t start = startRegs.sp.Value() - rEDZONE_SIZE;
#  elif defined(GP_PLAT_x86_linux) || defined(GP_PLAT_x86_android)
    uintptr_t rEDZONE_SIZE = 0;
    uintptr_t start = startRegs.xsp.Value() - rEDZONE_SIZE;
#  elif defined(GP_PLAT_mips64_linux)
    uintptr_t rEDZONE_SIZE = 0;
    uintptr_t start = startRegs.sp.Value() - rEDZONE_SIZE;
#  else
#    error "Unknown plat"
#  endif
    uintptr_t end = reinterpret_cast<uintptr_t>(aRegisteredThread.StackTop());
    uintptr_t ws = sizeof(void*);
    start &= ~(ws - 1);
    end &= ~(ws - 1);
    uintptr_t nToCopy = 0;
    if (start < end) {
      nToCopy = end - start;
      if (nToCopy > lul::N_STACK_BYTES) nToCopy = lul::N_STACK_BYTES;
    }
    MOZ_ASSERT(nToCopy <= lul::N_STACK_BYTES);
    stackImg.mLen = nToCopy;
    stackImg.mStartAvma = start;
    if (nToCopy > 0) {
      // If this is a vanilla memcpy(), ASAN makes the following complaint:
      //
      //   ERROR: AddressSanitizer: stack-buffer-underflow ...
      //   ...
      //   HINT: this may be a false positive if your program uses some custom
      //   stack unwind mechanism or swapcontext
      //
      // This code is very much a custom stack unwind mechanism! So we use an
      // alternative memcpy() implementation that is ignored by ASAN.
#  if defined(MOZ_HAVE_ASAN_BLACKLIST)
      ASAN_memcpy(&stackImg.mContents[0], (void*)start, nToCopy);
#  else
      memcpy(&stackImg.mContents[0], (void*)start, nToCopy);
#  endif
      (void)VALGRIND_MAKE_MEM_DEFINED(&stackImg.mContents[0], nToCopy);
    }
  }

  size_t framePointerFramesAcquired = 0;
  lul::LUL* lul = CorePS::Lul(aLock);
  lul->Unwind(reinterpret_cast<uintptr_t*>(aNativeStack.mPCs),
              reinterpret_cast<uintptr_t*>(aNativeStack.mSPs),
              &aNativeStack.mCount, &framePointerFramesAcquired,
              MAX_NATIVE_FRAMES, &startRegs, &stackImg);

  // Update stats in the LUL stats object.  Unfortunately this requires
  // three global memory operations.
  lul->mStats.mContext += 1;
  lul->mStats.mCFI += aNativeStack.mCount - 1 - framePointerFramesAcquired;
  lul->mStats.mFP += framePointerFramesAcquired;
}

#endif

#ifdef HAVE_NATIVE_UNWIND
static void DoNativeBacktrace(PSLockRef aLock,
                              const RegisteredThread& aRegisteredThread,
                              const Registers& aRegs,
                              NativeStack& aNativeStack) {
  // This method determines which stackwalker is used for periodic and
  // synchronous samples. (Backtrace samples are treated differently, see
  // profiler_suspend_and_sample_thread() for details). The only part of the
  // ordering that matters is that LUL must precede FRAME_POINTER, because on
  // Linux they can both be present.
#  if defined(USE_LUL_STACKWALK)
  DoLULBacktrace(aLock, aRegisteredThread, aRegs, aNativeStack);
#  elif defined(USE_EHABI_STACKWALK)
  DoEHABIBacktrace(aLock, aRegisteredThread, aRegs, aNativeStack);
#  elif defined(USE_FRAME_POINTER_STACK_WALK)
  DoFramePointerBacktrace(aLock, aRegisteredThread, aRegs, aNativeStack);
#  elif defined(USE_MOZ_STACK_WALK)
  DoMozStackWalkBacktrace(aLock, aRegisteredThread, aRegs, aNativeStack);
#  else
#    error "Invalid configuration"
#  endif
}
#endif

// Writes some components shared by periodic and synchronous profiles to
// ActivePS's ProfileBuffer. (This should only be called from DoSyncSample()
// and DoPeriodicSample().)
//
// The grammar for entry sequences is in a comment above
// ProfileBuffer::StreamSamplesToJSON.
static inline void DoSharedSample(PSLockRef aLock, bool aIsSynchronous,
                                  RegisteredThread& aRegisteredThread,
                                  const Registers& aRegs, uint64_t aSamplePos,
                                  ProfileBuffer& aBuffer) {
  // WARNING: this function runs within the profiler's "critical section".

  MOZ_ASSERT(!aBuffer.IsThreadSafe(),
             "Mutexes cannot be used inside this critical section");

  MOZ_RELEASE_ASSERT(ActivePS::Exists(aLock));

  ProfileBufferCollector collector(aBuffer, ActivePS::Features(aLock),
                                   aSamplePos);
  NativeStack nativeStack;
#if defined(HAVE_NATIVE_UNWIND)
  if (ActivePS::FeatureStackWalk(aLock)) {
    DoNativeBacktrace(aLock, aRegisteredThread, aRegs, nativeStack);

    MergeStacks(ActivePS::Features(aLock), aIsSynchronous, aRegisteredThread,
                aRegs, nativeStack, collector, CorePS::JsFrames(aLock));
  } else
#endif
  {
    MergeStacks(ActivePS::Features(aLock), aIsSynchronous, aRegisteredThread,
                aRegs, nativeStack, collector, CorePS::JsFrames(aLock));

    // We can't walk the whole native stack, but we can record the top frame.
    if (ActivePS::FeatureLeaf(aLock)) {
      aBuffer.AddEntry(ProfileBufferEntry::NativeLeafAddr((void*)aRegs.mPC));
    }
  }
}

// Writes the components of a synchronous sample to the given ProfileBuffer.
static void DoSyncSample(PSLockRef aLock, RegisteredThread& aRegisteredThread,
                         const TimeStamp& aNow, const Registers& aRegs,
                         ProfileBuffer& aBuffer) {
  // WARNING: this function runs within the profiler's "critical section".

  uint64_t samplePos =
      aBuffer.AddThreadIdEntry(aRegisteredThread.Info()->ThreadId());

  TimeDuration delta = aNow - CorePS::ProcessStartTime();
  aBuffer.AddEntry(ProfileBufferEntry::Time(delta.ToMilliseconds()));

  DoSharedSample(aLock, /* aIsSynchronous = */ true, aRegisteredThread, aRegs,
                 samplePos, aBuffer);
}

// Writes the components of a periodic sample to ActivePS's ProfileBuffer.
// The ThreadId entry is already written in the main ProfileBuffer, its location
// is `aSamplePos`, we can write the rest to `aBuffer` (which may be different).
static inline void DoPeriodicSample(PSLockRef aLock,
                                    RegisteredThread& aRegisteredThread,
                                    ProfiledThreadData& aProfiledThreadData,
                                    const TimeStamp& aNow,
                                    const Registers& aRegs, uint64_t aSamplePos,
                                    ProfileBuffer& aBuffer) {
  // WARNING: this function runs within the profiler's "critical section".

  DoSharedSample(aLock, /* aIsSynchronous = */ false, aRegisteredThread, aRegs,
                 aSamplePos, aBuffer);
}

// END sampling/unwinding code
////////////////////////////////////////////////////////////////////////

////////////////////////////////////////////////////////////////////////
// BEGIN saving/streaming code

const static uint64_t kJS_MAX_SAFE_UINTEGER = +9007199254740991ULL;

static int64_t SafeJSInteger(uint64_t aValue) {
  return aValue <= kJS_MAX_SAFE_UINTEGER ? int64_t(aValue) : -1;
}

static void AddSharedLibraryInfoToStream(JSONWriter& aWriter,
                                         const SharedLibrary& aLib) {
  aWriter.StartObjectElement();
  aWriter.IntProperty("start", SafeJSInteger(aLib.GetStart()));
  aWriter.IntProperty("end", SafeJSInteger(aLib.GetEnd()));
  aWriter.IntProperty("offset", SafeJSInteger(aLib.GetOffset()));
  aWriter.StringProperty("name",
                         NS_ConvertUTF16toUTF8(aLib.GetModuleName()).get());
  aWriter.StringProperty("path",
                         NS_ConvertUTF16toUTF8(aLib.GetModulePath()).get());
  aWriter.StringProperty("debugName",
                         NS_ConvertUTF16toUTF8(aLib.GetDebugName()).get());
  aWriter.StringProperty("debugPath",
                         NS_ConvertUTF16toUTF8(aLib.GetDebugPath()).get());
  aWriter.StringProperty("breakpadId", aLib.GetBreakpadId().get());
  aWriter.StringProperty("arch", aLib.GetArch().c_str());
  aWriter.EndObject();
}

void AppendSharedLibraries(JSONWriter& aWriter) {
  SharedLibraryInfo info = SharedLibraryInfo::GetInfoForSelf();
  info.SortByAddress();
  for (size_t i = 0; i < info.GetSize(); i++) {
    AddSharedLibraryInfoToStream(aWriter, info.GetEntry(i));
  }
}

#ifdef MOZ_TASK_TRACER
static void StreamNameAndThreadId(JSONWriter& aWriter, const char* aName,
                                  int aThreadId) {
  aWriter.StartObjectElement();
  {
    if (XRE_GetProcessType() == GeckoProcessType_Plugin) {
      // TODO Add the proper plugin name
      aWriter.StringProperty("name", "Plugin");
    } else {
      aWriter.StringProperty("name", aName);
    }
    aWriter.IntProperty("tid", aThreadId);
  }
  aWriter.EndObject();
}
#endif

static void StreamTaskTracer(PSLockRef aLock, SpliceableJSONWriter& aWriter) {
#ifdef MOZ_TASK_TRACER
  MOZ_RELEASE_ASSERT(CorePS::Exists() && ActivePS::Exists(aLock));

  aWriter.StartArrayProperty("data");
  {
    UniquePtr<Vector<nsCString>> data =
        tasktracer::GetLoggedData(CorePS::ProcessStartTime());
    for (const nsCString& dataString : *data) {
      aWriter.StringElement(dataString.get());
    }
  }
  aWriter.EndArray();

  aWriter.StartArrayProperty("threads");
  {
    ActivePS::DiscardExpiredDeadProfiledThreads(aLock);
    Vector<std::pair<RegisteredThread*, ProfiledThreadData*>> threads =
        ActivePS::ProfiledThreads(aLock);
    for (auto& thread : threads) {
      RefPtr<ThreadInfo> info = thread.second->Info();
      StreamNameAndThreadId(aWriter, info->Name(), info->ThreadId());
    }
  }
  aWriter.EndArray();

  aWriter.DoubleProperty("start",
                         static_cast<double>(tasktracer::GetStartTime()));
#endif
}

static void StreamCategories(SpliceableJSONWriter& aWriter) {
  // Same order as ProfilingCategory. Format:
  // [
  //   {
  //     name: "Idle",
  //     color: "transparent",
  //     subcategories: ["Other"],
  //   },
  //   {
  //     name: "Other",
  //     color: "grey",
  //     subcategories: [
  //       "JSM loading",
  //       "Subprocess launching",
  //       "DLL loading"
  //     ]
  //   },
  //   ...
  // ]

#define CATEGORY_JSON_BEGIN_CATEGORY(name, labelAsString, color) \
  aWriter.Start();                                               \
  aWriter.StringProperty("name", labelAsString);                 \
  aWriter.StringProperty("color", color);                        \
  aWriter.StartArrayProperty("subcategories");
#define CATEGORY_JSON_SUBCATEGORY(supercategory, name, labelAsString) \
  aWriter.StringElement(labelAsString);
#define CATEGORY_JSON_END_CATEGORY \
  aWriter.EndArray();              \
  aWriter.EndObject();

  PROFILING_CATEGORY_LIST(CATEGORY_JSON_BEGIN_CATEGORY,
                          CATEGORY_JSON_SUBCATEGORY, CATEGORY_JSON_END_CATEGORY)

#undef CATEGORY_JSON_BEGIN_CATEGORY
#undef CATEGORY_JSON_SUBCATEGORY
#undef CATEGORY_JSON_END_CATEGORY
}

static void StreamMetaJSCustomObject(PSLockRef aLock,
                                     SpliceableJSONWriter& aWriter,
                                     bool aIsShuttingDown) {
  MOZ_RELEASE_ASSERT(CorePS::Exists() && ActivePS::Exists(aLock));

  aWriter.IntProperty("version", 19);

  // The "startTime" field holds the number of milliseconds since midnight
  // January 1, 1970 GMT. This grotty code computes (Now - (Now -
  // ProcessStartTime)) to convert CorePS::ProcessStartTime() into that form.
  TimeDuration delta = TimeStamp::NowUnfuzzed() - CorePS::ProcessStartTime();
  aWriter.DoubleProperty(
      "startTime",
      static_cast<double>(PR_Now() / 1000.0 - delta.ToMilliseconds()));

  // Write the shutdownTime field. Unlike startTime, shutdownTime is not an
  // absolute time stamp: It's relative to startTime. This is consistent with
  // all other (non-"startTime") times anywhere in the profile JSON.
  if (aIsShuttingDown) {
    aWriter.DoubleProperty("shutdownTime", profiler_time());
  } else {
    aWriter.NullProperty("shutdownTime");
  }

  aWriter.StartArrayProperty("categories");
  StreamCategories(aWriter);
  aWriter.EndArray();

  ActivePS::WriteActiveConfiguration(aLock, aWriter, "configuration");

  if (!NS_IsMainThread()) {
    // Leave the rest of the properties out if we're not on the main thread.
    // At the moment, the only case in which this function is called on a
    // background thread is if we're in a content process and are going to
    // send this profile to the parent process. In that case, the parent
    // process profile's "meta" object already has the rest of the properties,
    // and the parent process profile is dumped on that process's main thread.
    return;
  }

  aWriter.DoubleProperty("interval", ActivePS::Interval(aLock));
  aWriter.IntProperty("stackwalk", ActivePS::FeatureStackWalk(aLock));

#ifdef DEBUG
  aWriter.IntProperty("debug", 1);
#else
  aWriter.IntProperty("debug", 0);
#endif

  aWriter.IntProperty("gcpoison", JS::IsGCPoisoning() ? 1 : 0);

  bool asyncStacks = Preferences::GetBool("javascript.options.asyncstack");
  aWriter.IntProperty("asyncstack", asyncStacks);

  aWriter.IntProperty("processType", XRE_GetProcessType());

  aWriter.StringProperty("updateChannel", MOZ_STRINGIFY(MOZ_UPDATE_CHANNEL));

  nsresult res;
  nsCOMPtr<nsIHttpProtocolHandler> http =
      do_GetService(NS_NETWORK_PROTOCOL_CONTRACTID_PREFIX "http", &res);

  if (!NS_FAILED(res)) {
    nsAutoCString string;

    res = http->GetPlatform(string);
    if (!NS_FAILED(res)) {
      aWriter.StringProperty("platform", string.Data());
    }

    res = http->GetOscpu(string);
    if (!NS_FAILED(res)) {
      aWriter.StringProperty("oscpu", string.Data());
    }

    res = http->GetMisc(string);
    if (!NS_FAILED(res)) {
      aWriter.StringProperty("misc", string.Data());
    }
  }

  nsCOMPtr<nsIXULRuntime> runtime = do_GetService("@mozilla.org/xre/runtime;1");
  if (runtime) {
    nsAutoCString string;

    res = runtime->GetXPCOMABI(string);
    if (!NS_FAILED(res)) aWriter.StringProperty("abi", string.Data());

    res = runtime->GetWidgetToolkit(string);
    if (!NS_FAILED(res)) aWriter.StringProperty("toolkit", string.Data());
  }

  nsCOMPtr<nsIXULAppInfo> appInfo =
      do_GetService("@mozilla.org/xre/app-info;1");

  if (appInfo) {
    nsAutoCString string;
    res = appInfo->GetName(string);
    if (!NS_FAILED(res)) aWriter.StringProperty("product", string.Data());

    res = appInfo->GetAppBuildID(string);
    if (!NS_FAILED(res)) aWriter.StringProperty("appBuildID", string.Data());

    res = appInfo->GetSourceURL(string);
    if (!NS_FAILED(res)) aWriter.StringProperty("sourceURL", string.Data());
  }

  ProcessInfo processInfo;
  processInfo.cpuCount = 0;
  processInfo.cpuCores = 0;
  if (NS_SUCCEEDED(CollectProcessInfo(processInfo))) {
    if (processInfo.cpuCores > 0) {
      aWriter.IntProperty("physicalCPUs", processInfo.cpuCores);
    }
    if (processInfo.cpuCount > 0) {
      aWriter.IntProperty("logicalCPUs", processInfo.cpuCount);
    }
  }

  // We should avoid collecting extension metadata for profiler while XPCOM is
  // shutting down since it cannot create a new ExtensionPolicyService.
  if (!gXPCOMShuttingDown) {
    aWriter.StartObjectProperty("extensions");
    {
      {
        JSONSchemaWriter schema(aWriter);
        schema.WriteField("id");
        schema.WriteField("name");
        schema.WriteField("baseURL");
      }

      aWriter.StartArrayProperty("data");
      {
        nsTArray<RefPtr<WebExtensionPolicy>> exts;
        ExtensionPolicyService::GetSingleton().GetAll(exts);

        for (auto& ext : exts) {
          aWriter.StartArrayElement(JSONWriter::SingleLineStyle);

          nsAutoString id;
          ext->GetId(id);
          aWriter.StringElement(NS_ConvertUTF16toUTF8(id).get());

          aWriter.StringElement(NS_ConvertUTF16toUTF8(ext->Name()).get());

          auto url = ext->GetURL(NS_LITERAL_STRING(""));
          if (url.isOk()) {
            aWriter.StringElement(NS_ConvertUTF16toUTF8(url.unwrap()).get());
          }

          aWriter.EndArray();
        }
      }
      aWriter.EndArray();
    }
    aWriter.EndObject();
  }
}

static void StreamPages(PSLockRef aLock, SpliceableJSONWriter& aWriter) {
  MOZ_RELEASE_ASSERT(CorePS::Exists());
  ActivePS::DiscardExpiredPages(aLock);
  for (const auto& page : ActivePS::ProfiledPages(aLock)) {
    page->StreamJSON(aWriter);
  }
}

#if defined(GP_OS_android) && !defined(MOZ_WIDGET_GONK)
template <int N>
static bool StartsWith(const nsACString& string, const char (&prefix)[N]) {
  if (N - 1 > string.Length()) {
    return false;
  }
  return memcmp(string.Data(), prefix, N - 1) == 0;
}

static JS::ProfilingCategoryPair InferJavaCategory(nsACString& aName) {
  if (aName.EqualsLiteral("android.os.MessageQueue.nativePollOnce()")) {
    return JS::ProfilingCategoryPair::IDLE;
  }
  if (aName.EqualsLiteral("java.lang.Object.wait()")) {
    return JS::ProfilingCategoryPair::JAVA_BLOCKED;
  }
  if (StartsWith(aName, "android.") || StartsWith(aName, "com.android.")) {
    return JS::ProfilingCategoryPair::JAVA_ANDROID;
  }
  if (StartsWith(aName, "mozilla.") || StartsWith(aName, "org.mozilla.")) {
    return JS::ProfilingCategoryPair::JAVA_MOZILLA;
  }
  if (StartsWith(aName, "java.") || StartsWith(aName, "sun.") ||
      StartsWith(aName, "com.sun.")) {
    return JS::ProfilingCategoryPair::JAVA_LANGUAGE;
  }
  if (StartsWith(aName, "kotlin.") || StartsWith(aName, "kotlinx.")) {
    return JS::ProfilingCategoryPair::JAVA_KOTLIN;
  }
  if (StartsWith(aName, "androidx.")) {
    return JS::ProfilingCategoryPair::JAVA_ANDROIDX;
  }
  return JS::ProfilingCategoryPair::OTHER;
}

static void CollectJavaThreadProfileData(ProfileBuffer& aProfileBuffer) {
  // locked_profiler_start uses sample count is 1000 for Java thread.
  // This entry size is enough now, but we might have to estimate it
  // if we can customize it
  int sampleId = 0;
  while (true) {
    // Gets the data from the java main thread only.
    double sampleTime = java::GeckoJavaSampler::GetSampleTime(sampleId);
    if (sampleTime == 0.0) {
      break;
    }

    aProfileBuffer.AddThreadIdEntry(0);
    aProfileBuffer.AddEntry(ProfileBufferEntry::Time(sampleTime));
    int frameId = 0;
    while (true) {
      jni::String::LocalRef frameName =
          java::GeckoJavaSampler::GetFrameName(sampleId, frameId++);
      if (!frameName) {
        break;
      }
      nsCString frameNameString = frameName->ToCString();

      auto categoryPair = InferJavaCategory(frameNameString);
      aProfileBuffer.CollectCodeLocation("", frameNameString.get(), 0, 0,
                                         Nothing(), Nothing(),
                                         Some(categoryPair));
    }
    sampleId++;
  }
}
#endif

UniquePtr<ProfilerCodeAddressService>
profiler_code_address_service_for_presymbolication() {
  static const bool preSymbolicate = []() {
    const char* symbolicate = getenv("MOZ_PROFILER_SYMBOLICATE");
    return symbolicate && symbolicate[0] != '\0';
  }();
  return preSymbolicate ? MakeUnique<ProfilerCodeAddressService>() : nullptr;
}

static void locked_profiler_stream_json_for_this_process(
    PSLockRef aLock, SpliceableJSONWriter& aWriter, double aSinceTime,
    bool aIsShuttingDown, ProfilerCodeAddressService* aService) {
  LOG("locked_profiler_stream_json_for_this_process");

  MOZ_RELEASE_ASSERT(CorePS::Exists() && ActivePS::Exists(aLock));

  AUTO_PROFILER_STATS(locked_profiler_stream_json_for_this_process);

  const double collectionStartMs = profiler_time();

  ProfileBuffer& buffer = ActivePS::Buffer(aLock);

  // If there is a set "Window length", discard older data.
  Maybe<double> durationS = ActivePS::Duration(aLock);
  if (durationS.isSome()) {
    const double durationStartMs = collectionStartMs - *durationS * 1000;
    buffer.DiscardSamplesBeforeTime(durationStartMs);
  }

  // Put shared library info
  aWriter.StartArrayProperty("libs");
  AppendSharedLibraries(aWriter);
  aWriter.EndArray();

  // Put meta data
  aWriter.StartObjectProperty("meta");
  { StreamMetaJSCustomObject(aLock, aWriter, aIsShuttingDown); }
  aWriter.EndObject();

  // Put page data
  aWriter.StartArrayProperty("pages");
  { StreamPages(aLock, aWriter); }
  aWriter.EndArray();

  buffer.StreamProfilerOverheadToJSON(aWriter, CorePS::ProcessStartTime(),
                                      aSinceTime);
  buffer.StreamCountersToJSON(aWriter, CorePS::ProcessStartTime(), aSinceTime);

  // Data of TaskTracer doesn't belong in the circular buffer.
  if (ActivePS::FeatureTaskTracer(aLock)) {
    aWriter.StartObjectProperty("tasktracer");
    StreamTaskTracer(aLock, aWriter);
    aWriter.EndObject();
  }

  // Lists the samples for each thread profile
  aWriter.StartArrayProperty("threads");
  {
    ActivePS::DiscardExpiredDeadProfiledThreads(aLock);
    Vector<std::pair<RegisteredThread*, ProfiledThreadData*>> threads =
        ActivePS::ProfiledThreads(aLock);
    for (auto& thread : threads) {
      RegisteredThread* registeredThread = thread.first;
      JSContext* cx =
          registeredThread ? registeredThread->GetJSContext() : nullptr;
      ProfiledThreadData* profiledThreadData = thread.second;
      profiledThreadData->StreamJSON(
          buffer, cx, aWriter, CorePS::ProcessName(aLock),
          CorePS::ProcessStartTime(), aSinceTime,
          ActivePS::FeatureJSTracer(aLock), aService);
    }

#if defined(GP_OS_android) && !defined(MOZ_WIDGET_GONK)
    if (ActivePS::FeatureJava(aLock)) {
      java::GeckoJavaSampler::Pause();

      // We are allocating it chunk by chunk. So this will not allocate 64 MiB
      // at once. This size should be more than enough for java threads.
      // This buffer is being created for each process but Android has
      // relatively less processes compared to desktop, so it's okay here.
      mozilla::ProfileBufferChunkManagerWithLocalLimit chunkManager(
          64 * 1024 * 1024, 1024 * 1024);
      ProfileChunkedBuffer bufferManager(
          ProfileChunkedBuffer::ThreadSafety::WithoutMutex, chunkManager);
      ProfileBuffer javaBuffer(bufferManager);
      CollectJavaThreadProfileData(javaBuffer);

      // Thread id of java Main thread is 0, if we support profiling of other
      // java thread, we have to get thread id and name via JNI.
      RefPtr<ThreadInfo> threadInfo = new ThreadInfo(
          "Java Main Thread", 0, false, CorePS::ProcessStartTime());
      ProfiledThreadData profiledThreadData(threadInfo, nullptr);
      profiledThreadData.StreamJSON(javaBuffer, nullptr, aWriter,
                                    CorePS::ProcessName(aLock),
                                    CorePS::ProcessStartTime(), aSinceTime,
                                    ActivePS::FeatureJSTracer(aLock), nullptr);

      java::GeckoJavaSampler::Unpause();
    }
#endif

    UniquePtr<char[]> baseProfileThreads =
        ActivePS::MoveBaseProfileThreads(aLock);
    if (baseProfileThreads) {
      aWriter.Splice(baseProfileThreads.get());
    }
  }
  aWriter.EndArray();

  if (ActivePS::FeatureJSTracer(aLock)) {
    aWriter.StartArrayProperty("jsTracerDictionary");
    {
      JS::AutoTraceLoggerLockGuard lockGuard;
      // Collect Event Dictionary
      JS::TraceLoggerDictionaryBuffer collectionBuffer(lockGuard);
      while (collectionBuffer.NextChunk()) {
        aWriter.StringElement(collectionBuffer.internalBuffer());
      }
    }
    aWriter.EndArray();
  }

  aWriter.StartArrayProperty("pausedRanges");
  { buffer.StreamPausedRangesToJSON(aWriter, aSinceTime); }
  aWriter.EndArray();

  const double collectionEndMs = profiler_time();

  // Record timestamps for the collection into the buffer, so that consumers
  // know why we didn't collect any samples for its duration.
  // We put these entries into the buffer after we've collected the profile,
  // so they'll be visible for the *next* profile collection (if they haven't
  // been overwritten due to buffer wraparound by then).
  buffer.AddEntry(ProfileBufferEntry::CollectionStart(collectionStartMs));
  buffer.AddEntry(ProfileBufferEntry::CollectionEnd(collectionEndMs));
}

bool profiler_stream_json_for_this_process(
    SpliceableJSONWriter& aWriter, double aSinceTime, bool aIsShuttingDown,
    ProfilerCodeAddressService* aService) {
  LOG("profiler_stream_json_for_this_process");

  MOZ_RELEASE_ASSERT(CorePS::Exists());

  PSAutoLock lock(gPSMutex);

  if (!ActivePS::Exists(lock)) {
    return false;
  }

  locked_profiler_stream_json_for_this_process(lock, aWriter, aSinceTime,
                                               aIsShuttingDown, aService);
  return true;
}

// END saving/streaming code
////////////////////////////////////////////////////////////////////////

static char FeatureCategory(uint32_t aFeature) {
  if (aFeature & DefaultFeatures()) {
    if (aFeature & AvailableFeatures()) {
      return 'D';
    }
    return 'd';
  }

  if (aFeature & StartupExtraDefaultFeatures()) {
    if (aFeature & AvailableFeatures()) {
      return 'S';
    }
    return 's';
  }

  if (aFeature & AvailableFeatures()) {
    return '-';
  }
  return 'x';
}

// Doesn't exist if aExitCode is 0
static void PrintUsageThenExit(int aExitCode) {
  MOZ_RELEASE_ASSERT(NS_IsMainThread());

  printf(
      "\n"
      "Profiler environment variable usage:\n"
      "\n"
      "  MOZ_PROFILER_HELP\n"
      "  If set to any value, prints this message.\n"
      "  Use MOZ_BASE_PROFILER_HELP for BaseProfiler help.\n"
      "\n"
      "  MOZ_LOG\n"
      "  Enables logging. The levels of logging available are\n"
      "  'prof:3' (least verbose), 'prof:4', 'prof:5' (most verbose).\n"
      "\n"
      "  MOZ_PROFILER_STARTUP\n"
      "  If set to any value other than '' or '0'/'N'/'n', starts the\n"
      "  profiler immediately on start-up.\n"
      "  Useful if you want profile code that runs very early.\n"
      "\n"
      "  MOZ_PROFILER_STARTUP_ENTRIES=<%u..%u>\n"
      "  If MOZ_PROFILER_STARTUP is set, specifies the number of entries per\n"
      "  process in the profiler's circular buffer when the profiler is first\n"
      "  started.\n"
      "  If unset, the platform default is used:\n"
      "  %u entries per process, or %u when MOZ_PROFILER_STARTUP is set.\n"
      "  (%u bytes per entry -> %u or %u total bytes per process)\n"
      "\n"
      "  MOZ_PROFILER_STARTUP_DURATION=<1..>\n"
      "  If MOZ_PROFILER_STARTUP is set, specifies the maximum life time of\n"
      "  entries in the the profiler's circular buffer when the profiler is\n"
      "  first started, in seconds.\n"
      "  If unset, the life time of the entries will only be restricted by\n"
      "  MOZ_PROFILER_STARTUP_ENTRIES (or its default value), and no\n"
      "  additional time duration restriction will be applied.\n"
      "\n"
      "  MOZ_PROFILER_STARTUP_INTERVAL=<1..%d>\n"
      "  If MOZ_PROFILER_STARTUP is set, specifies the sample interval,\n"
      "  measured in milliseconds, when the profiler is first started.\n"
      "  If unset, the platform default is used.\n"
      "\n"
      "  MOZ_PROFILER_STARTUP_FEATURES_BITFIELD=<Number>\n"
      "  If MOZ_PROFILER_STARTUP is set, specifies the profiling features, as\n"
      "  the integer value of the features bitfield.\n"
      "  If unset, the value from MOZ_PROFILER_STARTUP_FEATURES is used.\n"
      "\n"
      "  MOZ_PROFILER_STARTUP_FEATURES=<Features>\n"
      "  If MOZ_PROFILER_STARTUP is set, specifies the profiling features, as\n"
      "  a comma-separated list of strings.\n"
      "  Ignored if  MOZ_PROFILER_STARTUP_FEATURES_BITFIELD is set.\n"
      "  If unset, the platform default is used.\n"
      "\n"
      "    Features: (x=unavailable, D/d=default/unavailable,\n"
      "               S/s=MOZ_PROFILER_STARTUP extra default/unavailable)\n",
      unsigned(ActivePS::scMinimumBufferEntries),
      unsigned(ActivePS::scMaximumBufferEntries),
      unsigned(PROFILER_DEFAULT_ENTRIES.Value()),
      unsigned(PROFILER_DEFAULT_STARTUP_ENTRIES.Value()),
      unsigned(scBytesPerEntry),
      unsigned(PROFILER_DEFAULT_ENTRIES.Value() * scBytesPerEntry),
      unsigned(PROFILER_DEFAULT_STARTUP_ENTRIES.Value() * scBytesPerEntry),
      PROFILER_MAX_INTERVAL);

#define PRINT_FEATURE(n_, str_, Name_, desc_)                                  \
  printf("    %c %6u: \"%s\" (%s)\n", FeatureCategory(ProfilerFeature::Name_), \
         ProfilerFeature::Name_, str_, desc_);

  PROFILER_FOR_EACH_FEATURE(PRINT_FEATURE)

#undef PRINT_FEATURE

  printf(
      "    -        \"default\" (All above D+S defaults)\n"
      "\n"
      "  MOZ_PROFILER_STARTUP_FILTERS=<Filters>\n"
      "  If MOZ_PROFILER_STARTUP is set, specifies the thread filters, as a\n"
      "  comma-separated list of strings. A given thread will be sampled if\n"
      "  any of the filters is a case-insensitive substring of the thread\n"
      "  name. If unset, a default is used.\n"
      "\n"
      "  MOZ_PROFILER_SHUTDOWN\n"
      "  If set, the profiler saves a profile to the named file on shutdown.\n"
      "\n"
      "  MOZ_PROFILER_SYMBOLICATE\n"
      "  If set, the profiler will pre-symbolicate profiles.\n"
      "  *Note* This will add a significant pause when gathering data, and\n"
      "  is intended mainly for local development.\n"
      "\n"
      "  MOZ_PROFILER_LUL_TEST\n"
      "  If set to any value, runs LUL unit tests at startup.\n"
      "\n"
      "  This platform %s native unwinding.\n"
      "\n",
#if defined(HAVE_NATIVE_UNWIND)
      "supports"
#else
      "does not support"
#endif
  );

  if (aExitCode != 0) {
    exit(aExitCode);
  }
}

////////////////////////////////////////////////////////////////////////
// BEGIN Sampler

#if defined(GP_OS_linux) || defined(GP_OS_android)
struct SigHandlerCoordinator;
#endif

// Sampler performs setup and teardown of the state required to sample with the
// profiler. Sampler may exist when ActivePS is not present.
//
// SuspendAndSampleAndResumeThread must only be called from a single thread,
// and must not sample the thread it is being called from. A separate Sampler
// instance must be used for each thread which wants to capture samples.

// WARNING WARNING WARNING WARNING WARNING WARNING WARNING WARNING
//
// With the exception of SamplerThread, all Sampler objects must be Disable-d
// before releasing the lock which was used to create them. This avoids races
// on linux with the SIGPROF signal handler.

class Sampler {
 public:
  // Sets up the profiler such that it can begin sampling.
  explicit Sampler(PSLockRef aLock);

  // Disable the sampler, restoring it to its previous state. This must be
  // called once, and only once, before the Sampler is destroyed.
  void Disable(PSLockRef aLock);

  // This method suspends and resumes the samplee thread. It calls the passed-in
  // function-like object aProcessRegs (passing it a populated |const
  // Registers&| arg) while the samplee thread is suspended.  Note that
  // the aProcessRegs function must be very careful not to do anything that
  // requires a lock, since we may have interrupted the thread at any point.
  // As an example, you can't call TimeStamp::Now() since on windows it
  // takes a lock on the performance counter.
  //
  // Func must be a function-like object of type `void()`.
  template <typename Func>
  void SuspendAndSampleAndResumeThread(
      PSLockRef aLock, const RegisteredThread& aRegisteredThread,
      const TimeStamp& aNow, const Func& aProcessRegs);

 private:
#if defined(GP_OS_linux) || defined(GP_OS_android) || defined(GP_OS_freebsd)
  // Used to restore the SIGPROF handler when ours is removed.
  struct sigaction mOldSigprofHandler;

  // This process' ID. Needed as an argument for tgkill in
  // SuspendAndSampleAndResumeThread.
  int mMyPid;

  // The sampler thread's ID.  Used to assert that it is not sampling itself,
  // which would lead to deadlock.
  int mSamplerTid;

 public:
  // This is the one-and-only variable used to communicate between the sampler
  // thread and the samplee thread's signal handler. It's static because the
  // samplee thread's signal handler is static.
  static struct SigHandlerCoordinator* sSigHandlerCoordinator;
#endif
};

// END Sampler
////////////////////////////////////////////////////////////////////////

////////////////////////////////////////////////////////////////////////
// BEGIN SamplerThread

// The sampler thread controls sampling and runs whenever the profiler is
// active. It periodically runs through all registered threads, finds those
// that should be sampled, then pauses and samples them.

class SamplerThread {
 public:
  // Creates a sampler thread, but doesn't start it.
  SamplerThread(PSLockRef aLock, uint32_t aActivityGeneration,
                double aIntervalMilliseconds);
  ~SamplerThread();

  // This runs on (is!) the sampler thread.
  void Run();

  // This runs on the main thread.
  void Stop(PSLockRef aLock);

  void AppendPostSamplingCallback(PSLockRef, PostSamplingCallback&& aCallback) {
    // We are under lock, so it's safe to just modify the list pointer.
    // Also this means the sampler has not started its run yet, so any callback
    // added now will be invoked at the end of the next loop; this guarantees
    // that the callback will be invoked after at least one full sampling loop.
    mPostSamplingCallbackList = MakeUnique<PostSamplingCallbackListItem>(
        std::move(mPostSamplingCallbackList), std::move(aCallback));
  }

 private:
  // Item containing a post-sampling callback, and a tail-list of more items.
  // Using a linked list means no need to move items when adding more, and
  // "stealing" the whole list is one pointer move.
  struct PostSamplingCallbackListItem {
    UniquePtr<PostSamplingCallbackListItem> mPrev;
    PostSamplingCallback mCallback;

    PostSamplingCallbackListItem(UniquePtr<PostSamplingCallbackListItem> aPrev,
                                 PostSamplingCallback&& aCallback)
        : mPrev(std::move(aPrev)), mCallback(std::move(aCallback)) {}
  };

  [[nodiscard]] UniquePtr<PostSamplingCallbackListItem>
  TakePostSamplingCallbacks(PSLockRef) {
    return std::move(mPostSamplingCallbackList);
  }

  static void InvokePostSamplingCallbacks(
      UniquePtr<PostSamplingCallbackListItem> aCallbacks,
      SamplingState aSamplingState) {
    if (!aCallbacks) {
      return;
    }
    // We want to drill down to the last element in this list, which is the
    // oldest one, so that we invoke them in FIFO order.
    // We don't expect many callbacks, so it's safe to recurse. Note that we're
    // moving-from the UniquePtr, so the tail will implicitly get destroyed.
    InvokePostSamplingCallbacks(std::move(aCallbacks->mPrev), aSamplingState);
    // We are going to destroy this item, so we can safely move-from the
    // callback before calling it (in case it has an rvalue-ref-qualified call
    // operator).
    std::move(aCallbacks->mCallback)(aSamplingState);
    // It may be tempting for a future maintainer to change aCallbacks into an
    // rvalue reference; this will remind them not to do that!
    static_assert(
        std::is_same_v<decltype(aCallbacks),
                       UniquePtr<PostSamplingCallbackListItem>>,
        "We need to capture the list by-value, to implicitly destroy it");
  }

  // This suspends the calling thread for the given number of microseconds.
  // Best effort timing.
  void SleepMicro(uint32_t aMicroseconds);

  // The sampler used to suspend and sample threads.
  Sampler mSampler;

  // The activity generation, for detecting when the sampler thread must stop.
  const uint32_t mActivityGeneration;

  // The interval between samples, measured in microseconds.
  const int mIntervalMicroseconds;

  // The OS-specific handle for the sampler thread.
#if defined(GP_OS_windows)
  HANDLE mThread;
#elif defined(GP_OS_darwin) || defined(GP_OS_linux) || \
    defined(GP_OS_android) || defined(GP_OS_freebsd)
  pthread_t mThread;
#endif

  // Post-sampling callbacks are kept in a simple linked list, which will be
  // stolen by the sampler thread at the end of its next run.
  UniquePtr<PostSamplingCallbackListItem> mPostSamplingCallbackList;

  SamplerThread(const SamplerThread&) = delete;
  void operator=(const SamplerThread&) = delete;
};

// [[nodiscard]] static
bool ActivePS::AppendPostSamplingCallback(PSLockRef aLock,
                                          PostSamplingCallback&& aCallback) {
  if (!sInstance || !sInstance->mSamplerThread) {
    return false;
  }
  sInstance->mSamplerThread->AppendPostSamplingCallback(aLock,
                                                        std::move(aCallback));
  return true;
}

// This function is required because we need to create a SamplerThread within
// ActivePS's constructor, but SamplerThread is defined after ActivePS. It
// could probably be removed by moving some code around.
static SamplerThread* NewSamplerThread(PSLockRef aLock, uint32_t aGeneration,
                                       double aInterval) {
  return new SamplerThread(aLock, aGeneration, aInterval);
}

// This function is the sampler thread.  This implementation is used for all
// targets.
void SamplerThread::Run() {
  PR_SetCurrentThreadName("SamplerThread");

  // Features won't change during this SamplerThread's lifetime, so we can
  // determine now whether stack sampling is required.
  const bool noStackSampling = []() {
    PSAutoLock lock(gPSMutex);
    if (!ActivePS::Exists(lock)) {
      // If there is no active profiler, it doesn't matter what we return,
      // because this thread will exit before any stack sampling is attempted.
      return false;
    }
    return ActivePS::FeatureNoStackSampling(lock);
  }();

  // Use local ProfileBuffer and underlying buffer to capture the stack.
  // (This is to avoid touching the CorePS::CoreBuffer lock while a thread is
  // suspended, because that thread could be working with the CorePS::CoreBuffer
  // as well.)
  mozilla::ProfileBufferChunkManagerSingle localChunkManager(
      scExpectedMaximumStackSize);
  ProfileChunkedBuffer localBuffer(
      ProfileChunkedBuffer::ThreadSafety::WithoutMutex, localChunkManager);
  ProfileBuffer localProfileBuffer(localBuffer);

  // Will be kept between collections, to know what each collection does.
  auto previousState = localBuffer.GetState();

  // This will be positive if we are running behind schedule (sampling less
  // frequently than desired) and negative if we are ahead of schedule.
  TimeDuration lastSleepOvershoot = 0;
  TimeStamp sampleStart = TimeStamp::NowUnfuzzed();

  // This will be set inside the loop, from inside the lock scope, to capture
  // all callbacks added before that, but none after the lock is released.
  UniquePtr<PostSamplingCallbackListItem> postSamplingCallbacks;
  // This will be set inside the loop, before invoking callbacks outside.
  SamplingState samplingState{};

  while (true) {
    // This scope is for |lock|. It ends before we sleep below.
    {
      // There should be no local callbacks left from a previous loop.
      MOZ_ASSERT(!postSamplingCallbacks);

      PSAutoLock lock(gPSMutex);
      TimeStamp lockAcquired = TimeStamp::NowUnfuzzed();

      // Move all the post-sampling callbacks locally, so that new ones cannot
      // sneak in between the end of the lock scope and the invocation after it.
      postSamplingCallbacks = TakePostSamplingCallbacks(lock);

      if (!ActivePS::Exists(lock)) {
        // Exit the `while` loop, including the lock scope, before invoking
        // callbacks and returning.
        samplingState = SamplingState::JustStopped;
        break;
      }

      // At this point profiler_stop() might have been called, and
      // profiler_start() might have been called on another thread. If this
      // happens the generation won't match.
      if (ActivePS::Generation(lock) != mActivityGeneration) {
        samplingState = SamplingState::JustStopped;
        // Exit the `while` loop, including the lock scope, before invoking
        // callbacks and returning.
        break;
      }

      ActivePS::ClearExpiredExitProfiles(lock);

      TimeStamp expiredMarkersCleaned = TimeStamp::NowUnfuzzed();

      if (!ActivePS::IsPaused(lock)) {
        TimeDuration delta = sampleStart - CorePS::ProcessStartTime();
        ProfileBuffer& buffer = ActivePS::Buffer(lock);

        // handle per-process generic counters
        const Vector<BaseProfilerCount*>& counters = CorePS::Counters(lock);
        for (auto& counter : counters) {
          // create Buffer entries for each counter
          buffer.AddEntry(ProfileBufferEntry::CounterId(counter));
          buffer.AddEntry(ProfileBufferEntry::Time(delta.ToMilliseconds()));
          // XXX support keyed maps of counts
          // In the future, we'll support keyed counters - for example, counters
          // with a key which is a thread ID. For "simple" counters we'll just
          // use a key of 0.
          int64_t count;
          uint64_t number;
          counter->Sample(count, number);
          buffer.AddEntry(ProfileBufferEntry::CounterKey(0));
          buffer.AddEntry(ProfileBufferEntry::Count(count));
          if (number) {
            buffer.AddEntry(ProfileBufferEntry::Number(number));
          }
        }
        TimeStamp countersSampled = TimeStamp::NowUnfuzzed();

        if (!noStackSampling) {
          samplingState = SamplingState::SamplingCompleted;

          const Vector<LiveProfiledThreadData>& liveThreads =
              ActivePS::LiveProfiledThreads(lock);

          for (auto& thread : liveThreads) {
            RegisteredThread* registeredThread = thread.mRegisteredThread;
            ProfiledThreadData* profiledThreadData =
                thread.mProfiledThreadData.get();
            RefPtr<ThreadInfo> info = registeredThread->Info();

            // If the thread is asleep and has been sampled before in the same
            // sleep episode, find and copy the previous sample, as that's
            // cheaper than taking a new sample.
            if (registeredThread->RacyRegisteredThread()
                    .CanDuplicateLastSampleDueToSleep()) {
              bool dup_ok = ActivePS::Buffer(lock).DuplicateLastSample(
                  info->ThreadId(), CorePS::ProcessStartTime(),
                  profiledThreadData->LastSample());
              if (dup_ok) {
                continue;
              }
            }

            AUTO_PROFILER_STATS(gecko_SamplerThread_Run_DoPeriodicSample);

            TimeStamp now = TimeStamp::NowUnfuzzed();

            // Add the thread ID now, so we know its position in the main
            // buffer, which is used by some JS data.
            // (DoPeriodicSample only knows about the temporary local buffer.)
            uint64_t samplePos =
                buffer.AddThreadIdEntry(registeredThread->Info()->ThreadId());
            profiledThreadData->LastSample() = Some(samplePos);

            // Also add the time, so it's always there after the thread ID, as
            // expected by the parser. (Other stack data is optional.)
            TimeDuration delta = now - CorePS::ProcessStartTime();
            buffer.AddEntry(ProfileBufferEntry::TimeBeforeCompactStack(
                delta.ToMilliseconds()));

            Maybe<double> unresponsiveDuration_ms;

            // Suspend the thread and collect its stack data in the local
            // buffer.
            mSampler.SuspendAndSampleAndResumeThread(
                lock, *registeredThread, now,
                [&](const Registers& aRegs, const TimeStamp& aNow) {
                  DoPeriodicSample(lock, *registeredThread, *profiledThreadData,
                                   now, aRegs, samplePos, localProfileBuffer);

                  // For "eventDelay", we want the input delay - but if
                  // there are no events in the input queue (or even if there
                  // are), we're interested in how long the delay *would* be for
                  // an input event now, which would be the time to finish the
                  // current event + the delay caused by any events already in
                  // the input queue (plus any High priority events).  Events at
                  // lower priorities (in a PrioritizedEventQueue) than Input
                  // count for input delay only for the duration that they're
                  // running, since when they finish, any queued input event
                  // would run.
                  //
                  // Unless we record the time state of all events and queue
                  // states at all times, this is hard to precisely calculate,
                  // but we can approximate it well in post-processing with
                  // RunningEventDelay and RunningEventStart.
                  //
                  // RunningEventDelay is the time duration the event was queued
                  // before starting execution.  RunningEventStart is the time
                  // the event started. (Note: since we care about Input event
                  // delays on MainThread, for PrioritizedEventQueues we return
                  // 0 for RunningEventDelay if the currently running event has
                  // a lower priority than Input (since Input events won't queue
                  // behind them).
                  //
                  // To directly measure this we would need to record the time
                  // at which the newest event currently in each queue at time X
                  // (the sample time) finishes running.  This of course would
                  // require looking into the future, or recording all this
                  // state and then post-processing it later. If we were to
                  // trace every event start and end we could do this, but it
                  // would have significant overhead to do so (and buffer
                  // usage).  From a recording of RunningEventDelays and
                  // RunningEventStarts we can infer the actual delay:
                  //
                  // clang-format off
                  // Event queue: <tail> D  :  C  :  B  : A <head>
                  // Time inserted (ms): 40 :  20 : 10  : 0
                  // Run Time (ms):      30 : 100 : 40  : 30
                  //
                  // 0    10   20   30   40   50   60   70   80   90  100  110  120  130  140  150  160  170
                  // [A||||||||||||]
                  //      ----------[B|||||||||||||||||]
                  //           -------------------------[C|||||||||||||||||||||||||||||||||||||||||||||||]
                  //                     -----------------------------------------------------------------[D|||||||||...]
                  //
                  // Calculate the delay of a new event added at time t: (run every sample)
                  //    TimeSinceRunningEventBlockedInputEvents = RunningEventDelay + (now - RunningEventStart);
                  //    effective_submission = now - TimeSinceRunningEventBlockedInputEvents;
                  //    delta = (now - last_sample_time);
                  //    last_sample_time = now;
                  //    for (t=effective_submission to now) {
                  //       delay[t] += delta;
                  //    }
                  //
                  // Can be reduced in overhead by:
                  //    TimeSinceRunningEventBlockedInputEvents = RunningEventDelay + (now - RunningEventStart);
                  //    effective_submission = now - TimeSinceRunningEventBlockedInputEvents;
                  //    if (effective_submission != last_submission) {
                  //      delta = (now - last_submision);
                  //      // this loop should be made to match each sample point in the range
                  //      // intead of assuming 1ms sampling as this pseudocode does
                  //      for (t=last_submission to effective_submission-1) {
                  //         delay[t] += delta;
                  //         delta -= 1; // assumes 1ms; adjust as needed to match for()
                  //      }
                  //      last_submission = effective_submission;
                  //    }
                  //
                  // Time  Head of queue   Running Event  RunningEventDelay  Delay of       Effective     Started    Calc (submission->now add 10ms)  Final
                  //                                                         hypothetical   Submission    Running @                                   result
                  //                                                         event E
                  // 0        Empty            A                0                30              0           0       @0=10                             30
                  // 10         B              A                0                60              0           0       @0=20, @10=10                     60
                  // 20         B              A                0               150              0           0       @0=30, @10=20, @20=10            150
                  // 30         C              B               20               140             10          30       @10=20, @20=10, @30=0            140
                  // 40         C              B               20               160                                  @10=30, @20=20...                160
                  // 50         C              B               20               150                                                                   150
                  // 60         C              B               20               140                                  @10=50, @20=40...                140
                  // 70         D              C               50               130             20          70       @20=50, @30=40...                130
                  // ...
                  // 160        D              C               50                40                                  @20=140, @30=130...               40
                  // 170      <empty>          D              140                30             40                   @40=140, @50=130... (rounding)    30
                  // 180      <empty>          D              140                20             40                   @40=150                           20
                  // 190      <empty>          D              140                10             40                   @40=160                           10
                  // 200      <empty>        <empty>            0                 0             NA                                                      0
                  //
                  // Function Delay(t) = the time between t and the time at which a hypothetical
                  // event e would start executing, if e was enqueued at time t.
                  //
                  // Delay(-1) = 0 // Before A was enqueued. No wait time, can start running
                  //               // instantly.
                  // Delay(0) = 30 // The hypothetical event e got enqueued just after A got
                  //               // enqueued. It can start running at 30, when A is done.
                  // Delay(5) = 25
                  // Delay(10) = 60 // Can start running at 70, after both A and B are done.
                  // Delay(19) = 51
                  // Delay(20) = 150 // Can start running at 170, after A, B & C.
                  // Delay(25) = 145
                  // Delay(30) = 170 // Can start running at 200, after A, B, C & D.
                  // Delay(120) = 80
                  // Delay(200) = 0 // (assuming nothing was enqueued after D)
                  //
                  // For every event that gets enqueued, the Delay time will go up by the
                  // event's running time at the time at which the event is enqueued.
                  // The Delay function will be a sawtooth of the following shape:
                  //
                  //             |\           |...
                  //             | \          |
                  //        |\   |  \         |
                  //        | \  |   \        |
                  //     |\ |  \ |    \       |
                  //  |\ | \|   \|     \      |
                  //  | \|              \     |
                  // _|                  \____|
                  //
                  //
                  // A more complex example with a PrioritizedEventQueue:
                  //
                  // Event queue: <tail> D  :  C  :  B  : A <head>
                  // Time inserted (ms): 40 :  20 : 10  : 0
                  // Run Time (ms):      30 : 100 : 40  : 30
                  // Priority:         Input: Norm: Norm: Norm
                  //
                  // 0    10   20   30   40   50   60   70   80   90  100  110  120  130  140  150  160  170
                  // [A||||||||||||]
                  //      ----------[B|||||||||||||||||]
                  //           ----------------------------------------[C|||||||||||||||||||||||||||||||||||||||||||||||]
                  //                     ---------------[D||||||||||||]
                  //
                  //
                  // Time  Head of queue   Running Event  RunningEventDelay  Delay of       Effective   Started    Calc (submission->now add 10ms)   Final
                  //                                                         hypothetical   Submission  Running @                                    result
                  //                                                         event
                  // 0        Empty            A                0                30              0           0       @0=10                             30
                  // 10         B              A                0                20              0           0       @0=20, @10=10                     20
                  // 20         B              A                0                10              0           0       @0=30, @10=20, @20=10             10
                  // 30         C              B                0                40             30          30       @30=10                            40
                  // 40         C              B                0                60             30                   @40=10, @30=20                    60
                  // 50         C              B                0                50             30                   @50=10, @40=20, @30=30            50
                  // 60         C              B                0                40             30                   @60=10, @50=20, @40=30, @30=40    40
                  // 70         C              D               30                30             40          70       @60=20, @50=30, @40=40            30
                  // 80         C              D               30                20             40          70       ...@50=40, @40=50                 20
                  // 90         C              D               30                10             40          70       ...@60=40, @50=50, @40=60         10
                  // 100      <empty>          C                0               100             100        100       @100=10                          100
                  // 110      <empty>          C                0                90             100        100       @110=10, @100=20                  90

                  //
                  // For PrioritizedEventQueue, the definition of the Delay(t) function is adjusted: the hypothetical event e has Input priority.
                  // Delay(-1) = 0 // Before A was enqueued. No wait time, can start running
                  //               // instantly.
                  // Delay(0) = 30 // The hypothetical input event e got enqueued just after A got
                  //               // enqueued. It can start running at 30, when A is done.
                  // Delay(5) = 25
                  // Delay(10) = 20
                  // Delay(25) = 5 // B has been queued, but e does not need to wait for B because e has Input priority and B does not.
                  //               // So e can start running at 30, when A is done.
                  // Delay(30) = 40 // Can start running at 70, after B is done.
                  // Delay(40) = 60 // Can start at 100, after B and D are done (D is Input Priority)
                  // Delay(80) = 20
                  // Delay(100) = 100 // Wait for C to finish

                  // clang-format on
                  //
                  // Alternatively we could insert (recycled instead of
                  // allocated/freed) input events at every sample period
                  // (1ms...), and use them to back-calculate the delay.  This
                  // might also be somewhat expensive, and would require
                  // guessing at the maximum delay, which would likely be in the
                  // seconds, and so you'd need 1000's of pre-allocated events
                  // per queue per thread - so there would be a memory impact as
                  // well.

                  TimeDuration currentEventDelay;
                  TimeDuration currentEventRunning;
                  registeredThread->GetRunningEventDelay(
                      aNow, currentEventDelay, currentEventRunning);

                  // Note: eventDelay is a different definition of
                  // responsiveness than the 16ms event injection.

                  // Don't suppress 0's for now; that can be a future
                  // optimization.  We probably want one zero to be stored
                  // before we start suppressing, which would be more
                  // complex.
                  unresponsiveDuration_ms =
                      Some(currentEventDelay.ToMilliseconds() +
                           currentEventRunning.ToMilliseconds());
                });

            // If we got eventDelay data, store it before the CompactStack.
            // Note: It is not stored inside the CompactStack so that it doesn't
            // get incorrectly duplicated when the thread is sleeping.
            if (unresponsiveDuration_ms.isSome()) {
              CorePS::CoreBuffer().PutObjects(
                  ProfileBufferEntry::Kind::UnresponsiveDurationMs,
                  *unresponsiveDuration_ms);
            }

            // There *must* be a CompactStack after a TimeBeforeCompactStack;
            // but note that other entries may have been concurrently inserted
            // between the TimeBeforeCompactStack above and now. If the captured
            // sample from `DoPeriodicSample` is complete, copy it into the
            // global buffer, otherwise add an empty one to satisfy the parser
            // that expects one.
            auto state = localBuffer.GetState();
            if (NS_WARN_IF(state.mClearedBlockCount !=
                           previousState.mClearedBlockCount)) {
              LOG("Stack sample too big for local storage, needed %u bytes",
                  unsigned(state.mRangeEnd - previousState.mRangeEnd));
              // There *must* be a CompactStack after a TimeBeforeCompactStack,
              // even an empty one.
              CorePS::CoreBuffer().PutObjects(
                  ProfileBufferEntry::Kind::CompactStack,
                  UniquePtr<ProfileChunkedBuffer>(nullptr));
            } else if (state.mRangeEnd - previousState.mRangeEnd >=
                       *CorePS::CoreBuffer().BufferLength()) {
              LOG("Stack sample too big for profiler storage, needed %u bytes",
                  unsigned(state.mRangeEnd - previousState.mRangeEnd));
              // There *must* be a CompactStack after a TimeBeforeCompactStack,
              // even an empty one.
              CorePS::CoreBuffer().PutObjects(
                  ProfileBufferEntry::Kind::CompactStack,
                  UniquePtr<ProfileChunkedBuffer>(nullptr));
            } else {
              CorePS::CoreBuffer().PutObjects(
                  ProfileBufferEntry::Kind::CompactStack, localBuffer);
            }

            // Clean up for the next run.
            localBuffer.Clear();
            previousState = localBuffer.GetState();
          }
        } else {
          samplingState = SamplingState::NoStackSamplingCompleted;
        }

#if defined(USE_LUL_STACKWALK)
        // The LUL unwind object accumulates frame statistics. Periodically we
        // should poke it to give it a chance to print those statistics.  This
        // involves doing I/O (fprintf, __android_log_print, etc.) and so
        // can't safely be done from the critical section inside
        // SuspendAndSampleAndResumeThread, which is why it is done here.
        CorePS::Lul(lock)->MaybeShowStats();
#endif
        TimeStamp threadsSampled = TimeStamp::NowUnfuzzed();

        {
          AUTO_PROFILER_STATS(Sampler_FulfillChunkRequests);
          ActivePS::FulfillChunkRequests(lock);
        }

        buffer.CollectOverheadStats(delta, lockAcquired - sampleStart,
                                    expiredMarkersCleaned - lockAcquired,
                                    countersSampled - expiredMarkersCleaned,
                                    threadsSampled - countersSampled);
      } else {
        samplingState = SamplingState::SamplingPaused;
      }
    }
    // gPSMutex is not held after this point.

    // Invoke end-of-sampling callbacks outside of the locked scope.
    InvokePostSamplingCallbacks(std::move(postSamplingCallbacks),
                                samplingState);

    // Calculate how long a sleep to request.  After the sleep, measure how
    // long we actually slept and take the difference into account when
    // calculating the sleep interval for the next iteration.  This is an
    // attempt to keep "to schedule" in the presence of inaccuracy of the
    // actual sleep intervals.
    TimeStamp targetSleepEndTime =
        sampleStart + TimeDuration::FromMicroseconds(mIntervalMicroseconds);
    TimeStamp beforeSleep = TimeStamp::NowUnfuzzed();
    TimeDuration targetSleepDuration = targetSleepEndTime - beforeSleep;
    double sleepTime = std::max(
        0.0, (targetSleepDuration - lastSleepOvershoot).ToMicroseconds());
    SleepMicro(static_cast<uint32_t>(sleepTime));
    sampleStart = TimeStamp::NowUnfuzzed();
    lastSleepOvershoot =
        sampleStart - (beforeSleep + TimeDuration::FromMicroseconds(sleepTime));
  }

  // End of `while` loop. We can only be here from a `break` inside the loop.
  InvokePostSamplingCallbacks(std::move(postSamplingCallbacks), samplingState);
}

// We #include these files directly because it means those files can use
// declarations from this file trivially.  These provide target-specific
// implementations of all SamplerThread methods except Run().
#if defined(GP_OS_windows)
#  include "platform-win32.cpp"
#elif defined(GP_OS_darwin)
#  include "platform-macos.cpp"
#elif defined(GP_OS_linux) || defined(GP_OS_android) || defined(GP_OS_freebsd)
#  include "platform-linux-android.cpp"
#else
#  error "bad platform"
#endif

UniquePlatformData AllocPlatformData(int aThreadId) {
  return UniquePlatformData(new PlatformData(aThreadId));
}

void PlatformDataDestructor::operator()(PlatformData* aData) { delete aData; }

// END SamplerThread
////////////////////////////////////////////////////////////////////////

////////////////////////////////////////////////////////////////////////
// BEGIN externally visible functions

MOZ_DEFINE_MALLOC_SIZE_OF(GeckoProfilerMallocSizeOf)

NS_IMETHODIMP
GeckoProfilerReporter::CollectReports(nsIHandleReportCallback* aHandleReport,
                                      nsISupports* aData, bool aAnonymize) {
  MOZ_RELEASE_ASSERT(NS_IsMainThread());

  size_t profSize = 0;
  size_t lulSize = 0;

  {
    PSAutoLock lock(gPSMutex);

    if (CorePS::Exists()) {
      CorePS::AddSizeOf(lock, GeckoProfilerMallocSizeOf, profSize, lulSize);
    }

    if (ActivePS::Exists(lock)) {
      profSize += ActivePS::SizeOf(lock, GeckoProfilerMallocSizeOf);
    }
  }

  MOZ_COLLECT_REPORT(
      "explicit/profiler/profiler-state", KIND_HEAP, UNITS_BYTES, profSize,
      "Memory used by the Gecko Profiler's global state (excluding memory used "
      "by LUL).");

#if defined(USE_LUL_STACKWALK)
  MOZ_COLLECT_REPORT(
      "explicit/profiler/lul", KIND_HEAP, UNITS_BYTES, lulSize,
      "Memory used by LUL, a stack unwinder used by the Gecko Profiler.");
#endif

  return NS_OK;
}

NS_IMPL_ISUPPORTS(GeckoProfilerReporter, nsIMemoryReporter)

static uint32_t ParseFeature(const char* aFeature, bool aIsStartup) {
  if (strcmp(aFeature, "default") == 0) {
    return (aIsStartup ? (DefaultFeatures() | StartupExtraDefaultFeatures())
                       : DefaultFeatures()) &
           AvailableFeatures();
  }

#define PARSE_FEATURE_BIT(n_, str_, Name_, desc_) \
  if (strcmp(aFeature, str_) == 0) {              \
    return ProfilerFeature::Name_;                \
  }

  PROFILER_FOR_EACH_FEATURE(PARSE_FEATURE_BIT)

#undef PARSE_FEATURE_BIT

  printf("\nUnrecognized feature \"%s\".\n\n", aFeature);
  // Since we may have an old feature we don't implement anymore, don't exit
  PrintUsageThenExit(0);
  return 0;
}

uint32_t ParseFeaturesFromStringArray(const char** aFeatures,
                                      uint32_t aFeatureCount,
                                      bool aIsStartup /* = false */) {
  uint32_t features = 0;
  for (size_t i = 0; i < aFeatureCount; i++) {
    features |= ParseFeature(aFeatures[i], aIsStartup);
  }
  return features;
}

// Find the RegisteredThread for the current thread. This should only be called
// in places where TLSRegisteredThread can't be used.
static RegisteredThread* FindCurrentThreadRegisteredThread(PSLockRef aLock) {
  int id = profiler_current_thread_id();
  const Vector<UniquePtr<RegisteredThread>>& registeredThreads =
      CorePS::RegisteredThreads(aLock);
  for (auto& registeredThread : registeredThreads) {
    if (registeredThread->Info()->ThreadId() == id) {
      return registeredThread.get();
    }
  }

  return nullptr;
}

static ProfilingStack* locked_register_thread(PSLockRef aLock,
                                              const char* aName,
                                              void* aStackTop) {
  MOZ_RELEASE_ASSERT(CorePS::Exists());

  MOZ_RELEASE_ASSERT(!FindCurrentThreadRegisteredThread(aLock));

  VTUNE_REGISTER_THREAD(aName);

  if (!TLSRegisteredThread::Init(aLock)) {
    return nullptr;
  }

  RefPtr<ThreadInfo> info =
      new ThreadInfo(aName, profiler_current_thread_id(), NS_IsMainThread());
  UniquePtr<RegisteredThread> registeredThread = MakeUnique<RegisteredThread>(
      info, NS_GetCurrentThreadNoCreate(), aStackTop);

  TLSRegisteredThread::SetRegisteredThreadAndAutoProfilerLabelProfilingStack(
      aLock, registeredThread.get());

  if (ActivePS::Exists(aLock) && ActivePS::ShouldProfileThread(aLock, info)) {
    registeredThread->RacyRegisteredThread().SetIsBeingProfiled(true);
    nsCOMPtr<nsIEventTarget> eventTarget = registeredThread->GetEventTarget();
    ProfiledThreadData* profiledThreadData = ActivePS::AddLiveProfiledThread(
        aLock, registeredThread.get(),
        MakeUnique<ProfiledThreadData>(info, eventTarget));

    if (ActivePS::FeatureJS(aLock)) {
      // This StartJSSampling() call is on-thread, so we can poll manually to
      // start JS sampling immediately.
      registeredThread->StartJSSampling(ActivePS::JSFlags(aLock));
      registeredThread->PollJSSampling();
      if (registeredThread->GetJSContext()) {
        profiledThreadData->NotifyReceivedJSContext(
            ActivePS::Buffer(aLock).BufferRangeEnd());
      }
    }
  }

  ProfilingStack* profilingStack =
      &registeredThread->RacyRegisteredThread().ProfilingStack();

  CorePS::AppendRegisteredThread(aLock, std::move(registeredThread));

  return profilingStack;
}

static void NotifyObservers(const char* aTopic,
                            nsISupports* aSubject = nullptr) {
  if (!NS_IsMainThread()) {
    // Dispatch a task to the main thread that notifies observers.
    // If NotifyObservers is called both on and off the main thread within a
    // short time, the order of the notifications can be different from the
    // order of the calls to NotifyObservers.
    // Getting the order 100% right isn't that important at the moment, because
    // these notifications are only observed in the parent process, where the
    // profiler_* functions are currently only called on the main thread.
    nsCOMPtr<nsISupports> subject = aSubject;
    NS_DispatchToMainThread(NS_NewRunnableFunction(
        "NotifyObservers", [=] { NotifyObservers(aTopic, subject); }));
    return;
  }

  if (nsCOMPtr<nsIObserverService> os = services::GetObserverService()) {
    os->NotifyObservers(aSubject, aTopic, nullptr);
  }
}

static void NotifyProfilerStarted(const PowerOfTwo32& aCapacity,
                                  const Maybe<double>& aDuration,
                                  double aInterval, uint32_t aFeatures,
                                  const char** aFilters, uint32_t aFilterCount,
                                  uint64_t aActiveBrowsingContextID) {
  nsTArray<nsCString> filtersArray;
  for (size_t i = 0; i < aFilterCount; ++i) {
    filtersArray.AppendElement(aFilters[i]);
  }

  nsCOMPtr<nsIProfilerStartParams> params = new nsProfilerStartParams(
      aCapacity.Value(), aDuration, aInterval, aFeatures,
      std::move(filtersArray), aActiveBrowsingContextID);

  ProfilerParent::ProfilerStarted(params);
  NotifyObservers("profiler-started", params);
}

static void locked_profiler_start(PSLockRef aLock, PowerOfTwo32 aCapacity,
                                  double aInterval, uint32_t aFeatures,
                                  const char** aFilters, uint32_t aFilterCount,
                                  uint64_t aActiveBrowsingContextID,
                                  const Maybe<double>& aDuration);

// This basically duplicates AutoProfilerLabel's constructor.
static void* MozGlueLabelEnter(const char* aLabel, const char* aDynamicString,
                               void* aSp) {
  ProfilingStackOwner* profilingStackOwner =
      AutoProfilerLabel::sProfilingStackOwnerTLS.get();
  if (profilingStackOwner) {
    profilingStackOwner->ProfilingStack().pushLabelFrame(
        aLabel, aDynamicString, aSp, JS::ProfilingCategoryPair::OTHER);
  }
  return profilingStackOwner;
}

// This basically duplicates AutoProfilerLabel's destructor.
static void MozGlueLabelExit(void* aProfilingStackOwner) {
  if (aProfilingStackOwner) {
    reinterpret_cast<ProfilingStackOwner*>(aProfilingStackOwner)
        ->ProfilingStack()
        .pop();
  }
}

static Vector<const char*> SplitAtCommas(const char* aString,
                                         UniquePtr<char[]>& aStorage) {
  size_t len = strlen(aString);
  aStorage = MakeUnique<char[]>(len + 1);
  PodCopy(aStorage.get(), aString, len + 1);

  // Iterate over all characters in aStorage and split at commas, by
  // overwriting commas with the null char.
  Vector<const char*> array;
  size_t currentElementStart = 0;
  for (size_t i = 0; i <= len; i++) {
    if (aStorage[i] == ',') {
      aStorage[i] = '\0';
    }
    if (aStorage[i] == '\0') {
      MOZ_RELEASE_ASSERT(array.append(&aStorage[currentElementStart]));
      currentElementStart = i + 1;
    }
  }
  return array;
}

void profiler_init_threadmanager() {
  LOG("profiler_init_threadmanager");

  PSAutoLock lock(gPSMutex);
  RegisteredThread* registeredThread =
      TLSRegisteredThread::RegisteredThread(lock);
  if (!registeredThread->GetEventTarget()) {
    registeredThread->ResetMainThread(NS_GetCurrentThreadNoCreate());
  }
}

void profiler_init(void* aStackTop) {
  LOG("profiler_init");

  VTUNE_INIT();

  MOZ_RELEASE_ASSERT(!CorePS::Exists());

  if (getenv("MOZ_PROFILER_HELP")) {
    PrintUsageThenExit(1);  // terminates execution
  }

  SharedLibraryInfo::Initialize();

  uint32_t features = DefaultFeatures() & AvailableFeatures();

  UniquePtr<char[]> filterStorage;

  Vector<const char*> filters;
  MOZ_RELEASE_ASSERT(filters.append("GeckoMain"));
  MOZ_RELEASE_ASSERT(filters.append("Compositor"));
  MOZ_RELEASE_ASSERT(filters.append("DOM Worker"));

  PowerOfTwo32 capacity = PROFILER_DEFAULT_ENTRIES;
  Maybe<double> duration = Nothing();
  double interval = PROFILER_DEFAULT_INTERVAL;

  {
    PSAutoLock lock(gPSMutex);

    // We've passed the possible failure point. Instantiate CorePS, which
    // indicates that the profiler has initialized successfully.
    CorePS::Create(lock);

    // profiler_init implicitly registers this thread as main thread.
    locked_register_thread(lock, kMainThreadName, aStackTop);

    // Platform-specific initialization.
    PlatformInit(lock);

#ifdef MOZ_TASK_TRACER
    tasktracer::InitTaskTracer();
#endif

#if defined(GP_OS_android) && !defined(MOZ_WIDGET_GONK)
    if (jni::IsAvailable()) {
      GeckoJavaSampler::Init();
    }
#endif

    // (Linux-only) We could create CorePS::mLul and read unwind info into it
    // at this point. That would match the lifetime implied by destruction of
    // it in profiler_shutdown() just below. However, that gives a big delay on
    // startup, even if no profiling is actually to be done. So, instead, it is
    // created on demand at the first call to PlatformStart().

    const char* startupEnv = getenv("MOZ_PROFILER_STARTUP");
    if (!startupEnv || startupEnv[0] == '\0' ||
        ((startupEnv[0] == '0' || startupEnv[0] == 'N' ||
          startupEnv[0] == 'n') &&
         startupEnv[1] == '\0')) {
      return;
    }

    LOG("- MOZ_PROFILER_STARTUP is set");

    // Startup default capacity may be different.
    capacity = PROFILER_DEFAULT_STARTUP_ENTRIES;

    const char* startupCapacity = getenv("MOZ_PROFILER_STARTUP_ENTRIES");
    if (startupCapacity && startupCapacity[0] != '\0') {
      errno = 0;
      long capacityLong = strtol(startupCapacity, nullptr, 10);
      // `long` could be 32 or 64 bits, so we force a 64-bit comparison with
      // the maximum 32-bit signed number (as more than that is clamped down to
      // 2^31 anyway).
      if (errno == 0 && capacityLong > 0 &&
          static_cast<uint64_t>(capacityLong) <=
              static_cast<uint64_t>(INT32_MAX)) {
        capacity = PowerOfTwo32(ActivePS::ClampToAllowedEntries(
            static_cast<uint32_t>(capacityLong)));
        LOG("- MOZ_PROFILER_STARTUP_ENTRIES = %u", unsigned(capacity.Value()));
      } else {
        LOG("- MOZ_PROFILER_STARTUP_ENTRIES not a valid integer: %s",
            startupCapacity);
        PrintUsageThenExit(1);
      }
    }

    const char* startupDuration = getenv("MOZ_PROFILER_STARTUP_DURATION");
    if (startupDuration && startupDuration[0] != '\0') {
      errno = 0;
      double durationVal = PR_strtod(startupDuration, nullptr);
      if (errno == 0 && durationVal >= 0.0) {
        if (durationVal > 0.0) {
          duration = Some(durationVal);
        }
        LOG("- MOZ_PROFILER_STARTUP_DURATION = %f", durationVal);
      } else {
        LOG("- MOZ_PROFILER_STARTUP_DURATION not a valid float: %s",
            startupDuration);
        PrintUsageThenExit(1);
      }
    }

    const char* startupInterval = getenv("MOZ_PROFILER_STARTUP_INTERVAL");
    if (startupInterval && startupInterval[0] != '\0') {
      errno = 0;
      interval = PR_strtod(startupInterval, nullptr);
      if (errno == 0 && interval > 0.0 && interval <= PROFILER_MAX_INTERVAL) {
        LOG("- MOZ_PROFILER_STARTUP_INTERVAL = %f", interval);
      } else {
        LOG("- MOZ_PROFILER_STARTUP_INTERVAL not a valid float: %s",
            startupInterval);
        PrintUsageThenExit(1);
      }
    }

    features |= StartupExtraDefaultFeatures() & AvailableFeatures();

    const char* startupFeaturesBitfield =
        getenv("MOZ_PROFILER_STARTUP_FEATURES_BITFIELD");
    if (startupFeaturesBitfield && startupFeaturesBitfield[0] != '\0') {
      errno = 0;
      features = strtol(startupFeaturesBitfield, nullptr, 10);
      if (errno == 0 && features != 0) {
        LOG("- MOZ_PROFILER_STARTUP_FEATURES_BITFIELD = %d", features);
      } else {
        LOG("- MOZ_PROFILER_STARTUP_FEATURES_BITFIELD not a valid integer: %s",
            startupFeaturesBitfield);
        PrintUsageThenExit(1);
      }
    } else {
      const char* startupFeatures = getenv("MOZ_PROFILER_STARTUP_FEATURES");
      if (startupFeatures && startupFeatures[0] != '\0') {
        // Interpret startupFeatures as a list of feature strings, separated by
        // commas.
        UniquePtr<char[]> featureStringStorage;
        Vector<const char*> featureStringArray =
            SplitAtCommas(startupFeatures, featureStringStorage);
        features = ParseFeaturesFromStringArray(featureStringArray.begin(),
                                                featureStringArray.length(),
                                                /* aIsStartup */ true);
        LOG("- MOZ_PROFILER_STARTUP_FEATURES = %d", features);
      }
    }

    const char* startupFilters = getenv("MOZ_PROFILER_STARTUP_FILTERS");
    if (startupFilters && startupFilters[0] != '\0') {
      filters = SplitAtCommas(startupFilters, filterStorage);
      LOG("- MOZ_PROFILER_STARTUP_FILTERS = %s", startupFilters);
    }

    locked_profiler_start(lock, capacity, interval, features, filters.begin(),
                          filters.length(), 0, duration);
  }

#if defined(MOZ_REPLACE_MALLOC) && defined(MOZ_PROFILER_MEMORY)
  // Start counting memory allocations (outside of lock because this may call
  // profiler_add_sampled_counter which would attempt to take the lock.)
  mozilla::profiler::install_memory_hooks();
#endif

  // We do this with gPSMutex unlocked. The comment in profiler_stop() explains
  // why.
  NotifyProfilerStarted(capacity, duration, interval, features, filters.begin(),
                        filters.length(), 0);
}

static void locked_profiler_save_profile_to_file(PSLockRef aLock,
                                                 const char* aFilename,
                                                 bool aIsShuttingDown);

static SamplerThread* locked_profiler_stop(PSLockRef aLock);

void profiler_shutdown(IsFastShutdown aIsFastShutdown) {
  LOG("profiler_shutdown");

  VTUNE_SHUTDOWN();

  MOZ_RELEASE_ASSERT(NS_IsMainThread());
  MOZ_RELEASE_ASSERT(CorePS::Exists());

  ProfilerParent::ProfilerWillStopIfStarted();

  // If the profiler is active we must get a handle to the SamplerThread before
  // ActivePS is destroyed, in order to delete it.
  SamplerThread* samplerThread = nullptr;
  {
    PSAutoLock lock(gPSMutex);

    // Save the profile on shutdown if requested.
    if (ActivePS::Exists(lock)) {
      const char* filename = getenv("MOZ_PROFILER_SHUTDOWN");
      if (filename) {
        locked_profiler_save_profile_to_file(lock, filename,
                                             /* aIsShuttingDown */ true);
      }
      if (aIsFastShutdown == IsFastShutdown::Yes) {
        return;
      }

      samplerThread = locked_profiler_stop(lock);
    } else if (aIsFastShutdown == IsFastShutdown::Yes) {
      return;
    }

    CorePS::Destroy(lock);

    // We just destroyed CorePS and the ThreadInfos it contains, so we can
    // clear this thread's TLSRegisteredThread.
    TLSRegisteredThread::ResetRegisteredThread(lock);
    // We can also clear the AutoProfilerLabel's ProfilingStack because the
    // main thread should not use labels after profiler_shutdown.
    TLSRegisteredThread::ResetAutoProfilerLabelProfilingStack(lock);

#ifdef MOZ_TASK_TRACER
    tasktracer::ShutdownTaskTracer();
#endif
  }

  // We do these operations with gPSMutex unlocked. The comments in
  // profiler_stop() explain why.
  if (samplerThread) {
    ProfilerParent::ProfilerStopped();
    NotifyObservers("profiler-stopped");
    delete samplerThread;
  }
}

static bool WriteProfileToJSONWriter(SpliceableChunkedJSONWriter& aWriter,
                                     double aSinceTime, bool aIsShuttingDown,
                                     ProfilerCodeAddressService* aService) {
  LOG("WriteProfileToJSONWriter");

  MOZ_RELEASE_ASSERT(CorePS::Exists());

  aWriter.Start();
  {
    if (!profiler_stream_json_for_this_process(aWriter, aSinceTime,
                                               aIsShuttingDown, aService)) {
      return false;
    }

    // Don't include profiles from other processes because this is a
    // synchronous function.
    aWriter.StartArrayProperty("processes");
    aWriter.EndArray();
  }
  aWriter.End();
  return true;
}

void profiler_set_process_name(const nsACString& aProcessName) {
  LOG("profiler_set_process_name(\"%s\")", aProcessName.Data());
  PSAutoLock lock(gPSMutex);
  CorePS::SetProcessName(lock, aProcessName);
}

UniquePtr<char[]> profiler_get_profile(double aSinceTime,
                                       bool aIsShuttingDown) {
  LOG("profiler_get_profile");

  UniquePtr<ProfilerCodeAddressService> service =
      profiler_code_address_service_for_presymbolication();

  SpliceableChunkedJSONWriter b;
  if (!WriteProfileToJSONWriter(b, aSinceTime, aIsShuttingDown,
                                service.get())) {
    return nullptr;
  }
  return b.WriteFunc()->CopyData();
}

void profiler_get_profile_json_into_lazily_allocated_buffer(
    const std::function<char*(size_t)>& aAllocator, double aSinceTime,
    bool aIsShuttingDown) {
  LOG("profiler_get_profile_json_into_lazily_allocated_buffer");

  UniquePtr<ProfilerCodeAddressService> service =
      profiler_code_address_service_for_presymbolication();

  SpliceableChunkedJSONWriter b;
  if (!WriteProfileToJSONWriter(b, aSinceTime, aIsShuttingDown,
                                service.get())) {
    return;
  }

  b.WriteFunc()->CopyDataIntoLazilyAllocatedBuffer(aAllocator);
}

void profiler_get_start_params(int* aCapacity, Maybe<double>* aDuration,
                               double* aInterval, uint32_t* aFeatures,
                               Vector<const char*>* aFilters,
                               uint64_t* aActiveBrowsingContextID) {
  MOZ_RELEASE_ASSERT(CorePS::Exists());

  if (NS_WARN_IF(!aCapacity) || NS_WARN_IF(!aDuration) ||
      NS_WARN_IF(!aInterval) || NS_WARN_IF(!aFeatures) ||
      NS_WARN_IF(!aFilters)) {
    return;
  }

  PSAutoLock lock(gPSMutex);

  if (!ActivePS::Exists(lock)) {
    *aCapacity = 0;
    *aDuration = Nothing();
    *aInterval = 0;
    *aFeatures = 0;
    *aActiveBrowsingContextID = 0;
    aFilters->clear();
    return;
  }

  *aCapacity = ActivePS::Capacity(lock).Value();
  *aDuration = ActivePS::Duration(lock);
  *aInterval = ActivePS::Interval(lock);
  *aFeatures = ActivePS::Features(lock);
  *aActiveBrowsingContextID = ActivePS::ActiveBrowsingContextID(lock);

  const Vector<std::string>& filters = ActivePS::Filters(lock);
  MOZ_ALWAYS_TRUE(aFilters->resize(filters.length()));
  for (uint32_t i = 0; i < filters.length(); ++i) {
    (*aFilters)[i] = filters[i].c_str();
  }
}

ProfileBufferControlledChunkManager* profiler_get_controlled_chunk_manager() {
  MOZ_RELEASE_ASSERT(CorePS::Exists());
  PSAutoLock lock(gPSMutex);
  if (NS_WARN_IF(!ActivePS::Exists(lock))) {
    return nullptr;
  }
  return &ActivePS::ControlledChunkManager(lock);
}

namespace mozilla {

void GetProfilerEnvVarsForChildProcess(
    std::function<void(const char* key, const char* value)>&& aSetEnv) {
  MOZ_RELEASE_ASSERT(CorePS::Exists());

  PSAutoLock lock(gPSMutex);

  if (!ActivePS::Exists(lock)) {
    aSetEnv("MOZ_PROFILER_STARTUP", "");
    return;
  }

  aSetEnv("MOZ_PROFILER_STARTUP", "1");
  auto capacityString =
      Smprintf("%u", unsigned(ActivePS::Capacity(lock).Value()));
  aSetEnv("MOZ_PROFILER_STARTUP_ENTRIES", capacityString.get());

  // Use AppendFloat instead of Smprintf with %f because the decimal
  // separator used by %f is locale-dependent. But the string we produce needs
  // to be parseable by strtod, which only accepts the period character as a
  // decimal separator. AppendFloat always uses the period character.
  nsCString intervalString;
  intervalString.AppendFloat(ActivePS::Interval(lock));
  aSetEnv("MOZ_PROFILER_STARTUP_INTERVAL", intervalString.get());

  auto featuresString = Smprintf("%d", ActivePS::Features(lock));
  aSetEnv("MOZ_PROFILER_STARTUP_FEATURES_BITFIELD", featuresString.get());

  std::string filtersString;
  const Vector<std::string>& filters = ActivePS::Filters(lock);
  for (uint32_t i = 0; i < filters.length(); ++i) {
    filtersString += filters[i];
    if (i != filters.length() - 1) {
      filtersString += ",";
    }
  }
  aSetEnv("MOZ_PROFILER_STARTUP_FILTERS", filtersString.c_str());

  // Blindly copy MOZ_BASE_PROFILER_STARTUP* env-vars.
  auto copyEnv = [&](const char* aName) {
    const char* env = getenv(aName);
    if (!env) {
      return;
    }
    aSetEnv(aName, env);
  };
  copyEnv("MOZ_BASE_PROFILER_STARTUP");
  copyEnv("MOZ_BASE_PROFILER_STARTUP_ENTRIES");
  copyEnv("MOZ_BASE_PROFILER_STARTUP_DURATION");
  copyEnv("MOZ_BASE_PROFILER_STARTUP_INTERVAL");
  copyEnv("MOZ_BASE_PROFILER_STARTUP_FEATURES_BITFIELD");
  copyEnv("MOZ_BASE_PROFILER_STARTUP_FEATURES");
  copyEnv("MOZ_BASE_PROFILER_STARTUP_FILTERS");
}

}  // namespace mozilla

void profiler_received_exit_profile(const nsCString& aExitProfile) {
  MOZ_RELEASE_ASSERT(CorePS::Exists());
  PSAutoLock lock(gPSMutex);
  if (!ActivePS::Exists(lock)) {
    return;
  }
  ActivePS::AddExitProfile(lock, aExitProfile);
}

Vector<nsCString> profiler_move_exit_profiles() {
  MOZ_RELEASE_ASSERT(CorePS::Exists());
  PSAutoLock lock(gPSMutex);
  Vector<nsCString> profiles;
  if (ActivePS::Exists(lock)) {
    profiles = ActivePS::MoveExitProfiles(lock);
  }
  return profiles;
}

static void locked_profiler_save_profile_to_file(PSLockRef aLock,
                                                 const char* aFilename,
                                                 bool aIsShuttingDown = false) {
  LOG("locked_profiler_save_profile_to_file(%s)", aFilename);

  MOZ_RELEASE_ASSERT(CorePS::Exists() && ActivePS::Exists(aLock));

  std::ofstream stream;
  stream.open(aFilename);
  if (stream.is_open()) {
    SpliceableJSONWriter w(MakeUnique<OStreamJSONWriteFunc>(stream));
    w.Start();
    {
      locked_profiler_stream_json_for_this_process(aLock, w, /* sinceTime */ 0,
                                                   aIsShuttingDown, nullptr);

      w.StartArrayProperty("processes");
      Vector<nsCString> exitProfiles = ActivePS::MoveExitProfiles(aLock);
      for (auto& exitProfile : exitProfiles) {
        if (!exitProfile.IsEmpty()) {
          w.Splice(exitProfile.get());
        }
      }
      w.EndArray();
    }
    w.End();

    stream.close();
  }
}

void profiler_save_profile_to_file(const char* aFilename) {
  LOG("profiler_save_profile_to_file(%s)", aFilename);

  MOZ_RELEASE_ASSERT(CorePS::Exists());

  PSAutoLock lock(gPSMutex);

  if (!ActivePS::Exists(lock)) {
    return;
  }

  locked_profiler_save_profile_to_file(lock, aFilename);
}

uint32_t profiler_get_available_features() {
  MOZ_RELEASE_ASSERT(CorePS::Exists());
  return AvailableFeatures();
}

Maybe<ProfilerBufferInfo> profiler_get_buffer_info() {
  MOZ_RELEASE_ASSERT(CorePS::Exists());

  PSAutoLock lock(gPSMutex);

  if (!ActivePS::Exists(lock)) {
    return Nothing();
  }

  return Some(ActivePS::Buffer(lock).GetProfilerBufferInfo());
}

static void PollJSSamplingForCurrentThread() {
  MOZ_RELEASE_ASSERT(CorePS::Exists());

  PSAutoLock lock(gPSMutex);

  RegisteredThread* registeredThread =
      TLSRegisteredThread::RegisteredThread(lock);
  if (!registeredThread) {
    return;
  }

  registeredThread->PollJSSampling();
}

// When the profiler is started on a background thread, we can't synchronously
// call PollJSSampling on the main thread's ThreadInfo. And the next regular
// call to PollJSSampling on the main thread would only happen once the main
// thread triggers a JS interrupt callback.
// This means that all the JS execution between profiler_start() and the first
// JS interrupt would happen with JS sampling disabled, and we wouldn't get any
// JS function information for that period of time.
// So in order to start JS sampling as soon as possible, we dispatch a runnable
// to the main thread which manually calls PollJSSamplingForCurrentThread().
// In some cases this runnable will lose the race with the next JS interrupt.
// That's fine; PollJSSamplingForCurrentThread() is immune to redundant calls.
static void TriggerPollJSSamplingOnMainThread() {
  nsCOMPtr<nsIThread> mainThread;
  nsresult rv = NS_GetMainThread(getter_AddRefs(mainThread));
  if (NS_SUCCEEDED(rv) && mainThread) {
    nsCOMPtr<nsIRunnable> task =
        NS_NewRunnableFunction("TriggerPollJSSamplingOnMainThread",
                               []() { PollJSSamplingForCurrentThread(); });
    SchedulerGroup::Dispatch(TaskCategory::Other, task.forget());
  }
}

static bool HasMinimumLength(const char* aString, size_t aMinimumLength) {
  if (!aString) {
    return false;
  }
  for (size_t i = 0; i < aMinimumLength; ++i) {
    if (aString[i] == '\0') {
      return false;
    }
  }
  return true;
}

static void locked_profiler_start(PSLockRef aLock, PowerOfTwo32 aCapacity,
                                  double aInterval, uint32_t aFeatures,
                                  const char** aFilters, uint32_t aFilterCount,
                                  uint64_t aActiveBrowsingContextID,
                                  const Maybe<double>& aDuration) {
  if (LOG_TEST) {
    LOG("locked_profiler_start");
    LOG("- capacity  = %u", unsigned(aCapacity.Value()));
    LOG("- duration  = %.2f", aDuration ? *aDuration : -1);
    LOG("- interval = %.2f", aInterval);
    LOG("- browsing context ID = %" PRIu64, aActiveBrowsingContextID);

#define LOG_FEATURE(n_, str_, Name_, desc_)     \
  if (ProfilerFeature::Has##Name_(aFeatures)) { \
    LOG("- feature  = %s", str_);               \
  }

    PROFILER_FOR_EACH_FEATURE(LOG_FEATURE)

#undef LOG_FEATURE

    for (uint32_t i = 0; i < aFilterCount; i++) {
      LOG("- threads  = %s", aFilters[i]);
    }
  }

  MOZ_RELEASE_ASSERT(CorePS::Exists() && !ActivePS::Exists(aLock));

  UniquePtr<char[]> baseprofile;
  if (baseprofiler::profiler_is_active()) {
    // Note that we still hold the lock, so the sampler cannot run yet and
    // interact negatively with the still-active BaseProfiler sampler.
    // Assume that Base Profiler is active because of MOZ_BASE_PROFILER_STARTUP.
    // Capture the Base Profiler startup profile threads (if any).
    baseprofile = baseprofiler::profiler_get_profile(
        /* aSinceTime */ 0, /* aIsShuttingDown */ false,
        /* aOnlyThreads */ true);

    // Now stop Base Profiler (BP), as further recording will be ignored anyway,
    // and so that it won't clash with Gecko Profiler (GP) sampling starting
    // after the lock is dropped.
    // On Linux this is especially important to do before creating the GP
    // sampler, because the BP sampler may send a signal (to stop threads to be
    // sampled), which the GP would intercept before its own initialization is
    // complete and ready to handle such signals.
    // Note that even though `profiler_stop()` doesn't immediately destroy and
    // join the sampler thread, it safely deactivates it in such a way that the
    // thread will soon exit without doing any actual work.
    // TODO: Allow non-sampling profiling to continue.
    // TODO: Re-start BP after GP shutdown, to capture post-XPCOM shutdown.
    baseprofiler::profiler_stop();
  }

#if defined(GP_PLAT_amd64_windows)
  InitializeWin64ProfilerHooks();
#endif

  // Fall back to the default values if the passed-in values are unreasonable.
  // Less than 8192 entries (65536 bytes) may not be enough for the most complex
  // stack, so we should be able to store at least one full stack.
  // TODO: Review magic numbers.
  PowerOfTwo32 capacity =
      (aCapacity.Value() >= 8192u) ? aCapacity : PROFILER_DEFAULT_ENTRIES;
  Maybe<double> duration = aDuration;

  if (aDuration && *aDuration <= 0) {
    duration = Nothing();
  }

  double interval = aInterval > 0 ? aInterval : PROFILER_DEFAULT_INTERVAL;

  ActivePS::Create(aLock, capacity, interval, aFeatures, aFilters, aFilterCount,
                   aActiveBrowsingContextID, duration);

  // ActivePS::Create can only succeed or crash.
  MOZ_ASSERT(ActivePS::Exists(aLock));

  // An "empty" profile string may in fact contain 1 character (a newline), so
  // we want at least 2 characters to register a profile.
  if (HasMinimumLength(baseprofile.get(), 2)) {
    // The BaseProfiler startup profile will be stored as a separate "process"
    // in the Gecko Profiler profile, and shown as a new track under the
    // corresponding Gecko Profiler thread.
    ActivePS::AddBaseProfileThreads(aLock, std::move(baseprofile));
  }

  // Set up profiling for each registered thread, if appropriate.
  Maybe<int> mainThreadId;
  int tid = profiler_current_thread_id();
  const Vector<UniquePtr<RegisteredThread>>& registeredThreads =
      CorePS::RegisteredThreads(aLock);
  for (auto& registeredThread : registeredThreads) {
    RefPtr<ThreadInfo> info = registeredThread->Info();

    if (ActivePS::ShouldProfileThread(aLock, info)) {
      registeredThread->RacyRegisteredThread().SetIsBeingProfiled(true);
      nsCOMPtr<nsIEventTarget> eventTarget = registeredThread->GetEventTarget();
      ProfiledThreadData* profiledThreadData = ActivePS::AddLiveProfiledThread(
          aLock, registeredThread.get(),
          MakeUnique<ProfiledThreadData>(info, eventTarget));
      if (ActivePS::FeatureJS(aLock)) {
        registeredThread->StartJSSampling(ActivePS::JSFlags(aLock));
        if (info->ThreadId() == tid) {
          // We can manually poll the current thread so it starts sampling
          // immediately.
          registeredThread->PollJSSampling();
        } else if (info->IsMainThread()) {
          // Dispatch a runnable to the main thread to call PollJSSampling(),
          // so that we don't have wait for the next JS interrupt callback in
          // order to start profiling JS.
          TriggerPollJSSamplingOnMainThread();
        }
      }
      if (info->IsMainThread()) {
        mainThreadId = Some(info->ThreadId());
      }
      registeredThread->RacyRegisteredThread().ReinitializeOnResume();
      if (registeredThread->GetJSContext()) {
        profiledThreadData->NotifyReceivedJSContext(0);
      }
    }
  }

  // Setup support for pushing/popping labels in mozglue.
  RegisterProfilerLabelEnterExit(MozGlueLabelEnter, MozGlueLabelExit);

#ifdef MOZ_TASK_TRACER
  if (ActivePS::FeatureTaskTracer(aLock)) {
    tasktracer::StartLogging();
  }
#endif

#if defined(GP_OS_android) && !defined(MOZ_WIDGET_GONK)
  if (ActivePS::FeatureJava(aLock)) {
    int javaInterval = interval;
    // Java sampling doesn't accurately keep up with the sampling rate that is
    // lower than 1ms.
    if (javaInterval < 1) {
      javaInterval = 1;
    }
    // Send the interval-relative entry count, but we have 100000 hard cap in
    // the java code, it can't be more than that.
    java::GeckoJavaSampler::Start(
        javaInterval, std::round((double)(capacity.Value()) * interval /
                                 (double)(javaInterval)));
  }
#endif

#if defined(MOZ_REPLACE_MALLOC) && defined(MOZ_PROFILER_MEMORY)
  if (ActivePS::FeatureNativeAllocations(aLock)) {
    if (mainThreadId.isSome()) {
      mozilla::profiler::enable_native_allocations(mainThreadId.value());
    } else {
      NS_WARNING(
          "The nativeallocations feature is turned on, but the main thread is "
          "not being profiled. The allocations are only stored on the main "
          "thread.");
    }
  }
#endif

  // At the very end, set up RacyFeatures.
  RacyFeatures::SetActive(ActivePS::Features(aLock));
}

void profiler_start(PowerOfTwo32 aCapacity, double aInterval,
                    uint32_t aFeatures, const char** aFilters,
                    uint32_t aFilterCount, uint64_t aActiveBrowsingContextID,
                    const Maybe<double>& aDuration) {
  LOG("profiler_start");

  ProfilerParent::ProfilerWillStopIfStarted();

  SamplerThread* samplerThread = nullptr;
  {
    PSAutoLock lock(gPSMutex);

    // Initialize if necessary.
    if (!CorePS::Exists()) {
      profiler_init(nullptr);
    }

    // Reset the current state if the profiler is running.
    if (ActivePS::Exists(lock)) {
      samplerThread = locked_profiler_stop(lock);
    }

    locked_profiler_start(lock, aCapacity, aInterval, aFeatures, aFilters,
                          aFilterCount, aActiveBrowsingContextID, aDuration);
  }

#if defined(MOZ_REPLACE_MALLOC) && defined(MOZ_PROFILER_MEMORY)
  // Start counting memory allocations (outside of lock because this may call
  // profiler_add_sampled_counter which would attempt to take the lock.)
  mozilla::profiler::install_memory_hooks();
#endif

  // We do these operations with gPSMutex unlocked. The comments in
  // profiler_stop() explain why.
  if (samplerThread) {
    ProfilerParent::ProfilerStopped();
    NotifyObservers("profiler-stopped");
    delete samplerThread;
  }
  NotifyProfilerStarted(aCapacity, aDuration, aInterval, aFeatures, aFilters,
                        aFilterCount, aActiveBrowsingContextID);
}

void profiler_ensure_started(PowerOfTwo32 aCapacity, double aInterval,
                             uint32_t aFeatures, const char** aFilters,
                             uint32_t aFilterCount,
                             uint64_t aActiveBrowsingContextID,
                             const Maybe<double>& aDuration) {
  LOG("profiler_ensure_started");

  ProfilerParent::ProfilerWillStopIfStarted();

  bool startedProfiler = false;
  SamplerThread* samplerThread = nullptr;
  {
    PSAutoLock lock(gPSMutex);

    // Initialize if necessary.
    if (!CorePS::Exists()) {
      profiler_init(nullptr);
    }

    if (ActivePS::Exists(lock)) {
      // The profiler is active.
      if (!ActivePS::Equals(lock, aCapacity, aDuration, aInterval, aFeatures,
                            aFilters, aFilterCount, aActiveBrowsingContextID)) {
        // Stop and restart with different settings.
        samplerThread = locked_profiler_stop(lock);
        locked_profiler_start(lock, aCapacity, aInterval, aFeatures, aFilters,
                              aFilterCount, aActiveBrowsingContextID,
                              aDuration);
        startedProfiler = true;
      }
    } else {
      // The profiler is stopped.
      locked_profiler_start(lock, aCapacity, aInterval, aFeatures, aFilters,
                            aFilterCount, aActiveBrowsingContextID, aDuration);
      startedProfiler = true;
    }
  }

  // We do these operations with gPSMutex unlocked. The comments in
  // profiler_stop() explain why.
  if (samplerThread) {
    ProfilerParent::ProfilerStopped();
    NotifyObservers("profiler-stopped");
    delete samplerThread;
  }

  if (startedProfiler) {
    NotifyProfilerStarted(aCapacity, aDuration, aInterval, aFeatures, aFilters,
                          aFilterCount, aActiveBrowsingContextID);
  }
}

[[nodiscard]] static SamplerThread* locked_profiler_stop(PSLockRef aLock) {
  LOG("locked_profiler_stop");

  MOZ_RELEASE_ASSERT(CorePS::Exists() && ActivePS::Exists(aLock));

  // At the very start, clear RacyFeatures.
  RacyFeatures::SetInactive();

#if defined(GP_OS_android) && !defined(MOZ_WIDGET_GONK)
  if (ActivePS::FeatureJava(aLock)) {
    java::GeckoJavaSampler::Stop();
  }
#endif

#ifdef MOZ_TASK_TRACER
  if (ActivePS::FeatureTaskTracer(aLock)) {
    tasktracer::StopLogging();
  }
#endif

  // Remove support for pushing/popping labels in mozglue.
  RegisterProfilerLabelEnterExit(nullptr, nullptr);

  // Stop sampling live threads.
  int tid = profiler_current_thread_id();
  const Vector<LiveProfiledThreadData>& liveProfiledThreads =
      ActivePS::LiveProfiledThreads(aLock);
  for (auto& thread : liveProfiledThreads) {
    RegisteredThread* registeredThread = thread.mRegisteredThread;
    registeredThread->RacyRegisteredThread().SetIsBeingProfiled(false);
    if (ActivePS::FeatureJS(aLock)) {
      registeredThread->StopJSSampling();
      RefPtr<ThreadInfo> info = registeredThread->Info();
      if (info->ThreadId() == tid) {
        // We can manually poll the current thread so it stops profiling
        // immediately.
        registeredThread->PollJSSampling();
      } else if (info->IsMainThread()) {
        // Dispatch a runnable to the main thread to call PollJSSampling(),
        // so that we don't have wait for the next JS interrupt callback in
        // order to start profiling JS.
        TriggerPollJSSamplingOnMainThread();
      }
    }
  }

#if defined(MOZ_REPLACE_MALLOC) && defined(MOZ_PROFILER_MEMORY)
  if (ActivePS::FeatureNativeAllocations(aLock)) {
    mozilla::profiler::disable_native_allocations();
  }
#endif

  // The Stop() call doesn't actually stop Run(); that happens in this
  // function's caller when the sampler thread is destroyed. Stop() just gives
  // the SamplerThread a chance to do some cleanup with gPSMutex locked.
  SamplerThread* samplerThread = ActivePS::Destroy(aLock);
  samplerThread->Stop(aLock);

  return samplerThread;
}

void profiler_stop() {
  LOG("profiler_stop");

  MOZ_RELEASE_ASSERT(CorePS::Exists());

  ProfilerParent::ProfilerWillStopIfStarted();

#if defined(MOZ_REPLACE_MALLOC) && defined(MOZ_PROFILER_MEMORY)
  // Remove the hooks early, as native allocations (if they are on) can be
  // quite expensive.
  mozilla::profiler::remove_memory_hooks();
#endif

  SamplerThread* samplerThread;
  {
    PSAutoLock lock(gPSMutex);

    if (!ActivePS::Exists(lock)) {
      return;
    }

    samplerThread = locked_profiler_stop(lock);
  }

  // We notify observers with gPSMutex unlocked. Otherwise we might get a
  // deadlock, if code run by these functions calls a profiler function that
  // locks gPSMutex, for example when it wants to insert a marker.
  // (This has been seen in practise in bug 1346356, when we were still firing
  // these notifications synchronously.)
  ProfilerParent::ProfilerStopped();
  NotifyObservers("profiler-stopped");

  // We delete with gPSMutex unlocked. Otherwise we would get a deadlock: we
  // would be waiting here with gPSMutex locked for SamplerThread::Run() to
  // return so the join operation within the destructor can complete, but Run()
  // needs to lock gPSMutex to return.
  //
  // Because this call occurs with gPSMutex unlocked, it -- including the final
  // iteration of Run()'s loop -- must be able detect deactivation and return
  // in a way that's safe with respect to other gPSMutex-locking operations
  // that may have occurred in the meantime.
  delete samplerThread;
}

bool profiler_is_paused() {
  MOZ_RELEASE_ASSERT(CorePS::Exists());

  PSAutoLock lock(gPSMutex);

  if (!ActivePS::Exists(lock)) {
    return false;
  }

  return ActivePS::IsPaused(lock);
}

/* [[nodiscard]] */ bool profiler_callback_after_sampling(
    PostSamplingCallback&& aCallback) {
  LOG("profiler_callback_after_sampling");

  MOZ_RELEASE_ASSERT(CorePS::Exists());

  PSAutoLock lock(gPSMutex);

  return ActivePS::AppendPostSamplingCallback(lock, std::move(aCallback));
}

void profiler_pause() {
  LOG("profiler_pause");

  MOZ_RELEASE_ASSERT(CorePS::Exists());

  {
    PSAutoLock lock(gPSMutex);

    if (!ActivePS::Exists(lock)) {
      return;
    }

    RacyFeatures::SetPaused();
    ActivePS::SetIsPaused(lock, true);
    ActivePS::Buffer(lock).AddEntry(ProfileBufferEntry::Pause(profiler_time()));
  }

  // gPSMutex must be unlocked when we notify, to avoid potential deadlocks.
  ProfilerParent::ProfilerPaused();
  NotifyObservers("profiler-paused");
}

void profiler_resume() {
  LOG("profiler_resume");

  MOZ_RELEASE_ASSERT(CorePS::Exists());

  {
    PSAutoLock lock(gPSMutex);

    if (!ActivePS::Exists(lock)) {
      return;
    }

    ActivePS::Buffer(lock).AddEntry(
        ProfileBufferEntry::Resume(profiler_time()));
    ActivePS::SetIsPaused(lock, false);
    RacyFeatures::SetUnpaused();
  }

  // gPSMutex must be unlocked when we notify, to avoid potential deadlocks.
  ProfilerParent::ProfilerResumed();
  NotifyObservers("profiler-resumed");
}

bool profiler_feature_active(uint32_t aFeature) {
  // This function runs both on and off the main thread.

  MOZ_RELEASE_ASSERT(CorePS::Exists());

  // This function is hot enough that we use RacyFeatures, not ActivePS.
  return RacyFeatures::IsActiveWithFeature(aFeature);
}

void profiler_write_active_configuration(JSONWriter& aWriter) {
  MOZ_RELEASE_ASSERT(CorePS::Exists());
  PSAutoLock lock(gPSMutex);
  ActivePS::WriteActiveConfiguration(lock, aWriter);
}

void profiler_add_sampled_counter(BaseProfilerCount* aCounter) {
  DEBUG_LOG("profiler_add_sampled_counter(%s)", aCounter->mLabel);
  PSAutoLock lock(gPSMutex);
  CorePS::AppendCounter(lock, aCounter);
}

void profiler_remove_sampled_counter(BaseProfilerCount* aCounter) {
  DEBUG_LOG("profiler_remove_sampled_counter(%s)", aCounter->mLabel);
  PSAutoLock lock(gPSMutex);
  // Note: we don't enforce a final sample, though we could do so if the
  // profiler was active
  CorePS::RemoveCounter(lock, aCounter);
}

ProfilingStack* profiler_register_thread(const char* aName,
                                         void* aGuessStackTop) {
  DEBUG_LOG("profiler_register_thread(%s)", aName);

  MOZ_RELEASE_ASSERT(CorePS::Exists());

  // Make sure we have a nsThread wrapper for the current thread, and that NSPR
  // knows its name.
  (void)NS_GetCurrentThread();
  NS_SetCurrentThreadName(aName);

  PSAutoLock lock(gPSMutex);

  void* stackTop = GetStackTop(aGuessStackTop);
  return locked_register_thread(lock, aName, stackTop);
}

void profiler_unregister_thread() {
  PSAutoLock lock(gPSMutex);

  if (!CorePS::Exists()) {
    // This function can be called after the main thread has already shut down.
    // We want to reset the AutoProfilerLabel's ProfilingStack pointer (if
    // needed), because a thread could stay registered after the profiler has
    // shut down.
    TLSRegisteredThread::ResetAutoProfilerLabelProfilingStack(lock);
    return;
  }

  // We don't call RegisteredThread::StopJSSampling() here; there's no point
  // doing that for a JS thread that is in the process of disappearing.

  RegisteredThread* registeredThread = FindCurrentThreadRegisteredThread(lock);
  MOZ_RELEASE_ASSERT(registeredThread ==
                     TLSRegisteredThread::RegisteredThread(lock));
  if (registeredThread) {
    RefPtr<ThreadInfo> info = registeredThread->Info();

    DEBUG_LOG("profiler_unregister_thread: %s", info->Name());

    if (ActivePS::Exists(lock)) {
      ActivePS::UnregisterThread(lock, registeredThread);
    }

    // Clear the pointer to the RegisteredThread object that we're about to
    // destroy, as well as the AutoProfilerLabel's ProfilingStack because the
    // thread is unregistering itself and won't need the ProfilingStack anymore.
    TLSRegisteredThread::ResetRegisteredThread(lock);
    TLSRegisteredThread::ResetAutoProfilerLabelProfilingStack(lock);

    // Remove the thread from the list of registered threads. This deletes the
    // registeredThread object.
    CorePS::RemoveRegisteredThread(lock, registeredThread);
  } else {
    // There are two ways FindCurrentThreadRegisteredThread() might have failed.
    //
    // - TLSRegisteredThread::Init() failed in locked_register_thread().
    //
    // - We've already called profiler_unregister_thread() for this thread.
    //   (Whether or not it should, this does happen in practice.)
    //
    // Either way, TLSRegisteredThread should be empty.
    MOZ_RELEASE_ASSERT(!TLSRegisteredThread::RegisteredThread(lock));
  }
}

void profiler_register_page(uint64_t aBrowsingContextID,
                            uint64_t aInnerWindowID, const nsCString& aUrl,
                            uint64_t aEmbedderInnerWindowID) {
  DEBUG_LOG("profiler_register_page(%" PRIu64 ", %" PRIu64 ", %s, %" PRIu64 ")",
            aBrowsingContextID, aInnerWindowID, aUrl.get(),
            aEmbedderInnerWindowID);

  MOZ_RELEASE_ASSERT(CorePS::Exists());

  PSAutoLock lock(gPSMutex);

  // When a Browsing context is first loaded, the first url loaded in it will be
  // about:blank. Because of that, this call keeps the first non-about:blank
  // registration of window and discards the previous one.
  RefPtr<PageInformation> pageInfo = new PageInformation(
      aBrowsingContextID, aInnerWindowID, aUrl, aEmbedderInnerWindowID);
  CorePS::AppendRegisteredPage(lock, std::move(pageInfo));

  // After appending the given page to CorePS, look for the expired
  // pages and remove them if there are any.
  if (ActivePS::Exists(lock)) {
    ActivePS::DiscardExpiredPages(lock);
  }
}

void profiler_unregister_page(uint64_t aRegisteredInnerWindowID) {
  PSAutoLock lock(gPSMutex);

  if (!CorePS::Exists()) {
    // This function can be called after the main thread has already shut down.
    return;
  }

  // During unregistration, if the profiler is active, we have to keep the
  // page information since there may be some markers associated with the given
  // page. But if profiler is not active. we have no reason to keep the
  // page information here because there can't be any marker associated with it.
  if (ActivePS::Exists(lock)) {
    ActivePS::UnregisterPage(lock, aRegisteredInnerWindowID);
  } else {
    CorePS::RemoveRegisteredPage(lock, aRegisteredInnerWindowID);
  }
}

void profiler_clear_all_pages() {
  {
    PSAutoLock lock(gPSMutex);

    if (!CorePS::Exists()) {
      // This function can be called after the main thread has already shut
      // down.
      return;
    }

    CorePS::ClearRegisteredPages(lock);
    if (ActivePS::Exists(lock)) {
      ActivePS::ClearUnregisteredPages(lock);
    }
  }

  // gPSMutex must be unlocked when we notify, to avoid potential deadlocks.
  ProfilerParent::ClearAllPages();
}

Maybe<uint64_t> profiler_get_inner_window_id_from_docshell(
    nsIDocShell* aDocshell) {
  Maybe<uint64_t> innerWindowID = Nothing();
  if (aDocshell) {
    auto outerWindow = aDocshell->GetWindow();
    if (outerWindow) {
      auto innerWindow = outerWindow->GetCurrentInnerWindow();
      if (innerWindow) {
        innerWindowID = Some(innerWindow->WindowID());
      }
    }
  }
  return innerWindowID;
}

void profiler_thread_sleep() {
  // This function runs both on and off the main thread.

  MOZ_RELEASE_ASSERT(CorePS::Exists());

  RacyRegisteredThread* racyRegisteredThread =
      TLSRegisteredThread::RacyRegisteredThread();
  if (!racyRegisteredThread) {
    return;
  }

  racyRegisteredThread->SetSleeping();
}

void profiler_thread_wake() {
  // This function runs both on and off the main thread.

  MOZ_RELEASE_ASSERT(CorePS::Exists());

  RacyRegisteredThread* racyRegisteredThread =
      TLSRegisteredThread::RacyRegisteredThread();
  if (!racyRegisteredThread) {
    return;
  }

  racyRegisteredThread->SetAwake();
}

bool mozilla::profiler::detail::IsThreadBeingProfiled() {
  MOZ_RELEASE_ASSERT(CorePS::Exists());

  const RacyRegisteredThread* racyRegisteredThread =
      TLSRegisteredThread::RacyRegisteredThread();
  return racyRegisteredThread && racyRegisteredThread->IsBeingProfiled();
}

bool profiler_thread_is_sleeping() {
  MOZ_RELEASE_ASSERT(NS_IsMainThread());
  MOZ_RELEASE_ASSERT(CorePS::Exists());

  RacyRegisteredThread* racyRegisteredThread =
      TLSRegisteredThread::RacyRegisteredThread();
  if (!racyRegisteredThread) {
    return false;
  }
  return racyRegisteredThread->IsSleeping();
}

void profiler_js_interrupt_callback() {
  // This function runs on JS threads being sampled.
  PollJSSamplingForCurrentThread();
}

double profiler_time() {
  MOZ_RELEASE_ASSERT(CorePS::Exists());

  TimeDuration delta = TimeStamp::NowUnfuzzed() - CorePS::ProcessStartTime();
  return delta.ToMilliseconds();
}

UniqueProfilerBacktrace profiler_get_backtrace() {
  MOZ_RELEASE_ASSERT(CorePS::Exists());

  // Fast racy early return.
  if (!profiler_is_active()) {
    return nullptr;
  }

  PSAutoLock lock(gPSMutex);

  if (!ActivePS::Exists(lock) || ActivePS::FeaturePrivacy(lock)) {
    return nullptr;
  }

  RegisteredThread* registeredThread =
      TLSRegisteredThread::RegisteredThread(lock);
  if (!registeredThread) {
    // If this was called from a non-registered thread, return a nullptr
    // and do no more work. This can happen from a memory hook. Before
    // the allocation tracking there was a MOZ_ASSERT() here checking
    // for the existence of a registeredThread.
    return nullptr;
  }

  int tid = profiler_current_thread_id();

  TimeStamp now = TimeStamp::NowUnfuzzed();

  Registers regs;
#if defined(HAVE_NATIVE_UNWIND)
  regs.SyncPopulate();
#else
  regs.Clear();
#endif

  auto bufferManager = MakeUnique<ProfileChunkedBuffer>(
      ProfileChunkedBuffer::ThreadSafety::WithoutMutex,
      MakeUnique<ProfileBufferChunkManagerSingle>(scExpectedMaximumStackSize));
  auto buffer = MakeUnique<ProfileBuffer>(*bufferManager);

  DoSyncSample(lock, *registeredThread, now, regs, *buffer.get());

  return UniqueProfilerBacktrace(new ProfilerBacktrace(
      "SyncProfile", tid, std::move(bufferManager), std::move(buffer)));
}

void ProfilerBacktraceDestructor::operator()(ProfilerBacktrace* aBacktrace) {
  delete aBacktrace;
}

static void racy_profiler_add_marker(const char* aMarkerName,
                                     JS::ProfilingCategoryPair aCategoryPair,
                                     const ProfilerMarkerPayload* aPayload) {
  MOZ_RELEASE_ASSERT(CorePS::Exists());

  // This function is hot enough that we use RacyFeatures, not ActivePS.
  if (!profiler_can_accept_markers()) {
    return;
  }

  // Note that it's possible that the above test would change again before we
  // actually record the marker. Because of this imprecision it's possible to
  // miss a marker or record one we shouldn't. Either way is not a big deal.

  RacyRegisteredThread* racyRegisteredThread =
      TLSRegisteredThread::RacyRegisteredThread();
  if (!racyRegisteredThread || !racyRegisteredThread->IsBeingProfiled()) {
    return;
  }

  TimeStamp origin = (aPayload && !aPayload->GetStartTime().IsNull())
                         ? aPayload->GetStartTime()
                         : TimeStamp::NowUnfuzzed();
  TimeDuration delta = origin - CorePS::ProcessStartTime();
  CorePS::CoreBuffer().PutObjects(
      ProfileBufferEntry::Kind::MarkerData, racyRegisteredThread->ThreadId(),
      WrapProfileBufferUnownedCString(aMarkerName),
      static_cast<uint32_t>(aCategoryPair), aPayload, delta.ToMilliseconds());
}

void profiler_add_marker(const char* aMarkerName,
                         JS::ProfilingCategoryPair aCategoryPair,
                         const ProfilerMarkerPayload& aPayload) {
  racy_profiler_add_marker(aMarkerName, aCategoryPair, &aPayload);
}

void profiler_add_marker(const char* aMarkerName,
                         JS::ProfilingCategoryPair aCategoryPair) {
  racy_profiler_add_marker(aMarkerName, aCategoryPair, nullptr);
}

// This is a simplified version of profiler_add_marker that can be easily passed
// into the JS engine.
void profiler_add_js_marker(const char* aMarkerName) {
  AUTO_PROFILER_STATS(add_marker);
  profiler_add_marker(aMarkerName, JS::ProfilingCategoryPair::JS);
}

void profiler_add_js_allocation_marker(JS::RecordAllocationInfo&& info) {
  if (!profiler_can_accept_markers()) {
    return;
  }
  AUTO_PROFILER_STATS(add_marker_with_JsAllocationMarkerPayload);
  profiler_add_marker(
      "JS allocation", JS::ProfilingCategoryPair::JS,
      JsAllocationMarkerPayload(TimeStamp::Now(), std::move(info),
                                profiler_get_backtrace()));
}

bool profiler_is_locked_on_current_thread() {
  // This function is used to help users avoid calling `profiler_...` functions
  // when the profiler may already have a lock in place, which would prevent a
  // 2nd recursive lock (resulting in a crash or a never-ending wait).
  // So we must return `true` for any of:
  // - The main profiler mutex, used by most functions, and/or
  // - The buffer mutex, used directly in some functions without locking the
  //   main mutex, e.g., marker-related functions.
  return gPSMutex.IsLockedOnCurrentThread() ||
         CorePS::CoreBuffer().IsThreadSafeAndLockedOnCurrentThread();
}

bool profiler_add_native_allocation_marker(int aMainThreadId, int64_t aSize,
                                           uintptr_t aMemoryAddress) {
  if (!profiler_can_accept_markers()) {
    return false;
  }
  AUTO_PROFILER_STATS(add_marker_with_NativeAllocationMarkerPayload);
  profiler_add_marker_for_thread(
      aMainThreadId, JS::ProfilingCategoryPair::OTHER, "Native allocation",
      MakeUnique<NativeAllocationMarkerPayload>(
          TimeStamp::Now(), aSize, aMemoryAddress, profiler_current_thread_id(),
          profiler_get_backtrace()));
  return true;
}

void profiler_add_network_marker(
    nsIURI* aURI, int32_t aPriority, uint64_t aChannelId, NetworkLoadType aType,
    mozilla::TimeStamp aStart, mozilla::TimeStamp aEnd, int64_t aCount,
    mozilla::net::CacheDisposition aCacheDisposition, uint64_t aInnerWindowID,
    const mozilla::net::TimingStruct* aTimings, nsIURI* aRedirectURI,
    UniqueProfilerBacktrace aSource,
    const Maybe<nsDependentCString>& aContentType) {
  if (!profiler_can_accept_markers()) {
    return;
  }
  // These do allocations/frees/etc; avoid if not active
  nsAutoCString spec;
  nsAutoCString redirect_spec;
  if (aURI) {
    aURI->GetAsciiSpec(spec);
  }
  if (aRedirectURI) {
    aRedirectURI->GetAsciiSpec(redirect_spec);
  }
  // top 32 bits are process id of the load
  uint32_t id = static_cast<uint32_t>(aChannelId & 0xFFFFFFFF);
  char name[2048];
  SprintfLiteral(name, "Load %d: %s", id, PromiseFlatCString(spec).get());
  AUTO_PROFILER_STATS(add_marker_with_NetworkMarkerPayload);
  profiler_add_marker(
      name, JS::ProfilingCategoryPair::NETWORK,
      NetworkMarkerPayload(static_cast<int64_t>(aChannelId),
                           PromiseFlatCString(spec).get(), aType, aStart, aEnd,
                           aPriority, aCount, aCacheDisposition, aInnerWindowID,
                           aTimings, PromiseFlatCString(redirect_spec).get(),
                           std::move(aSource), aContentType));
}

void profiler_add_marker_for_thread(int aThreadId,
                                    JS::ProfilingCategoryPair aCategoryPair,
                                    const char* aMarkerName,
                                    UniquePtr<ProfilerMarkerPayload> aPayload) {
  MOZ_RELEASE_ASSERT(CorePS::Exists());

  if (!profiler_can_accept_markers()) {
    return;
  }

#ifdef DEBUG
  {
    PSAutoLock lock(gPSMutex);
    if (!ActivePS::Exists(lock)) {
      return;
    }

    // Assert that our thread ID makes sense
    bool realThread = false;
    const Vector<UniquePtr<RegisteredThread>>& registeredThreads =
        CorePS::RegisteredThreads(lock);
    for (auto& thread : registeredThreads) {
      RefPtr<ThreadInfo> info = thread->Info();
      if (info->ThreadId() == aThreadId) {
        realThread = true;
        break;
      }
    }
    MOZ_ASSERT(realThread, "Invalid thread id");
  }
#endif

  TimeStamp origin = (aPayload && !aPayload->GetStartTime().IsNull())
                         ? aPayload->GetStartTime()
                         : TimeStamp::NowUnfuzzed();
  TimeDuration delta = origin - CorePS::ProcessStartTime();
  CorePS::CoreBuffer().PutObjects(
      ProfileBufferEntry::Kind::MarkerData, aThreadId,
      WrapProfileBufferUnownedCString(aMarkerName),
      static_cast<uint32_t>(aCategoryPair), aPayload, delta.ToMilliseconds());
}

void profiler_tracing_marker(const char* aCategoryString,
                             const char* aMarkerName,
                             JS::ProfilingCategoryPair aCategoryPair,
                             TracingKind aKind,
                             const Maybe<uint64_t>& aInnerWindowID) {
  MOZ_RELEASE_ASSERT(CorePS::Exists());

  VTUNE_TRACING(aMarkerName, aKind);

  // This function is hot enough that we use RacyFeatures, notActivePS.
  if (!profiler_can_accept_markers()) {
    return;
  }

  AUTO_PROFILER_STATS(add_marker_with_TracingMarkerPayload);
  profiler_add_marker(
      aMarkerName, aCategoryPair,
      TracingMarkerPayload(aCategoryString, aKind, aInnerWindowID));
}

void profiler_tracing_marker(const char* aCategoryString,
                             const char* aMarkerName,
                             JS::ProfilingCategoryPair aCategoryPair,
                             TracingKind aKind, UniqueProfilerBacktrace aCause,
                             const Maybe<uint64_t>& aInnerWindowID) {
  MOZ_RELEASE_ASSERT(CorePS::Exists());

  VTUNE_TRACING(aMarkerName, aKind);

  // This function is hot enough that we use RacyFeatures, notActivePS.
  if (!profiler_can_accept_markers()) {
    return;
  }

  profiler_add_marker(aMarkerName, aCategoryPair,
                      TracingMarkerPayload(aCategoryString, aKind,
                                           aInnerWindowID, std::move(aCause)));
}

void profiler_add_text_marker(const char* aMarkerName, const nsACString& aText,
                              JS::ProfilingCategoryPair aCategoryPair,
                              const mozilla::TimeStamp& aStartTime,
                              const mozilla::TimeStamp& aEndTime,
                              const mozilla::Maybe<uint64_t>& aInnerWindowID,
                              UniqueProfilerBacktrace aCause) {
  AUTO_PROFILER_STATS(add_marker_with_TextMarkerPayload);
  profiler_add_marker(aMarkerName, aCategoryPair,
                      TextMarkerPayload(aText, aStartTime, aEndTime,
                                        aInnerWindowID, std::move(aCause)));
}

void profiler_set_js_context(JSContext* aCx) {
  MOZ_ASSERT(aCx);

  PSAutoLock lock(gPSMutex);

  RegisteredThread* registeredThread =
      TLSRegisteredThread::RegisteredThread(lock);
  if (!registeredThread) {
    return;
  }

  registeredThread->SetJSContext(aCx);

  // This call is on-thread, so we can call PollJSSampling() to start JS
  // sampling immediately.
  registeredThread->PollJSSampling();

  if (ActivePS::Exists(lock)) {
    ProfiledThreadData* profiledThreadData =
        ActivePS::GetProfiledThreadData(lock, registeredThread);
    if (profiledThreadData) {
      profiledThreadData->NotifyReceivedJSContext(
          ActivePS::Buffer(lock).BufferRangeEnd());
    }
  }
}

void profiler_clear_js_context() {
  MOZ_RELEASE_ASSERT(CorePS::Exists());

  PSAutoLock lock(gPSMutex);

  RegisteredThread* registeredThread =
      TLSRegisteredThread::RegisteredThread(lock);
  if (!registeredThread) {
    return;
  }

  JSContext* cx = registeredThread->GetJSContext();
  if (!cx) {
    return;
  }

  if (ActivePS::Exists(lock) && ActivePS::FeatureJS(lock)) {
    ProfiledThreadData* profiledThreadData =
        ActivePS::GetProfiledThreadData(lock, registeredThread);
    if (profiledThreadData) {
      profiledThreadData->NotifyAboutToLoseJSContext(
          cx, CorePS::ProcessStartTime(), ActivePS::Buffer(lock));

      // Notify the JS context that profiling for this context has stopped.
      // Do this by calling StopJSSampling and PollJSSampling before
      // nulling out the JSContext.
      registeredThread->StopJSSampling();
      registeredThread->PollJSSampling();

      registeredThread->ClearJSContext();

      // Tell the thread that we'd like to have JS sampling on this
      // thread again, once it gets a new JSContext (if ever).
      registeredThread->StartJSSampling(ActivePS::JSFlags(lock));
      return;
    }
  }

  registeredThread->ClearJSContext();
}

// NOTE: aCollector's methods will be called while the target thread is paused.
// Doing things in those methods like allocating -- which may try to claim
// locks -- is a surefire way to deadlock.
void profiler_suspend_and_sample_thread(int aThreadId, uint32_t aFeatures,
                                        ProfilerStackCollector& aCollector,
                                        bool aSampleNative /* = true */) {
  // Lock the profiler mutex
  PSAutoLock lock(gPSMutex);

  const Vector<UniquePtr<RegisteredThread>>& registeredThreads =
      CorePS::RegisteredThreads(lock);
  for (auto& thread : registeredThreads) {
    RefPtr<ThreadInfo> info = thread->Info();
    RegisteredThread& registeredThread = *thread.get();

    if (info->ThreadId() == aThreadId) {
      if (info->IsMainThread()) {
        aCollector.SetIsMainThread();
      }

      // Allocate the space for the native stack
      NativeStack nativeStack;

      // Suspend, sample, and then resume the target thread.
      Sampler sampler(lock);
      TimeStamp now = TimeStamp::Now();
      sampler.SuspendAndSampleAndResumeThread(
          lock, registeredThread, now,
          [&](const Registers& aRegs, const TimeStamp& aNow) {
            // The target thread is now suspended. Collect a native backtrace,
            // and call the callback.
            bool isSynchronous = false;
#if defined(HAVE_FASTINIT_NATIVE_UNWIND)
            if (aSampleNative) {
          // We can only use FramePointerStackWalk or MozStackWalk from
          // suspend_and_sample_thread as other stackwalking methods may not be
          // initialized.
#  if defined(USE_FRAME_POINTER_STACK_WALK)
              DoFramePointerBacktrace(lock, registeredThread, aRegs,
                                      nativeStack);
#  elif defined(USE_MOZ_STACK_WALK)
              DoMozStackWalkBacktrace(lock, registeredThread, aRegs,
                                      nativeStack);
#  else
#    error "Invalid configuration"
#  endif

              MergeStacks(aFeatures, isSynchronous, registeredThread, aRegs,
                          nativeStack, aCollector, CorePS::JsFrames(lock));
            } else
#endif
            {
              MergeStacks(aFeatures, isSynchronous, registeredThread, aRegs,
                          nativeStack, aCollector, CorePS::JsFrames(lock));

              if (ProfilerFeature::HasLeaf(aFeatures)) {
                aCollector.CollectNativeLeafAddr((void*)aRegs.mPC);
              }
            }
          });

      // NOTE: Make sure to disable the sampler before it is destroyed, in case
      // the profiler is running at the same time.
      sampler.Disable(lock);
      break;
    }
  }
}

// END externally visible functions
////////////////////////////////////////////////////////////////////////<|MERGE_RESOLUTION|>--- conflicted
+++ resolved
@@ -93,14 +93,8 @@
 #  include "GeckoTaskTracer.h"
 #endif
 
-<<<<<<< HEAD
 #if defined(GP_OS_android) && !defined(MOZ_WIDGET_GONK)
-#  include "GeneratedJNINatives.h"
-#  include "GeneratedJNIWrappers.h"
-=======
-#if defined(GP_OS_android)
 #  include "mozilla/java/GeckoJavaSamplerNatives.h"
->>>>>>> 52201dc3
 #endif
 
 // Win32 builds always have frame pointers, so FramePointerStackWalk() always
