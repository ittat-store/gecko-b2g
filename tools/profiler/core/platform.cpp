/* -*- Mode: C++; tab-width: 8; indent-tabs-mode: nil; c-basic-offset: 2 -*- */
/* vim: set ts=8 sts=2 et sw=2 tw=80: */
/* This Source Code Form is subject to the terms of the Mozilla Public
 * License, v. 2.0. If a copy of the MPL was not distributed with this
 * file, You can obtain one at http://mozilla.org/MPL/2.0/. */

// There are three kinds of samples done by the profiler.
//
// - A "periodic" sample is the most complex kind. It is done in response to a
//   timer while the profiler is active. It involves writing a stack trace plus
//   a variety of other values (memory measurements, responsiveness
//   measurements, markers, etc.) into the main ProfileBuffer. The sampling is
//   done from off-thread, and so SuspendAndSampleAndResumeThread() is used to
//   get the register values.
//
// - A "synchronous" sample is a simpler kind. It is done in response to an API
//   call (profiler_get_backtrace()). It involves writing a stack trace and
//   little else into a temporary ProfileBuffer, and wrapping that up in a
//   ProfilerBacktrace that can be subsequently used in a marker. The sampling
//   is done on-thread, and so Registers::SyncPopulate() is used to get the
//   register values.
//
// - A "backtrace" sample is the simplest kind. It is done in response to an
//   API call (profiler_suspend_and_sample_thread()). It involves getting a
//   stack trace via a ProfilerStackCollector; it does not write to a
//   ProfileBuffer. The sampling is done from off-thread, and so uses
//   SuspendAndSampleAndResumeThread() to get the register values.

#include "platform.h"

#include "GeckoProfiler.h"
#include "GeckoProfilerReporter.h"
#include "PageInformation.h"
#include "ProfileBuffer.h"
#include "ProfiledThreadData.h"
#include "ProfilerBacktrace.h"
#include "ProfilerCodeAddressService.h"
#include "ProfilerIOInterposeObserver.h"
#include "ProfilerMarkerPayload.h"
#include "ProfilerParent.h"
#include "RegisteredThread.h"
#include "shared-libraries.h"
#include "ThreadInfo.h"
#include "VTuneProfiler.h"

#include "js/TraceLoggerAPI.h"
#include "js/ProfilingFrameIterator.h"
#include "memory_hooks.h"
#include "mozilla/ArrayUtils.h"
#include "mozilla/Atomics.h"
#include "mozilla/AutoProfilerLabel.h"
#include "mozilla/ExtensionPolicyService.h"
#include "mozilla/extensions/WebExtensionPolicy.h"
#include "mozilla/Printf.h"
#include "mozilla/ProfileBufferChunkManagerSingle.h"
#include "mozilla/ProfileBufferChunkManagerWithLocalLimit.h"
#include "mozilla/ProfileChunkedBuffer.h"
#include "mozilla/SchedulerGroup.h"
#include "mozilla/Services.h"
#include "mozilla/StackWalk.h"
#include "mozilla/StaticPtr.h"
#include "mozilla/ThreadLocal.h"
#include "mozilla/TimeStamp.h"
#include "mozilla/Tuple.h"
#include "mozilla/UniquePtr.h"
#include "mozilla/Vector.h"
#include "BaseProfiler.h"
#include "nsDirectoryServiceDefs.h"
#include "nsDirectoryServiceUtils.h"
#include "nsIDocShell.h"
#include "nsIHttpProtocolHandler.h"
#include "nsIObserverService.h"
#include "nsIPropertyBag2.h"
#include "nsIXULAppInfo.h"
#include "nsIXULRuntime.h"
#include "nsJSPrincipals.h"
#include "nsMemoryReporterManager.h"
#include "nsProfilerStartParams.h"
#include "nsScriptSecurityManager.h"
#include "nsSystemInfo.h"
#include "nsThreadUtils.h"
#include "nsXULAppAPI.h"
#include "Tracing.h"
#include "prdtoa.h"
#include "prtime.h"

#include <algorithm>
#include <errno.h>
#include <fstream>
#include <ostream>
#include <sstream>
#include <type_traits>

#ifdef MOZ_TASK_TRACER
#  include "GeckoTaskTracer.h"
#endif

#if defined(GP_OS_android) && !defined(MOZ_WIDGET_GONK)
#  include "mozilla/java/GeckoJavaSamplerNatives.h"
#endif

// Win32 builds always have frame pointers, so FramePointerStackWalk() always
// works.
#if defined(GP_PLAT_x86_windows)
#  define HAVE_NATIVE_UNWIND
#  define USE_FRAME_POINTER_STACK_WALK
#endif

// Win64 builds always omit frame pointers, so we use the slower
// MozStackWalk(), which works in that case.
#if defined(GP_PLAT_amd64_windows)
#  define HAVE_NATIVE_UNWIND
#  define USE_MOZ_STACK_WALK
#endif

// AArch64 Win64 doesn't seem to use frame pointers, so we use the slower
// MozStackWalk().
#if defined(GP_PLAT_arm64_windows)
#  define HAVE_NATIVE_UNWIND
#  define USE_MOZ_STACK_WALK
#endif

// Mac builds only have frame pointers when MOZ_PROFILING is specified, so
// FramePointerStackWalk() only works in that case. We don't use MozStackWalk()
// on Mac.
#if defined(GP_OS_darwin) && defined(MOZ_PROFILING)
#  define HAVE_NATIVE_UNWIND
#  define USE_FRAME_POINTER_STACK_WALK
#endif

// Android builds use the ARM Exception Handling ABI to unwind.
#if defined(GP_PLAT_arm_linux) || defined(GP_PLAT_arm_android)
#  define HAVE_NATIVE_UNWIND
#  define USE_EHABI_STACKWALK
#  include "EHABIStackWalk.h"
#endif

// Linux/BSD builds use LUL, which uses DWARF info to unwind stacks.
#if defined(GP_PLAT_amd64_linux) || defined(GP_PLAT_x86_linux) ||       \
    defined(GP_PLAT_amd64_android) || defined(GP_PLAT_x86_android) ||   \
    defined(GP_PLAT_mips64_linux) || defined(GP_PLAT_arm64_linux) ||    \
    defined(GP_PLAT_arm64_android) || defined(GP_PLAT_amd64_freebsd) || \
    defined(GP_PLAT_arm64_freebsd)
#  define HAVE_NATIVE_UNWIND
#  define USE_LUL_STACKWALK
#  include "lul/LulMain.h"
#  include "lul/platform-linux-lul.h"

// On linux we use LUL for periodic samples and synchronous samples, but we use
// FramePointerStackWalk for backtrace samples when MOZ_PROFILING is enabled.
// (See the comment at the top of the file for a definition of
// periodic/synchronous/backtrace.).
//
// FramePointerStackWalk can produce incomplete stacks when the current entry is
// in a shared library without framepointers, however LUL can take a long time
// to initialize, which is undesirable for consumers of
// profiler_suspend_and_sample_thread like the Background Hang Reporter.
#  if defined(MOZ_PROFILING)
#    define USE_FRAME_POINTER_STACK_WALK
#  endif
#endif

// We can only stackwalk without expensive initialization on platforms which
// support FramePointerStackWalk or MozStackWalk. LUL Stackwalking requires
// initializing LUL, and EHABIStackWalk requires initializing EHABI, both of
// which can be expensive.
#if defined(USE_FRAME_POINTER_STACK_WALK) || defined(USE_MOZ_STACK_WALK)
#  define HAVE_FASTINIT_NATIVE_UNWIND
#endif

#ifdef MOZ_VALGRIND
#  include <valgrind/memcheck.h>
#else
#  define VALGRIND_MAKE_MEM_DEFINED(_addr, _len) ((void)0)
#endif

#if defined(GP_OS_linux) || defined(GP_OS_android) || defined(GP_OS_freebsd)
#  include <ucontext.h>
#endif

using namespace mozilla;
using mozilla::profiler::detail::RacyFeatures;

LazyLogModule gProfilerLog("prof");

#if defined(GP_OS_android) && !defined(MOZ_WIDGET_GONK)
class GeckoJavaSampler
    : public java::GeckoJavaSampler::Natives<GeckoJavaSampler> {
 private:
  GeckoJavaSampler();

 public:
  static double GetProfilerTime() {
    if (!profiler_is_active()) {
      return 0.0;
    }
    return profiler_time();
  };
};
#endif

constexpr static bool ValidateFeatures() {
  int expectedFeatureNumber = 0;

  // Feature numbers should start at 0 and increase by 1 each.
#define CHECK_FEATURE(n_, str_, Name_, desc_) \
  if ((n_) != expectedFeatureNumber) {        \
    return false;                             \
  }                                           \
  ++expectedFeatureNumber;

  PROFILER_FOR_EACH_FEATURE(CHECK_FEATURE)

#undef CHECK_FEATURE

  return true;
}

static_assert(ValidateFeatures(), "Feature list is invalid");

// Return all features that are available on this platform.
static uint32_t AvailableFeatures() {
  uint32_t features = 0;

#define ADD_FEATURE(n_, str_, Name_, desc_) \
  ProfilerFeature::Set##Name_(features);

  // Add all the possible features.
  PROFILER_FOR_EACH_FEATURE(ADD_FEATURE)

#undef ADD_FEATURE

  // Now remove features not supported on this platform/configuration.
#if !defined(GP_OS_android)
  ProfilerFeature::ClearJava(features);
#endif
#if !defined(HAVE_NATIVE_UNWIND)
  ProfilerFeature::ClearStackWalk(features);
#endif
#if !defined(MOZ_TASK_TRACER)
  ProfilerFeature::ClearTaskTracer(features);
#endif
#if defined(MOZ_REPLACE_MALLOC) && defined(MOZ_PROFILER_MEMORY)
  if (getenv("XPCOM_MEM_BLOAT_LOG")) {
    NS_WARNING("XPCOM_MEM_BLOAT_LOG is set, disabling native allocations.");
    // The memory hooks are available, but the bloat log is enabled, which is
    // not compatible with the native allocations tracking. See the comment in
    // enable_native_allocations() (tools/profiler/core/memory_hooks.cpp) for
    // more information.
    ProfilerFeature::ClearNativeAllocations(features);
  }
#else
  // The memory hooks are not available.
  ProfilerFeature::ClearNativeAllocations(features);
#endif
  if (!JS::TraceLoggerSupported()) {
    ProfilerFeature::ClearJSTracer(features);
  }

  return features;
}

// Default features common to all contexts (even if not available).
static uint32_t DefaultFeatures() {
  return ProfilerFeature::Java | ProfilerFeature::JS | ProfilerFeature::Leaf |
         ProfilerFeature::StackWalk | ProfilerFeature::Threads |
         ProfilerFeature::Screenshots;
}

// Extra default features when MOZ_PROFILER_STARTUP is set (even if not
// available).
static uint32_t StartupExtraDefaultFeatures() {
  // Enable file I/Os by default for startup profiles as startup is heavy on
  // I/O operations.
  return ProfilerFeature::MainThreadIO | ProfilerFeature::FileIO |
         ProfilerFeature::FileIOAll;
}

// The class is a thin shell around mozglue PlatformMutex. It does not preserve
// behavior in JS record/replay. It provides a mechanism to determine if it is
// locked or not in order for memory hooks to avoid re-entering the profiler
// locked state.
class PSMutex : private ::mozilla::detail::MutexImpl {
 public:
  PSMutex() : ::mozilla::detail::MutexImpl() {}

  void Lock() {
    const int tid = profiler_current_thread_id();
    MOZ_ASSERT(tid != 0);

    // This is only designed to catch recursive locking:
    // - If the current thread doesn't own the mutex, `mOwningThreadId` must be
    //   zero or a different thread id written by another thread; it may change
    //   again at any time, but never to the current thread's id.
    // - If the current thread owns the mutex, `mOwningThreadId` must be its id.
    MOZ_ASSERT(mOwningThreadId != tid);

    ::mozilla::detail::MutexImpl::lock();

    // We now hold the mutex, it should have been in the unlocked state before.
    MOZ_ASSERT(mOwningThreadId == 0);
    // And we can write our own thread id.
    mOwningThreadId = tid;
  }

  [[nodiscard]] bool TryLock() {
    const int tid = profiler_current_thread_id();
    MOZ_ASSERT(tid != 0);

    // This is only designed to catch recursive locking:
    // - If the current thread doesn't own the mutex, `mOwningThreadId` must be
    //   zero or a different thread id written by another thread; it may change
    //   again at any time, but never to the current thread's id.
    // - If the current thread owns the mutex, `mOwningThreadId` must be its id.
    MOZ_ASSERT(mOwningThreadId != tid);

    if (!::mozilla::detail::MutexImpl::tryLock()) {
      // Failed to lock, nothing more to do.
      return false;
    }

    // We now hold the mutex, it should have been in the unlocked state before.
    MOZ_ASSERT(mOwningThreadId == 0);
    // And we can write our own thread id.
    mOwningThreadId = tid;

    return true;
  }

  void Unlock() {
    // This should never trigger! But check just in case something has gone
    // very wrong (e.g., memory corruption).
    AssertCurrentThreadOwns();

    // We're still holding the mutex here, so it's safe to just reset
    // `mOwningThreadId`.
    mOwningThreadId = 0;

    ::mozilla::detail::MutexImpl::unlock();
  }

  // Does the current thread own this mutex?
  // False positive or false negatives are not possible:
  // - If `true`, the current thread owns the mutex, it has written its own
  //   `mOwningThreadId` when taking the lock, and no-one else can modify it
  //   until the current thread itself unlocks the mutex.
  // - If `false`, the current thread does not own the mutex, therefore either
  //   `mOwningThreadId` is zero (unlocked), or it is a different thread id
  //   written by another thread, but it can never be the current thread's id
  //   until the current thread itself locks the mutex.
  bool IsLockedOnCurrentThread() const {
    return mOwningThreadId == profiler_current_thread_id();
  }

  void AssertCurrentThreadOwns() const {
    MOZ_ASSERT(IsLockedOnCurrentThread());
  }

  void AssertCurrentThreadDoesNotOwn() const {
    MOZ_ASSERT(!IsLockedOnCurrentThread());
  }

 private:
  // Zero when unlocked, or the thread id of the owning thread.
  // This should only be used to compare with the current thread id; any other
  // number (0 or other id) could change at any time because the current thread
  // wouldn't own the lock.
  Atomic<int, MemoryOrdering::SequentiallyConsistent> mOwningThreadId{0};
};

// RAII class to lock the profiler mutex.
class MOZ_RAII PSAutoLock {
 public:
  explicit PSAutoLock(PSMutex& aMutex) : mMutex(aMutex) { mMutex.Lock(); }
  ~PSAutoLock() { mMutex.Unlock(); }

 private:
  // Allow PSAutoTryLock to call the following `PSAutoLock(PSMutex&, int)`
  // constructor through `Maybe<const PSAutoLock>::emplace()`.
  friend class Maybe<const PSAutoLock>;

  // Special constructor taking an already-locked mutex. The `int` parameter is
  // necessary to distinguish it from the main constructor.
  PSAutoLock(PSMutex& aAlreadyLockedMutex, int) : mMutex(aAlreadyLockedMutex) {
    mMutex.AssertCurrentThreadOwns();
  }

  PSMutex& mMutex;
};

// RAII class that attempts to lock the profiler mutex. Example usage:
//   PSAutoTryLock tryLock(gPSMutex);
//   if (tryLock.IsLocked()) { locked_foo(tryLock.LockRef()); }
class MOZ_RAII PSAutoTryLock {
 public:
  explicit PSAutoTryLock(PSMutex& aMutex) {
    if (aMutex.TryLock()) {
      mMaybePSAutoLock.emplace(aMutex, 0);
    }
  }

  // Return true if the mutex was aquired and locked.
  [[nodiscard]] bool IsLocked() const { return mMaybePSAutoLock.isSome(); }

  // Assuming the mutex is locked, return a reference to a `PSAutoLock` for that
  // mutex, which can be passed as proof-of-lock.
  [[nodiscard]] const PSAutoLock& LockRef() const {
    MOZ_ASSERT(IsLocked());
    return mMaybePSAutoLock.ref();
  }

 private:
  // `mMaybePSAutoLock` is `Nothing` if locking failed, otherwise it contains a
  // `const PSAutoLock` holding the locked mutex, and whose reference may be
  // passed to functions expecting a proof-of-lock.
  Maybe<const PSAutoLock> mMaybePSAutoLock;
};

// Only functions that take a PSLockRef arg can access CorePS's and ActivePS's
// fields.
typedef const PSAutoLock& PSLockRef;

#define PS_GET(type_, name_)      \
  static type_ name_(PSLockRef) { \
    MOZ_ASSERT(sInstance);        \
    return sInstance->m##name_;   \
  }

#define PS_GET_LOCKLESS(type_, name_) \
  static type_ name_() {              \
    MOZ_ASSERT(sInstance);            \
    return sInstance->m##name_;       \
  }

#define PS_GET_AND_SET(type_, name_)                  \
  PS_GET(type_, name_)                                \
  static void Set##name_(PSLockRef, type_ a##name_) { \
    MOZ_ASSERT(sInstance);                            \
    sInstance->m##name_ = a##name_;                   \
  }

static const size_t MAX_JS_FRAMES = 1024;
using JsFrameBuffer = JS::ProfilingFrameIterator::Frame[MAX_JS_FRAMES];

// All functions in this file can run on multiple threads unless they have an
// NS_IsMainThread() assertion.

// This class contains the profiler's core global state, i.e. that which is
// valid even when the profiler is not active. Most profile operations can't do
// anything useful when this class is not instantiated, so we release-assert
// its non-nullness in all such operations.
//
// Accesses to CorePS are guarded by gPSMutex. Getters and setters take a
// PSAutoLock reference as an argument as proof that the gPSMutex is currently
// locked. This makes it clear when gPSMutex is locked and helps avoid
// accidental unlocked accesses to global state. There are ways to circumvent
// this mechanism, but please don't do so without *very* good reason and a
// detailed explanation.
//
// The exceptions to this rule:
//
// - mProcessStartTime, because it's immutable;
//
// - each thread's RacyRegisteredThread object is accessible without locking via
//   TLSRegisteredThread::RacyRegisteredThread().
class CorePS {
 private:
  CorePS()
      : mMainThreadId(profiler_current_thread_id()),
        mProcessStartTime(TimeStamp::ProcessCreation()),
        // This needs its own mutex, because it is used concurrently from
        // functions guarded by gPSMutex as well as others without safety (e.g.,
        // profiler_add_marker). It is *not* used inside the critical section of
        // the sampler, because mutexes cannot be used there.
        mCoreBuffer(ProfileChunkedBuffer::ThreadSafety::WithMutex)
#ifdef USE_LUL_STACKWALK
        ,
        mLul(nullptr)
#endif
  {
    MOZ_ASSERT(NS_IsMainThread(),
               "CorePS must be created from the main thread");
  }

  ~CorePS() {}

 public:
  static void Create(PSLockRef aLock) {
    MOZ_ASSERT(!sInstance);
    sInstance = new CorePS();
  }

  static void Destroy(PSLockRef aLock) {
    MOZ_ASSERT(sInstance);
    delete sInstance;
    sInstance = nullptr;
  }

  // Unlike ActivePS::Exists(), CorePS::Exists() can be called without gPSMutex
  // being locked. This is because CorePS is instantiated so early on the main
  // thread that we don't have to worry about it being racy.
  static bool Exists() { return !!sInstance; }

  static void AddSizeOf(PSLockRef, MallocSizeOf aMallocSizeOf,
                        size_t& aProfSize, size_t& aLulSize) {
    MOZ_ASSERT(sInstance);

    aProfSize += aMallocSizeOf(sInstance);

    for (auto& registeredThread : sInstance->mRegisteredThreads) {
      aProfSize += registeredThread->SizeOfIncludingThis(aMallocSizeOf);
    }

    for (auto& registeredPage : sInstance->mRegisteredPages) {
      aProfSize += registeredPage->SizeOfIncludingThis(aMallocSizeOf);
    }

    // Measurement of the following things may be added later if DMD finds it
    // is worthwhile:
    // - CorePS::mRegisteredThreads itself (its elements' children are
    // measured above)
    // - CorePS::mRegisteredPages itself (its elements' children are
    // measured above)
    // - CorePS::mInterposeObserver

#if defined(USE_LUL_STACKWALK)
    if (sInstance->mLul) {
      aLulSize += sInstance->mLul->SizeOfIncludingThis(aMallocSizeOf);
    }
#endif
  }

  // No PSLockRef is needed for this field because it's immutable.
  PS_GET_LOCKLESS(int, MainThreadId)

  // No PSLockRef is needed for this field because it's immutable.
  PS_GET_LOCKLESS(TimeStamp, ProcessStartTime)

  // No PSLockRef is needed for this field because it's thread-safe.
  PS_GET_LOCKLESS(ProfileChunkedBuffer&, CoreBuffer)

  PS_GET(const Vector<UniquePtr<RegisteredThread>>&, RegisteredThreads)

  PS_GET(JsFrameBuffer&, JsFrames)

  static void AppendRegisteredThread(
      PSLockRef, UniquePtr<RegisteredThread>&& aRegisteredThread) {
    MOZ_ASSERT(sInstance);
    MOZ_RELEASE_ASSERT(
        sInstance->mRegisteredThreads.append(std::move(aRegisteredThread)));
  }

  static void RemoveRegisteredThread(PSLockRef,
                                     RegisteredThread* aRegisteredThread) {
    MOZ_ASSERT(sInstance);
    // Remove aRegisteredThread from mRegisteredThreads.
    for (UniquePtr<RegisteredThread>& rt : sInstance->mRegisteredThreads) {
      if (rt.get() == aRegisteredThread) {
        sInstance->mRegisteredThreads.erase(&rt);
        return;
      }
    }
  }

  PS_GET(Vector<RefPtr<PageInformation>>&, RegisteredPages)

  static void AppendRegisteredPage(PSLockRef,
                                   RefPtr<PageInformation>&& aRegisteredPage) {
    MOZ_ASSERT(sInstance);
    struct RegisteredPageComparator {
      PageInformation* aA;
      bool operator()(PageInformation* aB) const { return aA->Equals(aB); }
    };

    auto foundPageIter = std::find_if(
        sInstance->mRegisteredPages.begin(), sInstance->mRegisteredPages.end(),
        RegisteredPageComparator{aRegisteredPage.get()});

    if (foundPageIter != sInstance->mRegisteredPages.end()) {
      if ((*foundPageIter)->Url().EqualsLiteral("about:blank")) {
        // When a BrowsingContext is loaded, the first url loaded in it will be
        // about:blank, and if the principal matches, the first document loaded
        // in it will share an inner window. That's why we should delete the
        // intermittent about:blank if they share the inner window.
        sInstance->mRegisteredPages.erase(foundPageIter);
      } else {
        // Do not register the same page again.
        return;
      }
    }

    MOZ_RELEASE_ASSERT(
        sInstance->mRegisteredPages.append(std::move(aRegisteredPage)));
  }

  static void RemoveRegisteredPage(PSLockRef,
                                   uint64_t aRegisteredInnerWindowID) {
    MOZ_ASSERT(sInstance);
    // Remove RegisteredPage from mRegisteredPages by given inner window ID.
    sInstance->mRegisteredPages.eraseIf([&](const RefPtr<PageInformation>& rd) {
      return rd->InnerWindowID() == aRegisteredInnerWindowID;
    });
  }

  static void ClearRegisteredPages(PSLockRef) {
    MOZ_ASSERT(sInstance);
    sInstance->mRegisteredPages.clear();
  }

  PS_GET(const Vector<BaseProfilerCount*>&, Counters)

  static void AppendCounter(PSLockRef, BaseProfilerCount* aCounter) {
    MOZ_ASSERT(sInstance);
    // we don't own the counter; they may be stored in static objects
    MOZ_RELEASE_ASSERT(sInstance->mCounters.append(aCounter));
  }

  static void RemoveCounter(PSLockRef, BaseProfilerCount* aCounter) {
    // we may be called to remove a counter after the profiler is stopped or
    // late in shutdown.
    if (sInstance) {
      auto* counter = std::find(sInstance->mCounters.begin(),
                                sInstance->mCounters.end(), aCounter);
      MOZ_RELEASE_ASSERT(counter != sInstance->mCounters.end());
      sInstance->mCounters.erase(counter);
    }
  }

#ifdef USE_LUL_STACKWALK
  static lul::LUL* Lul(PSLockRef) {
    MOZ_ASSERT(sInstance);
    return sInstance->mLul.get();
  }
  static void SetLul(PSLockRef, UniquePtr<lul::LUL> aLul) {
    MOZ_ASSERT(sInstance);
    sInstance->mLul = std::move(aLul);
  }
#endif

  PS_GET_AND_SET(const nsACString&, ProcessName)

 private:
  // The singleton instance
  static CorePS* sInstance;

  // ID of the main thread (assuming CorePS was started on the main thread).
  const int mMainThreadId;

  // The time that the process started.
  const TimeStamp mProcessStartTime;

  // The thread-safe blocks-oriented buffer into which all profiling data is
  // recorded.
  // ActivePS controls the lifetime of the underlying contents buffer: When
  // ActivePS does not exist, mCoreBuffer is empty and rejects all reads&writes;
  // see ActivePS for further details.
  // Note: This needs to live here outside of ActivePS, because some producers
  // are indirectly controlled (e.g., by atomic flags) and therefore may still
  // attempt to write some data shortly after ActivePS has shutdown and deleted
  // the underlying buffer in memory.
  ProfileChunkedBuffer mCoreBuffer;

  // Info on all the registered threads.
  // ThreadIds in mRegisteredThreads are unique.
  Vector<UniquePtr<RegisteredThread>> mRegisteredThreads;

  // Info on all the registered pages.
  // InnerWindowIDs in mRegisteredPages are unique.
  Vector<RefPtr<PageInformation>> mRegisteredPages;

  // Non-owning pointers to all active counters
  Vector<BaseProfilerCount*> mCounters;

#ifdef USE_LUL_STACKWALK
  // LUL's state. Null prior to the first activation, non-null thereafter.
  UniquePtr<lul::LUL> mLul;
#endif

  // Process name, provided by child process initialization code.
  nsAutoCString mProcessName;

  // This memory buffer is used by the MergeStacks mechanism. Previously it was
  // stack allocated, but this led to a stack overflow, as it was too much
  // memory. Here the buffer can be pre-allocated, and shared with the
  // MergeStacks feature as needed. MergeStacks is only run while holding the
  // lock, so it is safe to have only one instance allocated for all of the
  // threads.
  JsFrameBuffer mJsFrames;
};

CorePS* CorePS::sInstance = nullptr;

class SamplerThread;

static SamplerThread* NewSamplerThread(PSLockRef aLock, uint32_t aGeneration,
                                       double aInterval);

struct LiveProfiledThreadData {
  RegisteredThread* mRegisteredThread;
  UniquePtr<ProfiledThreadData> mProfiledThreadData;
};

// The buffer size is provided as a number of "entries", this is their size in
// bytes.
constexpr static uint32_t scBytesPerEntry = 8;

// Expected maximum size needed to store one stack sample.
constexpr static uint32_t scExpectedMaximumStackSize = 64 * 1024;

// This class contains the profiler's global state that is valid only when the
// profiler is active. When not instantiated, the profiler is inactive.
//
// Accesses to ActivePS are guarded by gPSMutex, in much the same fashion as
// CorePS.
//
class ActivePS {
 private:
  // We need to decide how many chunks of what size we want to fit in the given
  // total maximum capacity for this process, in the (likely) context of
  // multiple processes doing the same choice and having an inter-process
  // mechanism to control the overal memory limit.

  // Minimum chunk size allowed, enough for at least one stack.
  constexpr static uint32_t scMinimumChunkSize = 2 * scExpectedMaximumStackSize;

  // Ideally we want at least 2 unreleased chunks to work with (1 current and 1
  // next), and 2 released chunks (so that one can be recycled when old, leaving
  // one with some data).
  constexpr static uint32_t scMinimumNumberOfChunks = 4;

  // And we want to limit chunks to a maximum size, which is a compromise
  // between:
  // - A big size, which helps with reducing the rate of allocations and IPCs.
  // - A small size, which helps with equalizing the duration of recorded data
  //   (as the inter-process controller will discard the oldest chunks in all
  //   Firefox processes).
  constexpr static uint32_t scMaximumChunkSize = 1024 * 1024;

 public:
  // We should be able to store at least the minimum number of the smallest-
  // possible chunks.
  constexpr static uint32_t scMinimumBufferSize =
      scMinimumNumberOfChunks * scMinimumChunkSize;
  constexpr static uint32_t scMinimumBufferEntries =
      scMinimumBufferSize / scBytesPerEntry;

  // Limit to 2GiB.
  constexpr static uint32_t scMaximumBufferSize = 2u * 1024u * 1024u * 1024u;
  constexpr static uint32_t scMaximumBufferEntries =
      scMaximumBufferSize / scBytesPerEntry;

  constexpr static uint32_t ClampToAllowedEntries(uint32_t aEntries) {
    if (aEntries <= scMinimumBufferEntries) {
      return scMinimumBufferEntries;
    }
    if (aEntries >= scMaximumBufferEntries) {
      return scMaximumBufferEntries;
    }
    return aEntries;
  }

 private:
  constexpr static uint32_t ChunkSizeForEntries(uint32_t aEntries) {
    return uint32_t(std::min(size_t(ClampToAllowedEntries(aEntries)) *
                                 scBytesPerEntry / scMinimumNumberOfChunks,
                             size_t(scMaximumChunkSize)));
  }

  static uint32_t AdjustFeatures(uint32_t aFeatures, uint32_t aFilterCount) {
    // Filter out any features unavailable in this platform/configuration.
    aFeatures &= AvailableFeatures();

    // Always enable ProfilerFeature::Threads if we have a filter, because
    // users sometimes ask to filter by a list of threads but forget to
    // explicitly specify ProfilerFeature::Threads.
    if (aFilterCount > 0) {
      aFeatures |= ProfilerFeature::Threads;
    }

    // Some features imply others.
    if (aFeatures & ProfilerFeature::FileIOAll) {
      aFeatures |= ProfilerFeature::MainThreadIO | ProfilerFeature::FileIO;
    } else if (aFeatures & ProfilerFeature::FileIO) {
      aFeatures |= ProfilerFeature::MainThreadIO;
    }

    return aFeatures;
  }

  ActivePS(PSLockRef aLock, PowerOfTwo32 aCapacity, double aInterval,
           uint32_t aFeatures, const char** aFilters, uint32_t aFilterCount,
           uint64_t aActiveBrowsingContextID, const Maybe<double>& aDuration)
      : mGeneration(sNextGeneration++),
        mCapacity(aCapacity),
        mDuration(aDuration),
        mInterval(aInterval),
        mFeatures(AdjustFeatures(aFeatures, aFilterCount)),
        mActiveBrowsingContextID(aActiveBrowsingContextID),
        mProfileBufferChunkManager(
            size_t(ClampToAllowedEntries(aCapacity.Value())) * scBytesPerEntry,
            ChunkSizeForEntries(aCapacity.Value())),
        mProfileBuffer([this]() -> ProfileChunkedBuffer& {
          CorePS::CoreBuffer().SetChunkManager(mProfileBufferChunkManager);
          return CorePS::CoreBuffer();
        }()),
        // The new sampler thread doesn't start sampling immediately because the
        // main loop within Run() is blocked until this function's caller
        // unlocks gPSMutex.
        mSamplerThread(NewSamplerThread(aLock, mGeneration, aInterval)),
        mInterposeObserver((ProfilerFeature::HasMainThreadIO(aFeatures) ||
                            ProfilerFeature::HasFileIO(aFeatures) ||
                            ProfilerFeature::HasFileIOAll(aFeatures))
                               ? new ProfilerIOInterposeObserver()
                               : nullptr),
        mIsPaused(false),
        mIsSamplingPaused(false)
#if defined(GP_OS_linux) || defined(GP_OS_freebsd)
        ,
        mWasSamplingPaused(false)
#endif
  {
    // Deep copy aFilters.
    MOZ_ALWAYS_TRUE(mFilters.resize(aFilterCount));
    for (uint32_t i = 0; i < aFilterCount; ++i) {
      mFilters[i] = aFilters[i];
    }

#if !defined(RELEASE_OR_BETA)
    if (mInterposeObserver) {
      // We need to register the observer on the main thread, because we want
      // to observe IO that happens on the main thread.
      // IOInterposer needs to be initialized before calling
      // IOInterposer::Register or our observer will be silently dropped.
      if (NS_IsMainThread()) {
        IOInterposer::Init();
        IOInterposer::Register(IOInterposeObserver::OpAll, mInterposeObserver);
      } else {
        RefPtr<ProfilerIOInterposeObserver> observer = mInterposeObserver;
        NS_DispatchToMainThread(
            NS_NewRunnableFunction("ActivePS::ActivePS", [=]() {
              IOInterposer::Init();
              IOInterposer::Register(IOInterposeObserver::OpAll, observer);
            }));
      }
    }
#endif
  }

  ~ActivePS() {
#if !defined(RELEASE_OR_BETA)
    if (mInterposeObserver) {
      // We need to unregister the observer on the main thread, because that's
      // where we've registered it.
      if (NS_IsMainThread()) {
        IOInterposer::Unregister(IOInterposeObserver::OpAll,
                                 mInterposeObserver);
      } else {
        RefPtr<ProfilerIOInterposeObserver> observer = mInterposeObserver;
        NS_DispatchToMainThread(
            NS_NewRunnableFunction("ActivePS::~ActivePS", [=]() {
              IOInterposer::Unregister(IOInterposeObserver::OpAll, observer);
            }));
      }
    }
#endif
    CorePS::CoreBuffer().ResetChunkManager();
  }

  bool ThreadSelected(const char* aThreadName) {
    if (mFilters.empty()) {
      return true;
    }

    std::string name = aThreadName;
    std::transform(name.begin(), name.end(), name.begin(), ::tolower);

    for (uint32_t i = 0; i < mFilters.length(); ++i) {
      std::string filter = mFilters[i];

      if (filter == "*") {
        return true;
      }

      std::transform(filter.begin(), filter.end(), filter.begin(), ::tolower);

      // Crude, non UTF-8 compatible, case insensitive substring search
      if (name.find(filter) != std::string::npos) {
        return true;
      }

      // If the filter starts with pid:, check for a pid match
      if (filter.find("pid:") == 0) {
        std::string mypid = std::to_string(profiler_current_process_id());
        if (filter.compare(4, std::string::npos, mypid) == 0) {
          return true;
        }
      }
    }

    return false;
  }

 public:
  static void Create(PSLockRef aLock, PowerOfTwo32 aCapacity, double aInterval,
                     uint32_t aFeatures, const char** aFilters,
                     uint32_t aFilterCount, uint64_t aActiveBrowsingContextID,
                     const Maybe<double>& aDuration) {
    MOZ_ASSERT(!sInstance);
    sInstance = new ActivePS(aLock, aCapacity, aInterval, aFeatures, aFilters,
                             aFilterCount, aActiveBrowsingContextID, aDuration);
  }

  [[nodiscard]] static SamplerThread* Destroy(PSLockRef aLock) {
    MOZ_ASSERT(sInstance);
    auto samplerThread = sInstance->mSamplerThread;
    delete sInstance;
    sInstance = nullptr;

    return samplerThread;
  }

  static bool Exists(PSLockRef) { return !!sInstance; }

  static bool Equals(PSLockRef, PowerOfTwo32 aCapacity,
                     const Maybe<double>& aDuration, double aInterval,
                     uint32_t aFeatures, const char** aFilters,
                     uint32_t aFilterCount, uint64_t aActiveBrowsingContextID) {
    MOZ_ASSERT(sInstance);
    if (sInstance->mCapacity != aCapacity ||
        sInstance->mDuration != aDuration ||
        sInstance->mInterval != aInterval ||
        sInstance->mFeatures != aFeatures ||
        sInstance->mFilters.length() != aFilterCount ||
        sInstance->mActiveBrowsingContextID != aActiveBrowsingContextID) {
      return false;
    }

    for (uint32_t i = 0; i < sInstance->mFilters.length(); ++i) {
      if (strcmp(sInstance->mFilters[i].c_str(), aFilters[i]) != 0) {
        return false;
      }
    }
    return true;
  }

  static size_t SizeOf(PSLockRef, MallocSizeOf aMallocSizeOf) {
    MOZ_ASSERT(sInstance);

    size_t n = aMallocSizeOf(sInstance);

    n += sInstance->mProfileBuffer.SizeOfExcludingThis(aMallocSizeOf);

    // Measurement of the following members may be added later if DMD finds it
    // is worthwhile:
    // - mLiveProfiledThreads (both the array itself, and the contents)
    // - mDeadProfiledThreads (both the array itself, and the contents)
    //

    return n;
  }

  static bool ShouldProfileThread(PSLockRef aLock, ThreadInfo* aInfo) {
    MOZ_ASSERT(sInstance);
    return ((aInfo->IsMainThread() || FeatureThreads(aLock)) &&
            sInstance->ThreadSelected(aInfo->Name()));
  }

  [[nodiscard]] static bool AppendPostSamplingCallback(
      PSLockRef, PostSamplingCallback&& aCallback);

  // Writes out the current active configuration of the profile.
  static void WriteActiveConfiguration(PSLockRef aLock, JSONWriter& aWriter,
                                       const char* aPropertyName = nullptr) {
    if (!sInstance) {
      if (aPropertyName) {
        aWriter.NullProperty(aPropertyName);
      } else {
        aWriter.NullElement();
      }
      return;
    };

    if (aPropertyName) {
      aWriter.StartObjectProperty(aPropertyName);
    } else {
      aWriter.StartObjectElement();
    }

    {
      aWriter.StartArrayProperty("features", aWriter.SingleLineStyle);
#define WRITE_ACTIVE_FEATURES(n_, str_, Name_, desc_)    \
  if (profiler_feature_active(ProfilerFeature::Name_)) { \
    aWriter.StringElement(str_);                         \
  }

      PROFILER_FOR_EACH_FEATURE(WRITE_ACTIVE_FEATURES)
#undef WRITE_ACTIVE_FEATURES
      aWriter.EndArray();
    }
    {
      aWriter.StartArrayProperty("threads", aWriter.SingleLineStyle);
      for (const auto& filter : sInstance->mFilters) {
        aWriter.StringElement(filter.c_str());
      }
      aWriter.EndArray();
    }
    {
      // Now write all the simple values.

      // The interval is also available on profile.meta.interval
      aWriter.DoubleProperty("interval", sInstance->mInterval);
      aWriter.IntProperty("capacity", sInstance->mCapacity.Value());
      if (sInstance->mDuration) {
        aWriter.DoubleProperty("duration", sInstance->mDuration.value());
      }
      // Here, we are converting uint64_t to double. Browsing Context IDs are
      // being created using `nsContentUtils::GenerateProcessSpecificId`, which
      // is specifically designed to only use 53 of the 64 bits to be lossless
      // when passed into and out of JS as a double.
      aWriter.DoubleProperty("activeBrowsingContextID",
                             sInstance->mActiveBrowsingContextID);
    }
    aWriter.EndObject();
  }

  PS_GET(uint32_t, Generation)

  PS_GET(PowerOfTwo32, Capacity)

  PS_GET(Maybe<double>, Duration)

  PS_GET(double, Interval)

  PS_GET(uint32_t, Features)

  PS_GET(uint64_t, ActiveBrowsingContextID)

#define PS_GET_FEATURE(n_, str_, Name_, desc_)                \
  static bool Feature##Name_(PSLockRef) {                     \
    MOZ_ASSERT(sInstance);                                    \
    return ProfilerFeature::Has##Name_(sInstance->mFeatures); \
  }

  PROFILER_FOR_EACH_FEATURE(PS_GET_FEATURE)

#undef PS_GET_FEATURE

  static uint32_t JSFlags(PSLockRef aLock) {
    uint32_t Flags = 0;
    Flags |=
        FeatureJS(aLock) ? uint32_t(JSInstrumentationFlags::StackSampling) : 0;
    Flags |= FeatureJSTracer(aLock)
                 ? uint32_t(JSInstrumentationFlags::TraceLogging)
                 : 0;
    Flags |= FeatureJSAllocations(aLock)
                 ? uint32_t(JSInstrumentationFlags::Allocations)
                 : 0;
    return Flags;
  }

  PS_GET(const Vector<std::string>&, Filters)

  // Not using PS_GET, because only the "Controlled" interface of
  // `mProfileBufferChunkManager` should be exposed here.
  static ProfileBufferControlledChunkManager& ControlledChunkManager(
      PSLockRef) {
    MOZ_ASSERT(sInstance);
    return sInstance->mProfileBufferChunkManager;
  }

  static void FulfillChunkRequests(PSLockRef) {
    MOZ_ASSERT(sInstance);
    sInstance->mProfileBufferChunkManager.FulfillChunkRequests();
  }

  static ProfileBuffer& Buffer(PSLockRef) {
    MOZ_ASSERT(sInstance);
    return sInstance->mProfileBuffer;
  }

  static const Vector<LiveProfiledThreadData>& LiveProfiledThreads(PSLockRef) {
    MOZ_ASSERT(sInstance);
    return sInstance->mLiveProfiledThreads;
  }

  // Returns an array containing (RegisteredThread*, ProfiledThreadData*) pairs
  // for all threads that should be included in a profile, both for threads
  // that are still registered, and for threads that have been unregistered but
  // still have data in the buffer.
  // For threads that have already been unregistered, the RegisteredThread
  // pointer will be null.
  // The returned array is sorted by thread register time.
  // Do not hold on to the return value across thread registration or profiler
  // restarts.
  static Vector<std::pair<RegisteredThread*, ProfiledThreadData*>>
  ProfiledThreads(PSLockRef) {
    MOZ_ASSERT(sInstance);
    Vector<std::pair<RegisteredThread*, ProfiledThreadData*>> array;
    MOZ_RELEASE_ASSERT(
        array.initCapacity(sInstance->mLiveProfiledThreads.length() +
                           sInstance->mDeadProfiledThreads.length()));
    for (auto& t : sInstance->mLiveProfiledThreads) {
      MOZ_RELEASE_ASSERT(array.append(
          std::make_pair(t.mRegisteredThread, t.mProfiledThreadData.get())));
    }
    for (auto& t : sInstance->mDeadProfiledThreads) {
      MOZ_RELEASE_ASSERT(
          array.append(std::make_pair((RegisteredThread*)nullptr, t.get())));
    }

    std::sort(array.begin(), array.end(),
              [](const std::pair<RegisteredThread*, ProfiledThreadData*>& a,
                 const std::pair<RegisteredThread*, ProfiledThreadData*>& b) {
                return a.second->Info()->RegisterTime() <
                       b.second->Info()->RegisterTime();
              });
    return array;
  }

  static Vector<RefPtr<PageInformation>> ProfiledPages(PSLockRef aLock) {
    MOZ_ASSERT(sInstance);
    Vector<RefPtr<PageInformation>> array;
    for (auto& d : CorePS::RegisteredPages(aLock)) {
      MOZ_RELEASE_ASSERT(array.append(d));
    }
    for (auto& d : sInstance->mDeadProfiledPages) {
      MOZ_RELEASE_ASSERT(array.append(d));
    }
    // We don't need to sort the pages like threads since we won't show them
    // as a list.
    return array;
  }

  // Do a linear search through mLiveProfiledThreads to find the
  // ProfiledThreadData object for a RegisteredThread.
  static ProfiledThreadData* GetProfiledThreadData(
      PSLockRef, RegisteredThread* aRegisteredThread) {
    MOZ_ASSERT(sInstance);
    for (const LiveProfiledThreadData& thread :
         sInstance->mLiveProfiledThreads) {
      if (thread.mRegisteredThread == aRegisteredThread) {
        return thread.mProfiledThreadData.get();
      }
    }
    return nullptr;
  }

  static ProfiledThreadData* AddLiveProfiledThread(
      PSLockRef, RegisteredThread* aRegisteredThread,
      UniquePtr<ProfiledThreadData>&& aProfiledThreadData) {
    MOZ_ASSERT(sInstance);
    MOZ_RELEASE_ASSERT(
        sInstance->mLiveProfiledThreads.append(LiveProfiledThreadData{
            aRegisteredThread, std::move(aProfiledThreadData)}));

    // Return a weak pointer to the ProfiledThreadData object.
    return sInstance->mLiveProfiledThreads.back().mProfiledThreadData.get();
  }

  static void UnregisterThread(PSLockRef aLockRef,
                               RegisteredThread* aRegisteredThread) {
    MOZ_ASSERT(sInstance);

    DiscardExpiredDeadProfiledThreads(aLockRef);

    // Find the right entry in the mLiveProfiledThreads array and remove the
    // element, moving the ProfiledThreadData object for the thread into the
    // mDeadProfiledThreads array.
    // The thread's RegisteredThread object gets destroyed here.
    for (size_t i = 0; i < sInstance->mLiveProfiledThreads.length(); i++) {
      LiveProfiledThreadData& thread = sInstance->mLiveProfiledThreads[i];
      if (thread.mRegisteredThread == aRegisteredThread) {
        thread.mProfiledThreadData->NotifyUnregistered(
            sInstance->mProfileBuffer.BufferRangeEnd());
        MOZ_RELEASE_ASSERT(sInstance->mDeadProfiledThreads.append(
            std::move(thread.mProfiledThreadData)));
        sInstance->mLiveProfiledThreads.erase(
            &sInstance->mLiveProfiledThreads[i]);
        return;
      }
    }
  }

  PS_GET_AND_SET(bool, IsPaused)

  // True if sampling is paused (though generic `SetIsPaused()` or specific
  // `SetIsSamplingPaused()`).
  static bool IsSamplingPaused(PSLockRef lock) {
    MOZ_ASSERT(sInstance);
    return IsPaused(lock) || sInstance->mIsSamplingPaused;
  }

  static void SetIsSamplingPaused(PSLockRef, bool aIsSamplingPaused) {
    MOZ_ASSERT(sInstance);
    sInstance->mIsSamplingPaused = aIsSamplingPaused;
  }

#if defined(GP_OS_linux) || defined(GP_OS_freebsd)
  PS_GET_AND_SET(bool, WasSamplingPaused)
#endif

  static void DiscardExpiredDeadProfiledThreads(PSLockRef) {
    MOZ_ASSERT(sInstance);
    uint64_t bufferRangeStart = sInstance->mProfileBuffer.BufferRangeStart();
    // Discard any dead threads that were unregistered before bufferRangeStart.
    sInstance->mDeadProfiledThreads.eraseIf(
        [bufferRangeStart](
            const UniquePtr<ProfiledThreadData>& aProfiledThreadData) {
          Maybe<uint64_t> bufferPosition =
              aProfiledThreadData->BufferPositionWhenUnregistered();
          MOZ_RELEASE_ASSERT(bufferPosition,
                             "should have unregistered this thread");
          return *bufferPosition < bufferRangeStart;
        });
  }

  static void UnregisterPage(PSLockRef aLock,
                             uint64_t aRegisteredInnerWindowID) {
    MOZ_ASSERT(sInstance);
    auto& registeredPages = CorePS::RegisteredPages(aLock);
    for (size_t i = 0; i < registeredPages.length(); i++) {
      RefPtr<PageInformation>& page = registeredPages[i];
      if (page->InnerWindowID() == aRegisteredInnerWindowID) {
        page->NotifyUnregistered(sInstance->mProfileBuffer.BufferRangeEnd());
        MOZ_RELEASE_ASSERT(
            sInstance->mDeadProfiledPages.append(std::move(page)));
        registeredPages.erase(&registeredPages[i--]);
      }
    }
  }

  static void DiscardExpiredPages(PSLockRef) {
    MOZ_ASSERT(sInstance);
    uint64_t bufferRangeStart = sInstance->mProfileBuffer.BufferRangeStart();
    // Discard any dead pages that were unregistered before
    // bufferRangeStart.
    sInstance->mDeadProfiledPages.eraseIf(
        [bufferRangeStart](const RefPtr<PageInformation>& aProfiledPage) {
          Maybe<uint64_t> bufferPosition =
              aProfiledPage->BufferPositionWhenUnregistered();
          MOZ_RELEASE_ASSERT(bufferPosition,
                             "should have unregistered this page");
          return *bufferPosition < bufferRangeStart;
        });
  }

  static void ClearUnregisteredPages(PSLockRef) {
    MOZ_ASSERT(sInstance);
    sInstance->mDeadProfiledPages.clear();
  }

  static void ClearExpiredExitProfiles(PSLockRef) {
    MOZ_ASSERT(sInstance);
    uint64_t bufferRangeStart = sInstance->mProfileBuffer.BufferRangeStart();
    // Discard exit profiles that were gathered before our buffer RangeStart.
    // If we have started to overwrite our data from when the Base profile was
    // added, we should get rid of that Base profile because it's now older than
    // our oldest Gecko profile data.
    //
    // When adding: (In practice the starting buffer should be empty)
    // v Start == End
    // |                 <-- Buffer range, initially empty.
    // ^ mGeckoIndexWhenBaseProfileAdded < Start FALSE -> keep it
    //
    // Later, still in range:
    // v Start   v End
    // |=========|       <-- Buffer range growing.
    // ^ mGeckoIndexWhenBaseProfileAdded < Start FALSE -> keep it
    //
    // Even later, now out of range:
    //       v Start      v End
    //       |============|       <-- Buffer range full and sliding.
    // ^ mGeckoIndexWhenBaseProfileAdded < Start TRUE! -> Discard it
    if (sInstance->mBaseProfileThreads &&
        sInstance->mGeckoIndexWhenBaseProfileAdded
                .ConvertToProfileBufferIndex() <
            CorePS::CoreBuffer().GetState().mRangeStart) {
      DEBUG_LOG("ClearExpiredExitProfiles() - Discarding base profile %p",
                sInstance->mBaseProfileThreads.get());
      sInstance->mBaseProfileThreads.reset();
    }
    sInstance->mExitProfiles.eraseIf(
        [bufferRangeStart](const ExitProfile& aExitProfile) {
          return aExitProfile.mBufferPositionAtGatherTime < bufferRangeStart;
        });
  }

  static void AddBaseProfileThreads(PSLockRef aLock,
                                    UniquePtr<char[]> aBaseProfileThreads) {
    MOZ_ASSERT(sInstance);
    DEBUG_LOG("AddBaseProfileThreads(%p)", aBaseProfileThreads.get());
    sInstance->mBaseProfileThreads = std::move(aBaseProfileThreads);
    sInstance->mGeckoIndexWhenBaseProfileAdded =
        ProfileBufferBlockIndex::CreateFromProfileBufferIndex(
            CorePS::CoreBuffer().GetState().mRangeEnd);
  }

  static UniquePtr<char[]> MoveBaseProfileThreads(PSLockRef aLock) {
    MOZ_ASSERT(sInstance);

    ClearExpiredExitProfiles(aLock);

    DEBUG_LOG("MoveBaseProfileThreads() - Consuming base profile %p",
              sInstance->mBaseProfileThreads.get());
    return std::move(sInstance->mBaseProfileThreads);
  }

  static void AddExitProfile(PSLockRef aLock, const nsCString& aExitProfile) {
    MOZ_ASSERT(sInstance);

    ClearExpiredExitProfiles(aLock);

    MOZ_RELEASE_ASSERT(sInstance->mExitProfiles.append(
        ExitProfile{aExitProfile, sInstance->mProfileBuffer.BufferRangeEnd()}));
  }

  static Vector<nsCString> MoveExitProfiles(PSLockRef aLock) {
    MOZ_ASSERT(sInstance);

    ClearExpiredExitProfiles(aLock);

    Vector<nsCString> profiles;
    MOZ_RELEASE_ASSERT(
        profiles.initCapacity(sInstance->mExitProfiles.length()));
    for (auto& profile : sInstance->mExitProfiles) {
      MOZ_RELEASE_ASSERT(profiles.append(std::move(profile.mJSON)));
    }
    sInstance->mExitProfiles.clear();
    return profiles;
  }

 private:
  // The singleton instance.
  static ActivePS* sInstance;

  // We need to track activity generations. If we didn't we could have the
  // following scenario.
  //
  // - profiler_stop() locks gPSMutex, de-instantiates ActivePS, unlocks
  //   gPSMutex, deletes the SamplerThread (which does a join).
  //
  // - profiler_start() runs on a different thread, locks gPSMutex,
  //   re-instantiates ActivePS, unlocks gPSMutex -- all before the join
  //   completes.
  //
  // - SamplerThread::Run() locks gPSMutex, sees that ActivePS is instantiated,
  //   and continues as if the start/stop pair didn't occur. Also
  //   profiler_stop() is stuck, unable to finish.
  //
  // By checking ActivePS *and* the generation, we can avoid this scenario.
  // sNextGeneration is used to track the next generation number; it is static
  // because it must persist across different ActivePS instantiations.
  const uint32_t mGeneration;
  static uint32_t sNextGeneration;

  // The maximum number of entries in mProfileBuffer.
  const PowerOfTwo32 mCapacity;

  // The maximum duration of entries in mProfileBuffer, in seconds.
  const Maybe<double> mDuration;

  // The interval between samples, measured in milliseconds.
  const double mInterval;

  // The profile features that are enabled.
  const uint32_t mFeatures;

  // Substrings of names of threads we want to profile.
  Vector<std::string> mFilters;

  // Browsing Context ID of the active active browser screen's active tab.
  // It's being used to determine the profiled tab. It's "0" if we failed to
  // get the ID.
  const uint64_t mActiveBrowsingContextID;

  // The chunk manager used by `mProfileBuffer` below.
  ProfileBufferChunkManagerWithLocalLimit mProfileBufferChunkManager;

  // The buffer into which all samples are recorded.
  ProfileBuffer mProfileBuffer;

  // ProfiledThreadData objects for any threads that were profiled at any point
  // during this run of the profiler:
  //  - mLiveProfiledThreads contains all threads that are still registered, and
  //  - mDeadProfiledThreads contains all threads that have already been
  //    unregistered but for which there is still data in the profile buffer.
  Vector<LiveProfiledThreadData> mLiveProfiledThreads;
  Vector<UniquePtr<ProfiledThreadData>> mDeadProfiledThreads;

  // Info on all the dead pages.
  // Registered pages are being moved to this array after unregistration.
  // We are keeping them in case we need them in the profile data.
  // We are removing them when we ensure that we won't need them anymore.
  Vector<RefPtr<PageInformation>> mDeadProfiledPages;

  // The current sampler thread. This class is not responsible for destroying
  // the SamplerThread object; the Destroy() method returns it so the caller
  // can destroy it.
  SamplerThread* const mSamplerThread;

  // The interposer that records main thread I/O.
  RefPtr<ProfilerIOInterposeObserver> mInterposeObserver;

  // Is the profiler fully paused?
  bool mIsPaused;

  // Is the profiler periodic sampling paused?
  bool mIsSamplingPaused;

#if defined(GP_OS_linux) || defined(GP_OS_freebsd)
  // Used to record whether the sampler was paused just before forking. False
  // at all times except just before/after forking.
  bool mWasSamplingPaused;
#endif

  // Optional startup profile thread array from BaseProfiler.
  UniquePtr<char[]> mBaseProfileThreads;
  ProfileBufferBlockIndex mGeckoIndexWhenBaseProfileAdded;

  struct ExitProfile {
    nsCString mJSON;
    uint64_t mBufferPositionAtGatherTime;
  };
  Vector<ExitProfile> mExitProfiles;
};

ActivePS* ActivePS::sInstance = nullptr;
uint32_t ActivePS::sNextGeneration = 0;

#undef PS_GET
#undef PS_GET_LOCKLESS
#undef PS_GET_AND_SET

// The mutex that guards accesses to CorePS and ActivePS.
static PSMutex gPSMutex;

Atomic<uint32_t, MemoryOrdering::Relaxed> RacyFeatures::sActiveAndFeatures(0);

// Each live thread has a RegisteredThread, and we store a reference to it in
// TLS. This class encapsulates that TLS.
class TLSRegisteredThread {
 public:
  static bool Init(PSLockRef) {
    bool ok1 = sRegisteredThread.init();
    bool ok2 = AutoProfilerLabel::sProfilingStackOwnerTLS.init();
    return ok1 && ok2;
  }

  // Get the entire RegisteredThread. Accesses are guarded by gPSMutex.
  static class RegisteredThread* RegisteredThread(PSLockRef) {
    return sRegisteredThread.get();
  }

  // Get only the RacyRegisteredThread. Accesses are not guarded by gPSMutex.
  static class RacyRegisteredThread* RacyRegisteredThread() {
    class RegisteredThread* registeredThread = sRegisteredThread.get();
    return registeredThread ? &registeredThread->RacyRegisteredThread()
                            : nullptr;
  }

  // Get only the ProfilingStack. Accesses are not guarded by gPSMutex.
  // RacyRegisteredThread() can also be used to get the ProfilingStack, but that
  // is marginally slower because it requires an extra pointer indirection.
  static ProfilingStack* Stack() {
    ProfilingStackOwner* profilingStackOwner =
        AutoProfilerLabel::sProfilingStackOwnerTLS.get();
    if (!profilingStackOwner) {
      return nullptr;
    }
    return &profilingStackOwner->ProfilingStack();
  }

  static void SetRegisteredThreadAndAutoProfilerLabelProfilingStack(
      PSLockRef, class RegisteredThread* aRegisteredThread) {
    MOZ_RELEASE_ASSERT(
        aRegisteredThread,
        "Use ResetRegisteredThread() instead of SetRegisteredThread(nullptr)");
    sRegisteredThread.set(aRegisteredThread);
    ProfilingStackOwner& profilingStackOwner =
        aRegisteredThread->RacyRegisteredThread().ProfilingStackOwner();
    profilingStackOwner.AddRef();
    AutoProfilerLabel::sProfilingStackOwnerTLS.set(&profilingStackOwner);
  }

  // Only reset the registered thread. The AutoProfilerLabel's ProfilingStack
  // is kept, because the thread may not have unregistered itself yet, so it may
  // still push/pop labels even after the profiler has shut down.
  static void ResetRegisteredThread(PSLockRef) {
    sRegisteredThread.set(nullptr);
  }

  // Reset the AutoProfilerLabels' ProfilingStack, because the thread is
  // unregistering itself.
  static void ResetAutoProfilerLabelProfilingStack(PSLockRef) {
    MOZ_RELEASE_ASSERT(
        AutoProfilerLabel::sProfilingStackOwnerTLS.get(),
        "ResetAutoProfilerLabelProfilingStack should only be called once");
    AutoProfilerLabel::sProfilingStackOwnerTLS.get()->Release();
    AutoProfilerLabel::sProfilingStackOwnerTLS.set(nullptr);
  }

 private:
  // This is a non-owning reference to the RegisteredThread;
  // CorePS::mRegisteredThreads is the owning reference. On thread
  // deregistration, this reference is cleared and the RegisteredThread is
  // destroyed.
  static MOZ_THREAD_LOCAL(class RegisteredThread*) sRegisteredThread;
};

MOZ_THREAD_LOCAL(RegisteredThread*) TLSRegisteredThread::sRegisteredThread;

// Although you can access a thread's ProfilingStack via
// TLSRegisteredThread::sRegisteredThread, we also have a second TLS pointer
// directly to the ProfilingStack. Here's why.
//
// - We need to be able to push to and pop from the ProfilingStack in
//   AutoProfilerLabel.
//
// - The class functions are hot and must be defined in GeckoProfiler.h so they
//   can be inlined.
//
// - We don't want to expose TLSRegisteredThread (and RegisteredThread) in
//   GeckoProfiler.h.
//
// This second pointer isn't ideal, but does provide a way to satisfy those
// constraints. TLSRegisteredThread is responsible for updating it.
//
// The (Racy)RegisteredThread and AutoProfilerLabel::sProfilingStackOwnerTLS
// co-own the thread's ProfilingStack, so whichever is reset second, is
// responsible for destroying the ProfilingStack; Because MOZ_THREAD_LOCAL
// doesn't support RefPtr, AddRef&Release are done explicitly in
// TLSRegisteredThread.
MOZ_THREAD_LOCAL(ProfilingStackOwner*)
AutoProfilerLabel::sProfilingStackOwnerTLS;

void ProfilingStackOwner::DumpStackAndCrash() const {
  fprintf(stderr,
          "ProfilingStackOwner::DumpStackAndCrash() thread id: %d, size: %u\n",
          profiler_current_thread_id(), unsigned(mProfilingStack.stackSize()));
  js::ProfilingStackFrame* allFrames = mProfilingStack.frames;
  for (uint32_t i = 0; i < mProfilingStack.stackSize(); i++) {
    js::ProfilingStackFrame& frame = allFrames[i];
    if (frame.isLabelFrame()) {
      fprintf(stderr, "%u: label frame, sp=%p, label='%s' (%s)\n", unsigned(i),
              frame.stackAddress(), frame.label(),
              frame.dynamicString() ? frame.dynamicString() : "-");
    } else {
      fprintf(stderr, "%u: non-label frame\n", unsigned(i));
    }
  }

  MOZ_CRASH("Non-empty stack!");
}

// The name of the main thread.
static const char* const kMainThreadName = "GeckoMain";

// Add the marker to the given buffer with the given information.
// This is a unified insertion point for all the markers.
template <typename Buffer>
static void StoreMarker(Buffer& aBuffer, int aThreadId, const char* aMarkerName,
                        JS::ProfilingCategoryPair aCategoryPair,
                        const ProfilerMarkerPayload* aPayload,
                        const mozilla::TimeStamp& aTime) {
  aBuffer.PutObjects(ProfileBufferEntry::Kind::MarkerData, aThreadId,
                     WrapProfileBufferUnownedCString(aMarkerName),
                     static_cast<uint32_t>(aCategoryPair), aPayload,
                     (aTime - CorePS::ProcessStartTime()).ToMilliseconds());
}

////////////////////////////////////////////////////////////////////////
// BEGIN sampling/unwinding code

// The registers used for stack unwinding and a few other sampling purposes.
// The ctor does nothing; users are responsible for filling in the fields.
class Registers {
 public:
  Registers() : mPC{nullptr}, mSP{nullptr}, mFP{nullptr}, mLR{nullptr} {}

#if defined(HAVE_NATIVE_UNWIND)
  // Fills in mPC, mSP, mFP, mLR, and mContext for a synchronous sample.
  void SyncPopulate();
#endif

  void Clear() { memset(this, 0, sizeof(*this)); }

  // These fields are filled in by
  // Sampler::SuspendAndSampleAndResumeThread() for periodic and backtrace
  // samples, and by SyncPopulate() for synchronous samples.
  Address mPC;  // Instruction pointer.
  Address mSP;  // Stack pointer.
  Address mFP;  // Frame pointer.
  Address mLR;  // ARM link register.
#if defined(GP_OS_linux) || defined(GP_OS_android) || defined(GP_OS_freebsd)
  // This contains all the registers, which means it duplicates the four fields
  // above. This is ok.
  ucontext_t* mContext;  // The context from the signal handler.
#endif
};

// Setting MAX_NATIVE_FRAMES too high risks the unwinder wasting a lot of time
// looping on corrupted stacks.
static const size_t MAX_NATIVE_FRAMES = 1024;

struct NativeStack {
  void* mPCs[MAX_NATIVE_FRAMES];
  void* mSPs[MAX_NATIVE_FRAMES];
  size_t mCount;  // Number of frames filled.

  NativeStack() : mPCs(), mSPs(), mCount(0) {}
};

Atomic<bool> WALKING_JS_STACK(false);

struct AutoWalkJSStack {
  bool walkAllowed;

  AutoWalkJSStack() : walkAllowed(false) {
    walkAllowed = WALKING_JS_STACK.compareExchange(false, true);
  }

  ~AutoWalkJSStack() {
    if (walkAllowed) {
      WALKING_JS_STACK = false;
    }
  }
};

// Merges the profiling stack, native stack, and JS stack, outputting the
// details to aCollector.
static void MergeStacks(uint32_t aFeatures, bool aIsSynchronous,
                        const RegisteredThread& aRegisteredThread,
                        const Registers& aRegs, const NativeStack& aNativeStack,
                        ProfilerStackCollector& aCollector,
                        JsFrameBuffer aJsFrames) {
  // WARNING: this function runs within the profiler's "critical section".
  // WARNING: this function might be called while the profiler is inactive, and
  //          cannot rely on ActivePS.

  const ProfilingStack& profilingStack =
      aRegisteredThread.RacyRegisteredThread().ProfilingStack();
  const js::ProfilingStackFrame* profilingStackFrames = profilingStack.frames;
  uint32_t profilingStackFrameCount = profilingStack.stackSize();
  JSContext* context = aRegisteredThread.GetJSContext();

  // Make a copy of the JS stack into a JSFrame array. This is necessary since,
  // like the native stack, the JS stack is iterated youngest-to-oldest and we
  // need to iterate oldest-to-youngest when adding frames to aInfo.

  // Non-periodic sampling passes Nothing() as the buffer write position to
  // ProfilingFrameIterator to avoid incorrectly resetting the buffer position
  // of sampled JIT frames inside the JS engine.
  Maybe<uint64_t> samplePosInBuffer;
  if (!aIsSynchronous) {
    // aCollector.SamplePositionInBuffer() will return Nothing() when
    // profiler_suspend_and_sample_thread is called from the background hang
    // reporter.
    samplePosInBuffer = aCollector.SamplePositionInBuffer();
  }
  uint32_t jsCount = 0;

  // Only walk jit stack if profiling frame iterator is turned on.
  if (context && JS::IsProfilingEnabledForContext(context)) {
    AutoWalkJSStack autoWalkJSStack;

    if (autoWalkJSStack.walkAllowed) {
      JS::ProfilingFrameIterator::RegisterState registerState;
      registerState.pc = aRegs.mPC;
      registerState.sp = aRegs.mSP;
      registerState.lr = aRegs.mLR;
      registerState.fp = aRegs.mFP;

      JS::ProfilingFrameIterator jsIter(context, registerState,
                                        samplePosInBuffer);
      for (; jsCount < MAX_JS_FRAMES && !jsIter.done(); ++jsIter) {
        if (aIsSynchronous || jsIter.isWasm()) {
          uint32_t extracted =
              jsIter.extractStack(aJsFrames, jsCount, MAX_JS_FRAMES);
          jsCount += extracted;
          if (jsCount == MAX_JS_FRAMES) {
            break;
          }
        } else {
          Maybe<JS::ProfilingFrameIterator::Frame> frame =
              jsIter.getPhysicalFrameWithoutLabel();
          if (frame.isSome()) {
            aJsFrames[jsCount++] = frame.value();
          }
        }
      }
    }
  }

  // While the profiling stack array is ordered oldest-to-youngest, the JS and
  // native arrays are ordered youngest-to-oldest. We must add frames to aInfo
  // oldest-to-youngest. Thus, iterate over the profiling stack forwards and JS
  // and native arrays backwards. Note: this means the terminating condition
  // jsIndex and nativeIndex is being < 0.
  uint32_t profilingStackIndex = 0;
  int32_t jsIndex = jsCount - 1;
  int32_t nativeIndex = aNativeStack.mCount - 1;

  uint8_t* lastLabelFrameStackAddr = nullptr;
  uint8_t* jitEndStackAddr = nullptr;

  // Iterate as long as there is at least one frame remaining.
  while (profilingStackIndex != profilingStackFrameCount || jsIndex >= 0 ||
         nativeIndex >= 0) {
    // There are 1 to 3 frames available. Find and add the oldest.
    uint8_t* profilingStackAddr = nullptr;
    uint8_t* jsStackAddr = nullptr;
    uint8_t* nativeStackAddr = nullptr;
    uint8_t* jsActivationAddr = nullptr;

    if (profilingStackIndex != profilingStackFrameCount) {
      const js::ProfilingStackFrame& profilingStackFrame =
          profilingStackFrames[profilingStackIndex];

      if (profilingStackFrame.isLabelFrame() ||
          profilingStackFrame.isSpMarkerFrame()) {
        lastLabelFrameStackAddr = (uint8_t*)profilingStackFrame.stackAddress();
      }

      // Skip any JS_OSR frames. Such frames are used when the JS interpreter
      // enters a jit frame on a loop edge (via on-stack-replacement, or OSR).
      // To avoid both the profiling stack frame and jit frame being recorded
      // (and showing up twice), the interpreter marks the interpreter
      // profiling stack frame as JS_OSR to ensure that it doesn't get counted.
      if (profilingStackFrame.isOSRFrame()) {
        profilingStackIndex++;
        continue;
      }

      MOZ_ASSERT(lastLabelFrameStackAddr);
      profilingStackAddr = lastLabelFrameStackAddr;
    }

    if (jsIndex >= 0) {
      jsStackAddr = (uint8_t*)aJsFrames[jsIndex].stackAddress;
      jsActivationAddr = (uint8_t*)aJsFrames[jsIndex].activation;
    }

    if (nativeIndex >= 0) {
      nativeStackAddr = (uint8_t*)aNativeStack.mSPs[nativeIndex];
    }

    // If there's a native stack frame which has the same SP as a profiling
    // stack frame, pretend we didn't see the native stack frame.  Ditto for a
    // native stack frame which has the same SP as a JS stack frame.  In effect
    // this means profiling stack frames or JS frames trump conflicting native
    // frames.
    if (nativeStackAddr && (profilingStackAddr == nativeStackAddr ||
                            jsStackAddr == nativeStackAddr)) {
      nativeStackAddr = nullptr;
      nativeIndex--;
      MOZ_ASSERT(profilingStackAddr || jsStackAddr);
    }

    // Sanity checks.
    MOZ_ASSERT_IF(profilingStackAddr,
                  profilingStackAddr != jsStackAddr &&
                      profilingStackAddr != nativeStackAddr);
    MOZ_ASSERT_IF(jsStackAddr, jsStackAddr != profilingStackAddr &&
                                   jsStackAddr != nativeStackAddr);
    MOZ_ASSERT_IF(nativeStackAddr, nativeStackAddr != profilingStackAddr &&
                                       nativeStackAddr != jsStackAddr);

    // Check to see if profiling stack frame is top-most.
    if (profilingStackAddr > jsStackAddr &&
        profilingStackAddr > nativeStackAddr) {
      MOZ_ASSERT(profilingStackIndex < profilingStackFrameCount);
      const js::ProfilingStackFrame& profilingStackFrame =
          profilingStackFrames[profilingStackIndex];

      // Sp marker frames are just annotations and should not be recorded in
      // the profile.
      if (!profilingStackFrame.isSpMarkerFrame()) {
        // The JIT only allows the top-most frame to have a nullptr pc.
        MOZ_ASSERT_IF(
            profilingStackFrame.isJsFrame() && profilingStackFrame.script() &&
                !profilingStackFrame.pc(),
            &profilingStackFrame ==
                &profilingStack.frames[profilingStack.stackSize() - 1]);
        aCollector.CollectProfilingStackFrame(profilingStackFrame);
      }
      profilingStackIndex++;
      continue;
    }

    // Check to see if JS jit stack frame is top-most
    if (jsStackAddr > nativeStackAddr) {
      MOZ_ASSERT(jsIndex >= 0);
      const JS::ProfilingFrameIterator::Frame& jsFrame = aJsFrames[jsIndex];
      jitEndStackAddr = (uint8_t*)jsFrame.endStackAddress;
      // Stringifying non-wasm JIT frames is delayed until streaming time. To
      // re-lookup the entry in the JitcodeGlobalTable, we need to store the
      // JIT code address (OptInfoAddr) in the circular buffer.
      //
      // Note that we cannot do this when we are sychronously sampling the
      // current thread; that is, when called from profiler_get_backtrace. The
      // captured backtrace is usually externally stored for an indeterminate
      // amount of time, such as in nsRefreshDriver. Problematically, the
      // stored backtrace may be alive across a GC during which the profiler
      // itself is disabled. In that case, the JS engine is free to discard its
      // JIT code. This means that if we inserted such OptInfoAddr entries into
      // the buffer, nsRefreshDriver would now be holding on to a backtrace
      // with stale JIT code return addresses.
      if (aIsSynchronous ||
          jsFrame.kind == JS::ProfilingFrameIterator::Frame_Wasm) {
        aCollector.CollectWasmFrame(jsFrame.label);
      } else if (jsFrame.kind ==
                 JS::ProfilingFrameIterator::Frame_BaselineInterpreter) {
        // Materialize a ProfilingStackFrame similar to the C++ Interpreter. We
        // also set the IS_BLINTERP_FRAME flag to differentiate though.
        JSScript* script = jsFrame.interpreterScript;
        jsbytecode* pc = jsFrame.interpreterPC();
        js::ProfilingStackFrame stackFrame;
        constexpr uint32_t ExtraFlags =
            uint32_t(js::ProfilingStackFrame::Flags::IS_BLINTERP_FRAME);
        stackFrame.initJsFrame<JS::ProfilingCategoryPair::JS_BaselineInterpret,
                               ExtraFlags>("", jsFrame.label, script, pc,
                                           jsFrame.realmID);
        aCollector.CollectProfilingStackFrame(stackFrame);
      } else {
        MOZ_ASSERT(jsFrame.kind == JS::ProfilingFrameIterator::Frame_Ion ||
                   jsFrame.kind == JS::ProfilingFrameIterator::Frame_Baseline);
        aCollector.CollectJitReturnAddr(jsFrame.returnAddress());
      }

      jsIndex--;
      continue;
    }

    // If we reach here, there must be a native stack frame and it must be the
    // greatest frame.
    if (nativeStackAddr &&
        // If the latest JS frame was JIT, this could be the native frame that
        // corresponds to it. In that case, skip the native frame, because
        // there's no need for the same frame to be present twice in the stack.
        // The JS frame can be considered the symbolicated version of the native
        // frame.
        (!jitEndStackAddr || nativeStackAddr < jitEndStackAddr) &&
        // This might still be a JIT operation, check to make sure that is not
        // in range of the NEXT JavaScript's stacks' activation address.
        (!jsActivationAddr || nativeStackAddr > jsActivationAddr)) {
      MOZ_ASSERT(nativeIndex >= 0);
      void* addr = (void*)aNativeStack.mPCs[nativeIndex];
      aCollector.CollectNativeLeafAddr(addr);
    }
    if (nativeIndex >= 0) {
      nativeIndex--;
    }
  }

  // Update the JS context with the current profile sample buffer generation.
  //
  // Only do this for periodic samples. We don't want to do this for
  // synchronous samples, and we also don't want to do it for calls to
  // profiler_suspend_and_sample_thread() from the background hang reporter -
  // in that case, aCollector.BufferRangeStart() will return Nothing().
  if (!aIsSynchronous && context && aCollector.BufferRangeStart()) {
    uint64_t bufferRangeStart = *aCollector.BufferRangeStart();
    JS::SetJSContextProfilerSampleBufferRangeStart(context, bufferRangeStart);
  }
}

#if defined(GP_OS_windows) && defined(USE_MOZ_STACK_WALK)
static HANDLE GetThreadHandle(PlatformData* aData);
#endif

#if defined(USE_FRAME_POINTER_STACK_WALK) || defined(USE_MOZ_STACK_WALK)
static void StackWalkCallback(uint32_t aFrameNumber, void* aPC, void* aSP,
                              void* aClosure) {
  NativeStack* nativeStack = static_cast<NativeStack*>(aClosure);
  MOZ_ASSERT(nativeStack->mCount < MAX_NATIVE_FRAMES);
  nativeStack->mSPs[nativeStack->mCount] = aSP;
  nativeStack->mPCs[nativeStack->mCount] = aPC;
  nativeStack->mCount++;
}
#endif

#if defined(USE_FRAME_POINTER_STACK_WALK)
static void DoFramePointerBacktrace(PSLockRef aLock,
                                    const RegisteredThread& aRegisteredThread,
                                    const Registers& aRegs,
                                    NativeStack& aNativeStack) {
  // WARNING: this function runs within the profiler's "critical section".
  // WARNING: this function might be called while the profiler is inactive, and
  //          cannot rely on ActivePS.

  // Start with the current function. We use 0 as the frame number here because
  // the FramePointerStackWalk() call below will use 1..N. This is a bit weird
  // but it doesn't matter because StackWalkCallback() doesn't use the frame
  // number argument.
  StackWalkCallback(/* frameNum */ 0, aRegs.mPC, aRegs.mSP, &aNativeStack);

  uint32_t maxFrames = uint32_t(MAX_NATIVE_FRAMES - aNativeStack.mCount);

  const void* stackEnd = aRegisteredThread.StackTop();
  if (aRegs.mFP >= aRegs.mSP && aRegs.mFP <= stackEnd) {
    FramePointerStackWalk(StackWalkCallback, /* skipFrames */ 0, maxFrames,
                          &aNativeStack, reinterpret_cast<void**>(aRegs.mFP),
                          const_cast<void*>(stackEnd));
  }
}
#endif

#if defined(USE_MOZ_STACK_WALK)
static void DoMozStackWalkBacktrace(PSLockRef aLock,
                                    const RegisteredThread& aRegisteredThread,
                                    const Registers& aRegs,
                                    NativeStack& aNativeStack) {
  // WARNING: this function runs within the profiler's "critical section".
  // WARNING: this function might be called while the profiler is inactive, and
  //          cannot rely on ActivePS.

  // Start with the current function. We use 0 as the frame number here because
  // the MozStackWalkThread() call below will use 1..N. This is a bit weird but
  // it doesn't matter because StackWalkCallback() doesn't use the frame number
  // argument.
  StackWalkCallback(/* frameNum */ 0, aRegs.mPC, aRegs.mSP, &aNativeStack);

  uint32_t maxFrames = uint32_t(MAX_NATIVE_FRAMES - aNativeStack.mCount);

  HANDLE thread = GetThreadHandle(aRegisteredThread.GetPlatformData());
  MOZ_ASSERT(thread);
  MozStackWalkThread(StackWalkCallback, /* skipFrames */ 0, maxFrames,
                     &aNativeStack, thread, /* context */ nullptr);
}
#endif

#ifdef USE_EHABI_STACKWALK
static void DoEHABIBacktrace(PSLockRef aLock,
                             const RegisteredThread& aRegisteredThread,
                             const Registers& aRegs,
                             NativeStack& aNativeStack) {
  // WARNING: this function runs within the profiler's "critical section".
  // WARNING: this function might be called while the profiler is inactive, and
  //          cannot rely on ActivePS.

  aNativeStack.mCount =
      EHABIStackWalk(aRegs.mContext->uc_mcontext,
                     const_cast<void*>(aRegisteredThread.StackTop()),
                     aNativeStack.mSPs, aNativeStack.mPCs, MAX_NATIVE_FRAMES);
}
#endif

#ifdef USE_LUL_STACKWALK

// See the comment at the callsite for why this function is necessary.
#  if defined(MOZ_HAVE_ASAN_BLACKLIST)
MOZ_ASAN_BLACKLIST static void ASAN_memcpy(void* aDst, const void* aSrc,
                                           size_t aLen) {
  // The obvious thing to do here is call memcpy(). However, although
  // ASAN_memcpy() is not instrumented by ASAN, memcpy() still is, and the
  // false positive still manifests! So we must implement memcpy() ourselves
  // within this function.
  char* dst = static_cast<char*>(aDst);
  const char* src = static_cast<const char*>(aSrc);

  for (size_t i = 0; i < aLen; i++) {
    dst[i] = src[i];
  }
}
#  endif

static void DoLULBacktrace(PSLockRef aLock,
                           const RegisteredThread& aRegisteredThread,
                           const Registers& aRegs, NativeStack& aNativeStack) {
  // WARNING: this function runs within the profiler's "critical section".
  // WARNING: this function might be called while the profiler is inactive, and
  //          cannot rely on ActivePS.

  const mcontext_t* mc = &aRegs.mContext->uc_mcontext;

  lul::UnwindRegs startRegs;
  memset(&startRegs, 0, sizeof(startRegs));

#  if defined(GP_PLAT_amd64_linux) || defined(GP_PLAT_amd64_android)
  startRegs.xip = lul::TaggedUWord(mc->gregs[REG_RIP]);
  startRegs.xsp = lul::TaggedUWord(mc->gregs[REG_RSP]);
  startRegs.xbp = lul::TaggedUWord(mc->gregs[REG_RBP]);
#  elif defined(GP_PLAT_amd64_freebsd)
  startRegs.xip = lul::TaggedUWord(mc->mc_rip);
  startRegs.xsp = lul::TaggedUWord(mc->mc_rsp);
  startRegs.xbp = lul::TaggedUWord(mc->mc_rbp);
#  elif defined(GP_PLAT_arm_linux) || defined(GP_PLAT_arm_android)
  startRegs.r15 = lul::TaggedUWord(mc->arm_pc);
  startRegs.r14 = lul::TaggedUWord(mc->arm_lr);
  startRegs.r13 = lul::TaggedUWord(mc->arm_sp);
  startRegs.r12 = lul::TaggedUWord(mc->arm_ip);
  startRegs.r11 = lul::TaggedUWord(mc->arm_fp);
  startRegs.r7 = lul::TaggedUWord(mc->arm_r7);
#  elif defined(GP_PLAT_arm64_linux) || defined(GP_PLAT_arm64_android)
  startRegs.pc = lul::TaggedUWord(mc->pc);
  startRegs.x29 = lul::TaggedUWord(mc->regs[29]);
  startRegs.x30 = lul::TaggedUWord(mc->regs[30]);
  startRegs.sp = lul::TaggedUWord(mc->sp);
#  elif defined(GP_PLAT_arm64_freebsd)
  startRegs.pc = lul::TaggedUWord(mc->mc_gpregs.gp_elr);
  startRegs.x29 = lul::TaggedUWord(mc->mc_gpregs.gp_x[29]);
  startRegs.x30 = lul::TaggedUWord(mc->mc_gpregs.gp_lr);
  startRegs.sp = lul::TaggedUWord(mc->mc_gpregs.gp_sp);
#  elif defined(GP_PLAT_x86_linux) || defined(GP_PLAT_x86_android)
  startRegs.xip = lul::TaggedUWord(mc->gregs[REG_EIP]);
  startRegs.xsp = lul::TaggedUWord(mc->gregs[REG_ESP]);
  startRegs.xbp = lul::TaggedUWord(mc->gregs[REG_EBP]);
#  elif defined(GP_PLAT_mips64_linux)
  startRegs.pc = lul::TaggedUWord(mc->pc);
  startRegs.sp = lul::TaggedUWord(mc->gregs[29]);
  startRegs.fp = lul::TaggedUWord(mc->gregs[30]);
#  else
#    error "Unknown plat"
#  endif

  // Copy up to N_STACK_BYTES from rsp-REDZONE upwards, but not going past the
  // stack's registered top point.  Do some basic sanity checks too.  This
  // assumes that the TaggedUWord holding the stack pointer value is valid, but
  // it should be, since it was constructed that way in the code just above.

  // We could construct |stackImg| so that LUL reads directly from the stack in
  // question, rather than from a copy of it.  That would reduce overhead and
  // space use a bit.  However, it gives a problem with dynamic analysis tools
  // (ASan, TSan, Valgrind) which is that such tools will report invalid or
  // racing memory accesses, and such accesses will be reported deep inside LUL.
  // By taking a copy here, we can either sanitise the copy (for Valgrind) or
  // copy it using an unchecked memcpy (for ASan, TSan).  That way we don't have
  // to try and suppress errors inside LUL.
  //
  // N_STACK_BYTES is set to 160KB.  This is big enough to hold all stacks
  // observed in some minutes of testing, whilst keeping the size of this
  // function (DoNativeBacktrace)'s frame reasonable.  Most stacks observed in
  // practice are small, 4KB or less, and so the copy costs are insignificant
  // compared to other profiler overhead.
  //
  // |stackImg| is allocated on this (the sampling thread's) stack.  That
  // implies that the frame for this function is at least N_STACK_BYTES large.
  // In general it would be considered unacceptable to have such a large frame
  // on a stack, but it only exists for the unwinder thread, and so is not
  // expected to be a problem.  Allocating it on the heap is troublesome because
  // this function runs whilst the sampled thread is suspended, so any heap
  // allocation risks deadlock.  Allocating it as a global variable is not
  // thread safe, which would be a problem if we ever allow multiple sampler
  // threads.  Hence allocating it on the stack seems to be the least-worst
  // option.

  lul::StackImage stackImg;

  {
#  if defined(GP_PLAT_amd64_linux) || defined(GP_PLAT_amd64_android) || \
      defined(GP_PLAT_amd64_freebsd)
    uintptr_t rEDZONE_SIZE = 128;
    uintptr_t start = startRegs.xsp.Value() - rEDZONE_SIZE;
#  elif defined(GP_PLAT_arm_linux) || defined(GP_PLAT_arm_android)
    uintptr_t rEDZONE_SIZE = 0;
    uintptr_t start = startRegs.r13.Value() - rEDZONE_SIZE;
#  elif defined(GP_PLAT_arm64_linux) || defined(GP_PLAT_arm64_android) || \
      defined(GP_PLAT_arm64_freebsd)
    uintptr_t rEDZONE_SIZE = 0;
    uintptr_t start = startRegs.sp.Value() - rEDZONE_SIZE;
#  elif defined(GP_PLAT_x86_linux) || defined(GP_PLAT_x86_android)
    uintptr_t rEDZONE_SIZE = 0;
    uintptr_t start = startRegs.xsp.Value() - rEDZONE_SIZE;
#  elif defined(GP_PLAT_mips64_linux)
    uintptr_t rEDZONE_SIZE = 0;
    uintptr_t start = startRegs.sp.Value() - rEDZONE_SIZE;
#  else
#    error "Unknown plat"
#  endif
    uintptr_t end = reinterpret_cast<uintptr_t>(aRegisteredThread.StackTop());
    uintptr_t ws = sizeof(void*);
    start &= ~(ws - 1);
    end &= ~(ws - 1);
    uintptr_t nToCopy = 0;
    if (start < end) {
      nToCopy = end - start;
      if (nToCopy > lul::N_STACK_BYTES) nToCopy = lul::N_STACK_BYTES;
    }
    MOZ_ASSERT(nToCopy <= lul::N_STACK_BYTES);
    stackImg.mLen = nToCopy;
    stackImg.mStartAvma = start;
    if (nToCopy > 0) {
      // If this is a vanilla memcpy(), ASAN makes the following complaint:
      //
      //   ERROR: AddressSanitizer: stack-buffer-underflow ...
      //   ...
      //   HINT: this may be a false positive if your program uses some custom
      //   stack unwind mechanism or swapcontext
      //
      // This code is very much a custom stack unwind mechanism! So we use an
      // alternative memcpy() implementation that is ignored by ASAN.
#  if defined(MOZ_HAVE_ASAN_BLACKLIST)
      ASAN_memcpy(&stackImg.mContents[0], (void*)start, nToCopy);
#  else
      memcpy(&stackImg.mContents[0], (void*)start, nToCopy);
#  endif
      (void)VALGRIND_MAKE_MEM_DEFINED(&stackImg.mContents[0], nToCopy);
    }
  }

  size_t framePointerFramesAcquired = 0;
  lul::LUL* lul = CorePS::Lul(aLock);
  lul->Unwind(reinterpret_cast<uintptr_t*>(aNativeStack.mPCs),
              reinterpret_cast<uintptr_t*>(aNativeStack.mSPs),
              &aNativeStack.mCount, &framePointerFramesAcquired,
              MAX_NATIVE_FRAMES, &startRegs, &stackImg);

  // Update stats in the LUL stats object.  Unfortunately this requires
  // three global memory operations.
  lul->mStats.mContext += 1;
  lul->mStats.mCFI += aNativeStack.mCount - 1 - framePointerFramesAcquired;
  lul->mStats.mFP += framePointerFramesAcquired;
}

#endif

#ifdef HAVE_NATIVE_UNWIND
static void DoNativeBacktrace(PSLockRef aLock,
                              const RegisteredThread& aRegisteredThread,
                              const Registers& aRegs,
                              NativeStack& aNativeStack) {
  // This method determines which stackwalker is used for periodic and
  // synchronous samples. (Backtrace samples are treated differently, see
  // profiler_suspend_and_sample_thread() for details). The only part of the
  // ordering that matters is that LUL must precede FRAME_POINTER, because on
  // Linux they can both be present.
#  if defined(USE_LUL_STACKWALK)
  DoLULBacktrace(aLock, aRegisteredThread, aRegs, aNativeStack);
#  elif defined(USE_EHABI_STACKWALK)
  DoEHABIBacktrace(aLock, aRegisteredThread, aRegs, aNativeStack);
#  elif defined(USE_FRAME_POINTER_STACK_WALK)
  DoFramePointerBacktrace(aLock, aRegisteredThread, aRegs, aNativeStack);
#  elif defined(USE_MOZ_STACK_WALK)
  DoMozStackWalkBacktrace(aLock, aRegisteredThread, aRegs, aNativeStack);
#  else
#    error "Invalid configuration"
#  endif
}
#endif

// Writes some components shared by periodic and synchronous profiles to
// ActivePS's ProfileBuffer. (This should only be called from DoSyncSample()
// and DoPeriodicSample().)
//
// The grammar for entry sequences is in a comment above
// ProfileBuffer::StreamSamplesToJSON.
static inline void DoSharedSample(PSLockRef aLock, bool aIsSynchronous,
                                  RegisteredThread& aRegisteredThread,
                                  const Registers& aRegs, uint64_t aSamplePos,
                                  ProfileBuffer& aBuffer) {
  // WARNING: this function runs within the profiler's "critical section".

  MOZ_ASSERT(!aBuffer.IsThreadSafe(),
             "Mutexes cannot be used inside this critical section");

  MOZ_RELEASE_ASSERT(ActivePS::Exists(aLock));

  ProfileBufferCollector collector(aBuffer, aSamplePos);
  NativeStack nativeStack;
#if defined(HAVE_NATIVE_UNWIND)
  if (ActivePS::FeatureStackWalk(aLock)) {
    DoNativeBacktrace(aLock, aRegisteredThread, aRegs, nativeStack);

    MergeStacks(ActivePS::Features(aLock), aIsSynchronous, aRegisteredThread,
                aRegs, nativeStack, collector, CorePS::JsFrames(aLock));
  } else
#endif
  {
    MergeStacks(ActivePS::Features(aLock), aIsSynchronous, aRegisteredThread,
                aRegs, nativeStack, collector, CorePS::JsFrames(aLock));

    // We can't walk the whole native stack, but we can record the top frame.
    if (ActivePS::FeatureLeaf(aLock)) {
      aBuffer.AddEntry(ProfileBufferEntry::NativeLeafAddr((void*)aRegs.mPC));
    }
  }
}

// Writes the components of a synchronous sample to the given ProfileBuffer.
static void DoSyncSample(PSLockRef aLock, RegisteredThread& aRegisteredThread,
                         const TimeStamp& aNow, const Registers& aRegs,
                         ProfileBuffer& aBuffer) {
  // WARNING: this function runs within the profiler's "critical section".

  uint64_t samplePos =
      aBuffer.AddThreadIdEntry(aRegisteredThread.Info()->ThreadId());

  TimeDuration delta = aNow - CorePS::ProcessStartTime();
  aBuffer.AddEntry(ProfileBufferEntry::Time(delta.ToMilliseconds()));

  DoSharedSample(aLock, /* aIsSynchronous = */ true, aRegisteredThread, aRegs,
                 samplePos, aBuffer);
}

// Writes the components of a periodic sample to ActivePS's ProfileBuffer.
// The ThreadId entry is already written in the main ProfileBuffer, its location
// is `aSamplePos`, we can write the rest to `aBuffer` (which may be different).
static inline void DoPeriodicSample(PSLockRef aLock,
                                    RegisteredThread& aRegisteredThread,
                                    ProfiledThreadData& aProfiledThreadData,
                                    const TimeStamp& aNow,
                                    const Registers& aRegs, uint64_t aSamplePos,
                                    ProfileBuffer& aBuffer) {
  // WARNING: this function runs within the profiler's "critical section".

  DoSharedSample(aLock, /* aIsSynchronous = */ false, aRegisteredThread, aRegs,
                 aSamplePos, aBuffer);
}

// END sampling/unwinding code
////////////////////////////////////////////////////////////////////////

////////////////////////////////////////////////////////////////////////
// BEGIN saving/streaming code

const static uint64_t kJS_MAX_SAFE_UINTEGER = +9007199254740991ULL;

static int64_t SafeJSInteger(uint64_t aValue) {
  return aValue <= kJS_MAX_SAFE_UINTEGER ? int64_t(aValue) : -1;
}

static void AddSharedLibraryInfoToStream(JSONWriter& aWriter,
                                         const SharedLibrary& aLib) {
  aWriter.StartObjectElement();
  aWriter.IntProperty("start", SafeJSInteger(aLib.GetStart()));
  aWriter.IntProperty("end", SafeJSInteger(aLib.GetEnd()));
  aWriter.IntProperty("offset", SafeJSInteger(aLib.GetOffset()));
  aWriter.StringProperty("name",
                         NS_ConvertUTF16toUTF8(aLib.GetModuleName()).get());
  aWriter.StringProperty("path",
                         NS_ConvertUTF16toUTF8(aLib.GetModulePath()).get());
  aWriter.StringProperty("debugName",
                         NS_ConvertUTF16toUTF8(aLib.GetDebugName()).get());
  aWriter.StringProperty("debugPath",
                         NS_ConvertUTF16toUTF8(aLib.GetDebugPath()).get());
  aWriter.StringProperty("breakpadId", aLib.GetBreakpadId().get());
  aWriter.StringProperty("arch", aLib.GetArch().c_str());
  aWriter.EndObject();
}

void AppendSharedLibraries(JSONWriter& aWriter) {
  SharedLibraryInfo info = SharedLibraryInfo::GetInfoForSelf();
  info.SortByAddress();
  for (size_t i = 0; i < info.GetSize(); i++) {
    AddSharedLibraryInfoToStream(aWriter, info.GetEntry(i));
  }
}

#ifdef MOZ_TASK_TRACER
static void StreamNameAndThreadId(JSONWriter& aWriter, const char* aName,
                                  int aThreadId) {
  aWriter.StartObjectElement();
  {
    if (XRE_GetProcessType() == GeckoProcessType_Plugin) {
      // TODO Add the proper plugin name
      aWriter.StringProperty("name", "Plugin");
    } else {
      aWriter.StringProperty("name", aName);
    }
    aWriter.IntProperty("tid", aThreadId);
  }
  aWriter.EndObject();
}
#endif

static void StreamTaskTracer(PSLockRef aLock, SpliceableJSONWriter& aWriter) {
#ifdef MOZ_TASK_TRACER
  MOZ_RELEASE_ASSERT(CorePS::Exists() && ActivePS::Exists(aLock));

  aWriter.StartArrayProperty("data");
  {
    UniquePtr<Vector<nsCString>> data =
        tasktracer::GetLoggedData(CorePS::ProcessStartTime());
    for (const nsCString& dataString : *data) {
      aWriter.StringElement(dataString.get());
    }
  }
  aWriter.EndArray();

  aWriter.StartArrayProperty("threads");
  {
    ActivePS::DiscardExpiredDeadProfiledThreads(aLock);
    Vector<std::pair<RegisteredThread*, ProfiledThreadData*>> threads =
        ActivePS::ProfiledThreads(aLock);
    for (auto& thread : threads) {
      RefPtr<ThreadInfo> info = thread.second->Info();
      StreamNameAndThreadId(aWriter, info->Name(), info->ThreadId());
    }
  }
  aWriter.EndArray();

  aWriter.DoubleProperty("start",
                         static_cast<double>(tasktracer::GetStartTime()));
#endif
}

static void StreamCategories(SpliceableJSONWriter& aWriter) {
  // Same order as ProfilingCategory. Format:
  // [
  //   {
  //     name: "Idle",
  //     color: "transparent",
  //     subcategories: ["Other"],
  //   },
  //   {
  //     name: "Other",
  //     color: "grey",
  //     subcategories: [
  //       "JSM loading",
  //       "Subprocess launching",
  //       "DLL loading"
  //     ]
  //   },
  //   ...
  // ]

#define CATEGORY_JSON_BEGIN_CATEGORY(name, labelAsString, color) \
  aWriter.Start();                                               \
  aWriter.StringProperty("name", labelAsString);                 \
  aWriter.StringProperty("color", color);                        \
  aWriter.StartArrayProperty("subcategories");
#define CATEGORY_JSON_SUBCATEGORY(supercategory, name, labelAsString) \
  aWriter.StringElement(labelAsString);
#define CATEGORY_JSON_END_CATEGORY \
  aWriter.EndArray();              \
  aWriter.EndObject();

  MOZ_PROFILING_CATEGORY_LIST(CATEGORY_JSON_BEGIN_CATEGORY,
                              CATEGORY_JSON_SUBCATEGORY,
                              CATEGORY_JSON_END_CATEGORY)

#undef CATEGORY_JSON_BEGIN_CATEGORY
#undef CATEGORY_JSON_SUBCATEGORY
#undef CATEGORY_JSON_END_CATEGORY
}

// Some meta information that is better recorded before streaming the profile.
// This is *not* intended to be cached, as some values could change between
// profiling sessions.
struct PreRecordedMetaInformation {
  bool mAsyncStacks;

  // This struct should only live on the stack, so it's fine to use Auto
  // strings.
  nsAutoCString mHttpPlatform;
  nsAutoCString mHttpOscpu;
  nsAutoCString mHttpMisc;

  nsAutoCString mRuntimeABI;
  nsAutoCString mRuntimeToolkit;

  nsAutoCString mAppInfoProduct;
  nsAutoCString mAppInfoAppBuildID;
  nsAutoCString mAppInfoSourceURL;

  int32_t mProcessInfoCpuCount;
  int32_t mProcessInfoCpuCores;
};

// This function should be called out of the profiler lock.
// It gathers non-trivial data that doesn't require the profiler to stop, or for
// which the request could theoretically deadlock if the profiler is locked.
static PreRecordedMetaInformation PreRecordMetaInformation() {
  gPSMutex.AssertCurrentThreadDoesNotOwn();

  PreRecordedMetaInformation info = {};  // Aggregate-init all fields.

  if (!NS_IsMainThread()) {
    // Leave these properties out if we're not on the main thread.
    // At the moment, the only case in which this function is called on a
    // background thread is if we're in a content process and are going to
    // send this profile to the parent process. In that case, the parent
    // process profile's "meta" object already has the rest of the properties,
    // and the parent process profile is dumped on that process's main thread.
    return info;
  }

  info.mAsyncStacks = Preferences::GetBool("javascript.options.asyncstack");

  nsresult res;

  if (nsCOMPtr<nsIHttpProtocolHandler> http =
          do_GetService(NS_NETWORK_PROTOCOL_CONTRACTID_PREFIX "http", &res);
      !NS_FAILED(res) && http) {
    Unused << http->GetPlatform(info.mHttpPlatform);
    Unused << http->GetOscpu(info.mHttpOscpu);
    Unused << http->GetMisc(info.mHttpMisc);
  }

  if (nsCOMPtr<nsIXULRuntime> runtime =
          do_GetService("@mozilla.org/xre/runtime;1");
      runtime) {
    Unused << runtime->GetXPCOMABI(info.mRuntimeABI);
    Unused << runtime->GetWidgetToolkit(info.mRuntimeToolkit);
  }

  if (nsCOMPtr<nsIXULAppInfo> appInfo =
          do_GetService("@mozilla.org/xre/app-info;1");
      appInfo) {
    Unused << appInfo->GetName(info.mAppInfoProduct);
    Unused << appInfo->GetAppBuildID(info.mAppInfoAppBuildID);
    Unused << appInfo->GetSourceURL(info.mAppInfoSourceURL);
  }

  ProcessInfo processInfo = {};  // Aggregate-init all fields to false/zeroes.
  if (NS_SUCCEEDED(CollectProcessInfo(processInfo))) {
    info.mProcessInfoCpuCount = processInfo.cpuCount;
    info.mProcessInfoCpuCores = processInfo.cpuCores;
  }

  return info;
}

static void StreamMetaJSCustomObject(
    PSLockRef aLock, SpliceableJSONWriter& aWriter, bool aIsShuttingDown,
    const PreRecordedMetaInformation& aPreRecordedMetaInformation) {
  MOZ_RELEASE_ASSERT(CorePS::Exists() && ActivePS::Exists(aLock));

  aWriter.IntProperty("version", 19);

  // The "startTime" field holds the number of milliseconds since midnight
  // January 1, 1970 GMT. This grotty code computes (Now - (Now -
  // ProcessStartTime)) to convert CorePS::ProcessStartTime() into that form.
  TimeDuration delta = TimeStamp::NowUnfuzzed() - CorePS::ProcessStartTime();
  aWriter.DoubleProperty(
      "startTime",
      static_cast<double>(PR_Now() / 1000.0 - delta.ToMilliseconds()));

  // Write the shutdownTime field. Unlike startTime, shutdownTime is not an
  // absolute time stamp: It's relative to startTime. This is consistent with
  // all other (non-"startTime") times anywhere in the profile JSON.
  if (aIsShuttingDown) {
    aWriter.DoubleProperty("shutdownTime", profiler_time());
  } else {
    aWriter.NullProperty("shutdownTime");
  }

  aWriter.StartArrayProperty("categories");
  StreamCategories(aWriter);
  aWriter.EndArray();

  ActivePS::WriteActiveConfiguration(aLock, aWriter, "configuration");

  if (!NS_IsMainThread()) {
    // Leave the rest of the properties out if we're not on the main thread.
    // At the moment, the only case in which this function is called on a
    // background thread is if we're in a content process and are going to
    // send this profile to the parent process. In that case, the parent
    // process profile's "meta" object already has the rest of the properties,
    // and the parent process profile is dumped on that process's main thread.
    return;
  }

  aWriter.DoubleProperty("interval", ActivePS::Interval(aLock));
  aWriter.IntProperty("stackwalk", ActivePS::FeatureStackWalk(aLock));

#ifdef DEBUG
  aWriter.IntProperty("debug", 1);
#else
  aWriter.IntProperty("debug", 0);
#endif

  aWriter.IntProperty("gcpoison", JS::IsGCPoisoning() ? 1 : 0);

  aWriter.IntProperty("asyncstack", aPreRecordedMetaInformation.mAsyncStacks);

  aWriter.IntProperty("processType", XRE_GetProcessType());

  aWriter.StringProperty("updateChannel", MOZ_STRINGIFY(MOZ_UPDATE_CHANNEL));

  if (!aPreRecordedMetaInformation.mHttpPlatform.IsEmpty()) {
    aWriter.StringProperty("platform",
                           aPreRecordedMetaInformation.mHttpPlatform.Data());
  }
  if (!aPreRecordedMetaInformation.mHttpOscpu.IsEmpty()) {
    aWriter.StringProperty("oscpu",
                           aPreRecordedMetaInformation.mHttpOscpu.Data());
  }
  if (!aPreRecordedMetaInformation.mHttpMisc.IsEmpty()) {
    aWriter.StringProperty("misc",
                           aPreRecordedMetaInformation.mHttpMisc.Data());
  }

  if (!aPreRecordedMetaInformation.mRuntimeABI.IsEmpty()) {
    aWriter.StringProperty("abi",
                           aPreRecordedMetaInformation.mRuntimeABI.Data());
  }
  if (!aPreRecordedMetaInformation.mRuntimeToolkit.IsEmpty()) {
    aWriter.StringProperty("toolkit",
                           aPreRecordedMetaInformation.mRuntimeToolkit.Data());
  }

  if (!aPreRecordedMetaInformation.mAppInfoProduct.IsEmpty()) {
    aWriter.StringProperty("product",
                           aPreRecordedMetaInformation.mAppInfoProduct.Data());
  }
  if (!aPreRecordedMetaInformation.mAppInfoAppBuildID.IsEmpty()) {
    aWriter.StringProperty(
        "appBuildID", aPreRecordedMetaInformation.mAppInfoAppBuildID.Data());
  }
  if (!aPreRecordedMetaInformation.mAppInfoSourceURL.IsEmpty()) {
    aWriter.StringProperty(
        "sourceURL", aPreRecordedMetaInformation.mAppInfoSourceURL.Data());
  }

  if (aPreRecordedMetaInformation.mProcessInfoCpuCores > 0) {
    aWriter.IntProperty("physicalCPUs",
                        aPreRecordedMetaInformation.mProcessInfoCpuCores);
  }
  if (aPreRecordedMetaInformation.mProcessInfoCpuCount > 0) {
    aWriter.IntProperty("logicalCPUs",
                        aPreRecordedMetaInformation.mProcessInfoCpuCount);
  }

  // We should avoid collecting extension metadata for profiler while XPCOM is
  // shutting down since it cannot create a new ExtensionPolicyService.
  if (!gXPCOMShuttingDown) {
    aWriter.StartObjectProperty("extensions");
    {
      {
        JSONSchemaWriter schema(aWriter);
        schema.WriteField("id");
        schema.WriteField("name");
        schema.WriteField("baseURL");
      }

      aWriter.StartArrayProperty("data");
      {
        nsTArray<RefPtr<WebExtensionPolicy>> exts;
        ExtensionPolicyService::GetSingleton().GetAll(exts);

        for (auto& ext : exts) {
          aWriter.StartArrayElement(JSONWriter::SingleLineStyle);

          nsAutoString id;
          ext->GetId(id);
          aWriter.StringElement(NS_ConvertUTF16toUTF8(id).get());

          aWriter.StringElement(NS_ConvertUTF16toUTF8(ext->Name()).get());

          auto url = ext->GetURL(u""_ns);
          if (url.isOk()) {
            aWriter.StringElement(NS_ConvertUTF16toUTF8(url.unwrap()).get());
          }

          aWriter.EndArray();
        }
      }
      aWriter.EndArray();
    }
    aWriter.EndObject();
  }
}

static void StreamPages(PSLockRef aLock, SpliceableJSONWriter& aWriter) {
  MOZ_RELEASE_ASSERT(CorePS::Exists());
  ActivePS::DiscardExpiredPages(aLock);
  for (const auto& page : ActivePS::ProfiledPages(aLock)) {
    page->StreamJSON(aWriter);
  }
}

#if defined(GP_OS_android) && !defined(MOZ_WIDGET_GONK)
template <int N>
static bool StartsWith(const nsACString& string, const char (&prefix)[N]) {
  if (N - 1 > string.Length()) {
    return false;
  }
  return memcmp(string.Data(), prefix, N - 1) == 0;
}

static JS::ProfilingCategoryPair InferJavaCategory(nsACString& aName) {
  if (aName.EqualsLiteral("android.os.MessageQueue.nativePollOnce()")) {
    return JS::ProfilingCategoryPair::IDLE;
  }
  if (aName.EqualsLiteral("java.lang.Object.wait()")) {
    return JS::ProfilingCategoryPair::JAVA_BLOCKED;
  }
  if (StartsWith(aName, "android.") || StartsWith(aName, "com.android.")) {
    return JS::ProfilingCategoryPair::JAVA_ANDROID;
  }
  if (StartsWith(aName, "mozilla.") || StartsWith(aName, "org.mozilla.")) {
    return JS::ProfilingCategoryPair::JAVA_MOZILLA;
  }
  if (StartsWith(aName, "java.") || StartsWith(aName, "sun.") ||
      StartsWith(aName, "com.sun.")) {
    return JS::ProfilingCategoryPair::JAVA_LANGUAGE;
  }
  if (StartsWith(aName, "kotlin.") || StartsWith(aName, "kotlinx.")) {
    return JS::ProfilingCategoryPair::JAVA_KOTLIN;
  }
  if (StartsWith(aName, "androidx.")) {
    return JS::ProfilingCategoryPair::JAVA_ANDROIDX;
  }
  return JS::ProfilingCategoryPair::OTHER;
}

static void CollectJavaThreadProfileData(ProfileBuffer& aProfileBuffer) {
  // locked_profiler_start uses sample count is 1000 for Java thread.
  // This entry size is enough now, but we might have to estimate it
  // if we can customize it

  // Pass the samples
  // FIXME(bug 1618560): We are currently only profiling the Java main thread.
  constexpr int threadId = 0;
  int sampleId = 0;
  while (true) {
    // Gets the data from the java main thread only.
    double sampleTime = java::GeckoJavaSampler::GetSampleTime(sampleId);
    if (sampleTime == 0.0) {
      break;
    }

    aProfileBuffer.AddThreadIdEntry(threadId);
    aProfileBuffer.AddEntry(ProfileBufferEntry::Time(sampleTime));
    int frameId = 0;
    while (true) {
      jni::String::LocalRef frameName =
          java::GeckoJavaSampler::GetFrameName(sampleId, frameId++);
      if (!frameName) {
        break;
      }
      nsCString frameNameString = frameName->ToCString();

      auto categoryPair = InferJavaCategory(frameNameString);
      aProfileBuffer.CollectCodeLocation("", frameNameString.get(), 0, 0,
                                         Nothing(), Nothing(),
                                         Some(categoryPair));
    }
    sampleId++;
  }

  // Pass the markers now
  while (true) {
    // Gets the data from the java main thread only.
    java::GeckoJavaSampler::Marker::LocalRef marker =
        java::GeckoJavaSampler::PollNextMarker();
    if (!marker) {
      // All markers are transferred.
      break;
    }

    // Get all the marker information from the Java thread using JNI.
    nsCString markerName = marker->GetMarkerName()->ToCString();
    jni::String::LocalRef text = marker->GetMarkerText();
    TimeStamp startTime =
        CorePS::ProcessStartTime() +
        TimeDuration::FromMilliseconds(marker->GetStartTime());

    double endTimeMs = marker->GetEndTime();
    // A marker can be either a duration with start and end, or a point in time
    // with only startTime. If endTime is 0, this means it's a point in time.
    TimeStamp endTime = endTimeMs == 0
                            ? startTime
                            : CorePS::ProcessStartTime() +
                                  TimeDuration::FromMilliseconds(endTimeMs);

    // Text field is optional, create different type of payloads depending on
    // this.
    if (!text) {
      // This marker doesn't have a text
      const TimingMarkerPayload payload(startTime, endTime);

      // Put the marker inside the buffer
      StoreMarker(aProfileBuffer, threadId, markerName.get(),
                  JS::ProfilingCategoryPair::JAVA_ANDROID, &payload, startTime);
    } else {
      // This marker has a text
      nsCString textString = text->ToCString();
      const TextMarkerPayload payload(textString, startTime, endTime, Nothing(),
                                      nullptr);

      // Put the marker inside the buffer
      StoreMarker(aProfileBuffer, threadId, markerName.get(),
                  JS::ProfilingCategoryPair::JAVA_ANDROID, &payload, startTime);
    }
  }
}
#endif

UniquePtr<ProfilerCodeAddressService>
profiler_code_address_service_for_presymbolication() {
  static const bool preSymbolicate = []() {
    const char* symbolicate = getenv("MOZ_PROFILER_SYMBOLICATE");
    return symbolicate && symbolicate[0] != '\0';
  }();
  return preSymbolicate ? MakeUnique<ProfilerCodeAddressService>() : nullptr;
}

static void locked_profiler_stream_json_for_this_process(
    PSLockRef aLock, SpliceableJSONWriter& aWriter, double aSinceTime,
    const PreRecordedMetaInformation& aPreRecordedMetaInformation,
    bool aIsShuttingDown, ProfilerCodeAddressService* aService) {
  LOG("locked_profiler_stream_json_for_this_process");

  MOZ_RELEASE_ASSERT(CorePS::Exists() && ActivePS::Exists(aLock));

  AUTO_PROFILER_STATS(locked_profiler_stream_json_for_this_process);

  const double collectionStartMs = profiler_time();

  ProfileBuffer& buffer = ActivePS::Buffer(aLock);

  // If there is a set "Window length", discard older data.
  Maybe<double> durationS = ActivePS::Duration(aLock);
  if (durationS.isSome()) {
    const double durationStartMs = collectionStartMs - *durationS * 1000;
    buffer.DiscardSamplesBeforeTime(durationStartMs);
  }

  // Put shared library info
  aWriter.StartArrayProperty("libs");
  AppendSharedLibraries(aWriter);
  aWriter.EndArray();

  // Put meta data
  aWriter.StartObjectProperty("meta");
  {
    StreamMetaJSCustomObject(aLock, aWriter, aIsShuttingDown,
                             aPreRecordedMetaInformation);
  }
  aWriter.EndObject();

  // Put page data
  aWriter.StartArrayProperty("pages");
  { StreamPages(aLock, aWriter); }
  aWriter.EndArray();

  buffer.StreamProfilerOverheadToJSON(aWriter, CorePS::ProcessStartTime(),
                                      aSinceTime);
  buffer.StreamCountersToJSON(aWriter, CorePS::ProcessStartTime(), aSinceTime);

  // Data of TaskTracer doesn't belong in the circular buffer.
  if (ActivePS::FeatureTaskTracer(aLock)) {
    aWriter.StartObjectProperty("tasktracer");
    StreamTaskTracer(aLock, aWriter);
    aWriter.EndObject();
  }

  // Lists the samples for each thread profile
  aWriter.StartArrayProperty("threads");
  {
    ActivePS::DiscardExpiredDeadProfiledThreads(aLock);
    Vector<std::pair<RegisteredThread*, ProfiledThreadData*>> threads =
        ActivePS::ProfiledThreads(aLock);
    for (auto& thread : threads) {
      RegisteredThread* registeredThread = thread.first;
      JSContext* cx =
          registeredThread ? registeredThread->GetJSContext() : nullptr;
      ProfiledThreadData* profiledThreadData = thread.second;
      profiledThreadData->StreamJSON(
          buffer, cx, aWriter, CorePS::ProcessName(aLock),
          CorePS::ProcessStartTime(), aSinceTime,
          ActivePS::FeatureJSTracer(aLock), aService);
    }

#if defined(GP_OS_android) && !defined(MOZ_WIDGET_GONK)
    if (ActivePS::FeatureJava(aLock)) {
      // We are allocating it chunk by chunk. So this will not allocate 64 MiB
      // at once. This size should be more than enough for java threads.
      // This buffer is being created for each process but Android has
      // relatively less processes compared to desktop, so it's okay here.
      mozilla::ProfileBufferChunkManagerWithLocalLimit chunkManager(
          64 * 1024 * 1024, 1024 * 1024);
      ProfileChunkedBuffer bufferManager(
          ProfileChunkedBuffer::ThreadSafety::WithoutMutex, chunkManager);
      ProfileBuffer javaBuffer(bufferManager);
      CollectJavaThreadProfileData(javaBuffer);

      // Thread id of java Main thread is 0, if we support profiling of other
      // java thread, we have to get thread id and name via JNI.
      RefPtr<ThreadInfo> threadInfo = new ThreadInfo(
          "Java Main Thread", 0, false, CorePS::ProcessStartTime());
      ProfiledThreadData profiledThreadData(threadInfo, nullptr);
      profiledThreadData.StreamJSON(javaBuffer, nullptr, aWriter,
                                    CorePS::ProcessName(aLock),
                                    CorePS::ProcessStartTime(), aSinceTime,
                                    ActivePS::FeatureJSTracer(aLock), nullptr);
    }
#endif

    UniquePtr<char[]> baseProfileThreads =
        ActivePS::MoveBaseProfileThreads(aLock);
    if (baseProfileThreads) {
      aWriter.Splice(baseProfileThreads.get());
    }
  }
  aWriter.EndArray();

  if (ActivePS::FeatureJSTracer(aLock)) {
    aWriter.StartArrayProperty("jsTracerDictionary");
    {
      JS::AutoTraceLoggerLockGuard lockGuard;
      // Collect Event Dictionary
      JS::TraceLoggerDictionaryBuffer collectionBuffer(lockGuard);
      while (collectionBuffer.NextChunk()) {
        aWriter.StringElement(collectionBuffer.internalBuffer());
      }
    }
    aWriter.EndArray();
  }

  aWriter.StartArrayProperty("pausedRanges");
  { buffer.StreamPausedRangesToJSON(aWriter, aSinceTime); }
  aWriter.EndArray();

  const double collectionEndMs = profiler_time();

  // Record timestamps for the collection into the buffer, so that consumers
  // know why we didn't collect any samples for its duration.
  // We put these entries into the buffer after we've collected the profile,
  // so they'll be visible for the *next* profile collection (if they haven't
  // been overwritten due to buffer wraparound by then).
  buffer.AddEntry(ProfileBufferEntry::CollectionStart(collectionStartMs));
  buffer.AddEntry(ProfileBufferEntry::CollectionEnd(collectionEndMs));
}

bool profiler_stream_json_for_this_process(
    SpliceableJSONWriter& aWriter, double aSinceTime, bool aIsShuttingDown,
    ProfilerCodeAddressService* aService) {
  LOG("profiler_stream_json_for_this_process");

  MOZ_RELEASE_ASSERT(CorePS::Exists());

  const auto preRecordedMetaInformation = PreRecordMetaInformation();

  PSAutoLock lock(gPSMutex);

  if (!ActivePS::Exists(lock)) {
    return false;
  }

  locked_profiler_stream_json_for_this_process(lock, aWriter, aSinceTime,
                                               preRecordedMetaInformation,
                                               aIsShuttingDown, aService);
  return true;
}

// END saving/streaming code
////////////////////////////////////////////////////////////////////////

static char FeatureCategory(uint32_t aFeature) {
  if (aFeature & DefaultFeatures()) {
    if (aFeature & AvailableFeatures()) {
      return 'D';
    }
    return 'd';
  }

  if (aFeature & StartupExtraDefaultFeatures()) {
    if (aFeature & AvailableFeatures()) {
      return 'S';
    }
    return 's';
  }

  if (aFeature & AvailableFeatures()) {
    return '-';
  }
  return 'x';
}

// Doesn't exist if aExitCode is 0
static void PrintUsageThenExit(int aExitCode) {
  MOZ_RELEASE_ASSERT(NS_IsMainThread());

  printf(
      "\n"
      "Profiler environment variable usage:\n"
      "\n"
      "  MOZ_PROFILER_HELP\n"
      "  If set to any value, prints this message.\n"
      "  Use MOZ_BASE_PROFILER_HELP for BaseProfiler help.\n"
      "\n"
      "  MOZ_LOG\n"
      "  Enables logging. The levels of logging available are\n"
      "  'prof:3' (least verbose), 'prof:4', 'prof:5' (most verbose).\n"
      "\n"
      "  MOZ_PROFILER_STARTUP\n"
      "  If set to any value other than '' or '0'/'N'/'n', starts the\n"
      "  profiler immediately on start-up.\n"
      "  Useful if you want profile code that runs very early.\n"
      "\n"
      "  MOZ_PROFILER_STARTUP_ENTRIES=<%u..%u>\n"
      "  If MOZ_PROFILER_STARTUP is set, specifies the number of entries per\n"
      "  process in the profiler's circular buffer when the profiler is first\n"
      "  started.\n"
      "  If unset, the platform default is used:\n"
      "  %u entries per process, or %u when MOZ_PROFILER_STARTUP is set.\n"
      "  (%u bytes per entry -> %u or %u total bytes per process)\n"
      "\n"
      "  MOZ_PROFILER_STARTUP_DURATION=<1..>\n"
      "  If MOZ_PROFILER_STARTUP is set, specifies the maximum life time of\n"
      "  entries in the the profiler's circular buffer when the profiler is\n"
      "  first started, in seconds.\n"
      "  If unset, the life time of the entries will only be restricted by\n"
      "  MOZ_PROFILER_STARTUP_ENTRIES (or its default value), and no\n"
      "  additional time duration restriction will be applied.\n"
      "\n"
      "  MOZ_PROFILER_STARTUP_INTERVAL=<1..%d>\n"
      "  If MOZ_PROFILER_STARTUP is set, specifies the sample interval,\n"
      "  measured in milliseconds, when the profiler is first started.\n"
      "  If unset, the platform default is used.\n"
      "\n"
      "  MOZ_PROFILER_STARTUP_FEATURES_BITFIELD=<Number>\n"
      "  If MOZ_PROFILER_STARTUP is set, specifies the profiling features, as\n"
      "  the integer value of the features bitfield.\n"
      "  If unset, the value from MOZ_PROFILER_STARTUP_FEATURES is used.\n"
      "\n"
      "  MOZ_PROFILER_STARTUP_FEATURES=<Features>\n"
      "  If MOZ_PROFILER_STARTUP is set, specifies the profiling features, as\n"
      "  a comma-separated list of strings.\n"
      "  Ignored if  MOZ_PROFILER_STARTUP_FEATURES_BITFIELD is set.\n"
      "  If unset, the platform default is used.\n"
      "\n"
      "    Features: (x=unavailable, D/d=default/unavailable,\n"
      "               S/s=MOZ_PROFILER_STARTUP extra default/unavailable)\n",
      unsigned(ActivePS::scMinimumBufferEntries),
      unsigned(ActivePS::scMaximumBufferEntries),
      unsigned(PROFILER_DEFAULT_ENTRIES.Value()),
      unsigned(PROFILER_DEFAULT_STARTUP_ENTRIES.Value()),
      unsigned(scBytesPerEntry),
      unsigned(PROFILER_DEFAULT_ENTRIES.Value() * scBytesPerEntry),
      unsigned(PROFILER_DEFAULT_STARTUP_ENTRIES.Value() * scBytesPerEntry),
      PROFILER_MAX_INTERVAL);

#define PRINT_FEATURE(n_, str_, Name_, desc_)                                  \
  printf("    %c %7u: \"%s\" (%s)\n", FeatureCategory(ProfilerFeature::Name_), \
         ProfilerFeature::Name_, str_, desc_);

  PROFILER_FOR_EACH_FEATURE(PRINT_FEATURE)

#undef PRINT_FEATURE

  printf(
      "    -        \"default\" (All above D+S defaults)\n"
      "\n"
      "  MOZ_PROFILER_STARTUP_FILTERS=<Filters>\n"
      "  If MOZ_PROFILER_STARTUP is set, specifies the thread filters, as a\n"
      "  comma-separated list of strings. A given thread will be sampled if\n"
      "  any of the filters is a case-insensitive substring of the thread\n"
      "  name. If unset, a default is used.\n"
      "\n"
      "  MOZ_PROFILER_SHUTDOWN\n"
      "  If set, the profiler saves a profile to the named file on shutdown.\n"
      "\n"
      "  MOZ_PROFILER_SYMBOLICATE\n"
      "  If set, the profiler will pre-symbolicate profiles.\n"
      "  *Note* This will add a significant pause when gathering data, and\n"
      "  is intended mainly for local development.\n"
      "\n"
      "  MOZ_PROFILER_LUL_TEST\n"
      "  If set to any value, runs LUL unit tests at startup.\n"
      "\n"
      "  This platform %s native unwinding.\n"
      "\n",
#if defined(HAVE_NATIVE_UNWIND)
      "supports"
#else
      "does not support"
#endif
  );

  if (aExitCode != 0) {
    exit(aExitCode);
  }
}

////////////////////////////////////////////////////////////////////////
// BEGIN Sampler

#if defined(GP_OS_linux) || defined(GP_OS_android)
struct SigHandlerCoordinator;
#endif

// Sampler performs setup and teardown of the state required to sample with the
// profiler. Sampler may exist when ActivePS is not present.
//
// SuspendAndSampleAndResumeThread must only be called from a single thread,
// and must not sample the thread it is being called from. A separate Sampler
// instance must be used for each thread which wants to capture samples.

// WARNING WARNING WARNING WARNING WARNING WARNING WARNING WARNING
//
// With the exception of SamplerThread, all Sampler objects must be Disable-d
// before releasing the lock which was used to create them. This avoids races
// on linux with the SIGPROF signal handler.

class Sampler {
 public:
  // Sets up the profiler such that it can begin sampling.
  explicit Sampler(PSLockRef aLock);

  // Disable the sampler, restoring it to its previous state. This must be
  // called once, and only once, before the Sampler is destroyed.
  void Disable(PSLockRef aLock);

  // This method suspends and resumes the samplee thread. It calls the passed-in
  // function-like object aProcessRegs (passing it a populated |const
  // Registers&| arg) while the samplee thread is suspended.  Note that
  // the aProcessRegs function must be very careful not to do anything that
  // requires a lock, since we may have interrupted the thread at any point.
  // As an example, you can't call TimeStamp::Now() since on windows it
  // takes a lock on the performance counter.
  //
  // Func must be a function-like object of type `void()`.
  template <typename Func>
  void SuspendAndSampleAndResumeThread(
      PSLockRef aLock, const RegisteredThread& aRegisteredThread,
      const TimeStamp& aNow, const Func& aProcessRegs);

 private:
#if defined(GP_OS_linux) || defined(GP_OS_android) || defined(GP_OS_freebsd)
  // Used to restore the SIGPROF handler when ours is removed.
  struct sigaction mOldSigprofHandler;

  // This process' ID. Needed as an argument for tgkill in
  // SuspendAndSampleAndResumeThread.
  int mMyPid;

  // The sampler thread's ID.  Used to assert that it is not sampling itself,
  // which would lead to deadlock.
  int mSamplerTid;

 public:
  // This is the one-and-only variable used to communicate between the sampler
  // thread and the samplee thread's signal handler. It's static because the
  // samplee thread's signal handler is static.
  static struct SigHandlerCoordinator* sSigHandlerCoordinator;
#endif
};

// END Sampler
////////////////////////////////////////////////////////////////////////

////////////////////////////////////////////////////////////////////////
// BEGIN SamplerThread

// The sampler thread controls sampling and runs whenever the profiler is
// active. It periodically runs through all registered threads, finds those
// that should be sampled, then pauses and samples them.

class SamplerThread {
 public:
  // Creates a sampler thread, but doesn't start it.
  SamplerThread(PSLockRef aLock, uint32_t aActivityGeneration,
                double aIntervalMilliseconds);
  ~SamplerThread();

  // This runs on (is!) the sampler thread.
  void Run();

  // This runs on the main thread.
  void Stop(PSLockRef aLock);

  void AppendPostSamplingCallback(PSLockRef, PostSamplingCallback&& aCallback) {
    // We are under lock, so it's safe to just modify the list pointer.
    // Also this means the sampler has not started its run yet, so any callback
    // added now will be invoked at the end of the next loop; this guarantees
    // that the callback will be invoked after at least one full sampling loop.
    mPostSamplingCallbackList = MakeUnique<PostSamplingCallbackListItem>(
        std::move(mPostSamplingCallbackList), std::move(aCallback));
  }

 private:
  // Item containing a post-sampling callback, and a tail-list of more items.
  // Using a linked list means no need to move items when adding more, and
  // "stealing" the whole list is one pointer move.
  struct PostSamplingCallbackListItem {
    UniquePtr<PostSamplingCallbackListItem> mPrev;
    PostSamplingCallback mCallback;

    PostSamplingCallbackListItem(UniquePtr<PostSamplingCallbackListItem> aPrev,
                                 PostSamplingCallback&& aCallback)
        : mPrev(std::move(aPrev)), mCallback(std::move(aCallback)) {}
  };

  [[nodiscard]] UniquePtr<PostSamplingCallbackListItem>
  TakePostSamplingCallbacks(PSLockRef) {
    return std::move(mPostSamplingCallbackList);
  }

  static void InvokePostSamplingCallbacks(
      UniquePtr<PostSamplingCallbackListItem> aCallbacks,
      SamplingState aSamplingState) {
    if (!aCallbacks) {
      return;
    }
    // We want to drill down to the last element in this list, which is the
    // oldest one, so that we invoke them in FIFO order.
    // We don't expect many callbacks, so it's safe to recurse. Note that we're
    // moving-from the UniquePtr, so the tail will implicitly get destroyed.
    InvokePostSamplingCallbacks(std::move(aCallbacks->mPrev), aSamplingState);
    // We are going to destroy this item, so we can safely move-from the
    // callback before calling it (in case it has an rvalue-ref-qualified call
    // operator).
    std::move(aCallbacks->mCallback)(aSamplingState);
    // It may be tempting for a future maintainer to change aCallbacks into an
    // rvalue reference; this will remind them not to do that!
    static_assert(
        std::is_same_v<decltype(aCallbacks),
                       UniquePtr<PostSamplingCallbackListItem>>,
        "We need to capture the list by-value, to implicitly destroy it");
  }

  // This suspends the calling thread for the given number of microseconds.
  // Best effort timing.
  void SleepMicro(uint32_t aMicroseconds);

  // The sampler used to suspend and sample threads.
  Sampler mSampler;

  // The activity generation, for detecting when the sampler thread must stop.
  const uint32_t mActivityGeneration;

  // The interval between samples, measured in microseconds.
  const int mIntervalMicroseconds;

  // The OS-specific handle for the sampler thread.
#if defined(GP_OS_windows)
  HANDLE mThread;
#elif defined(GP_OS_darwin) || defined(GP_OS_linux) || \
    defined(GP_OS_android) || defined(GP_OS_freebsd)
  pthread_t mThread;
#endif

  // Post-sampling callbacks are kept in a simple linked list, which will be
  // stolen by the sampler thread at the end of its next run.
  UniquePtr<PostSamplingCallbackListItem> mPostSamplingCallbackList;

  SamplerThread(const SamplerThread&) = delete;
  void operator=(const SamplerThread&) = delete;
};

// [[nodiscard]] static
bool ActivePS::AppendPostSamplingCallback(PSLockRef aLock,
                                          PostSamplingCallback&& aCallback) {
  if (!sInstance || !sInstance->mSamplerThread) {
    return false;
  }
  sInstance->mSamplerThread->AppendPostSamplingCallback(aLock,
                                                        std::move(aCallback));
  return true;
}

// This function is required because we need to create a SamplerThread within
// ActivePS's constructor, but SamplerThread is defined after ActivePS. It
// could probably be removed by moving some code around.
static SamplerThread* NewSamplerThread(PSLockRef aLock, uint32_t aGeneration,
                                       double aInterval) {
  return new SamplerThread(aLock, aGeneration, aInterval);
}

// This function is the sampler thread.  This implementation is used for all
// targets.
void SamplerThread::Run() {
  PR_SetCurrentThreadName("SamplerThread");

  // Features won't change during this SamplerThread's lifetime, so we can
  // determine now whether stack sampling is required.
  const bool noStackSampling = []() {
    PSAutoLock lock(gPSMutex);
    if (!ActivePS::Exists(lock)) {
      // If there is no active profiler, it doesn't matter what we return,
      // because this thread will exit before any stack sampling is attempted.
      return false;
    }
    return ActivePS::FeatureNoStackSampling(lock);
  }();

  // Use local ProfileBuffer and underlying buffer to capture the stack.
  // (This is to avoid touching the CorePS::CoreBuffer lock while a thread is
  // suspended, because that thread could be working with the CorePS::CoreBuffer
  // as well.)
  mozilla::ProfileBufferChunkManagerSingle localChunkManager(
      scExpectedMaximumStackSize);
  ProfileChunkedBuffer localBuffer(
      ProfileChunkedBuffer::ThreadSafety::WithoutMutex, localChunkManager);
  ProfileBuffer localProfileBuffer(localBuffer);

  // Will be kept between collections, to know what each collection does.
  auto previousState = localBuffer.GetState();

  // This will be positive if we are running behind schedule (sampling less
  // frequently than desired) and negative if we are ahead of schedule.
  TimeDuration lastSleepOvershoot = 0;
  TimeStamp sampleStart = TimeStamp::NowUnfuzzed();

  // This will be set inside the loop, from inside the lock scope, to capture
  // all callbacks added before that, but none after the lock is released.
  UniquePtr<PostSamplingCallbackListItem> postSamplingCallbacks;
  // This will be set inside the loop, before invoking callbacks outside.
  SamplingState samplingState{};

  while (true) {
    // This scope is for |lock|. It ends before we sleep below.
    {
      // There should be no local callbacks left from a previous loop.
      MOZ_ASSERT(!postSamplingCallbacks);

      PSAutoLock lock(gPSMutex);
      TimeStamp lockAcquired = TimeStamp::NowUnfuzzed();

      // Move all the post-sampling callbacks locally, so that new ones cannot
      // sneak in between the end of the lock scope and the invocation after it.
      postSamplingCallbacks = TakePostSamplingCallbacks(lock);

      if (!ActivePS::Exists(lock)) {
        // Exit the `while` loop, including the lock scope, before invoking
        // callbacks and returning.
        samplingState = SamplingState::JustStopped;
        break;
      }

      // At this point profiler_stop() might have been called, and
      // profiler_start() might have been called on another thread. If this
      // happens the generation won't match.
      if (ActivePS::Generation(lock) != mActivityGeneration) {
        samplingState = SamplingState::JustStopped;
        // Exit the `while` loop, including the lock scope, before invoking
        // callbacks and returning.
        break;
      }

      ActivePS::ClearExpiredExitProfiles(lock);

      TimeStamp expiredMarkersCleaned = TimeStamp::NowUnfuzzed();

      if (!ActivePS::IsSamplingPaused(lock)) {
        TimeDuration delta = sampleStart - CorePS::ProcessStartTime();
        ProfileBuffer& buffer = ActivePS::Buffer(lock);

        // handle per-process generic counters
        const Vector<BaseProfilerCount*>& counters = CorePS::Counters(lock);
        for (auto& counter : counters) {
          // create Buffer entries for each counter
          buffer.AddEntry(ProfileBufferEntry::CounterId(counter));
          buffer.AddEntry(ProfileBufferEntry::Time(delta.ToMilliseconds()));
          // XXX support keyed maps of counts
          // In the future, we'll support keyed counters - for example, counters
          // with a key which is a thread ID. For "simple" counters we'll just
          // use a key of 0.
          int64_t count;
          uint64_t number;
          counter->Sample(count, number);
          buffer.AddEntry(ProfileBufferEntry::CounterKey(0));
          buffer.AddEntry(ProfileBufferEntry::Count(count));
          if (number) {
            buffer.AddEntry(ProfileBufferEntry::Number(number));
          }
        }
        TimeStamp countersSampled = TimeStamp::NowUnfuzzed();

        if (!noStackSampling) {
          samplingState = SamplingState::SamplingCompleted;

          const Vector<LiveProfiledThreadData>& liveThreads =
              ActivePS::LiveProfiledThreads(lock);

          for (auto& thread : liveThreads) {
            RegisteredThread* registeredThread = thread.mRegisteredThread;
            ProfiledThreadData* profiledThreadData =
                thread.mProfiledThreadData.get();
            RefPtr<ThreadInfo> info = registeredThread->Info();

            // If the thread is asleep and has been sampled before in the same
            // sleep episode, find and copy the previous sample, as that's
            // cheaper than taking a new sample.
            if (registeredThread->RacyRegisteredThread()
                    .CanDuplicateLastSampleDueToSleep()) {
              bool dup_ok = ActivePS::Buffer(lock).DuplicateLastSample(
                  info->ThreadId(), CorePS::ProcessStartTime(),
                  profiledThreadData->LastSample());
              if (dup_ok) {
                continue;
              }
            }

            AUTO_PROFILER_STATS(gecko_SamplerThread_Run_DoPeriodicSample);

            TimeStamp now = TimeStamp::NowUnfuzzed();

            // Add the thread ID now, so we know its position in the main
            // buffer, which is used by some JS data.
            // (DoPeriodicSample only knows about the temporary local buffer.)
            uint64_t samplePos =
                buffer.AddThreadIdEntry(registeredThread->Info()->ThreadId());
            profiledThreadData->LastSample() = Some(samplePos);

            // Also add the time, so it's always there after the thread ID, as
            // expected by the parser. (Other stack data is optional.)
            TimeDuration delta = now - CorePS::ProcessStartTime();
            buffer.AddEntry(ProfileBufferEntry::TimeBeforeCompactStack(
                delta.ToMilliseconds()));

            Maybe<double> unresponsiveDuration_ms;

            // Suspend the thread and collect its stack data in the local
            // buffer.
            mSampler.SuspendAndSampleAndResumeThread(
                lock, *registeredThread, now,
                [&](const Registers& aRegs, const TimeStamp& aNow) {
                  DoPeriodicSample(lock, *registeredThread, *profiledThreadData,
                                   now, aRegs, samplePos, localProfileBuffer);

                  // For "eventDelay", we want the input delay - but if
                  // there are no events in the input queue (or even if there
                  // are), we're interested in how long the delay *would* be for
                  // an input event now, which would be the time to finish the
                  // current event + the delay caused by any events already in
                  // the input queue (plus any High priority events).  Events at
                  // lower priorities (in a PrioritizedEventQueue) than Input
                  // count for input delay only for the duration that they're
                  // running, since when they finish, any queued input event
                  // would run.
                  //
                  // Unless we record the time state of all events and queue
                  // states at all times, this is hard to precisely calculate,
                  // but we can approximate it well in post-processing with
                  // RunningEventDelay and RunningEventStart.
                  //
                  // RunningEventDelay is the time duration the event was queued
                  // before starting execution.  RunningEventStart is the time
                  // the event started. (Note: since we care about Input event
                  // delays on MainThread, for PrioritizedEventQueues we return
                  // 0 for RunningEventDelay if the currently running event has
                  // a lower priority than Input (since Input events won't queue
                  // behind them).
                  //
                  // To directly measure this we would need to record the time
                  // at which the newest event currently in each queue at time X
                  // (the sample time) finishes running.  This of course would
                  // require looking into the future, or recording all this
                  // state and then post-processing it later. If we were to
                  // trace every event start and end we could do this, but it
                  // would have significant overhead to do so (and buffer
                  // usage).  From a recording of RunningEventDelays and
                  // RunningEventStarts we can infer the actual delay:
                  //
                  // clang-format off
                  // Event queue: <tail> D  :  C  :  B  : A <head>
                  // Time inserted (ms): 40 :  20 : 10  : 0
                  // Run Time (ms):      30 : 100 : 40  : 30
                  //
                  // 0    10   20   30   40   50   60   70   80   90  100  110  120  130  140  150  160  170
                  // [A||||||||||||]
                  //      ----------[B|||||||||||||||||]
                  //           -------------------------[C|||||||||||||||||||||||||||||||||||||||||||||||]
                  //                     -----------------------------------------------------------------[D|||||||||...]
                  //
                  // Calculate the delay of a new event added at time t: (run every sample)
                  //    TimeSinceRunningEventBlockedInputEvents = RunningEventDelay + (now - RunningEventStart);
                  //    effective_submission = now - TimeSinceRunningEventBlockedInputEvents;
                  //    delta = (now - last_sample_time);
                  //    last_sample_time = now;
                  //    for (t=effective_submission to now) {
                  //       delay[t] += delta;
                  //    }
                  //
                  // Can be reduced in overhead by:
                  //    TimeSinceRunningEventBlockedInputEvents = RunningEventDelay + (now - RunningEventStart);
                  //    effective_submission = now - TimeSinceRunningEventBlockedInputEvents;
                  //    if (effective_submission != last_submission) {
                  //      delta = (now - last_submision);
                  //      // this loop should be made to match each sample point in the range
                  //      // intead of assuming 1ms sampling as this pseudocode does
                  //      for (t=last_submission to effective_submission-1) {
                  //         delay[t] += delta;
                  //         delta -= 1; // assumes 1ms; adjust as needed to match for()
                  //      }
                  //      last_submission = effective_submission;
                  //    }
                  //
                  // Time  Head of queue   Running Event  RunningEventDelay  Delay of       Effective     Started    Calc (submission->now add 10ms)  Final
                  //                                                         hypothetical   Submission    Running @                                   result
                  //                                                         event E
                  // 0        Empty            A                0                30              0           0       @0=10                             30
                  // 10         B              A                0                60              0           0       @0=20, @10=10                     60
                  // 20         B              A                0               150              0           0       @0=30, @10=20, @20=10            150
                  // 30         C              B               20               140             10          30       @10=20, @20=10, @30=0            140
                  // 40         C              B               20               160                                  @10=30, @20=20...                160
                  // 50         C              B               20               150                                                                   150
                  // 60         C              B               20               140                                  @10=50, @20=40...                140
                  // 70         D              C               50               130             20          70       @20=50, @30=40...                130
                  // ...
                  // 160        D              C               50                40                                  @20=140, @30=130...               40
                  // 170      <empty>          D              140                30             40                   @40=140, @50=130... (rounding)    30
                  // 180      <empty>          D              140                20             40                   @40=150                           20
                  // 190      <empty>          D              140                10             40                   @40=160                           10
                  // 200      <empty>        <empty>            0                 0             NA                                                      0
                  //
                  // Function Delay(t) = the time between t and the time at which a hypothetical
                  // event e would start executing, if e was enqueued at time t.
                  //
                  // Delay(-1) = 0 // Before A was enqueued. No wait time, can start running
                  //               // instantly.
                  // Delay(0) = 30 // The hypothetical event e got enqueued just after A got
                  //               // enqueued. It can start running at 30, when A is done.
                  // Delay(5) = 25
                  // Delay(10) = 60 // Can start running at 70, after both A and B are done.
                  // Delay(19) = 51
                  // Delay(20) = 150 // Can start running at 170, after A, B & C.
                  // Delay(25) = 145
                  // Delay(30) = 170 // Can start running at 200, after A, B, C & D.
                  // Delay(120) = 80
                  // Delay(200) = 0 // (assuming nothing was enqueued after D)
                  //
                  // For every event that gets enqueued, the Delay time will go up by the
                  // event's running time at the time at which the event is enqueued.
                  // The Delay function will be a sawtooth of the following shape:
                  //
                  //             |\           |...
                  //             | \          |
                  //        |\   |  \         |
                  //        | \  |   \        |
                  //     |\ |  \ |    \       |
                  //  |\ | \|   \|     \      |
                  //  | \|              \     |
                  // _|                  \____|
                  //
                  //
                  // A more complex example with a PrioritizedEventQueue:
                  //
                  // Event queue: <tail> D  :  C  :  B  : A <head>
                  // Time inserted (ms): 40 :  20 : 10  : 0
                  // Run Time (ms):      30 : 100 : 40  : 30
                  // Priority:         Input: Norm: Norm: Norm
                  //
                  // 0    10   20   30   40   50   60   70   80   90  100  110  120  130  140  150  160  170
                  // [A||||||||||||]
                  //      ----------[B|||||||||||||||||]
                  //           ----------------------------------------[C|||||||||||||||||||||||||||||||||||||||||||||||]
                  //                     ---------------[D||||||||||||]
                  //
                  //
                  // Time  Head of queue   Running Event  RunningEventDelay  Delay of       Effective   Started    Calc (submission->now add 10ms)   Final
                  //                                                         hypothetical   Submission  Running @                                    result
                  //                                                         event
                  // 0        Empty            A                0                30              0           0       @0=10                             30
                  // 10         B              A                0                20              0           0       @0=20, @10=10                     20
                  // 20         B              A                0                10              0           0       @0=30, @10=20, @20=10             10
                  // 30         C              B                0                40             30          30       @30=10                            40
                  // 40         C              B                0                60             30                   @40=10, @30=20                    60
                  // 50         C              B                0                50             30                   @50=10, @40=20, @30=30            50
                  // 60         C              B                0                40             30                   @60=10, @50=20, @40=30, @30=40    40
                  // 70         C              D               30                30             40          70       @60=20, @50=30, @40=40            30
                  // 80         C              D               30                20             40          70       ...@50=40, @40=50                 20
                  // 90         C              D               30                10             40          70       ...@60=40, @50=50, @40=60         10
                  // 100      <empty>          C                0               100             100        100       @100=10                          100
                  // 110      <empty>          C                0                90             100        100       @110=10, @100=20                  90

                  //
                  // For PrioritizedEventQueue, the definition of the Delay(t) function is adjusted: the hypothetical event e has Input priority.
                  // Delay(-1) = 0 // Before A was enqueued. No wait time, can start running
                  //               // instantly.
                  // Delay(0) = 30 // The hypothetical input event e got enqueued just after A got
                  //               // enqueued. It can start running at 30, when A is done.
                  // Delay(5) = 25
                  // Delay(10) = 20
                  // Delay(25) = 5 // B has been queued, but e does not need to wait for B because e has Input priority and B does not.
                  //               // So e can start running at 30, when A is done.
                  // Delay(30) = 40 // Can start running at 70, after B is done.
                  // Delay(40) = 60 // Can start at 100, after B and D are done (D is Input Priority)
                  // Delay(80) = 20
                  // Delay(100) = 100 // Wait for C to finish

                  // clang-format on
                  //
                  // Alternatively we could insert (recycled instead of
                  // allocated/freed) input events at every sample period
                  // (1ms...), and use them to back-calculate the delay.  This
                  // might also be somewhat expensive, and would require
                  // guessing at the maximum delay, which would likely be in the
                  // seconds, and so you'd need 1000's of pre-allocated events
                  // per queue per thread - so there would be a memory impact as
                  // well.

                  TimeDuration currentEventDelay;
                  TimeDuration currentEventRunning;
                  registeredThread->GetRunningEventDelay(
                      aNow, currentEventDelay, currentEventRunning);

                  // Note: eventDelay is a different definition of
                  // responsiveness than the 16ms event injection.

                  // Don't suppress 0's for now; that can be a future
                  // optimization.  We probably want one zero to be stored
                  // before we start suppressing, which would be more
                  // complex.
                  unresponsiveDuration_ms =
                      Some(currentEventDelay.ToMilliseconds() +
                           currentEventRunning.ToMilliseconds());
                });

            // If we got eventDelay data, store it before the CompactStack.
            // Note: It is not stored inside the CompactStack so that it doesn't
            // get incorrectly duplicated when the thread is sleeping.
            if (unresponsiveDuration_ms.isSome()) {
              CorePS::CoreBuffer().PutObjects(
                  ProfileBufferEntry::Kind::UnresponsiveDurationMs,
                  *unresponsiveDuration_ms);
            }

            // There *must* be a CompactStack after a TimeBeforeCompactStack;
            // but note that other entries may have been concurrently inserted
            // between the TimeBeforeCompactStack above and now. If the captured
            // sample from `DoPeriodicSample` is complete, copy it into the
            // global buffer, otherwise add an empty one to satisfy the parser
            // that expects one.
            auto state = localBuffer.GetState();
            if (NS_WARN_IF(state.mClearedBlockCount !=
                           previousState.mClearedBlockCount)) {
              LOG("Stack sample too big for local storage, needed %u bytes",
                  unsigned(state.mRangeEnd - previousState.mRangeEnd));
              // There *must* be a CompactStack after a TimeBeforeCompactStack,
              // even an empty one.
              CorePS::CoreBuffer().PutObjects(
                  ProfileBufferEntry::Kind::CompactStack,
                  UniquePtr<ProfileChunkedBuffer>(nullptr));
            } else if (state.mRangeEnd - previousState.mRangeEnd >=
                       *CorePS::CoreBuffer().BufferLength()) {
              LOG("Stack sample too big for profiler storage, needed %u bytes",
                  unsigned(state.mRangeEnd - previousState.mRangeEnd));
              // There *must* be a CompactStack after a TimeBeforeCompactStack,
              // even an empty one.
              CorePS::CoreBuffer().PutObjects(
                  ProfileBufferEntry::Kind::CompactStack,
                  UniquePtr<ProfileChunkedBuffer>(nullptr));
            } else {
              CorePS::CoreBuffer().PutObjects(
                  ProfileBufferEntry::Kind::CompactStack, localBuffer);
            }

            // Clean up for the next run.
            localBuffer.Clear();
            previousState = localBuffer.GetState();
          }
        } else {
          samplingState = SamplingState::NoStackSamplingCompleted;
        }

#if defined(USE_LUL_STACKWALK)
        // The LUL unwind object accumulates frame statistics. Periodically we
        // should poke it to give it a chance to print those statistics.  This
        // involves doing I/O (fprintf, __android_log_print, etc.) and so
        // can't safely be done from the critical section inside
        // SuspendAndSampleAndResumeThread, which is why it is done here.
        CorePS::Lul(lock)->MaybeShowStats();
#endif
        TimeStamp threadsSampled = TimeStamp::NowUnfuzzed();

        {
          AUTO_PROFILER_STATS(Sampler_FulfillChunkRequests);
          ActivePS::FulfillChunkRequests(lock);
        }

        buffer.CollectOverheadStats(delta, lockAcquired - sampleStart,
                                    expiredMarkersCleaned - lockAcquired,
                                    countersSampled - expiredMarkersCleaned,
                                    threadsSampled - countersSampled);
      } else {
        samplingState = SamplingState::SamplingPaused;
      }
    }
    // gPSMutex is not held after this point.

    // Invoke end-of-sampling callbacks outside of the locked scope.
    InvokePostSamplingCallbacks(std::move(postSamplingCallbacks),
                                samplingState);

    // Calculate how long a sleep to request.  After the sleep, measure how
    // long we actually slept and take the difference into account when
    // calculating the sleep interval for the next iteration.  This is an
    // attempt to keep "to schedule" in the presence of inaccuracy of the
    // actual sleep intervals.
    TimeStamp targetSleepEndTime =
        sampleStart + TimeDuration::FromMicroseconds(mIntervalMicroseconds);
    TimeStamp beforeSleep = TimeStamp::NowUnfuzzed();
    TimeDuration targetSleepDuration = targetSleepEndTime - beforeSleep;
    double sleepTime = std::max(
        0.0, (targetSleepDuration - lastSleepOvershoot).ToMicroseconds());
    SleepMicro(static_cast<uint32_t>(sleepTime));
    sampleStart = TimeStamp::NowUnfuzzed();
    lastSleepOvershoot =
        sampleStart - (beforeSleep + TimeDuration::FromMicroseconds(sleepTime));
  }

  // End of `while` loop. We can only be here from a `break` inside the loop.
  InvokePostSamplingCallbacks(std::move(postSamplingCallbacks), samplingState);
}

// We #include these files directly because it means those files can use
// declarations from this file trivially.  These provide target-specific
// implementations of all SamplerThread methods except Run().
#if defined(GP_OS_windows)
#  include "platform-win32.cpp"
#elif defined(GP_OS_darwin)
#  include "platform-macos.cpp"
#elif defined(GP_OS_linux) || defined(GP_OS_android) || defined(GP_OS_freebsd)
#  include "platform-linux-android.cpp"
#else
#  error "bad platform"
#endif

UniquePlatformData AllocPlatformData(int aThreadId) {
  return UniquePlatformData(new PlatformData(aThreadId));
}

void PlatformDataDestructor::operator()(PlatformData* aData) { delete aData; }

// END SamplerThread
////////////////////////////////////////////////////////////////////////

////////////////////////////////////////////////////////////////////////
// BEGIN externally visible functions

MOZ_DEFINE_MALLOC_SIZE_OF(GeckoProfilerMallocSizeOf)

NS_IMETHODIMP
GeckoProfilerReporter::CollectReports(nsIHandleReportCallback* aHandleReport,
                                      nsISupports* aData, bool aAnonymize) {
  MOZ_RELEASE_ASSERT(NS_IsMainThread());

  size_t profSize = 0;
  size_t lulSize = 0;

  {
    PSAutoLock lock(gPSMutex);

    if (CorePS::Exists()) {
      CorePS::AddSizeOf(lock, GeckoProfilerMallocSizeOf, profSize, lulSize);
    }

    if (ActivePS::Exists(lock)) {
      profSize += ActivePS::SizeOf(lock, GeckoProfilerMallocSizeOf);
    }
  }

  MOZ_COLLECT_REPORT(
      "explicit/profiler/profiler-state", KIND_HEAP, UNITS_BYTES, profSize,
      "Memory used by the Gecko Profiler's global state (excluding memory used "
      "by LUL).");

#if defined(USE_LUL_STACKWALK)
  MOZ_COLLECT_REPORT(
      "explicit/profiler/lul", KIND_HEAP, UNITS_BYTES, lulSize,
      "Memory used by LUL, a stack unwinder used by the Gecko Profiler.");
#endif

  return NS_OK;
}

NS_IMPL_ISUPPORTS(GeckoProfilerReporter, nsIMemoryReporter)

static uint32_t ParseFeature(const char* aFeature, bool aIsStartup) {
  if (strcmp(aFeature, "default") == 0) {
    return (aIsStartup ? (DefaultFeatures() | StartupExtraDefaultFeatures())
                       : DefaultFeatures()) &
           AvailableFeatures();
  }

#define PARSE_FEATURE_BIT(n_, str_, Name_, desc_) \
  if (strcmp(aFeature, str_) == 0) {              \
    return ProfilerFeature::Name_;                \
  }

  PROFILER_FOR_EACH_FEATURE(PARSE_FEATURE_BIT)

#undef PARSE_FEATURE_BIT

  printf("\nUnrecognized feature \"%s\".\n\n", aFeature);
  // Since we may have an old feature we don't implement anymore, don't exit
  PrintUsageThenExit(0);
  return 0;
}

uint32_t ParseFeaturesFromStringArray(const char** aFeatures,
                                      uint32_t aFeatureCount,
                                      bool aIsStartup /* = false */) {
  uint32_t features = 0;
  for (size_t i = 0; i < aFeatureCount; i++) {
    features |= ParseFeature(aFeatures[i], aIsStartup);
  }
  return features;
}

// Find the RegisteredThread for the current thread. This should only be called
// in places where TLSRegisteredThread can't be used.
static RegisteredThread* FindCurrentThreadRegisteredThread(PSLockRef aLock) {
  int id = profiler_current_thread_id();
  const Vector<UniquePtr<RegisteredThread>>& registeredThreads =
      CorePS::RegisteredThreads(aLock);
  for (auto& registeredThread : registeredThreads) {
    if (registeredThread->Info()->ThreadId() == id) {
      return registeredThread.get();
    }
  }

  return nullptr;
}

static ProfilingStack* locked_register_thread(PSLockRef aLock,
                                              const char* aName,
                                              void* aStackTop) {
  MOZ_RELEASE_ASSERT(CorePS::Exists());

  MOZ_RELEASE_ASSERT(!FindCurrentThreadRegisteredThread(aLock));

  VTUNE_REGISTER_THREAD(aName);

  if (!TLSRegisteredThread::Init(aLock)) {
    return nullptr;
  }

  RefPtr<ThreadInfo> info =
      new ThreadInfo(aName, profiler_current_thread_id(), NS_IsMainThread());
  UniquePtr<RegisteredThread> registeredThread = MakeUnique<RegisteredThread>(
      info, NS_GetCurrentThreadNoCreate(), aStackTop);

  TLSRegisteredThread::SetRegisteredThreadAndAutoProfilerLabelProfilingStack(
      aLock, registeredThread.get());

  if (ActivePS::Exists(aLock) && ActivePS::ShouldProfileThread(aLock, info)) {
    registeredThread->RacyRegisteredThread().SetIsBeingProfiled(true);
    nsCOMPtr<nsIEventTarget> eventTarget = registeredThread->GetEventTarget();
    ProfiledThreadData* profiledThreadData = ActivePS::AddLiveProfiledThread(
        aLock, registeredThread.get(),
        MakeUnique<ProfiledThreadData>(info, eventTarget));

    if (ActivePS::FeatureJS(aLock)) {
      // This StartJSSampling() call is on-thread, so we can poll manually to
      // start JS sampling immediately.
      registeredThread->StartJSSampling(ActivePS::JSFlags(aLock));
      registeredThread->PollJSSampling();
      if (registeredThread->GetJSContext()) {
        profiledThreadData->NotifyReceivedJSContext(
            ActivePS::Buffer(aLock).BufferRangeEnd());
      }
    }
  }

  ProfilingStack* profilingStack =
      &registeredThread->RacyRegisteredThread().ProfilingStack();

  CorePS::AppendRegisteredThread(aLock, std::move(registeredThread));

  return profilingStack;
}

static void NotifyObservers(const char* aTopic,
                            nsISupports* aSubject = nullptr) {
  if (!NS_IsMainThread()) {
    // Dispatch a task to the main thread that notifies observers.
    // If NotifyObservers is called both on and off the main thread within a
    // short time, the order of the notifications can be different from the
    // order of the calls to NotifyObservers.
    // Getting the order 100% right isn't that important at the moment, because
    // these notifications are only observed in the parent process, where the
    // profiler_* functions are currently only called on the main thread.
    nsCOMPtr<nsISupports> subject = aSubject;
    NS_DispatchToMainThread(NS_NewRunnableFunction(
        "NotifyObservers", [=] { NotifyObservers(aTopic, subject); }));
    return;
  }

  if (nsCOMPtr<nsIObserverService> os = services::GetObserverService()) {
    os->NotifyObservers(aSubject, aTopic, nullptr);
  }
}

static void NotifyProfilerStarted(const PowerOfTwo32& aCapacity,
                                  const Maybe<double>& aDuration,
                                  double aInterval, uint32_t aFeatures,
                                  const char** aFilters, uint32_t aFilterCount,
                                  uint64_t aActiveBrowsingContextID) {
  nsTArray<nsCString> filtersArray;
  for (size_t i = 0; i < aFilterCount; ++i) {
    filtersArray.AppendElement(aFilters[i]);
  }

  nsCOMPtr<nsIProfilerStartParams> params = new nsProfilerStartParams(
      aCapacity.Value(), aDuration, aInterval, aFeatures,
      std::move(filtersArray), aActiveBrowsingContextID);

  ProfilerParent::ProfilerStarted(params);
  NotifyObservers("profiler-started", params);
}

static void locked_profiler_start(PSLockRef aLock, PowerOfTwo32 aCapacity,
                                  double aInterval, uint32_t aFeatures,
                                  const char** aFilters, uint32_t aFilterCount,
                                  uint64_t aActiveBrowsingContextID,
                                  const Maybe<double>& aDuration);

// This basically duplicates AutoProfilerLabel's constructor.
static void* MozGlueLabelEnter(const char* aLabel, const char* aDynamicString,
                               void* aSp) {
  ProfilingStackOwner* profilingStackOwner =
      AutoProfilerLabel::sProfilingStackOwnerTLS.get();
  if (profilingStackOwner) {
    profilingStackOwner->ProfilingStack().pushLabelFrame(
        aLabel, aDynamicString, aSp, JS::ProfilingCategoryPair::OTHER);
  }
  return profilingStackOwner;
}

// This basically duplicates AutoProfilerLabel's destructor.
static void MozGlueLabelExit(void* aProfilingStackOwner) {
  if (aProfilingStackOwner) {
    reinterpret_cast<ProfilingStackOwner*>(aProfilingStackOwner)
        ->ProfilingStack()
        .pop();
  }
}

static Vector<const char*> SplitAtCommas(const char* aString,
                                         UniquePtr<char[]>& aStorage) {
  size_t len = strlen(aString);
  aStorage = MakeUnique<char[]>(len + 1);
  PodCopy(aStorage.get(), aString, len + 1);

  // Iterate over all characters in aStorage and split at commas, by
  // overwriting commas with the null char.
  Vector<const char*> array;
  size_t currentElementStart = 0;
  for (size_t i = 0; i <= len; i++) {
    if (aStorage[i] == ',') {
      aStorage[i] = '\0';
    }
    if (aStorage[i] == '\0') {
      MOZ_RELEASE_ASSERT(array.append(&aStorage[currentElementStart]));
      currentElementStart = i + 1;
    }
  }
  return array;
}

void profiler_init_threadmanager() {
  LOG("profiler_init_threadmanager");

  PSAutoLock lock(gPSMutex);
  RegisteredThread* registeredThread =
      TLSRegisteredThread::RegisteredThread(lock);
  if (!registeredThread->GetEventTarget()) {
    registeredThread->ResetMainThread(NS_GetCurrentThreadNoCreate());
  }
}

void profiler_init(void* aStackTop) {
  LOG("profiler_init");

  VTUNE_INIT();

  MOZ_RELEASE_ASSERT(!CorePS::Exists());

  if (getenv("MOZ_PROFILER_HELP")) {
    PrintUsageThenExit(1);  // terminates execution
  }

  SharedLibraryInfo::Initialize();

  uint32_t features = DefaultFeatures() & AvailableFeatures();

  UniquePtr<char[]> filterStorage;

  Vector<const char*> filters;
  MOZ_RELEASE_ASSERT(filters.append("GeckoMain"));
  MOZ_RELEASE_ASSERT(filters.append("Compositor"));
  MOZ_RELEASE_ASSERT(filters.append("DOM Worker"));

  PowerOfTwo32 capacity = PROFILER_DEFAULT_ENTRIES;
  Maybe<double> duration = Nothing();
  double interval = PROFILER_DEFAULT_INTERVAL;

  {
    PSAutoLock lock(gPSMutex);

    // We've passed the possible failure point. Instantiate CorePS, which
    // indicates that the profiler has initialized successfully.
    CorePS::Create(lock);

    // profiler_init implicitly registers this thread as main thread.
    locked_register_thread(lock, kMainThreadName, aStackTop);

    // Platform-specific initialization.
    PlatformInit(lock);

#ifdef MOZ_TASK_TRACER
    tasktracer::InitTaskTracer();
#endif

#if defined(GP_OS_android) && !defined(MOZ_WIDGET_GONK)
    if (jni::IsAvailable()) {
      GeckoJavaSampler::Init();
    }
#endif

    // (Linux-only) We could create CorePS::mLul and read unwind info into it
    // at this point. That would match the lifetime implied by destruction of
    // it in profiler_shutdown() just below. However, that gives a big delay on
    // startup, even if no profiling is actually to be done. So, instead, it is
    // created on demand at the first call to PlatformStart().

    const char* startupEnv = getenv("MOZ_PROFILER_STARTUP");
    if (!startupEnv || startupEnv[0] == '\0' ||
        ((startupEnv[0] == '0' || startupEnv[0] == 'N' ||
          startupEnv[0] == 'n') &&
         startupEnv[1] == '\0')) {
      return;
    }

    LOG("- MOZ_PROFILER_STARTUP is set");

    // Startup default capacity may be different.
    capacity = PROFILER_DEFAULT_STARTUP_ENTRIES;

    const char* startupCapacity = getenv("MOZ_PROFILER_STARTUP_ENTRIES");
    if (startupCapacity && startupCapacity[0] != '\0') {
      errno = 0;
      long capacityLong = strtol(startupCapacity, nullptr, 10);
      // `long` could be 32 or 64 bits, so we force a 64-bit comparison with
      // the maximum 32-bit signed number (as more than that is clamped down to
      // 2^31 anyway).
      if (errno == 0 && capacityLong > 0 &&
          static_cast<uint64_t>(capacityLong) <=
              static_cast<uint64_t>(INT32_MAX)) {
        capacity = PowerOfTwo32(ActivePS::ClampToAllowedEntries(
            static_cast<uint32_t>(capacityLong)));
        LOG("- MOZ_PROFILER_STARTUP_ENTRIES = %u", unsigned(capacity.Value()));
      } else {
        LOG("- MOZ_PROFILER_STARTUP_ENTRIES not a valid integer: %s",
            startupCapacity);
        PrintUsageThenExit(1);
      }
    }

    const char* startupDuration = getenv("MOZ_PROFILER_STARTUP_DURATION");
    if (startupDuration && startupDuration[0] != '\0') {
      errno = 0;
      double durationVal = PR_strtod(startupDuration, nullptr);
      if (errno == 0 && durationVal >= 0.0) {
        if (durationVal > 0.0) {
          duration = Some(durationVal);
        }
        LOG("- MOZ_PROFILER_STARTUP_DURATION = %f", durationVal);
      } else {
        LOG("- MOZ_PROFILER_STARTUP_DURATION not a valid float: %s",
            startupDuration);
        PrintUsageThenExit(1);
      }
    }

    const char* startupInterval = getenv("MOZ_PROFILER_STARTUP_INTERVAL");
    if (startupInterval && startupInterval[0] != '\0') {
      errno = 0;
      interval = PR_strtod(startupInterval, nullptr);
      if (errno == 0 && interval > 0.0 && interval <= PROFILER_MAX_INTERVAL) {
        LOG("- MOZ_PROFILER_STARTUP_INTERVAL = %f", interval);
      } else {
        LOG("- MOZ_PROFILER_STARTUP_INTERVAL not a valid float: %s",
            startupInterval);
        PrintUsageThenExit(1);
      }
    }

    features |= StartupExtraDefaultFeatures() & AvailableFeatures();

    const char* startupFeaturesBitfield =
        getenv("MOZ_PROFILER_STARTUP_FEATURES_BITFIELD");
    if (startupFeaturesBitfield && startupFeaturesBitfield[0] != '\0') {
      errno = 0;
      features = strtol(startupFeaturesBitfield, nullptr, 10);
      if (errno == 0 && features != 0) {
        LOG("- MOZ_PROFILER_STARTUP_FEATURES_BITFIELD = %d", features);
      } else {
        LOG("- MOZ_PROFILER_STARTUP_FEATURES_BITFIELD not a valid integer: %s",
            startupFeaturesBitfield);
        PrintUsageThenExit(1);
      }
    } else {
      const char* startupFeatures = getenv("MOZ_PROFILER_STARTUP_FEATURES");
      if (startupFeatures && startupFeatures[0] != '\0') {
        // Interpret startupFeatures as a list of feature strings, separated by
        // commas.
        UniquePtr<char[]> featureStringStorage;
        Vector<const char*> featureStringArray =
            SplitAtCommas(startupFeatures, featureStringStorage);
        features = ParseFeaturesFromStringArray(featureStringArray.begin(),
                                                featureStringArray.length(),
                                                /* aIsStartup */ true);
        LOG("- MOZ_PROFILER_STARTUP_FEATURES = %d", features);
      }
    }

    const char* startupFilters = getenv("MOZ_PROFILER_STARTUP_FILTERS");
    if (startupFilters && startupFilters[0] != '\0') {
      filters = SplitAtCommas(startupFilters, filterStorage);
      LOG("- MOZ_PROFILER_STARTUP_FILTERS = %s", startupFilters);
    }

    StartAudioCallbackTracing();
    locked_profiler_start(lock, capacity, interval, features, filters.begin(),
                          filters.length(), 0, duration);
  }

#if defined(MOZ_REPLACE_MALLOC) && defined(MOZ_PROFILER_MEMORY)
  // Start counting memory allocations (outside of lock because this may call
  // profiler_add_sampled_counter which would attempt to take the lock.)
  mozilla::profiler::install_memory_hooks();
#endif

  // We do this with gPSMutex unlocked. The comment in profiler_stop() explains
  // why.
  NotifyProfilerStarted(capacity, duration, interval, features, filters.begin(),
                        filters.length(), 0);
}

static void locked_profiler_save_profile_to_file(
    PSLockRef aLock, const char* aFilename,
    const PreRecordedMetaInformation& aPreRecordedMetaInformation,
    bool aIsShuttingDown);

static SamplerThread* locked_profiler_stop(PSLockRef aLock);

void profiler_shutdown(IsFastShutdown aIsFastShutdown) {
  LOG("profiler_shutdown");

  VTUNE_SHUTDOWN();

  MOZ_RELEASE_ASSERT(NS_IsMainThread());
  MOZ_RELEASE_ASSERT(CorePS::Exists());

  const auto preRecordedMetaInformation = PreRecordMetaInformation();

  ProfilerParent::ProfilerWillStopIfStarted();

  // If the profiler is active we must get a handle to the SamplerThread before
  // ActivePS is destroyed, in order to delete it.
  SamplerThread* samplerThread = nullptr;
  {
    PSAutoLock lock(gPSMutex);

    // Save the profile on shutdown if requested.
    if (ActivePS::Exists(lock)) {
      const char* filename = getenv("MOZ_PROFILER_SHUTDOWN");
      if (filename) {
        locked_profiler_save_profile_to_file(lock, filename,
                                             preRecordedMetaInformation,
                                             /* aIsShuttingDown */ true);
      }
      if (aIsFastShutdown == IsFastShutdown::Yes) {
        return;
      }

      StopAudioCallbackTracing();
      samplerThread = locked_profiler_stop(lock);
    } else if (aIsFastShutdown == IsFastShutdown::Yes) {
      return;
    }

    CorePS::Destroy(lock);

    // We just destroyed CorePS and the ThreadInfos it contains, so we can
    // clear this thread's TLSRegisteredThread.
    TLSRegisteredThread::ResetRegisteredThread(lock);
    // We can also clear the AutoProfilerLabel's ProfilingStack because the
    // main thread should not use labels after profiler_shutdown.
    TLSRegisteredThread::ResetAutoProfilerLabelProfilingStack(lock);

#ifdef MOZ_TASK_TRACER
    tasktracer::ShutdownTaskTracer();
#endif
  }

  // We do these operations with gPSMutex unlocked. The comments in
  // profiler_stop() explain why.
  if (samplerThread) {
    ProfilerParent::ProfilerStopped();
    NotifyObservers("profiler-stopped");
    delete samplerThread;
  }
}

static bool WriteProfileToJSONWriter(SpliceableChunkedJSONWriter& aWriter,
                                     double aSinceTime, bool aIsShuttingDown,
                                     ProfilerCodeAddressService* aService) {
  LOG("WriteProfileToJSONWriter");

  MOZ_RELEASE_ASSERT(CorePS::Exists());

  aWriter.Start();
  {
    if (!profiler_stream_json_for_this_process(aWriter, aSinceTime,
                                               aIsShuttingDown, aService)) {
      return false;
    }

    // Don't include profiles from other processes because this is a
    // synchronous function.
    aWriter.StartArrayProperty("processes");
    aWriter.EndArray();
  }
  aWriter.End();
  return true;
}

void profiler_set_process_name(const nsACString& aProcessName) {
  LOG("profiler_set_process_name(\"%s\")", aProcessName.Data());
  PSAutoLock lock(gPSMutex);
  CorePS::SetProcessName(lock, aProcessName);
}

UniquePtr<char[]> profiler_get_profile(double aSinceTime,
                                       bool aIsShuttingDown) {
  LOG("profiler_get_profile");

  UniquePtr<ProfilerCodeAddressService> service =
      profiler_code_address_service_for_presymbolication();

  SpliceableChunkedJSONWriter b;
  if (!WriteProfileToJSONWriter(b, aSinceTime, aIsShuttingDown,
                                service.get())) {
    return nullptr;
  }
  return b.WriteFunc()->CopyData();
}

void profiler_get_profile_json_into_lazily_allocated_buffer(
    const std::function<char*(size_t)>& aAllocator, double aSinceTime,
    bool aIsShuttingDown) {
  LOG("profiler_get_profile_json_into_lazily_allocated_buffer");

  UniquePtr<ProfilerCodeAddressService> service =
      profiler_code_address_service_for_presymbolication();

  SpliceableChunkedJSONWriter b;
  if (!WriteProfileToJSONWriter(b, aSinceTime, aIsShuttingDown,
                                service.get())) {
    return;
  }

  b.WriteFunc()->CopyDataIntoLazilyAllocatedBuffer(aAllocator);
}

void profiler_get_start_params(int* aCapacity, Maybe<double>* aDuration,
                               double* aInterval, uint32_t* aFeatures,
                               Vector<const char*>* aFilters,
                               uint64_t* aActiveBrowsingContextID) {
  MOZ_RELEASE_ASSERT(CorePS::Exists());

  if (NS_WARN_IF(!aCapacity) || NS_WARN_IF(!aDuration) ||
      NS_WARN_IF(!aInterval) || NS_WARN_IF(!aFeatures) ||
      NS_WARN_IF(!aFilters)) {
    return;
  }

  PSAutoLock lock(gPSMutex);

  if (!ActivePS::Exists(lock)) {
    *aCapacity = 0;
    *aDuration = Nothing();
    *aInterval = 0;
    *aFeatures = 0;
    *aActiveBrowsingContextID = 0;
    aFilters->clear();
    return;
  }

  *aCapacity = ActivePS::Capacity(lock).Value();
  *aDuration = ActivePS::Duration(lock);
  *aInterval = ActivePS::Interval(lock);
  *aFeatures = ActivePS::Features(lock);
  *aActiveBrowsingContextID = ActivePS::ActiveBrowsingContextID(lock);

  const Vector<std::string>& filters = ActivePS::Filters(lock);
  MOZ_ALWAYS_TRUE(aFilters->resize(filters.length()));
  for (uint32_t i = 0; i < filters.length(); ++i) {
    (*aFilters)[i] = filters[i].c_str();
  }
}

ProfileBufferControlledChunkManager* profiler_get_controlled_chunk_manager() {
  MOZ_RELEASE_ASSERT(CorePS::Exists());
  PSAutoLock lock(gPSMutex);
  if (NS_WARN_IF(!ActivePS::Exists(lock))) {
    return nullptr;
  }
  return &ActivePS::ControlledChunkManager(lock);
}

namespace mozilla {

void GetProfilerEnvVarsForChildProcess(
    std::function<void(const char* key, const char* value)>&& aSetEnv) {
  MOZ_RELEASE_ASSERT(CorePS::Exists());

  PSAutoLock lock(gPSMutex);

  if (!ActivePS::Exists(lock)) {
    aSetEnv("MOZ_PROFILER_STARTUP", "");
    return;
  }

  aSetEnv("MOZ_PROFILER_STARTUP", "1");

  // Hidden option to stop Base Profiler, mostly due to Talos intermittents,
  // see https://bugzilla.mozilla.org/show_bug.cgi?id=1638851#c3
  // TODO: Investigate root cause and remove this in bugs 1648324 and 1648325.
  if (getenv("MOZ_PROFILER_STARTUP_NO_BASE")) {
    aSetEnv("MOZ_PROFILER_STARTUP_NO_BASE", "1");
  }

  auto capacityString =
      Smprintf("%u", unsigned(ActivePS::Capacity(lock).Value()));
  aSetEnv("MOZ_PROFILER_STARTUP_ENTRIES", capacityString.get());

  // Use AppendFloat instead of Smprintf with %f because the decimal
  // separator used by %f is locale-dependent. But the string we produce needs
  // to be parseable by strtod, which only accepts the period character as a
  // decimal separator. AppendFloat always uses the period character.
  nsCString intervalString;
  intervalString.AppendFloat(ActivePS::Interval(lock));
  aSetEnv("MOZ_PROFILER_STARTUP_INTERVAL", intervalString.get());

  auto featuresString = Smprintf("%d", ActivePS::Features(lock));
  aSetEnv("MOZ_PROFILER_STARTUP_FEATURES_BITFIELD", featuresString.get());

  std::string filtersString;
  const Vector<std::string>& filters = ActivePS::Filters(lock);
  for (uint32_t i = 0; i < filters.length(); ++i) {
    if (i != 0) {
      filtersString += ",";
    }
    filtersString += filters[i];
  }
  aSetEnv("MOZ_PROFILER_STARTUP_FILTERS", filtersString.c_str());
}

}  // namespace mozilla

void profiler_received_exit_profile(const nsCString& aExitProfile) {
  MOZ_RELEASE_ASSERT(CorePS::Exists());
  PSAutoLock lock(gPSMutex);
  if (!ActivePS::Exists(lock)) {
    return;
  }
  ActivePS::AddExitProfile(lock, aExitProfile);
}

Vector<nsCString> profiler_move_exit_profiles() {
  MOZ_RELEASE_ASSERT(CorePS::Exists());
  PSAutoLock lock(gPSMutex);
  Vector<nsCString> profiles;
  if (ActivePS::Exists(lock)) {
    profiles = ActivePS::MoveExitProfiles(lock);
  }
  return profiles;
}

static void locked_profiler_save_profile_to_file(
    PSLockRef aLock, const char* aFilename,
    const PreRecordedMetaInformation& aPreRecordedMetaInformation,
    bool aIsShuttingDown = false) {
  LOG("locked_profiler_save_profile_to_file(%s)", aFilename);

  MOZ_RELEASE_ASSERT(CorePS::Exists() && ActivePS::Exists(aLock));

  std::ofstream stream;
  stream.open(aFilename);
  if (stream.is_open()) {
    SpliceableJSONWriter w(MakeUnique<OStreamJSONWriteFunc>(stream));
    w.Start();
    {
      locked_profiler_stream_json_for_this_process(aLock, w, /* sinceTime */ 0,
                                                   aPreRecordedMetaInformation,
                                                   aIsShuttingDown, nullptr);

      w.StartArrayProperty("processes");
      Vector<nsCString> exitProfiles = ActivePS::MoveExitProfiles(aLock);
      for (auto& exitProfile : exitProfiles) {
        if (!exitProfile.IsEmpty()) {
          w.Splice(exitProfile.get());
        }
      }
      w.EndArray();
    }
    w.End();

    stream.close();
  }
}

void profiler_save_profile_to_file(const char* aFilename) {
  LOG("profiler_save_profile_to_file(%s)", aFilename);

  MOZ_RELEASE_ASSERT(CorePS::Exists());

  const auto preRecordedMetaInformation = PreRecordMetaInformation();

  PSAutoLock lock(gPSMutex);

  if (!ActivePS::Exists(lock)) {
    return;
  }

  locked_profiler_save_profile_to_file(lock, aFilename,
                                       preRecordedMetaInformation);
}

uint32_t profiler_get_available_features() {
  MOZ_RELEASE_ASSERT(CorePS::Exists());
  return AvailableFeatures();
}

Maybe<ProfilerBufferInfo> profiler_get_buffer_info() {
  MOZ_RELEASE_ASSERT(CorePS::Exists());

  PSAutoLock lock(gPSMutex);

  if (!ActivePS::Exists(lock)) {
    return Nothing();
  }

  return Some(ActivePS::Buffer(lock).GetProfilerBufferInfo());
}

static void PollJSSamplingForCurrentThread() {
  MOZ_RELEASE_ASSERT(CorePS::Exists());

  PSAutoLock lock(gPSMutex);

  RegisteredThread* registeredThread =
      TLSRegisteredThread::RegisteredThread(lock);
  if (!registeredThread) {
    return;
  }

  registeredThread->PollJSSampling();
}

// When the profiler is started on a background thread, we can't synchronously
// call PollJSSampling on the main thread's ThreadInfo. And the next regular
// call to PollJSSampling on the main thread would only happen once the main
// thread triggers a JS interrupt callback.
// This means that all the JS execution between profiler_start() and the first
// JS interrupt would happen with JS sampling disabled, and we wouldn't get any
// JS function information for that period of time.
// So in order to start JS sampling as soon as possible, we dispatch a runnable
// to the main thread which manually calls PollJSSamplingForCurrentThread().
// In some cases this runnable will lose the race with the next JS interrupt.
// That's fine; PollJSSamplingForCurrentThread() is immune to redundant calls.
static void TriggerPollJSSamplingOnMainThread() {
  nsCOMPtr<nsIThread> mainThread;
  nsresult rv = NS_GetMainThread(getter_AddRefs(mainThread));
  if (NS_SUCCEEDED(rv) && mainThread) {
    nsCOMPtr<nsIRunnable> task =
        NS_NewRunnableFunction("TriggerPollJSSamplingOnMainThread",
                               []() { PollJSSamplingForCurrentThread(); });
    SchedulerGroup::Dispatch(TaskCategory::Other, task.forget());
  }
}

static bool HasMinimumLength(const char* aString, size_t aMinimumLength) {
  if (!aString) {
    return false;
  }
  for (size_t i = 0; i < aMinimumLength; ++i) {
    if (aString[i] == '\0') {
      return false;
    }
  }
  return true;
}

static void locked_profiler_start(PSLockRef aLock, PowerOfTwo32 aCapacity,
                                  double aInterval, uint32_t aFeatures,
                                  const char** aFilters, uint32_t aFilterCount,
                                  uint64_t aActiveBrowsingContextID,
                                  const Maybe<double>& aDuration) {
  if (LOG_TEST) {
    LOG("locked_profiler_start");
    LOG("- capacity  = %u", unsigned(aCapacity.Value()));
    LOG("- duration  = %.2f", aDuration ? *aDuration : -1);
    LOG("- interval = %.2f", aInterval);
    LOG("- browsing context ID = %" PRIu64, aActiveBrowsingContextID);

#define LOG_FEATURE(n_, str_, Name_, desc_)     \
  if (ProfilerFeature::Has##Name_(aFeatures)) { \
    LOG("- feature  = %s", str_);               \
  }

    PROFILER_FOR_EACH_FEATURE(LOG_FEATURE)

#undef LOG_FEATURE

    for (uint32_t i = 0; i < aFilterCount; i++) {
      LOG("- threads  = %s", aFilters[i]);
    }
  }

  MOZ_RELEASE_ASSERT(CorePS::Exists() && !ActivePS::Exists(aLock));

  UniquePtr<char[]> baseprofile;
  if (baseprofiler::profiler_is_active()) {
    // Note that we still hold the lock, so the sampler cannot run yet and
    // interact negatively with the still-active BaseProfiler sampler.
    // Assume that Base Profiler is active because of MOZ_PROFILER_STARTUP.
    // Capture the Base Profiler startup profile threads (if any).
    baseprofile = baseprofiler::profiler_get_profile(
        /* aSinceTime */ 0, /* aIsShuttingDown */ false,
        /* aOnlyThreads */ true);

    // Now stop Base Profiler (BP), as further recording will be ignored anyway,
    // and so that it won't clash with Gecko Profiler (GP) sampling starting
    // after the lock is dropped.
    // On Linux this is especially important to do before creating the GP
    // sampler, because the BP sampler may send a signal (to stop threads to be
    // sampled), which the GP would intercept before its own initialization is
    // complete and ready to handle such signals.
    // Note that even though `profiler_stop()` doesn't immediately destroy and
    // join the sampler thread, it safely deactivates it in such a way that the
    // thread will soon exit without doing any actual work.
    // TODO: Allow non-sampling profiling to continue.
    // TODO: Re-start BP after GP shutdown, to capture post-XPCOM shutdown.
    baseprofiler::profiler_stop();
  }

#if defined(GP_PLAT_amd64_windows)
  InitializeWin64ProfilerHooks();
#endif

  // Fall back to the default values if the passed-in values are unreasonable.
  // Less than 8192 entries (65536 bytes) may not be enough for the most complex
  // stack, so we should be able to store at least one full stack.
  // TODO: Review magic numbers.
  PowerOfTwo32 capacity =
      (aCapacity.Value() >= 8192u) ? aCapacity : PROFILER_DEFAULT_ENTRIES;
  Maybe<double> duration = aDuration;

  if (aDuration && *aDuration <= 0) {
    duration = Nothing();
  }

  double interval = aInterval > 0 ? aInterval : PROFILER_DEFAULT_INTERVAL;

  ActivePS::Create(aLock, capacity, interval, aFeatures, aFilters, aFilterCount,
                   aActiveBrowsingContextID, duration);

  // ActivePS::Create can only succeed or crash.
  MOZ_ASSERT(ActivePS::Exists(aLock));

  // An "empty" profile string may in fact contain 1 character (a newline), so
  // we want at least 2 characters to register a profile.
  if (HasMinimumLength(baseprofile.get(), 2)) {
    // The BaseProfiler startup profile will be stored as a separate "process"
    // in the Gecko Profiler profile, and shown as a new track under the
    // corresponding Gecko Profiler thread.
    ActivePS::AddBaseProfileThreads(aLock, std::move(baseprofile));
  }

  // Set up profiling for each registered thread, if appropriate.
  Maybe<int> mainThreadId;
  int tid = profiler_current_thread_id();
  const Vector<UniquePtr<RegisteredThread>>& registeredThreads =
      CorePS::RegisteredThreads(aLock);
  for (auto& registeredThread : registeredThreads) {
    RefPtr<ThreadInfo> info = registeredThread->Info();

    if (ActivePS::ShouldProfileThread(aLock, info)) {
      registeredThread->RacyRegisteredThread().SetIsBeingProfiled(true);
      nsCOMPtr<nsIEventTarget> eventTarget = registeredThread->GetEventTarget();
      ProfiledThreadData* profiledThreadData = ActivePS::AddLiveProfiledThread(
          aLock, registeredThread.get(),
          MakeUnique<ProfiledThreadData>(info, eventTarget));
      if (ActivePS::FeatureJS(aLock)) {
        registeredThread->StartJSSampling(ActivePS::JSFlags(aLock));
        if (info->ThreadId() == tid) {
          // We can manually poll the current thread so it starts sampling
          // immediately.
          registeredThread->PollJSSampling();
        } else if (info->IsMainThread()) {
          // Dispatch a runnable to the main thread to call PollJSSampling(),
          // so that we don't have wait for the next JS interrupt callback in
          // order to start profiling JS.
          TriggerPollJSSamplingOnMainThread();
        }
      }
      if (info->IsMainThread()) {
        mainThreadId = Some(info->ThreadId());
      }
      registeredThread->RacyRegisteredThread().ReinitializeOnResume();
      if (registeredThread->GetJSContext()) {
        profiledThreadData->NotifyReceivedJSContext(0);
      }
    }
  }

  // Setup support for pushing/popping labels in mozglue.
  RegisterProfilerLabelEnterExit(MozGlueLabelEnter, MozGlueLabelExit);

#ifdef MOZ_TASK_TRACER
  if (ActivePS::FeatureTaskTracer(aLock)) {
    tasktracer::StartLogging();
  }
#endif

#if defined(GP_OS_android) && !defined(MOZ_WIDGET_GONK)
  if (ActivePS::FeatureJava(aLock)) {
    int javaInterval = interval;
    // Java sampling doesn't accurately keep up with the sampling rate that is
    // lower than 1ms.
    if (javaInterval < 1) {
      javaInterval = 1;
    }
    // Send the interval-relative entry count, but we have 100000 hard cap in
    // the java code, it can't be more than that.
    java::GeckoJavaSampler::Start(
        javaInterval, std::round((double)(capacity.Value()) * interval /
                                 (double)(javaInterval)));
  }
#endif

#if defined(MOZ_REPLACE_MALLOC) && defined(MOZ_PROFILER_MEMORY)
  if (ActivePS::FeatureNativeAllocations(aLock)) {
    if (mainThreadId.isSome()) {
      mozilla::profiler::enable_native_allocations(mainThreadId.value());
    } else {
      NS_WARNING(
          "The nativeallocations feature is turned on, but the main thread is "
          "not being profiled. The allocations are only stored on the main "
          "thread.");
    }
  }
#endif

  // At the very end, set up RacyFeatures.
  RacyFeatures::SetActive(ActivePS::Features(aLock));
}

void profiler_start(PowerOfTwo32 aCapacity, double aInterval,
                    uint32_t aFeatures, const char** aFilters,
                    uint32_t aFilterCount, uint64_t aActiveBrowsingContextID,
                    const Maybe<double>& aDuration) {
  LOG("profiler_start");

  ProfilerParent::ProfilerWillStopIfStarted();

  SamplerThread* samplerThread = nullptr;
  {
    PSAutoLock lock(gPSMutex);

    // Initialize if necessary.
    if (!CorePS::Exists()) {
      profiler_init(nullptr);
    }

    // Reset the current state if the profiler is running.
    if (ActivePS::Exists(lock)) {
      StopAudioCallbackTracing();
      samplerThread = locked_profiler_stop(lock);
    }

    StartAudioCallbackTracing();
    locked_profiler_start(lock, aCapacity, aInterval, aFeatures, aFilters,
                          aFilterCount, aActiveBrowsingContextID, aDuration);
  }

#if defined(MOZ_REPLACE_MALLOC) && defined(MOZ_PROFILER_MEMORY)
  // Start counting memory allocations (outside of lock because this may call
  // profiler_add_sampled_counter which would attempt to take the lock.)
  mozilla::profiler::install_memory_hooks();
#endif

  // We do these operations with gPSMutex unlocked. The comments in
  // profiler_stop() explain why.
  if (samplerThread) {
    ProfilerParent::ProfilerStopped();
    NotifyObservers("profiler-stopped");
    delete samplerThread;
  }
  NotifyProfilerStarted(aCapacity, aDuration, aInterval, aFeatures, aFilters,
                        aFilterCount, aActiveBrowsingContextID);
}

void profiler_ensure_started(PowerOfTwo32 aCapacity, double aInterval,
                             uint32_t aFeatures, const char** aFilters,
                             uint32_t aFilterCount,
                             uint64_t aActiveBrowsingContextID,
                             const Maybe<double>& aDuration) {
  LOG("profiler_ensure_started");

  ProfilerParent::ProfilerWillStopIfStarted();

  bool startedProfiler = false;
  SamplerThread* samplerThread = nullptr;
  {
    PSAutoLock lock(gPSMutex);

    // Initialize if necessary.
    if (!CorePS::Exists()) {
      profiler_init(nullptr);
    }

    if (ActivePS::Exists(lock)) {
      // The profiler is active.
      if (!ActivePS::Equals(lock, aCapacity, aDuration, aInterval, aFeatures,
                            aFilters, aFilterCount, aActiveBrowsingContextID)) {
        // Stop and restart with different settings.
        StopAudioCallbackTracing();
        samplerThread = locked_profiler_stop(lock);
        StartAudioCallbackTracing();
        locked_profiler_start(lock, aCapacity, aInterval, aFeatures, aFilters,
                              aFilterCount, aActiveBrowsingContextID,
                              aDuration);
        startedProfiler = true;
      }
    } else {
      // The profiler is stopped.
      StartAudioCallbackTracing();
      locked_profiler_start(lock, aCapacity, aInterval, aFeatures, aFilters,
                            aFilterCount, aActiveBrowsingContextID, aDuration);
      startedProfiler = true;
    }
  }

  // We do these operations with gPSMutex unlocked. The comments in
  // profiler_stop() explain why.
  if (samplerThread) {
    ProfilerParent::ProfilerStopped();
    NotifyObservers("profiler-stopped");
    delete samplerThread;
  }

  if (startedProfiler) {
    NotifyProfilerStarted(aCapacity, aDuration, aInterval, aFeatures, aFilters,
                          aFilterCount, aActiveBrowsingContextID);
  }
}

[[nodiscard]] static SamplerThread* locked_profiler_stop(PSLockRef aLock) {
  LOG("locked_profiler_stop");

  MOZ_RELEASE_ASSERT(CorePS::Exists() && ActivePS::Exists(aLock));

  // At the very start, clear RacyFeatures.
  RacyFeatures::SetInactive();

#if defined(GP_OS_android) && !defined(MOZ_WIDGET_GONK)
  if (ActivePS::FeatureJava(aLock)) {
    java::GeckoJavaSampler::Stop();
  }
#endif

#ifdef MOZ_TASK_TRACER
  if (ActivePS::FeatureTaskTracer(aLock)) {
    tasktracer::StopLogging();
  }
#endif

  // Remove support for pushing/popping labels in mozglue.
  RegisterProfilerLabelEnterExit(nullptr, nullptr);

  // Stop sampling live threads.
  int tid = profiler_current_thread_id();
  const Vector<LiveProfiledThreadData>& liveProfiledThreads =
      ActivePS::LiveProfiledThreads(aLock);
  for (auto& thread : liveProfiledThreads) {
    RegisteredThread* registeredThread = thread.mRegisteredThread;
    registeredThread->RacyRegisteredThread().SetIsBeingProfiled(false);
    if (ActivePS::FeatureJS(aLock)) {
      registeredThread->StopJSSampling();
      RefPtr<ThreadInfo> info = registeredThread->Info();
      if (info->ThreadId() == tid) {
        // We can manually poll the current thread so it stops profiling
        // immediately.
        registeredThread->PollJSSampling();
      } else if (info->IsMainThread()) {
        // Dispatch a runnable to the main thread to call PollJSSampling(),
        // so that we don't have wait for the next JS interrupt callback in
        // order to start profiling JS.
        TriggerPollJSSamplingOnMainThread();
      }
    }
  }

#if defined(MOZ_REPLACE_MALLOC) && defined(MOZ_PROFILER_MEMORY)
  if (ActivePS::FeatureNativeAllocations(aLock)) {
    mozilla::profiler::disable_native_allocations();
  }
#endif

  // The Stop() call doesn't actually stop Run(); that happens in this
  // function's caller when the sampler thread is destroyed. Stop() just gives
  // the SamplerThread a chance to do some cleanup with gPSMutex locked.
  SamplerThread* samplerThread = ActivePS::Destroy(aLock);
  samplerThread->Stop(aLock);

  return samplerThread;
}

void profiler_stop() {
  LOG("profiler_stop");

  MOZ_RELEASE_ASSERT(CorePS::Exists());

  ProfilerParent::ProfilerWillStopIfStarted();

#if defined(MOZ_REPLACE_MALLOC) && defined(MOZ_PROFILER_MEMORY)
  // Remove the hooks early, as native allocations (if they are on) can be
  // quite expensive.
  mozilla::profiler::remove_memory_hooks();
#endif

  SamplerThread* samplerThread;
  {
    PSAutoLock lock(gPSMutex);

    if (!ActivePS::Exists(lock)) {
      return;
    }
    StopAudioCallbackTracing();

    samplerThread = locked_profiler_stop(lock);
  }

  // We notify observers with gPSMutex unlocked. Otherwise we might get a
  // deadlock, if code run by these functions calls a profiler function that
  // locks gPSMutex, for example when it wants to insert a marker.
  // (This has been seen in practise in bug 1346356, when we were still firing
  // these notifications synchronously.)
  ProfilerParent::ProfilerStopped();
  NotifyObservers("profiler-stopped");

  // We delete with gPSMutex unlocked. Otherwise we would get a deadlock: we
  // would be waiting here with gPSMutex locked for SamplerThread::Run() to
  // return so the join operation within the destructor can complete, but Run()
  // needs to lock gPSMutex to return.
  //
  // Because this call occurs with gPSMutex unlocked, it -- including the final
  // iteration of Run()'s loop -- must be able detect deactivation and return
  // in a way that's safe with respect to other gPSMutex-locking operations
  // that may have occurred in the meantime.
  delete samplerThread;
}

bool profiler_is_paused() {
  MOZ_RELEASE_ASSERT(CorePS::Exists());

  PSAutoLock lock(gPSMutex);

  if (!ActivePS::Exists(lock)) {
    return false;
  }

  return ActivePS::IsPaused(lock);
}

/* [[nodiscard]] */ bool profiler_callback_after_sampling(
    PostSamplingCallback&& aCallback) {
  LOG("profiler_callback_after_sampling");

  MOZ_RELEASE_ASSERT(CorePS::Exists());

  PSAutoLock lock(gPSMutex);

  return ActivePS::AppendPostSamplingCallback(lock, std::move(aCallback));
}

void profiler_pause() {
  LOG("profiler_pause");

  MOZ_RELEASE_ASSERT(CorePS::Exists());

  {
    PSAutoLock lock(gPSMutex);

    if (!ActivePS::Exists(lock)) {
      return;
    }

<<<<<<< HEAD
    RacyFeatures::SetPaused();
    ActivePS::SetIsPaused(lock, true);
    ActivePS::Buffer(lock).AddEntry(ProfileBufferEntry::Pause(profiler_time()));

#if defined(GP_OS_android) && !defined(MOZ_WIDGET_GONK)
    if (ActivePS::FeatureJava(lock)) {
      java::GeckoJavaSampler::Pause();
=======
#if defined(GP_OS_android)
    if (ActivePS::FeatureJava(lock) && !ActivePS::IsSamplingPaused(lock)) {
      // Not paused yet, so this is the first pause, let Java know.
      // TODO: Distinguish Pause and PauseSampling in Java.
      java::GeckoJavaSampler::PauseSampling();
>>>>>>> 679c0cbb
    }
#endif

    RacyFeatures::SetPaused();
    ActivePS::SetIsPaused(lock, true);
    ActivePS::Buffer(lock).AddEntry(ProfileBufferEntry::Pause(profiler_time()));
  }

  // gPSMutex must be unlocked when we notify, to avoid potential deadlocks.
  ProfilerParent::ProfilerPaused();
  NotifyObservers("profiler-paused");
}

void profiler_resume() {
  LOG("profiler_resume");

  MOZ_RELEASE_ASSERT(CorePS::Exists());

  {
    PSAutoLock lock(gPSMutex);

    if (!ActivePS::Exists(lock)) {
      return;
    }

    ActivePS::Buffer(lock).AddEntry(
        ProfileBufferEntry::Resume(profiler_time()));
    ActivePS::SetIsPaused(lock, false);
    RacyFeatures::SetUnpaused();

<<<<<<< HEAD
#if defined(GP_OS_android) && !defined(MOZ_WIDGET_GONK)
    if (ActivePS::FeatureJava(lock)) {
      java::GeckoJavaSampler::Unpause();
=======
#if defined(GP_OS_android)
    if (ActivePS::FeatureJava(lock) && !ActivePS::IsSamplingPaused(lock)) {
      // Not paused anymore, so this is the last unpause, let Java know.
      // TODO: Distinguish Unpause and UnpauseSampling in Java.
      java::GeckoJavaSampler::UnpauseSampling();
>>>>>>> 679c0cbb
    }
#endif
  }

  // gPSMutex must be unlocked when we notify, to avoid potential deadlocks.
  ProfilerParent::ProfilerResumed();
  NotifyObservers("profiler-resumed");
}

bool profiler_is_sampling_paused() {
  MOZ_RELEASE_ASSERT(CorePS::Exists());

  PSAutoLock lock(gPSMutex);

  if (!ActivePS::Exists(lock)) {
    return false;
  }

  return ActivePS::IsSamplingPaused(lock);
}

void profiler_pause_sampling() {
  LOG("profiler_pause_sampling");

  MOZ_RELEASE_ASSERT(CorePS::Exists());

  {
    PSAutoLock lock(gPSMutex);

    if (!ActivePS::Exists(lock)) {
      return;
    }

#if defined(GP_OS_android)
    if (ActivePS::FeatureJava(lock) && !ActivePS::IsSamplingPaused(lock)) {
      // Not paused yet, so this is the first pause, let Java know.
      // TODO: Distinguish Pause and PauseSampling in Java.
      java::GeckoJavaSampler::PauseSampling();
    }
#endif

    RacyFeatures::SetSamplingPaused();
    ActivePS::SetIsSamplingPaused(lock, true);
    ActivePS::Buffer(lock).AddEntry(
        ProfileBufferEntry::PauseSampling(profiler_time()));
  }

  // gPSMutex must be unlocked when we notify, to avoid potential deadlocks.
  ProfilerParent::ProfilerPausedSampling();
  NotifyObservers("profiler-paused-sampling");
}

void profiler_resume_sampling() {
  LOG("profiler_resume_sampling");

  MOZ_RELEASE_ASSERT(CorePS::Exists());

  {
    PSAutoLock lock(gPSMutex);

    if (!ActivePS::Exists(lock)) {
      return;
    }

    ActivePS::Buffer(lock).AddEntry(
        ProfileBufferEntry::ResumeSampling(profiler_time()));
    ActivePS::SetIsSamplingPaused(lock, false);
    RacyFeatures::SetSamplingUnpaused();

#if defined(GP_OS_android)
    if (ActivePS::FeatureJava(lock) && !ActivePS::IsSamplingPaused(lock)) {
      // Not paused anymore, so this is the last unpause, let Java know.
      // TODO: Distinguish Unpause and UnpauseSampling in Java.
      java::GeckoJavaSampler::UnpauseSampling();
    }
#endif
  }

  // gPSMutex must be unlocked when we notify, to avoid potential deadlocks.
  ProfilerParent::ProfilerResumedSampling();
  NotifyObservers("profiler-resumed-sampling");
}

bool profiler_feature_active(uint32_t aFeature) {
  // This function runs both on and off the main thread.

  MOZ_RELEASE_ASSERT(CorePS::Exists());

  // This function is hot enough that we use RacyFeatures, not ActivePS.
  return RacyFeatures::IsActiveWithFeature(aFeature);
}

void profiler_write_active_configuration(JSONWriter& aWriter) {
  MOZ_RELEASE_ASSERT(CorePS::Exists());
  PSAutoLock lock(gPSMutex);
  ActivePS::WriteActiveConfiguration(lock, aWriter);
}

void profiler_add_sampled_counter(BaseProfilerCount* aCounter) {
  DEBUG_LOG("profiler_add_sampled_counter(%s)", aCounter->mLabel);
  PSAutoLock lock(gPSMutex);
  CorePS::AppendCounter(lock, aCounter);
}

void profiler_remove_sampled_counter(BaseProfilerCount* aCounter) {
  DEBUG_LOG("profiler_remove_sampled_counter(%s)", aCounter->mLabel);
  PSAutoLock lock(gPSMutex);
  // Note: we don't enforce a final sample, though we could do so if the
  // profiler was active
  CorePS::RemoveCounter(lock, aCounter);
}

ProfilingStack* profiler_register_thread(const char* aName,
                                         void* aGuessStackTop) {
  DEBUG_LOG("profiler_register_thread(%s)", aName);

  MOZ_RELEASE_ASSERT(CorePS::Exists());

  // Make sure we have a nsThread wrapper for the current thread, and that NSPR
  // knows its name.
  (void)NS_GetCurrentThread();
  NS_SetCurrentThreadName(aName);

  PSAutoLock lock(gPSMutex);

  void* stackTop = GetStackTop(aGuessStackTop);
  return locked_register_thread(lock, aName, stackTop);
}

void profiler_unregister_thread() {
  PSAutoLock lock(gPSMutex);

  if (!CorePS::Exists()) {
    // This function can be called after the main thread has already shut down.
    // We want to reset the AutoProfilerLabel's ProfilingStack pointer (if
    // needed), because a thread could stay registered after the profiler has
    // shut down.
    TLSRegisteredThread::ResetAutoProfilerLabelProfilingStack(lock);
    return;
  }

  // We don't call RegisteredThread::StopJSSampling() here; there's no point
  // doing that for a JS thread that is in the process of disappearing.

  RegisteredThread* registeredThread = FindCurrentThreadRegisteredThread(lock);
  MOZ_RELEASE_ASSERT(registeredThread ==
                     TLSRegisteredThread::RegisteredThread(lock));
  if (registeredThread) {
    RefPtr<ThreadInfo> info = registeredThread->Info();

    DEBUG_LOG("profiler_unregister_thread: %s", info->Name());

    if (ActivePS::Exists(lock)) {
      ActivePS::UnregisterThread(lock, registeredThread);
    }

    // Clear the pointer to the RegisteredThread object that we're about to
    // destroy, as well as the AutoProfilerLabel's ProfilingStack because the
    // thread is unregistering itself and won't need the ProfilingStack anymore.
    TLSRegisteredThread::ResetRegisteredThread(lock);
    TLSRegisteredThread::ResetAutoProfilerLabelProfilingStack(lock);

    // Remove the thread from the list of registered threads. This deletes the
    // registeredThread object.
    CorePS::RemoveRegisteredThread(lock, registeredThread);
  } else {
    // There are two ways FindCurrentThreadRegisteredThread() might have failed.
    //
    // - TLSRegisteredThread::Init() failed in locked_register_thread().
    //
    // - We've already called profiler_unregister_thread() for this thread.
    //   (Whether or not it should, this does happen in practice.)
    //
    // Either way, TLSRegisteredThread should be empty.
    MOZ_RELEASE_ASSERT(!TLSRegisteredThread::RegisteredThread(lock));
  }
}

void profiler_register_page(uint64_t aBrowsingContextID,
                            uint64_t aInnerWindowID, const nsCString& aUrl,
                            uint64_t aEmbedderInnerWindowID) {
  DEBUG_LOG("profiler_register_page(%" PRIu64 ", %" PRIu64 ", %s, %" PRIu64 ")",
            aBrowsingContextID, aInnerWindowID, aUrl.get(),
            aEmbedderInnerWindowID);

  MOZ_RELEASE_ASSERT(CorePS::Exists());

  PSAutoLock lock(gPSMutex);

  // When a Browsing context is first loaded, the first url loaded in it will be
  // about:blank. Because of that, this call keeps the first non-about:blank
  // registration of window and discards the previous one.
  RefPtr<PageInformation> pageInfo = new PageInformation(
      aBrowsingContextID, aInnerWindowID, aUrl, aEmbedderInnerWindowID);
  CorePS::AppendRegisteredPage(lock, std::move(pageInfo));

  // After appending the given page to CorePS, look for the expired
  // pages and remove them if there are any.
  if (ActivePS::Exists(lock)) {
    ActivePS::DiscardExpiredPages(lock);
  }
}

void profiler_unregister_page(uint64_t aRegisteredInnerWindowID) {
  PSAutoLock lock(gPSMutex);

  if (!CorePS::Exists()) {
    // This function can be called after the main thread has already shut down.
    return;
  }

  // During unregistration, if the profiler is active, we have to keep the
  // page information since there may be some markers associated with the given
  // page. But if profiler is not active. we have no reason to keep the
  // page information here because there can't be any marker associated with it.
  if (ActivePS::Exists(lock)) {
    ActivePS::UnregisterPage(lock, aRegisteredInnerWindowID);
  } else {
    CorePS::RemoveRegisteredPage(lock, aRegisteredInnerWindowID);
  }
}

void profiler_clear_all_pages() {
  {
    PSAutoLock lock(gPSMutex);

    if (!CorePS::Exists()) {
      // This function can be called after the main thread has already shut
      // down.
      return;
    }

    CorePS::ClearRegisteredPages(lock);
    if (ActivePS::Exists(lock)) {
      ActivePS::ClearUnregisteredPages(lock);
    }
  }

  // gPSMutex must be unlocked when we notify, to avoid potential deadlocks.
  ProfilerParent::ClearAllPages();
}

Maybe<uint64_t> profiler_get_inner_window_id_from_docshell(
    nsIDocShell* aDocshell) {
  Maybe<uint64_t> innerWindowID = Nothing();
  if (aDocshell) {
    auto outerWindow = aDocshell->GetWindow();
    if (outerWindow) {
      auto innerWindow = outerWindow->GetCurrentInnerWindow();
      if (innerWindow) {
        innerWindowID = Some(innerWindow->WindowID());
      }
    }
  }
  return innerWindowID;
}

void profiler_thread_sleep() {
  // This function runs both on and off the main thread.

  MOZ_RELEASE_ASSERT(CorePS::Exists());

  RacyRegisteredThread* racyRegisteredThread =
      TLSRegisteredThread::RacyRegisteredThread();
  if (!racyRegisteredThread) {
    return;
  }

  racyRegisteredThread->SetSleeping();
}

void profiler_thread_wake() {
  // This function runs both on and off the main thread.

  MOZ_RELEASE_ASSERT(CorePS::Exists());

  RacyRegisteredThread* racyRegisteredThread =
      TLSRegisteredThread::RacyRegisteredThread();
  if (!racyRegisteredThread) {
    return;
  }

  racyRegisteredThread->SetAwake();
}

bool mozilla::profiler::detail::IsThreadBeingProfiled() {
  MOZ_RELEASE_ASSERT(CorePS::Exists());

  const RacyRegisteredThread* racyRegisteredThread =
      TLSRegisteredThread::RacyRegisteredThread();
  return racyRegisteredThread && racyRegisteredThread->IsBeingProfiled();
}

bool mozilla::profiler::detail::IsThreadRegistered() {
  MOZ_RELEASE_ASSERT(CorePS::Exists());

  const RacyRegisteredThread* racyRegisteredThread =
      TLSRegisteredThread::RacyRegisteredThread();
  // The simple presence of this TLS pointer is proof that the thread is
  // registered.
  return !!racyRegisteredThread;
}

bool profiler_thread_is_sleeping() {
  MOZ_RELEASE_ASSERT(NS_IsMainThread());
  MOZ_RELEASE_ASSERT(CorePS::Exists());

  RacyRegisteredThread* racyRegisteredThread =
      TLSRegisteredThread::RacyRegisteredThread();
  if (!racyRegisteredThread) {
    return false;
  }
  return racyRegisteredThread->IsSleeping();
}

void profiler_js_interrupt_callback() {
  // This function runs on JS threads being sampled.
  PollJSSamplingForCurrentThread();
}

double profiler_time() {
  MOZ_RELEASE_ASSERT(CorePS::Exists());

  TimeDuration delta = TimeStamp::NowUnfuzzed() - CorePS::ProcessStartTime();
  return delta.ToMilliseconds();
}

static UniqueProfilerBacktrace locked_profiler_get_backtrace(PSLockRef aLock) {
  if (!ActivePS::Exists(aLock)) {
    return nullptr;
  }

  RegisteredThread* registeredThread =
      TLSRegisteredThread::RegisteredThread(aLock);
  if (!registeredThread) {
    // If this was called from a non-registered thread, return a nullptr
    // and do no more work. This can happen from a memory hook. Before
    // the allocation tracking there was a MOZ_ASSERT() here checking
    // for the existence of a registeredThread.
    return nullptr;
  }

  int tid = profiler_current_thread_id();

  TimeStamp now = TimeStamp::NowUnfuzzed();

  Registers regs;
#if defined(HAVE_NATIVE_UNWIND)
  regs.SyncPopulate();
#else
  regs.Clear();
#endif

  auto bufferManager = MakeUnique<ProfileChunkedBuffer>(
      ProfileChunkedBuffer::ThreadSafety::WithoutMutex,
      MakeUnique<ProfileBufferChunkManagerSingle>(scExpectedMaximumStackSize));
  auto buffer = MakeUnique<ProfileBuffer>(*bufferManager);

  DoSyncSample(aLock, *registeredThread, now, regs, *buffer);

  return UniqueProfilerBacktrace(new ProfilerBacktrace(
      "SyncProfile", tid, std::move(bufferManager), std::move(buffer)));
}

UniqueProfilerBacktrace profiler_get_backtrace() {
  MOZ_RELEASE_ASSERT(CorePS::Exists());

  // Fast racy early return.
  if (!profiler_is_active()) {
    return nullptr;
  }

  PSAutoLock lock(gPSMutex);

  return locked_profiler_get_backtrace(lock);
}

void ProfilerBacktraceDestructor::operator()(ProfilerBacktrace* aBacktrace) {
  delete aBacktrace;
}

static void racy_profiler_add_marker(const char* aMarkerName,
                                     JS::ProfilingCategoryPair aCategoryPair,
                                     const ProfilerMarkerPayload* aPayload) {
  MOZ_RELEASE_ASSERT(CorePS::Exists());

  // This function is hot enough that we use RacyFeatures, not ActivePS.
  if (!profiler_can_accept_markers()) {
    return;
  }

  // Note that it's possible that the above test would change again before we
  // actually record the marker. Because of this imprecision it's possible to
  // miss a marker or record one we shouldn't. Either way is not a big deal.

  RacyRegisteredThread* racyRegisteredThread =
      TLSRegisteredThread::RacyRegisteredThread();
  if (!racyRegisteredThread || !racyRegisteredThread->IsBeingProfiled()) {
    return;
  }

  TimeStamp origin = (aPayload && !aPayload->GetStartTime().IsNull())
                         ? aPayload->GetStartTime()
                         : TimeStamp::NowUnfuzzed();
  StoreMarker(CorePS::CoreBuffer(), racyRegisteredThread->ThreadId(),
              aMarkerName, aCategoryPair, aPayload, origin);
}

void profiler_add_marker(const char* aMarkerName,
                         JS::ProfilingCategoryPair aCategoryPair,
                         const ProfilerMarkerPayload& aPayload) {
  racy_profiler_add_marker(aMarkerName, aCategoryPair, &aPayload);
}

void profiler_add_marker(const char* aMarkerName,
                         JS::ProfilingCategoryPair aCategoryPair) {
  racy_profiler_add_marker(aMarkerName, aCategoryPair, nullptr);
}

// This is a simplified version of profiler_add_marker that can be easily passed
// into the JS engine.
void profiler_add_js_marker(const char* aMarkerName) {
  AUTO_PROFILER_STATS(add_marker);
  profiler_add_marker(aMarkerName, JS::ProfilingCategoryPair::JS);
}

void profiler_add_js_allocation_marker(JS::RecordAllocationInfo&& info) {
  if (!profiler_can_accept_markers()) {
    return;
  }
  AUTO_PROFILER_STATS(add_marker_with_JsAllocationMarkerPayload);
  profiler_add_marker(
      "JS allocation", JS::ProfilingCategoryPair::JS,
      JsAllocationMarkerPayload(TimeStamp::Now(), std::move(info),
                                profiler_get_backtrace()));
}

bool profiler_is_locked_on_current_thread() {
  // This function is used to help users avoid calling `profiler_...` functions
  // when the profiler may already have a lock in place, which would prevent a
  // 2nd recursive lock (resulting in a crash or a never-ending wait).
  // So we must return `true` for any of:
  // - The main profiler mutex, used by most functions, and/or
  // - The buffer mutex, used directly in some functions without locking the
  //   main mutex, e.g., marker-related functions.
  return gPSMutex.IsLockedOnCurrentThread() ||
         CorePS::CoreBuffer().IsThreadSafeAndLockedOnCurrentThread();
}

void profiler_add_network_marker(
    nsIURI* aURI, int32_t aPriority, uint64_t aChannelId, NetworkLoadType aType,
    mozilla::TimeStamp aStart, mozilla::TimeStamp aEnd, int64_t aCount,
    mozilla::net::CacheDisposition aCacheDisposition, uint64_t aInnerWindowID,
    const mozilla::net::TimingStruct* aTimings, nsIURI* aRedirectURI,
    UniqueProfilerBacktrace aSource,
    const Maybe<nsDependentCString>& aContentType) {
  if (!profiler_can_accept_markers()) {
    return;
  }
  // These do allocations/frees/etc; avoid if not active
  nsAutoCString spec;
  nsAutoCString redirect_spec;
  if (aURI) {
    aURI->GetAsciiSpec(spec);
  }
  if (aRedirectURI) {
    aRedirectURI->GetAsciiSpec(redirect_spec);
  }
  // top 32 bits are process id of the load
  uint32_t id = static_cast<uint32_t>(aChannelId & 0xFFFFFFFF);
  char name[2048];
  SprintfLiteral(name, "Load %d: %s", id, PromiseFlatCString(spec).get());
  AUTO_PROFILER_STATS(add_marker_with_NetworkMarkerPayload);
  profiler_add_marker(
      name, JS::ProfilingCategoryPair::NETWORK,
      NetworkMarkerPayload(static_cast<int64_t>(aChannelId),
                           PromiseFlatCString(spec).get(), aType, aStart, aEnd,
                           aPriority, aCount, aCacheDisposition, aInnerWindowID,
                           aTimings, PromiseFlatCString(redirect_spec).get(),
                           std::move(aSource), aContentType));
}

static void maybelocked_profiler_add_marker_for_thread(
    int aThreadId, JS::ProfilingCategoryPair aCategoryPair,
    const char* aMarkerName, const ProfilerMarkerPayload& aPayload,
    const PSAutoLock* aLockOrNull) {
  MOZ_RELEASE_ASSERT(CorePS::Exists());

  if (!profiler_can_accept_markers()) {
    return;
  }

#ifdef DEBUG
  auto checkThreadId = [](int aThreadId, const PSAutoLock& aLock) {
    if (!ActivePS::Exists(aLock)) {
      return;
    }

    // Assert that our thread ID makes sense
    bool realThread = false;
    const Vector<UniquePtr<RegisteredThread>>& registeredThreads =
        CorePS::RegisteredThreads(aLock);
    for (auto& thread : registeredThreads) {
      RefPtr<ThreadInfo> info = thread->Info();
      if (info->ThreadId() == aThreadId) {
        realThread = true;
        break;
      }
    }
    MOZ_ASSERT(realThread, "Invalid thread id");
  };

  if (aLockOrNull) {
    checkThreadId(aThreadId, *aLockOrNull);
  } else {
    PSAutoLock lock(gPSMutex);
    checkThreadId(aThreadId, lock);
  }
#endif

  TimeStamp origin = (!aPayload.GetStartTime().IsNull())
                         ? aPayload.GetStartTime()
                         : TimeStamp::NowUnfuzzed();
  StoreMarker(CorePS::CoreBuffer(), aThreadId, aMarkerName, aCategoryPair,
              &aPayload, origin);
}

void profiler_add_marker_for_thread(int aThreadId,
                                    JS::ProfilingCategoryPair aCategoryPair,
                                    const char* aMarkerName,
                                    const ProfilerMarkerPayload& aPayload) {
  return maybelocked_profiler_add_marker_for_thread(
      aThreadId, aCategoryPair, aMarkerName, aPayload, nullptr);
}

void profiler_add_marker_for_mainthread(JS::ProfilingCategoryPair aCategoryPair,
                                        const char* aMarkerName,
                                        const ProfilerMarkerPayload& aPayload) {
  profiler_add_marker_for_thread(CorePS::MainThreadId(), aCategoryPair,
                                 aMarkerName, aPayload);
}

bool profiler_add_native_allocation_marker(int aMainThreadId, int64_t aSize,
                                           uintptr_t aMemoryAddress) {
  if (!profiler_can_accept_markers()) {
    return false;
  }

  // Because native allocations may be intercepted anywhere, blocking while
  // locking the profiler mutex here could end up causing a deadlock if another
  // mutex is taken, which the profiler may indirectly need elsewhere.
  // See bug 1642726 for such a scenario.
  // So instead we only try to lock, and bail out if the mutex is already
  // locked. Native allocations are statistically sampled anyway, so missing a
  // few because of this is acceptable.
  PSAutoTryLock tryLock(gPSMutex);
  if (!tryLock.IsLocked()) {
    return false;
  }

  AUTO_PROFILER_STATS(add_marker_with_NativeAllocationMarkerPayload);
  maybelocked_profiler_add_marker_for_thread(
      aMainThreadId, JS::ProfilingCategoryPair::OTHER, "Native allocation",
      NativeAllocationMarkerPayload(
          TimeStamp::Now(), aSize, aMemoryAddress, profiler_current_thread_id(),
          locked_profiler_get_backtrace(tryLock.LockRef())),
      &tryLock.LockRef());
  return true;
}

void profiler_tracing_marker(const char* aCategoryString,
                             const char* aMarkerName,
                             JS::ProfilingCategoryPair aCategoryPair,
                             TracingKind aKind,
                             const Maybe<uint64_t>& aInnerWindowID) {
  MOZ_RELEASE_ASSERT(CorePS::Exists());

  VTUNE_TRACING(aMarkerName, aKind);

  // This function is hot enough that we use RacyFeatures, notActivePS.
  if (!profiler_can_accept_markers()) {
    return;
  }

  AUTO_PROFILER_STATS(add_marker_with_TracingMarkerPayload);
  profiler_add_marker(
      aMarkerName, aCategoryPair,
      TracingMarkerPayload(aCategoryString, aKind, aInnerWindowID));
}

void profiler_tracing_marker(const char* aCategoryString,
                             const char* aMarkerName,
                             JS::ProfilingCategoryPair aCategoryPair,
                             TracingKind aKind, UniqueProfilerBacktrace aCause,
                             const Maybe<uint64_t>& aInnerWindowID) {
  MOZ_RELEASE_ASSERT(CorePS::Exists());

  VTUNE_TRACING(aMarkerName, aKind);

  // This function is hot enough that we use RacyFeatures, notActivePS.
  if (!profiler_can_accept_markers()) {
    return;
  }

  profiler_add_marker(aMarkerName, aCategoryPair,
                      TracingMarkerPayload(aCategoryString, aKind,
                                           aInnerWindowID, std::move(aCause)));
}

void profiler_add_text_marker(const char* aMarkerName, const nsACString& aText,
                              JS::ProfilingCategoryPair aCategoryPair,
                              const mozilla::TimeStamp& aStartTime,
                              const mozilla::TimeStamp& aEndTime,
                              const mozilla::Maybe<uint64_t>& aInnerWindowID,
                              UniqueProfilerBacktrace aCause) {
  AUTO_PROFILER_STATS(add_marker_with_TextMarkerPayload);
  profiler_add_marker(aMarkerName, aCategoryPair,
                      TextMarkerPayload(aText, aStartTime, aEndTime,
                                        aInnerWindowID, std::move(aCause)));
}

void profiler_set_js_context(JSContext* aCx) {
  MOZ_ASSERT(aCx);

  PSAutoLock lock(gPSMutex);

  RegisteredThread* registeredThread =
      TLSRegisteredThread::RegisteredThread(lock);
  if (!registeredThread) {
    return;
  }

  registeredThread->SetJSContext(aCx);

  // This call is on-thread, so we can call PollJSSampling() to start JS
  // sampling immediately.
  registeredThread->PollJSSampling();

  if (ActivePS::Exists(lock)) {
    ProfiledThreadData* profiledThreadData =
        ActivePS::GetProfiledThreadData(lock, registeredThread);
    if (profiledThreadData) {
      profiledThreadData->NotifyReceivedJSContext(
          ActivePS::Buffer(lock).BufferRangeEnd());
    }
  }
}

void profiler_clear_js_context() {
  MOZ_RELEASE_ASSERT(CorePS::Exists());

  PSAutoLock lock(gPSMutex);

  RegisteredThread* registeredThread =
      TLSRegisteredThread::RegisteredThread(lock);
  if (!registeredThread) {
    return;
  }

  JSContext* cx = registeredThread->GetJSContext();
  if (!cx) {
    return;
  }

  if (ActivePS::Exists(lock) && ActivePS::FeatureJS(lock)) {
    ProfiledThreadData* profiledThreadData =
        ActivePS::GetProfiledThreadData(lock, registeredThread);
    if (profiledThreadData) {
      profiledThreadData->NotifyAboutToLoseJSContext(
          cx, CorePS::ProcessStartTime(), ActivePS::Buffer(lock));

      // Notify the JS context that profiling for this context has stopped.
      // Do this by calling StopJSSampling and PollJSSampling before
      // nulling out the JSContext.
      registeredThread->StopJSSampling();
      registeredThread->PollJSSampling();

      registeredThread->ClearJSContext();

      // Tell the thread that we'd like to have JS sampling on this
      // thread again, once it gets a new JSContext (if ever).
      registeredThread->StartJSSampling(ActivePS::JSFlags(lock));
      return;
    }
  }

  registeredThread->ClearJSContext();
}

// NOTE: aCollector's methods will be called while the target thread is paused.
// Doing things in those methods like allocating -- which may try to claim
// locks -- is a surefire way to deadlock.
void profiler_suspend_and_sample_thread(int aThreadId, uint32_t aFeatures,
                                        ProfilerStackCollector& aCollector,
                                        bool aSampleNative /* = true */) {
  // Lock the profiler mutex
  PSAutoLock lock(gPSMutex);

  const Vector<UniquePtr<RegisteredThread>>& registeredThreads =
      CorePS::RegisteredThreads(lock);
  for (auto& thread : registeredThreads) {
    RefPtr<ThreadInfo> info = thread->Info();
    RegisteredThread& registeredThread = *thread.get();

    if (info->ThreadId() == aThreadId) {
      if (info->IsMainThread()) {
        aCollector.SetIsMainThread();
      }

      // Allocate the space for the native stack
      NativeStack nativeStack;

      // Suspend, sample, and then resume the target thread.
      Sampler sampler(lock);
      TimeStamp now = TimeStamp::Now();
      sampler.SuspendAndSampleAndResumeThread(
          lock, registeredThread, now,
          [&](const Registers& aRegs, const TimeStamp& aNow) {
            // The target thread is now suspended. Collect a native backtrace,
            // and call the callback.
            bool isSynchronous = false;
#if defined(HAVE_FASTINIT_NATIVE_UNWIND)
            if (aSampleNative) {
          // We can only use FramePointerStackWalk or MozStackWalk from
          // suspend_and_sample_thread as other stackwalking methods may not be
          // initialized.
#  if defined(USE_FRAME_POINTER_STACK_WALK)
              DoFramePointerBacktrace(lock, registeredThread, aRegs,
                                      nativeStack);
#  elif defined(USE_MOZ_STACK_WALK)
              DoMozStackWalkBacktrace(lock, registeredThread, aRegs,
                                      nativeStack);
#  else
#    error "Invalid configuration"
#  endif

              MergeStacks(aFeatures, isSynchronous, registeredThread, aRegs,
                          nativeStack, aCollector, CorePS::JsFrames(lock));
            } else
#endif
            {
              MergeStacks(aFeatures, isSynchronous, registeredThread, aRegs,
                          nativeStack, aCollector, CorePS::JsFrames(lock));

              if (ProfilerFeature::HasLeaf(aFeatures)) {
                aCollector.CollectNativeLeafAddr((void*)aRegs.mPC);
              }
            }
          });

      // NOTE: Make sure to disable the sampler before it is destroyed, in case
      // the profiler is running at the same time.
      sampler.Disable(lock);
      break;
    }
  }
}

// END externally visible functions
////////////////////////////////////////////////////////////////////////<|MERGE_RESOLUTION|>--- conflicted
+++ resolved
@@ -4778,21 +4778,11 @@
       return;
     }
 
-<<<<<<< HEAD
-    RacyFeatures::SetPaused();
-    ActivePS::SetIsPaused(lock, true);
-    ActivePS::Buffer(lock).AddEntry(ProfileBufferEntry::Pause(profiler_time()));
-
 #if defined(GP_OS_android) && !defined(MOZ_WIDGET_GONK)
-    if (ActivePS::FeatureJava(lock)) {
-      java::GeckoJavaSampler::Pause();
-=======
-#if defined(GP_OS_android)
     if (ActivePS::FeatureJava(lock) && !ActivePS::IsSamplingPaused(lock)) {
       // Not paused yet, so this is the first pause, let Java know.
       // TODO: Distinguish Pause and PauseSampling in Java.
       java::GeckoJavaSampler::PauseSampling();
->>>>>>> 679c0cbb
     }
 #endif
 
@@ -4823,17 +4813,11 @@
     ActivePS::SetIsPaused(lock, false);
     RacyFeatures::SetUnpaused();
 
-<<<<<<< HEAD
 #if defined(GP_OS_android) && !defined(MOZ_WIDGET_GONK)
-    if (ActivePS::FeatureJava(lock)) {
-      java::GeckoJavaSampler::Unpause();
-=======
-#if defined(GP_OS_android)
     if (ActivePS::FeatureJava(lock) && !ActivePS::IsSamplingPaused(lock)) {
       // Not paused anymore, so this is the last unpause, let Java know.
       // TODO: Distinguish Unpause and UnpauseSampling in Java.
       java::GeckoJavaSampler::UnpauseSampling();
->>>>>>> 679c0cbb
     }
 #endif
   }
