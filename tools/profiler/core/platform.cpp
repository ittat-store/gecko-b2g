--- conflicted
+++ resolved
@@ -86,15 +86,9 @@
 #  include "GeckoTaskTracer.h"
 #endif
 
-<<<<<<< HEAD
 #if defined(GP_OS_android) && !defined(MOZ_WIDGET_GONK)
-#  include "FennecJNINatives.h"
-#  include "FennecJNIWrappers.h"
-=======
-#if defined(GP_OS_android)
 #  include "GeneratedJNINatives.h"
 #  include "GeneratedJNIWrappers.h"
->>>>>>> 108b3fc4
 #endif
 
 // Win32 builds always have frame pointers, so FramePointerStackWalk() always
@@ -468,15 +462,6 @@
     // Filter out any features unavailable in this platform/configuration.
     aFeatures &= AvailableFeatures();
 
-<<<<<<< HEAD
-#if defined(GP_OS_android) && !defined(MOZ_WIDGET_GONK)
-    if (!jni::IsFennec()) {
-      aFeatures &= ~ProfilerFeature::Java;
-    }
-#endif
-
-=======
->>>>>>> 108b3fc4
     // Always enable ProfilerFeature::Threads if we have a filter, because
     // users sometimes ask to filter by a list of threads but forget to
     // explicitly specify ProfilerFeature::Threads.
@@ -2900,13 +2885,8 @@
     tasktracer::InitTaskTracer();
 #endif
 
-<<<<<<< HEAD
 #if defined(GP_OS_android) && !defined(MOZ_WIDGET_GONK)
-    if (jni::IsFennec()) {
-=======
-#if defined(GP_OS_android)
     if (jni::IsAvailable()) {
->>>>>>> 108b3fc4
       GeckoJavaSampler::Init();
     }
 #endif
