--- conflicted
+++ resolved
@@ -2116,14 +2116,9 @@
   }
 }
 
-<<<<<<< HEAD
 #if defined(GP_OS_android) && !defined(MOZ_WIDGET_GONK)
-static UniquePtr<ProfileBuffer> CollectJavaThreadProfileData() {
-=======
-#if defined(GP_OS_android)
 static UniquePtr<ProfileBuffer> CollectJavaThreadProfileData(
     BlocksRingBuffer& bufferManager) {
->>>>>>> 2d75ac35
   // locked_profiler_start uses sample count is 1000 for Java thread.
   // This entry size is enough now, but we might have to estimate it
   // if we can customize it
@@ -3738,15 +3733,7 @@
   // At the very start, clear RacyFeatures.
   RacyFeatures::SetInactive();
 
-<<<<<<< HEAD
-#if defined(MOZ_REPLACE_MALLOC) && defined(MOZ_PROFILER_MEMORY)
-  mozilla::profiler::install_memory_counter(false);
-#endif
-
 #if defined(GP_OS_android) && !defined(MOZ_WIDGET_GONK)
-=======
-#if defined(GP_OS_android)
->>>>>>> 2d75ac35
   if (ActivePS::FeatureJava(aLock)) {
     java::GeckoJavaSampler::Stop();
   }
