---
black:
    description: Reformat python
<<<<<<< HEAD
    # include:
    #     - python/mozbuild/mozbuild/code_analysis
    #     - python/mozbuild/mozbuild/compilation/database.py
    #     - python/mozperftest/mozperftest
    #     - python/mozrelease/mozrelease/scriptworker_canary.py
    #     - taskcluster/docker/funsize-update-generator
    #     - taskcluster/taskgraph/actions/scriptworker_canary.py
    #     - taskcluster/taskgraph/test/conftest.py
    #     - taskcluster/taskgraph/transforms/scriptworker_canary.py
    #     - taskcluster/test
    #     - testing/condprofile/condprof
    #     - tools/crashreporter/system-symbols
    #     - tools/moztreedocs/
    #     - tools/lint/
    #     - tools/tryselect/selectors/scriptworker.py
    exclude:
        - browser/components/migration/tests/marionette/test_refresh_firefox.py
        - build/pgo/genpgocert.py
        - config/check_macroassembler_style.py
        - gfx/harfbuzz/src/meson.build
        - js/src/devtools/rootAnalysis/t/testlib.py
        - js/src/util/make_unicode.py
        - layout/style/ServoCSSPropList.mako.py
        - mobile/android/mach_commands.py
        - python/mozbuild/mozbuild/mach_commands.py
        - python/mozbuild/mozbuild/telemetry.py
        - python/mozbuild/mozbuild/test/backend/test_build.py
        - python/mozbuild/mozbuild/test/backend/test_recursivemake.py
        - python/mozbuild/mozbuild/test/codecoverage/test_lcov_rewrite.py
        - python/mozbuild/mozbuild/test/frontend/data/reader-error-syntax/moz.build
        - taskcluster/taskgraph/transforms/bouncer_aliases.py
        - taskcluster/taskgraph/transforms/mar_signing.py
        - taskcluster/taskgraph/transforms/repackage_signing_partner.py
        - testing/addtest.py
        - testing/mochitest/mochitest_options.py
        - testing/mozbase/mozpower/tests/test_macintelpower.py
        - testing/mozharness/mozharness/mozilla/building/buildbase.py
        - testing/mozharness/mozharness/mozilla/testing/errors.py
        - testing/mozharness/mozharness/mozilla/testing/raptor.py
        - testing/mozharness/configs/test/test_malformed.py
        - testing/mozharness/mozharness/mozilla/testing/testbase.py
        - testing/mozharness/scripts/desktop_unittest.py
        - testing/mozharness/scripts/marionette.py
        - testing/mozharness/scripts/release/bouncer_check.py
        - testing/mozharness/scripts/release/update-verify-config-creator.py
        - testing/talos/talos/test.py
        - testing/talos/talos/unittests/test_xtalos.py
        - testing/web-platform/metamerge.py
        - testing/web-platform/tests
        - toolkit/components/telemetry/build_scripts/mozparsers/parse_histograms.py
        - tools/browsertime/mach_commands.py
        - tools/power/mach_commands.py
        - tools/tryselect/selectors/coverage.py
        - tools/update-packaging/test_make_incremental_updates.py
        - xpcom/components/gen_static_components.py
=======
    exclude:
        - gfx/harfbuzz/src/meson.build
        - layout/style/ServoCSSPropList.mako.py
        - python/mozbuild/mozbuild/test/frontend/data/reader-error-syntax/moz.build
        - testing/mozharness/configs/test/test_malformed.py
        - testing/web-platform/tests
>>>>>>> 7aa8b3a2
    extensions:
        - build
        - configure
        - py
        - build
        - configure
    support-files:
        - 'tools/lint/python/**'
    type: external
    payload: python.black:lint
    setup: python.black:setup<|MERGE_RESOLUTION|>--- conflicted
+++ resolved
@@ -1,70 +1,12 @@
 ---
 black:
     description: Reformat python
-<<<<<<< HEAD
-    # include:
-    #     - python/mozbuild/mozbuild/code_analysis
-    #     - python/mozbuild/mozbuild/compilation/database.py
-    #     - python/mozperftest/mozperftest
-    #     - python/mozrelease/mozrelease/scriptworker_canary.py
-    #     - taskcluster/docker/funsize-update-generator
-    #     - taskcluster/taskgraph/actions/scriptworker_canary.py
-    #     - taskcluster/taskgraph/test/conftest.py
-    #     - taskcluster/taskgraph/transforms/scriptworker_canary.py
-    #     - taskcluster/test
-    #     - testing/condprofile/condprof
-    #     - tools/crashreporter/system-symbols
-    #     - tools/moztreedocs/
-    #     - tools/lint/
-    #     - tools/tryselect/selectors/scriptworker.py
-    exclude:
-        - browser/components/migration/tests/marionette/test_refresh_firefox.py
-        - build/pgo/genpgocert.py
-        - config/check_macroassembler_style.py
-        - gfx/harfbuzz/src/meson.build
-        - js/src/devtools/rootAnalysis/t/testlib.py
-        - js/src/util/make_unicode.py
-        - layout/style/ServoCSSPropList.mako.py
-        - mobile/android/mach_commands.py
-        - python/mozbuild/mozbuild/mach_commands.py
-        - python/mozbuild/mozbuild/telemetry.py
-        - python/mozbuild/mozbuild/test/backend/test_build.py
-        - python/mozbuild/mozbuild/test/backend/test_recursivemake.py
-        - python/mozbuild/mozbuild/test/codecoverage/test_lcov_rewrite.py
-        - python/mozbuild/mozbuild/test/frontend/data/reader-error-syntax/moz.build
-        - taskcluster/taskgraph/transforms/bouncer_aliases.py
-        - taskcluster/taskgraph/transforms/mar_signing.py
-        - taskcluster/taskgraph/transforms/repackage_signing_partner.py
-        - testing/addtest.py
-        - testing/mochitest/mochitest_options.py
-        - testing/mozbase/mozpower/tests/test_macintelpower.py
-        - testing/mozharness/mozharness/mozilla/building/buildbase.py
-        - testing/mozharness/mozharness/mozilla/testing/errors.py
-        - testing/mozharness/mozharness/mozilla/testing/raptor.py
-        - testing/mozharness/configs/test/test_malformed.py
-        - testing/mozharness/mozharness/mozilla/testing/testbase.py
-        - testing/mozharness/scripts/desktop_unittest.py
-        - testing/mozharness/scripts/marionette.py
-        - testing/mozharness/scripts/release/bouncer_check.py
-        - testing/mozharness/scripts/release/update-verify-config-creator.py
-        - testing/talos/talos/test.py
-        - testing/talos/talos/unittests/test_xtalos.py
-        - testing/web-platform/metamerge.py
-        - testing/web-platform/tests
-        - toolkit/components/telemetry/build_scripts/mozparsers/parse_histograms.py
-        - tools/browsertime/mach_commands.py
-        - tools/power/mach_commands.py
-        - tools/tryselect/selectors/coverage.py
-        - tools/update-packaging/test_make_incremental_updates.py
-        - xpcom/components/gen_static_components.py
-=======
     exclude:
         - gfx/harfbuzz/src/meson.build
         - layout/style/ServoCSSPropList.mako.py
         - python/mozbuild/mozbuild/test/frontend/data/reader-error-syntax/moz.build
         - testing/mozharness/configs/test/test_malformed.py
         - testing/web-platform/tests
->>>>>>> 7aa8b3a2
     extensions:
         - build
         - configure
