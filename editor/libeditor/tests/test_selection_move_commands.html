<!doctype html>
<title>Test for nsSelectionMoveCommands</title>
<link rel=stylesheet href="/tests/SimpleTest/test.css">
<script src="/tests/SimpleTest/SimpleTest.js"></script>
<script type="text/javascript" src="/tests/gfx/layers/apz/test/mochitest/apz_test_utils.js"></script>
<a target="_blank" href="https://bugzilla.mozilla.org/show_bug.cgi?id=454004">Mozilla Bug 454004</a>

<iframe id="edit" width="200" height="100" src="about:blank"></iframe>

<script>
SimpleTest.waitForExplicitFinish();

async function setup() {
  await SpecialPowers.pushPrefEnv({set: [["general.smoothScroll", false]]});
}

async function* runTests() {
  var e = document.getElementById("edit");
  var doc = e.contentDocument;
  var win = e.contentWindow;
  var root = doc.documentElement;
  var body = doc.body;

  var sel = win.getSelection();

  function testScrollCommand(cmd, expectTop) {
    const { top } = root.getBoundingClientRect();

    // XXX(krosylight): Android scrolls slightly more inside
    // geckoview-test-verify-e10s CI job
    const isAndroid = SpecialPowers.Services.appinfo.widgetToolkit == "android";
    const delta = isAndroid ? .150 : 0;
    isfuzzy(top, -expectTop, delta, cmd);
  }

  function testMoveCommand(cmd, expectNode, expectOffset) {
    SpecialPowers.doCommand(window, cmd);
    is(sel.isCollapsed, true, "collapsed after " + cmd);
    is(sel.anchorNode, expectNode, "node after " + cmd);
    is(sel.anchorOffset, expectOffset, "offset after " + cmd);
  }

  function findChildNum(element, child) {
    var i = 0;
    var n = element.firstChild;
    while (n && n != child) {
      n = n.nextSibling;
      ++i;
    }
    if (!n)
      return -1;
    return i;
  }

  function testPageMoveCommand(cmd, expectOffset) {
    SpecialPowers.doCommand(window, cmd);
    is(sel.isCollapsed, true, "collapsed after " + cmd);
    is(sel.anchorOffset, expectOffset, "offset after " + cmd);
    return findChildNum(body, sel.anchorNode);
  }

  function testSelectCommand(cmd, expectNode, expectOffset) {
    var anchorNode = sel.anchorNode;
    var anchorOffset = sel.anchorOffset;
    SpecialPowers.doCommand(window, cmd);
    is(sel.isCollapsed, false, "not collapsed after " + cmd);
    is(sel.anchorNode, anchorNode, "anchor not moved after " + cmd);
    is(sel.anchorOffset, anchorOffset, "anchor not moved after " + cmd);
    is(sel.focusNode, expectNode, "node after " + cmd);
    is(sel.focusOffset, expectOffset, "offset after " + cmd);
  }

  function testPageSelectCommand(cmd, expectOffset) {
    var anchorNode = sel.anchorNode;
    var anchorOffset = sel.anchorOffset;
    SpecialPowers.doCommand(window, cmd);
    is(sel.isCollapsed, false, "not collapsed after " + cmd);
    is(sel.anchorNode, anchorNode, "anchor not moved after " + cmd);
    is(sel.anchorOffset, anchorOffset, "anchor not moved after " + cmd);
    is(sel.focusOffset, expectOffset, "offset after " + cmd);
    return findChildNum(body, sel.focusNode);
  }

  function node(i) {
    var n = body.firstChild;
    while (i > 0) {
      n = n.nextSibling;
      --i;
    }
    return n;
  }

  SpecialPowers.doCommand(window, "cmd_scrollBottom");
  yield;
  testScrollCommand("cmd_scrollBottom", root.scrollHeight - 100);
  SpecialPowers.doCommand(window, "cmd_scrollTop");
  yield;
  testScrollCommand("cmd_scrollTop", 0);

  SpecialPowers.doCommand(window, "cmd_scrollPageDown");
  yield;
  var pageHeight = -root.getBoundingClientRect().top;
  ok(pageHeight > 0, "cmd_scrollPageDown works");
  ok(pageHeight <= 100, "cmd_scrollPageDown doesn't scroll too much");
  SpecialPowers.doCommand(window, "cmd_scrollBottom");
  yield;
  SpecialPowers.doCommand(window, "cmd_scrollPageUp");
  yield;
  testScrollCommand("cmd_scrollPageUp", root.scrollHeight - 100 - pageHeight);

  SpecialPowers.doCommand(window, "cmd_scrollTop");
  yield;
  SpecialPowers.doCommand(window, "cmd_scrollLineDown");
  yield;
  var lineHeight = -root.getBoundingClientRect().top;
  ok(lineHeight > 0, "Can scroll by lines");
  SpecialPowers.doCommand(window, "cmd_scrollBottom");
  yield;
  SpecialPowers.doCommand(window, "cmd_scrollLineUp");
  yield;
  testScrollCommand("cmd_scrollLineUp", root.scrollHeight - 100 - lineHeight);

  var runSelectionTests = function() {
    testMoveCommand("cmd_moveBottom", body, 23);
    testMoveCommand("cmd_moveTop", node(0), 0);
    testSelectCommand("cmd_selectBottom", body, 23);
    SpecialPowers.doCommand(window, "cmd_moveBottom");
    testSelectCommand("cmd_selectTop", node(0), 0);

    SpecialPowers.doCommand(window, "cmd_moveTop");
    testMoveCommand("cmd_lineNext", node(2), 0);
    testMoveCommand("cmd_linePrevious", node(0), 0);
    testSelectCommand("cmd_selectLineNext", node(2), 0);
    SpecialPowers.doCommand(window, "cmd_moveBottom");
    testSelectCommand("cmd_selectLinePrevious", node(20), 2);

    SpecialPowers.doCommand(window, "cmd_moveBottom");
    testMoveCommand("cmd_charPrevious", node(22), 1);
    testMoveCommand("cmd_charNext", node(22), 2);
    testSelectCommand("cmd_selectCharPrevious", node(22), 1);
    SpecialPowers.doCommand(window, "cmd_moveTop");
    testSelectCommand("cmd_selectCharNext", node(0), 1);

    SpecialPowers.doCommand(window, "cmd_moveTop");
    testMoveCommand("cmd_endLine", node(0), 1);
    testMoveCommand("cmd_beginLine", node(0), 0);
    testSelectCommand("cmd_selectEndLine", node(0), 1);
    SpecialPowers.doCommand(window, "cmd_moveBottom");
    testSelectCommand("cmd_selectBeginLine", node(22), 0);

    SpecialPowers.doCommand(window, "cmd_moveBottom");
    testMoveCommand("cmd_wordPrevious", node(22), 0);
    testMoveCommand("cmd_wordNext", body, 23);
    testSelectCommand("cmd_selectWordPrevious", node(22), 0);
    SpecialPowers.doCommand(window, "cmd_moveTop");
    testSelectCommand("cmd_selectWordNext", body, 1);

    SpecialPowers.doCommand(window, "cmd_moveTop");
    var lineNum = testPageMoveCommand("cmd_movePageDown", 0);
    ok(lineNum > 0, "cmd_movePageDown works");
    SpecialPowers.doCommand(window, "cmd_moveBottom");
    SpecialPowers.doCommand(window, "cmd_beginLine");
    is(testPageMoveCommand("cmd_movePageUp", 0), 22 - lineNum, "cmd_movePageUp");

    SpecialPowers.doCommand(window, "cmd_moveTop");
    is(testPageSelectCommand("cmd_selectPageDown", 0), lineNum, "cmd_selectPageDown");
    SpecialPowers.doCommand(window, "cmd_moveBottom");
    SpecialPowers.doCommand(window, "cmd_beginLine");
    is(testPageSelectCommand("cmd_selectPageUp", 0), 22 - lineNum, "cmd_selectPageUp");
  };

  await SpecialPowers.pushPrefEnv({set: [["layout.word_select.eat_space_to_next_word", false]]});
  runSelectionTests();
  await SpecialPowers.pushPrefEnv({set: [["layout.word_select.eat_space_to_next_word", true]]});
  runSelectionTests();
}

function cleanup() {
  SimpleTest.finish();
}

async function testRunner() {
  var e = document.getElementById("edit");
  var doc = e.contentDocument;
  var win = e.contentWindow;
  var body = doc.body;

  body.style.fontSize = "16px";
  body.style.lineHeight = "16px";
  body.style.height = "400px";
  body.style.padding = "0px";
  body.style.margin = "0px";
  body.style.borderWidth = "0px";

  doc.designMode = "on";
  body.innerHTML = "1<br>2<br>3<br>4<br>5<br>6<br>7<br>8<br>9<br>10<br>11<br>12<br>";
  win.focus();
  // Flush out layout to make sure that the subdocument will be the size we
  // expect by the time we try to scroll it.
  is(body.getBoundingClientRect().height, 400,
     "Body height should be what we set it to");

  await new Promise(resolve => {win.requestAnimationFrame(() => { win.requestAnimationFrame(() => { flushApzRepaints(resolve, win); }); }); });

  let curTest = runTests();
  while (true) {
    let promise = new Promise(resolve => { win.addEventListener("scroll", () => { SimpleTest.executeSoon(resolve); }, {once: true, capture: true}); });
    if ((await curTest.next()).done) {
      break;
    }
    await promise;
<<<<<<< HEAD
    await new Promise(resolve => {win.requestAnimationFrame(() => { win.requestAnimationFrame(() => { flushApzRepaints(resolve, win); }); }); });
=======
    await new Promise(resolve => {win.requestAnimationFrame(() => { win.requestAnimationFrame(() => { flushApzRepaints(() => { win.requestAnimationFrame(() => { win.requestAnimationFrame(resolve); } ); }, win); }); }); });
>>>>>>> b29fcea7
  }
}

SimpleTest.waitForFocus(function() {
  setup()
    .then(() => testRunner())
    .then(() => cleanup())
    .catch(err => ok(false, err));
}, window);

</script><|MERGE_RESOLUTION|>--- conflicted
+++ resolved
@@ -209,11 +209,7 @@
       break;
     }
     await promise;
-<<<<<<< HEAD
-    await new Promise(resolve => {win.requestAnimationFrame(() => { win.requestAnimationFrame(() => { flushApzRepaints(resolve, win); }); }); });
-=======
     await new Promise(resolve => {win.requestAnimationFrame(() => { win.requestAnimationFrame(() => { flushApzRepaints(() => { win.requestAnimationFrame(() => { win.requestAnimationFrame(resolve); } ); }, win); }); }); });
->>>>>>> b29fcea7
   }
 }
 
