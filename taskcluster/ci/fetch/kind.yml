--- conflicted
+++ resolved
@@ -14,11 +14,7 @@
     - benchmarks.yml
     - browsertime.yml
     - chromium-fetch.yml
-<<<<<<< HEAD
     - kaios.yml
     - toolchains.yml
     - visual-metrics.yml
-=======
-    - visual-metrics.yml
-    - resource-monitor.yml
->>>>>>> 54c193f6
+    - resource-monitor.yml