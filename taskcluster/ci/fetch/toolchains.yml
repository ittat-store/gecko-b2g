--- conflicted
+++ resolved
@@ -357,13 +357,8 @@
     fetch:
         type: git
         repo: https://github.com/mozilla/sccache
-<<<<<<< HEAD
-        # 0.2.13 release
-        revision: 5bb4d6e445f60ec4980be1ff88b711d69abfa853
-=======
         # 0.2.13 release + fix for clang-cl on Linux
         revision: 2aadef2c5a07a59658c0cc3da4a90b153293f543
->>>>>>> 91f6c02f
 
 fxc2:
     description: fxc2 source code
