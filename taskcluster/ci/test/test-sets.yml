# This Source Code Form is subject to the terms of the Mozilla Public
# License, v. 2.0. If a copy of the MPL was not distributed with this
# file, You can obtain one at http://mozilla.org/MPL/2.0/.
---
# Each key in this file specifies a set of tests to run.  Different test sets
# may, for example, be bound to different test platforms.
#
# Note that set does not depend on the tree; tree-dependent job selection
# should be performed in the target task selection phase of task-graph
# generation.
#
# A test set has a name, and a list of tests that it contains.
#
# Test names given here reference tests.yml.

### Feature-specific test groups

web-platform-tests:
    - web-platform-tests
    - web-platform-tests-crashtest
    - web-platform-tests-print-reftest
    - web-platform-tests-reftest
    - web-platform-tests-wdspec

web-platform-tests-backlog:
    - web-platform-tests-backlog
    - web-platform-tests-reftest-backlog

web-platform-tests-wdspec-headless:
    - web-platform-tests-wdspec-headless

mochitest-webgpu:
    - mochitest-webgpu

talos:
    - talos-bcv
    - talos-chrome
    - talos-damp
    - talos-dromaeojs
    - talos-g1
    - talos-g3
    - talos-g4
    - talos-g5
    - talos-other
    - talos-sessionrestore-many-windows
    - talos-svgr
    - talos-tp5o
    - talos-perf-reftest
    - talos-perf-reftest-singletons
    - talos-tabswitch
    - talos-realworld-webextensions
    - talos-webgl
    # - talos-h1 Bug 1487031 - Disabled for not finding actionable regressions
    # - talos-h2 Bug 1487031 - Disabled for not finding actionable regressions

talos-profiling:
    - talos-bcv-profiling
    - talos-chrome-profiling
    # - talos-damp-profiling - Disabled b/c of Bug 1597734
    - talos-dromaeojs-profiling
    # - talos-flex-profiling - Disabled b/c of Bug 1597736
    - talos-g1-profiling
    - talos-g3-profiling
    - talos-g4-profiling
    - talos-g5-profiling
    - talos-motionmark-profiling
    - talos-other-profiling
    - talos-sessionrestore-many-windows-profiling
    - talos-perf-reftest-profiling
    - talos-perf-reftest-singletons-profiling
    - talos-svgr-profiling
    - talos-tp5o-profiling
    - talos-tabswitch-profiling
    - talos-realworld-webextensions-profiling
    - talos-webgl-profiling

talos-ref-hw:
    - talos-g4
    - talos-webgl

raptor-firefox:
    - raptor-tp6
    - raptor-tp6-live
    - raptor-speedometer-firefox
    - raptor-stylebench-firefox
    - raptor-motionmark-htmlsuite-firefox
    - raptor-motionmark-animometer-firefox
    - raptor-webaudio-firefox
    - raptor-sunspider-firefox
    - raptor-wasm-godot-firefox
    - raptor-youtube-playback-av1-sfr-firefox
    - raptor-youtube-playback-h264-sfr-firefox
    - raptor-youtube-playback-hfr-firefox
    - raptor-youtube-playback-vp9-sfr-firefox
    - raptor-youtube-playback-widevine-hfr-firefox
    - raptor-youtube-playback-widevine-h264-sfr-firefox
    - raptor-youtube-playback-widevine-vp9-sfr-firefox
    - raptor-ares6-firefox
    - raptor-jetstream2-firefox

raptor-chrome:
    - raptor-speedometer-chrome
    - raptor-stylebench-chrome
    - raptor-motionmark-htmlsuite-chrome
    - raptor-motionmark-animometer-chrome
    - raptor-webaudio-chrome
    - raptor-sunspider-chrome
    - raptor-wasm-godot-chrome
    - raptor-ares6-chrome
    - raptor-jetstream2-chrome
    - raptor-youtube-playback-av1-sfr-chrome
    - raptor-youtube-playback-h264-sfr-chrome
    - raptor-youtube-playback-hfr-chrome
    - raptor-youtube-playback-vp9-sfr-chrome
    - raptor-youtube-playback-widevine-hfr-chrome
    - raptor-youtube-playback-widevine-h264-sfr-chrome
    - raptor-youtube-playback-widevine-vp9-sfr-chrome

raptor-profiling:
    - raptor-speedometer-firefox-profiling
    - raptor-stylebench-firefox-profiling
    - raptor-motionmark-htmlsuite-firefox-profiling
    - raptor-motionmark-animometer-firefox-profiling
    - raptor-webaudio-firefox-profiling
    - raptor-sunspider-firefox-profiling
    - raptor-wasm-godot-firefox-profiling
    - raptor-ares6-firefox-profiling
    - raptor-jetstream2-firefox-profiling

raptor-chromium:
    - raptor-speedometer-chromium
    - raptor-stylebench-chromium
    - raptor-motionmark-htmlsuite-chromium
    - raptor-motionmark-animometer-chromium
    - raptor-webaudio-chromium
    - raptor-sunspider-chromium
    - raptor-wasm-godot-chromium
    - raptor-ares6-chromium
    - raptor-jetstream2-chromium

# Fetch tasks are only supported on Linux for now,
# so these need to be separate sets.
raptor-fetch-firefox:
    - raptor-unity-webgl-firefox
    - raptor-wasm-misc-firefox
    - raptor-wasm-misc-baseline-firefox
    - raptor-wasm-misc-optimizing-firefox
    - raptor-wasm-godot-baseline-firefox
    - raptor-wasm-godot-optimizing-firefox
    - raptor-assorted-dom-firefox

raptor-fetch-profiling:
    - raptor-unity-webgl-firefox-profiling
    - raptor-wasm-misc-firefox-profiling
    - raptor-wasm-misc-baseline-firefox-profiling
    - raptor-wasm-misc-optimizing-firefox-profiling
    - raptor-wasm-godot-baseline-firefox-profiling
    - raptor-wasm-godot-optimizing-firefox-profiling
    - raptor-assorted-dom-firefox-profiling

raptor-fetch-chromium:
    - raptor-unity-webgl-chromium
    - raptor-wasm-misc-chromium
    - raptor-assorted-dom-chromium
    - raptor-jetstream2-chromium

browsertime:
    - browsertime-tp6
    - browsertime-speedometer
    - browsertime-ares6
    - browsertime-tp6-profiling

# Raptor desktop power tests
# (requires Intel Power Gadget to be pre-installed)
raptor-firefox-power:
    - raptor-youtube-playback-v9-power-firefox
    - raptor-youtube-playback-h264-power-firefox

awsy:
    - awsy
    - awsy-base
    - awsy-dmd
    - awsy-base-dmd
    - awsy-tp6

ccov-code-coverage-tests:
    - test-coverage
    - test-coverage-wpt

mochitest-headless:
    - mochitest-plain-headless

mochitest-valgrind:
    - mochitest-valgrind

marionette-framescript:
    - marionette-framescript

marionette-headless:
    - marionette-headless

desktop-screenshot-capture:
    - browser-screenshots


### Specific platform test sets

# Linux

linux32-tests:
    - web-platform-tests

linux1804-tests:
    - cppunit
    - crashtest
    - firefox-ui-functional-local
    - firefox-ui-functional-remote
    - gtest
    # - jittest  # See comment in linux1804-ccov-tests set.
    - jsreftest
    - marionette
    - mochitest-a11y
    - mochitest-browser-chrome
    - mochitest-chrome
    - mochitest-chrome-gpu
    - mochitest-devtools-chrome
    - mochitest-media
    - mochitest-plain
    - mochitest-plain-gpu
    - mochitest-remote
    - mochitest-webgl1-core
    - mochitest-webgl1-ext
    - mochitest-webgl2-core
    - mochitest-webgl2-ext
    - reftest
    - reftest-no-accel
    - telemetry-tests-client
    - test-verify
    - test-verify-gpu
    - test-verify-wpt
    - xpcshell

linux1804-qr-tests:
    - cppunit
    - crashtest
    - gtest
    # - jittest  # See comment in linux1804-ccov-tests set.
    - jsreftest
    - mochitest-a11y
    - mochitest-chrome
    - mochitest-chrome-gpu
    - mochitest-media
    - mochitest-plain
    - mochitest-plain-gpu
    - mochitest-remote
    - mochitest-webgl1-core
    - mochitest-webgl1-ext
    - mochitest-webgl2-core
    - mochitest-webgl2-ext
    - reftest
    - xpcshell

linux1804-ccov-tests:
    # jittest run on regular linux builds is redundant with SM(p), so we omit it
    # from the linux1804-tests and linux1804-qr-tests sets. But, we still want
    # to run it on ccov builds, so we have this set that has it and which runs
    # on ccov builds.
    - jittest

linux-qr-smoketests:
    - crashtest
    - reftest

linux-talos-flex:
    - talos-flex

# Windows

windows-qr-tests:
    - crashtest
    - mochitest-chrome-gpu
    - mochitest-browser-chrome
    - mochitest-plain
    - mochitest-plain-gpu
    - mochitest-media
    - mochitest-webgl1-core
    - mochitest-webgl2-core
    - reftest

windows-reftest-gpu:
    - reftest-gpu

windows-tests:
    - cppunit
    - crashtest
    - firefox-ui-functional-local
    - firefox-ui-functional-remote
    - gtest
    # - jittest  # See comment in windows-ccov-tests set.
    - jsreftest
    - marionette
    - mochitest-a11y
    - mochitest-browser-chrome
    - mochitest-chrome
    - mochitest-chrome-gpu
    - mochitest-media
    - mochitest-plain
    - mochitest-plain-gpu
    - mochitest-remote
    - reftest
    - reftest-no-accel
    - telemetry-tests-client
    - test-verify
    - test-verify-gpu
    - test-verify-wpt
    - xpcshell

windows-ccov-tests:
    # jittest run on regular windows builds is redundant with SM(p), so we omit
    # it from the windows-tests set. But, we still want to run it on ccov builds,
    # so we have this set that has it and which runs on ccov builds.
    - jittest

windows10-tests:
    - mochitest-webgl1-core
    - mochitest-webgl1-ext
    - mochitest-webgl2-core
    - mochitest-webgl2-ext
    - mochitest-devtools-chrome

mingwclang-tests-debug:
    - cppunit
    - firefox-ui-functional-local
    - firefox-ui-functional-remote
    - mochitest-a11y
    - mochitest-chrome-gpu
    - mochitest-plain-gpu
    - mochitest-webgl1-core
    - mochitest-webgl1-ext
    - mochitest-webgl2-core
    - mochitest-webgl2-ext
    - mochitest-webgpu
    - reftest
    - telemetry-tests-client

# The following is the same as the above block, minus reftests.
# Reftests were disabled due to frequent hangs; see bug 1642719
# for re-enabling.
mingwclang-win7-tests-debug:
    - cppunit
    - firefox-ui-functional-local
    - firefox-ui-functional-remote
    - mochitest-a11y
    - mochitest-chrome-gpu
    - mochitest-plain-gpu
    - mochitest-webgl1-core
    - mochitest-webgl1-ext
    - mochitest-webgl2-core
    - mochitest-webgl2-ext
    - mochitest-webgpu
    # - reftest - disabled, see bug 1642719
    - telemetry-tests-client

mingwclang-tests-opt:
    - cppunit
    - mochitest-chrome-gpu
    - mochitest-plain-gpu

windows-aarch64-tests:
    - crashtest
    - mochitest-media
    - reftest

windows-talos:
    - talos-bcv
    - talos-chrome
    - talos-damp
    - talos-dromaeojs
    - talos-g1
    - talos-g4
    - talos-g5
    - talos-other
    - talos-sessionrestore-many-windows
    - talos-perf-reftest
    - talos-perf-reftest-singletons
    - talos-svgr
    - talos-tp5o
    - talos-xperf
    - talos-tabswitch
    - talos-realworld-webextensions
    - talos-webgl
    # - talos-h1 Bug 1487031 - Disabled for not finding actionable regressions

# macOS

macosx1014-64-tests:
    - crashtest
    - reftest
    - web-platform-tests-reftest

macosx1014-64-qr-tests:
    - cppunit
    - crashtest
    - firefox-ui-functional-local
    - firefox-ui-functional-remote
    - gtest
    - jittest
    - jsreftest
    - marionette
    - mochitest-a11y
    - mochitest-browser-chrome
    - mochitest-chrome
    - mochitest-chrome-gpu
    - mochitest-devtools-chrome
    - mochitest-plain
    - mochitest-plain-gpu
    - mochitest-media
    - mochitest-remote
    - mochitest-webgl1-core
    - mochitest-webgl1-ext
    - mochitest-webgl2-core
    - mochitest-webgl2-ext
    - mochitest-webgpu
    - reftest
    - telemetry-tests-client
    - test-verify
    - test-verify-gpu
    - test-verify-wpt
    - xpcshell

macosx64-talos:
    - talos-bcv
    - talos-chrome
    - talos-damp
    - talos-dromaeojs
    - talos-g1
    - talos-g4
    - talos-g5
    - talos-other
    - talos-sessionrestore-many-windows
    - talos-svgr
    - talos-tp5o
    - talos-perf-reftest
    - talos-perf-reftest-singletons
    - talos-realworld-webextensions
    - talos-webgl
    # - talos-tabswitch # Bug 1453007 times out
    # - talos-h1 # too long to unpack profile- Bug 1442893

# Android

android-x86_64-tests:
    - cppunit
    - crashtest
    - geckoview-junit
    - gtest
    - mochitest-media
    - mochitest-plain
    - mochitest-plain-gpu
    # - mochitest-webgl1-core # Harness issues?
    # - mochitest-webgl1-ext
    # - mochitest-webgl2-core # Emulator not creating ES3?
    # - mochitest-webgl2-ext
    - reftest
    - test-verify
    - web-platform-tests
    - web-platform-tests-crashtest
    - web-platform-tests-reftest
    - xpcshell

android-x86_64-qr-tests:
    - crashtest
    - geckoview-junit
    - mochitest-media
    - mochitest-plain
    - mochitest-plain-gpu
    - web-platform-tests
    - web-platform-tests-crashtest
    - web-platform-tests-reftest
    - reftest

android-hw-aarch64-opt-unittests:
    - jittest

android-hw-arm7-pgo-unittests:
    - jittest
    - jsreftest

android-hw-aarch64-pgo-unittests:
    - jittest

android-hw-arm7-debug-unittests:
    - jittest
    - jsreftest

android-hw-aarch64-debug-unittests:
    - jittest

android-hw-aarch64-qr:
    - crashtest-qr
    - reftest-qr
    - mochitest-media
    - mochitest-webgl1-core
    - mochitest-webgl1-ext
    - mochitest-webgl2-core

android-hw-arm7-raptor-cpu-memory:
    - raptor-speedometer-geckoview-cpu-memory
    - raptor-scn-cpu-memory-idle-geckoview
    - raptor-scn-cpu-memory-idle-refbrow
    - raptor-scn-cpu-memory-idle-bg-geckoview
    - raptor-scn-cpu-memory-idle-bg-refbrow

android-hw-arm7-raptor-cpu-memory-power:
    - raptor-speedometer-geckoview-cpu-memory-power
    - raptor-scn-cpu-memory-power-idle-geckoview
    - raptor-scn-cpu-memory-power-idle-refbrow
    - raptor-scn-cpu-memory-power-idle-bg-geckoview
    - raptor-scn-cpu-memory-power-idle-bg-refbrow

android-hw-aarch64-raptor-cpu-memory:
    - raptor-speedometer-geckoview-cpu-memory
    - raptor-scn-cpu-memory-idle-geckoview
    - raptor-scn-cpu-memory-idle-refbrow
    - raptor-scn-cpu-memory-idle-bg-geckoview
    - raptor-scn-cpu-memory-idle-bg-refbrow

android-hw-aarch64-raptor-cpu-memory-power:
    - raptor-speedometer-geckoview-cpu-memory-power
    - raptor-scn-cpu-memory-power-idle-geckoview
    - raptor-scn-cpu-memory-power-idle-refbrow
    - raptor-scn-cpu-memory-power-idle-bg-geckoview
    - raptor-scn-cpu-memory-power-idle-bg-refbrow

android-hw-aarch64-browsertime:
    - browsertime-power
    - browsertime-tp6m
    - browsertime-tp6m-live
    - browsertime-tp6m-profiling
    - browsertime-speedometer-mobile
    - browsertime-youtube-playback-mobile
    - browsertime-unity-webgl-mobile

android-hw-arm7-browsertime:
    - browsertime-power
    - browsertime-tp6m
    - browsertime-tp6m-live
    - browsertime-tp6m-profiling
    - browsertime-speedometer-mobile
    - browsertime-youtube-playback-mobile
    - browsertime-unity-webgl-mobile

linux-tsan-tests:
    - mochitest-a11y
    - mochitest-browser-chrome
    - mochitest-media
    - mochitest-plain
<<<<<<< HEAD
    - xpcshell

gonk-b2g-x86_64-tests:
=======
    - web-platform-tests
    - web-platform-tests-reftest
>>>>>>> bf417b83
    - xpcshell<|MERGE_RESOLUTION|>--- conflicted
+++ resolved
@@ -555,12 +555,9 @@
     - mochitest-browser-chrome
     - mochitest-media
     - mochitest-plain
-<<<<<<< HEAD
-    - xpcshell
-
-gonk-b2g-x86_64-tests:
-=======
     - web-platform-tests
     - web-platform-tests-reftest
->>>>>>> bf417b83
+    - xpcshell
+
+gonk-b2g-x86_64-tests:
     - xpcshell