--- conflicted
+++ resolved
@@ -10,8 +10,4 @@
 # hardcoded milestones in the tree from these two files.
 #--------------------------------------------------------
 
-<<<<<<< HEAD
-82.0
-=======
-83.0a1
->>>>>>> e024087a
+83.0