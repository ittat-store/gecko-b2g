# Holds the current milestone.
# Should be in the format of
#
#    x.x.x
#    x.x.x.x
#    x.x.x+
#
# Referenced by build/moz.configure/init.configure.
# Hopefully I'll be able to automate replacement of *all*
# hardcoded milestones in the tree from these two files.
#--------------------------------------------------------

<<<<<<< HEAD
74.0
=======
75.0a1
>>>>>>> 615e78b5
<|MERGE_RESOLUTION|>--- conflicted
+++ resolved
@@ -10,8 +10,4 @@
 # hardcoded milestones in the tree from these two files.
 #--------------------------------------------------------
 
-<<<<<<< HEAD
-74.0
-=======
-75.0a1
->>>>>>> 615e78b5
+75.0