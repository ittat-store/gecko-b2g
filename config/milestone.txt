# Holds the current milestone.
# Should be in the format of
#
#    x.x.x
#    x.x.x.x
#    x.x.x+
#
# Referenced by build/moz.configure/init.configure.
# Hopefully I'll be able to automate replacement of *all*
# hardcoded milestones in the tree from these two files.
#--------------------------------------------------------

<<<<<<< HEAD
84.0
=======
85.0a1
>>>>>>> 1d34bd02
<|MERGE_RESOLUTION|>--- conflicted
+++ resolved
@@ -10,8 +10,4 @@
 # hardcoded milestones in the tree from these two files.
 #--------------------------------------------------------
 
-<<<<<<< HEAD
-84.0
-=======
-85.0a1
->>>>>>> 1d34bd02
+85.0