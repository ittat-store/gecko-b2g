--- conflicted
+++ resolved
@@ -10,8 +10,4 @@
 # hardcoded milestones in the tree from these two files.
 #--------------------------------------------------------
 
-<<<<<<< HEAD
-80.0
-=======
-81.0a1
->>>>>>> e4f2d46f
+81.0