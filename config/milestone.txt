# Holds the current milestone.
# Should be in the format of
#
#    x.x.x
#    x.x.x.x
#    x.x.x+
#
# Referenced by build/moz.configure/init.configure.
# Hopefully I'll be able to automate replacement of *all*
# hardcoded milestones in the tree from these two files.
#--------------------------------------------------------

<<<<<<< HEAD
76.0
=======
77.0a1
>>>>>>> a17ce3b6
<|MERGE_RESOLUTION|>--- conflicted
+++ resolved
@@ -10,8 +10,4 @@
 # hardcoded milestones in the tree from these two files.
 #--------------------------------------------------------
 
-<<<<<<< HEAD
-76.0
-=======
-77.0a1
->>>>>>> a17ce3b6
+77.0