# Holds the current milestone.
# Should be in the format of
#
#    x.x.x
#    x.x.x.x
#    x.x.x+
#
# Referenced by build/moz.configure/init.configure.
# Hopefully I'll be able to automate replacement of *all*
# hardcoded milestones in the tree from these two files.
#--------------------------------------------------------

<<<<<<< HEAD
85.0
=======
86.0a1
>>>>>>> 200cd613
<|MERGE_RESOLUTION|>--- conflicted
+++ resolved
@@ -10,8 +10,4 @@
 # hardcoded milestones in the tree from these two files.
 #--------------------------------------------------------
 
-<<<<<<< HEAD
-85.0
-=======
-86.0a1
->>>>>>> 200cd613
+86.0