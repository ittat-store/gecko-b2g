# Holds the current milestone.
# Should be in the format of
#
#    x.x.x
#    x.x.x.x
#    x.x.x+
#
# Referenced by build/moz.configure/init.configure.
# Hopefully I'll be able to automate replacement of *all*
# hardcoded milestones in the tree from these two files.
#--------------------------------------------------------

<<<<<<< HEAD
77.0
=======
78.0a1
>>>>>>> 211cd026
<|MERGE_RESOLUTION|>--- conflicted
+++ resolved
@@ -10,8 +10,4 @@
 # hardcoded milestones in the tree from these two files.
 #--------------------------------------------------------
 
-<<<<<<< HEAD
-77.0
-=======
-78.0a1
->>>>>>> 211cd026
+78.0