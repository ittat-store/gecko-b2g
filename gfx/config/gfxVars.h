/* -*- Mode: C++; tab-width: 8; indent-tabs-mode: nil; c-basic-offset: 2 -*- */
/* vim: set ts=8 sts=2 et sw=2 tw=80: */
/* This Source Code Form is subject to the terms of the Mozilla Public
 * License, v. 2.0. If a copy of the MPL was not distributed with this
 * file, You can obtain one at http://mozilla.org/MPL/2.0/. */
#ifndef mozilla_gfx_config_gfxVars_h
#define mozilla_gfx_config_gfxVars_h

#include <stdint.h>
#include "mozilla/Assertions.h"
#include "mozilla/StaticPtr.h"
#include "mozilla/gfx/GraphicsMessages.h"
#include "mozilla/gfx/Point.h"
#include "mozilla/gfx/Types.h"
#include "nsTArray.h"
#include "nsXULAppAPI.h"

namespace mozilla {
namespace gfx {

class gfxVarReceiver;

// Generator for graphics vars.
#define GFX_VARS_LIST(_)                                           \
  /* C++ Name,                  Data Type,        Default Value */ \
  _(BrowserTabsRemoteAutostart, bool, false)                       \
  _(ContentBackend, BackendType, BackendType::NONE)                \
  _(SoftwareBackend, BackendType, BackendType::NONE)               \
  _(TileSize, IntSize, IntSize(-1, -1))                            \
  _(UseXRender, bool, false)                                       \
  _(OffscreenFormat, gfxImageFormat,                               \
    mozilla::gfx::SurfaceFormat::X8R8G8B8_UINT32)                  \
  _(RequiresAcceleratedGLContextForCompositorOGL, bool, false)     \
  _(CanUseHardwareVideoDecoding, bool, false)                      \
  _(PDMWMFDisableD3D11Dlls, nsCString, nsCString())                \
  _(PDMWMFDisableD3D9Dlls, nsCString, nsCString())                 \
  _(DXInterop2Blocked, bool, false)                                \
  _(DXNV12Blocked, bool, false)                                    \
  _(DXP010Blocked, bool, false)                                    \
  _(DXP016Blocked, bool, false)                                    \
  _(UseWebRender, bool, false)                                     \
  _(UseWebRenderANGLE, bool, false)                                \
  _(UseWebRenderFlipSequentialWin, bool, false)                    \
  _(UseWebRenderDCompWin, bool, false)                             \
  _(UseWebRenderTripleBufferingWin, bool, false)                   \
  _(UseWebRenderProgramBinaryDisk, bool, false)                    \
  _(WebRenderDebugFlags, int32_t, 0)                               \
  _(ScreenDepth, int32_t, 0)                                       \
  _(GREDirectory, nsString, nsString())                            \
  _(ProfDirectory, nsString, nsString())                           \
  _(UseOMTP, bool, false)                                          \
  _(AllowD3D11KeyedMutex, bool, false)                             \
  _(SystemTextQuality, int32_t, 5 /* CLEARTYPE_QUALITY */)         \
  _(LayersWindowRecordingPath, nsCString, nsCString())             \
  _(RemoteCanvasEnabled, bool, false)                              \
<<<<<<< HEAD
  _(DisableGralloc, bool, false)                                   \
  _(GrallocFenceWithReadPixels, bool, false)                       \
  _(UseDoubleBufferingWithCompositor, bool, false)
=======
  _(UseDoubleBufferingWithCompositor, bool, false)                 \
  _(UseGLSwizzle, bool, true)
>>>>>>> b72ba3a9

/* Add new entries above this line. */

// Some graphics settings are computed on the UI process and must be
// communicated to content and GPU processes. gfxVars helps facilitate
// this. Its function is similar to StaticPrefs, except rather than hold
// user preferences, it holds dynamically computed values.
//
// Each variable in GFX_VARS_LIST exposes the following static methods:
//
//    const DataType& CxxName();
//    void SetCxxName(const DataType& aValue);
//
// Note that the setter may only be called in the UI process; a gfxVar must be
// a variable that is determined in the UI process and pushed to child
// processes.
class gfxVars final {
 public:
  // These values will be used during the Initialize() call if set.  Any
  // updates that come before initialization will get added to this array.
  static void SetValuesForInitialize(
      const nsTArray<GfxVarUpdate>& aInitUpdates);

  static void Initialize();
  static void Shutdown();

  static void ApplyUpdate(const GfxVarUpdate& aUpdate);
  static void AddReceiver(gfxVarReceiver* aReceiver);
  static void RemoveReceiver(gfxVarReceiver* aReceiver);

  // Return a list of updates for all variables with non-default values.
  static nsTArray<GfxVarUpdate> FetchNonDefaultVars();

 public:
  // Each variable must expose Set and Get methods for IPDL.
  class VarBase {
   public:
    VarBase();
    virtual void SetValue(const GfxVarValue& aValue) = 0;
    virtual void GetValue(GfxVarValue* aOutValue) = 0;
    virtual bool HasDefaultValue() const = 0;
    size_t Index() const { return mIndex; }

   private:
    size_t mIndex;
  };

 private:
  static StaticAutoPtr<gfxVars> sInstance;
  static StaticAutoPtr<nsTArray<VarBase*>> sVarList;

  template <typename T, T Default()>
  class VarImpl final : public VarBase {
   public:
    VarImpl() : mValue(Default()) {}
    void SetValue(const GfxVarValue& aValue) override {
      aValue.get(&mValue);
      if (mListener) {
        mListener();
      }
    }
    void GetValue(GfxVarValue* aOutValue) override {
      *aOutValue = GfxVarValue(mValue);
    }
    bool HasDefaultValue() const override { return mValue == Default(); }
    const T& Get() const { return mValue; }
    // Return true if the value changed, false otherwise.
    bool Set(const T& aValue) {
      MOZ_ASSERT(XRE_IsParentProcess());
      if (mValue == aValue) {
        return false;
      }
      mValue = aValue;
      if (mListener) {
        mListener();
      }
      return true;
    }

    void SetListener(const std::function<void()>& aListener) {
      mListener = aListener;
    }

   private:
    T mValue;
    std::function<void()> mListener;
  };

#define GFX_VAR_DECL(CxxName, DataType, DefaultValue)                          \
 private:                                                                      \
  static DataType Get##CxxName##Default() { return DefaultValue; }             \
  VarImpl<DataType, Get##CxxName##Default> mVar##CxxName;                      \
                                                                               \
 public:                                                                       \
  static const DataType& CxxName() { return sInstance->mVar##CxxName.Get(); }  \
  static DataType Get##CxxName##OrDefault() {                                  \
    if (!sInstance) {                                                          \
      return DefaultValue;                                                     \
    }                                                                          \
    return sInstance->mVar##CxxName.Get();                                     \
  }                                                                            \
  static void Set##CxxName(const DataType& aValue) {                           \
    if (sInstance->mVar##CxxName.Set(aValue)) {                                \
      sInstance->NotifyReceivers(&sInstance->mVar##CxxName);                   \
    }                                                                          \
  }                                                                            \
                                                                               \
  static void Set##CxxName##Listener(const std::function<void()>& aListener) { \
    sInstance->mVar##CxxName.SetListener(aListener);                           \
  }

  GFX_VARS_LIST(GFX_VAR_DECL)
#undef GFX_VAR_DECL

 private:
  gfxVars();

  void NotifyReceivers(VarBase* aVar);

 private:
  nsTArray<gfxVarReceiver*> mReceivers;
};

#undef GFX_VARS_LIST

}  // namespace gfx
}  // namespace mozilla

#endif  // mozilla_gfx_config_gfxVars_h<|MERGE_RESOLUTION|>--- conflicted
+++ resolved
@@ -53,14 +53,10 @@
   _(SystemTextQuality, int32_t, 5 /* CLEARTYPE_QUALITY */)         \
   _(LayersWindowRecordingPath, nsCString, nsCString())             \
   _(RemoteCanvasEnabled, bool, false)                              \
-<<<<<<< HEAD
   _(DisableGralloc, bool, false)                                   \
   _(GrallocFenceWithReadPixels, bool, false)                       \
-  _(UseDoubleBufferingWithCompositor, bool, false)
-=======
   _(UseDoubleBufferingWithCompositor, bool, false)                 \
   _(UseGLSwizzle, bool, true)
->>>>>>> b72ba3a9
 
 /* Add new entries above this line. */
 
