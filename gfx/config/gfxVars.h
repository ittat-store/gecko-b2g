--- conflicted
+++ resolved
@@ -53,14 +53,10 @@
   _(SystemTextQuality, int32_t, 5 /* CLEARTYPE_QUALITY */)         \
   _(LayersWindowRecordingPath, nsCString, nsCString())             \
   _(RemoteCanvasEnabled, bool, false)                              \
-<<<<<<< HEAD
   _(DisableGralloc, bool, false)                                   \
-  _(GrallocFenceWithReadPixels, bool, false)
-  
-=======
+  _(GrallocFenceWithReadPixels, bool, false)                       \
   _(UseDoubleBufferingWithCompositor, bool, false)
 
->>>>>>> b9041f81
 /* Add new entries above this line. */
 
 // Some graphics settings are computed on the UI process and must be
