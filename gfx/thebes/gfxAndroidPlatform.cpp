--- conflicted
+++ resolved
@@ -188,14 +188,10 @@
     static const char kFirefoxEmoji[] = "Firefox Emoji";
 #endif
 
-<<<<<<< HEAD
-  if (aPresentation == eFontPresentation::Emoji) {
+  if (PrefersColor(aPresentation)) {
 #ifdef MOZ_WIDGET_GONK
     aFontList.AppendElement(kFirefoxEmoji);
 #endif
-=======
-  if (PrefersColor(aPresentation)) {
->>>>>>> 7909e86b
     aFontList.AppendElement(kNotoColorEmoji);
   }
 
