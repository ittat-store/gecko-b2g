--- conflicted
+++ resolved
@@ -803,12 +803,8 @@
         if (!IsVisibleToCSS(f)) {
           continue;
         }
-<<<<<<< HEAD
-        // XXX TODO: filter families for aGenericFamily, if supported by platform
-=======
         // XXX TODO: filter families for aGenericFamily, if supported by
         // platform
->>>>>>> 91d82d7c
         aListOfFonts.AppendElement(
             NS_ConvertUTF8toUTF16(f.DisplayName().AsString(list)));
       }
