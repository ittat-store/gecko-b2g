# -*- Mode: python; indent-tabs-mode: nil; tab-width: 40 -*-
# vim: set filetype=python:
# This Source Code Form is subject to the terms of the Mozilla Public
# License, v. 2.0. If a copy of the MPL was not distributed with this
# file, You can obtain one at http://mozilla.org/MPL/2.0/.

with Files('*Text*'):
    BUG_COMPONENT = ('Core', 'Graphics: Text')

with Files('*DWrite*'):
    BUG_COMPONENT = ('Core', 'Graphics: Text')

XPIDL_SOURCES += [
    'nsIFontLoadCompleteCallback.idl',
]

XPIDL_MODULE = 'gfx'

EXPORTS += [
    'DrawMode.h',
    'gfx2DGlue.h',
    'gfxAlphaRecovery.h',
    'gfxASurface.h',
    'gfxBaseSharedMemorySurface.h',
    'gfxBlur.h',
    'gfxColor.h',
    'gfxContext.h',
    'gfxDrawable.h',
    'gfxEnv.h',
    'gfxFailure.h',
    'gfxFont.h',
    'gfxFontConstants.h',
    'gfxFontEntry.h',
    'gfxFontFamilyList.h',
    'gfxFontFeatures.h',
    'gfxFontInfoLoader.h',
    'gfxFontPrefLangList.h',
    'gfxFontSrcPrincipal.h',
    'gfxFontSrcURI.h',
    'gfxFontUtils.h',
    'gfxFontVariations.h',
    'gfxGradientCache.h',
    'gfxImageSurface.h',
    'gfxLineSegment.h',
    'gfxMathTable.h',
    'gfxMatrix.h',
    'gfxPattern.h',
    'gfxPlatform.h',
    'gfxPlatformFontList.h',
    'gfxPoint.h',
    'gfxQuad.h',
    'gfxQuaternion.h',
    'gfxRect.h',
    'gfxSharedImageSurface.h',
    'gfxSkipChars.h',
    'gfxSVGGlyphs.h',
    'gfxTextRun.h',
    'gfxTypes.h',
    'gfxUserFontSet.h',
    'gfxUtils.h',
    'SharedFontList.h',
    'SoftwareVsyncSource.h',
    'VsyncSource.h',
]

EXPORTS.mozilla.gfx += [
    'D3D11Checks.h',
    'DeviceManagerDx.h',
    'PrintTarget.h',
    'PrintTargetThebes.h',
]

if CONFIG['MOZ_ENABLE_SKIA']:
    EXPORTS.mozilla.gfx += [
        'SkMemoryReporter.h'
    ]

if CONFIG['MOZ_WIDGET_TOOLKIT'] in ('android', 'gonk'):
    EXPORTS += [
        'gfxAndroidPlatform.h',
        'gfxFT2FontBase.h',
        'gfxFT2Fonts.h',
    ]
    EXPORTS.mozilla.gfx += [
        'PrintTargetPDF.h',
    ]
    SOURCES += [
        'gfxAndroidPlatform.cpp',
        'gfxFT2FontBase.cpp',
        'gfxFT2FontList.cpp',
        'gfxFT2Fonts.cpp',
        'gfxFT2Utils.cpp',
        'PrintTargetPDF.cpp',
    ]
    if CONFIG['ANDROID_VERSION'] >= '26':
        LOCAL_INCLUDES += [
            '%' + '%s/%s' % (CONFIG['GONK_PATH'], d) for d in [
                'frameworks/native/libs/math/include',
                'gonk-misc/libcarthage',
            ]
        ]

elif CONFIG['MOZ_WIDGET_TOOLKIT'] == 'cocoa':
    EXPORTS += [
        'gfxPlatformMac.h',
        'gfxQuartzNativeDrawing.h',
        'gfxQuartzSurface.h',
    ]
    EXPORTS.mozilla.gfx += [
        'PrintTargetCG.h',
    ]
    SOURCES += [
        'gfxCoreTextShaper.cpp',
        'gfxMacFont.cpp',
        'gfxPlatformMac.cpp',
        'gfxQuartzNativeDrawing.cpp',
        'gfxQuartzSurface.cpp',
        'PrintTargetCG.mm',
    ]
elif CONFIG['MOZ_WIDGET_TOOLKIT'] == 'gtk':
    EXPORTS += [
        'gfxFT2FontBase.h',
        'gfxGdkNativeRenderer.h',
        'gfxPlatformGtk.h',
    ]
    EXPORTS.mozilla.gfx += [
        'PrintTargetPDF.h',
        'PrintTargetPS.h',
    ]
    SOURCES += [
        'gfxFcPlatformFontList.cpp',
        'gfxFT2FontBase.cpp',
        'gfxFT2Utils.cpp',
        'gfxGdkNativeRenderer.cpp',
        'gfxPlatformGtk.cpp',
        'PrintTargetPDF.cpp',
        'PrintTargetPS.cpp',
    ]

    if CONFIG['MOZ_X11']:
        EXPORTS += [
            'gfxXlibNativeRenderer.h',
            'gfxXlibSurface.h',
        ]
        SOURCES += [
            'gfxXlibNativeRenderer.cpp',
            'gfxXlibSurface.cpp',
        ]

elif CONFIG['MOZ_WIDGET_TOOLKIT'] == 'windows':
    EXPORTS += [
        'gfxDWriteFonts.h',
        'gfxGDIFont.h',
        'gfxGDIFontList.h',
        'gfxWindowsNativeDrawing.h',
        'gfxWindowsPlatform.h',
        'gfxWindowsSurface.h',
    ]
    EXPORTS.mozilla.gfx += [
        'PrintTargetPDF.h',
        'PrintTargetWindows.h',
    ]
    SOURCES += [
        'gfxDWriteCommon.cpp',
        'gfxDWriteFonts.cpp',
        'gfxGDIFont.cpp',
        'gfxGDIFontList.cpp',
        'gfxWindowsNativeDrawing.cpp',
        'gfxWindowsPlatform.cpp',
        'gfxWindowsSurface.cpp',
        'PrintTargetPDF.cpp',
        'PrintTargetWindows.cpp',
    ]
    UNIFIED_SOURCES += [
        'gfxDWriteFontList.cpp',
    ]

# Are we targeting x86 or x64?  If so, build gfxAlphaRecoverySSE2.cpp.
if CONFIG['INTEL_ARCHITECTURE']:
    SOURCES += ['gfxAlphaRecoverySSE2.cpp']
    # The file uses SSE2 intrinsics, so it needs special compile flags on some
    # compilers.
    SOURCES['gfxAlphaRecoverySSE2.cpp'].flags += CONFIG['SSE2_FLAGS']

SOURCES += [
    # Includes mac system header conflicting with point/size,
    # and includes glxXlibSurface.h which drags in Xrender.h
    'gfxASurface.cpp',
    # on X11, gfxDrawable.cpp includes X headers for an old workaround which
    # we could consider removing soon (affects Ubuntus older than 10.04 LTS)
    # which currently prevent it from joining UNIFIED_SOURCES.
    'gfxDrawable.cpp',
    # gfxFontUtils.cpp and gfxPlatform.cpp include mac system header conflicting with point/size
    'gfxFontUtils.cpp',
    'gfxPlatform.cpp',
    'PrintTarget.cpp',
    'PrintTargetThebes.cpp',
]

UNIFIED_SOURCES += [
    'CJKCompatSVS.cpp',
    'gfxAlphaRecovery.cpp',
    'gfxBaseSharedMemorySurface.cpp',
    'gfxBlur.cpp',
    'gfxContext.cpp',
    'gfxFont.cpp',
    'gfxFontEntry.cpp',
    'gfxFontFeatures.cpp',
    'gfxFontInfoLoader.cpp',
    'gfxFontMissingGlyphs.cpp',
    'gfxFontSrcPrincipal.cpp',
    'gfxFontSrcURI.cpp',
    'gfxGlyphExtents.cpp',
    'gfxGradientCache.cpp',
    'gfxGraphiteShaper.cpp',
    'gfxHarfBuzzShaper.cpp',
    'gfxImageSurface.cpp',
    'gfxMathTable.cpp',
    'gfxPattern.cpp',
    'gfxPlatformFontList.cpp',
    'gfxScriptItemizer.cpp',
    'gfxSkipChars.cpp',
    'gfxSVGGlyphs.cpp',
    'gfxTextRun.cpp',
    'gfxUserFontSet.cpp',
    'gfxUtils.cpp',
    'SharedFontList.cpp',
    'SoftwareVsyncSource.cpp',
    'VsyncSource.cpp',
]

if CONFIG['MOZ_ENABLE_SKIA']:
    UNIFIED_SOURCES += [
        'SkMemoryReporter.cpp',
    ]

if CONFIG['MOZ_WIDGET_TOOLKIT'] == 'cocoa':
    UNIFIED_SOURCES += [
        'gfxMacPlatformFontList.mm',
    ]
elif CONFIG['MOZ_WIDGET_TOOLKIT'] == 'windows':
    UNIFIED_SOURCES += [
        'D3D11Checks.cpp',
    ]
    SOURCES += [
        'DeviceManagerDx.cpp',
    ]

if CONFIG['MOZ_ENABLE_SKIA_PDF']:
    EXPORTS.mozilla.gfx += [
        'PrintTargetSkPDF.h',
    ]
    SOURCES += [
        'PrintTargetSkPDF.cpp',
    ]

# We use ICU for normalization functions:
USE_LIBS += [
    'icu',
]

include('/ipc/chromium/chromium-config.mozbuild')

FINAL_LIBRARY = 'xul'

LOCAL_INCLUDES += [
    '/dom/base',
    '/dom/xml',
]

<<<<<<< HEAD
if CONFIG['MOZ_WIDGET_TOOLKIT'] == 'gonk':
  LOCAL_INCLUDES += ['/widget/gonk']

if CONFIG['MOZ_WIDGET_TOOLKIT'] in ('android', 'gtk3'):
=======
if CONFIG['MOZ_WIDGET_TOOLKIT'] in ('android', 'gtk'):
>>>>>>> 4cb4d652
    DEFINES['MOZ_ENABLE_FREETYPE'] = True

if CONFIG['MOZ_WIDGET_TOOLKIT'] == 'windows':
    for var in ('MOZ_ENABLE_D3D10_LAYER',):
        if CONFIG[var]:
            DEFINES[var] = True

CXXFLAGS += CONFIG['MOZ_CAIRO_CFLAGS']
CXXFLAGS += CONFIG['TK_CFLAGS']
CFLAGS += CONFIG['MOZ_CAIRO_CFLAGS']
CFLAGS += CONFIG['TK_CFLAGS']

if CONFIG['MOZ_WIDGET_TOOLKIT'] in ('android'):
    CXXFLAGS += CONFIG['CAIRO_FT_CFLAGS']

if CONFIG['MOZ_WIDGET_TOOLKIT'] == 'gtk':
    CXXFLAGS += CONFIG['MOZ_PANGO_CFLAGS']

if CONFIG['MOZ_WAYLAND']:
    CXXFLAGS += CONFIG['MOZ_WAYLAND_CFLAGS']

LOCAL_INCLUDES += CONFIG['SKIA_INCLUDES']

DEFINES['GRAPHITE2_STATIC'] = True

if CONFIG['CC_TYPE'] == 'clang':
    # Suppress warnings from Skia header files.
    SOURCES['gfxPlatform.cpp'].flags += ['-Wno-implicit-fallthrough']<|MERGE_RESOLUTION|>--- conflicted
+++ resolved
@@ -268,14 +268,10 @@
     '/dom/xml',
 ]
 
-<<<<<<< HEAD
 if CONFIG['MOZ_WIDGET_TOOLKIT'] == 'gonk':
   LOCAL_INCLUDES += ['/widget/gonk']
 
-if CONFIG['MOZ_WIDGET_TOOLKIT'] in ('android', 'gtk3'):
-=======
 if CONFIG['MOZ_WIDGET_TOOLKIT'] in ('android', 'gtk'):
->>>>>>> 4cb4d652
     DEFINES['MOZ_ENABLE_FREETYPE'] = True
 
 if CONFIG['MOZ_WIDGET_TOOLKIT'] == 'windows':
