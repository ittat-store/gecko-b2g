--- conflicted
+++ resolved
@@ -318,14 +318,11 @@
 
   virtual GPUVideoTextureData* AsGPUVideoTextureData() { return nullptr; }
 
-<<<<<<< HEAD
 #ifdef MOZ_WIDGET_GONK
   virtual GrallocTextureData* AsGrallocTextureData() { return nullptr; }
 #endif
-=======
 protected:
   TextureData() { MOZ_COUNT_CTOR(TextureData); }
->>>>>>> 108b3fc4
 };
 
 /**
