--- conflicted
+++ resolved
@@ -51,15 +51,11 @@
   bool Serialize(SurfaceDescriptor& aOutDescriptor) override;
 
   void Deallocate(LayersIPCChannel*) override;
-<<<<<<< HEAD
 
 #ifdef MOZ_WIDGET_GONK
   virtual GrallocTextureData* AsGrallocTextureData() override;
 #endif
 
-  gl::SharedSurface* Surf() const { return mSurf.get(); }
-=======
->>>>>>> bbe92cb7
 };
 /*
 class SharedSurfaceTextureClient : public TextureClient {
