/* -*- Mode: C++; tab-width: 8; indent-tabs-mode: nil; c-basic-offset: 2 -*- */
/* vim: set ts=8 sts=2 et sw=2 tw=80: */
/* This Source Code Form is subject to the terms of the Mozilla Public
 * License, v. 2.0. If a copy of the MPL was not distributed with this
 * file, You can obtain one at http://mozilla.org/MPL/2.0/. */

#include "CompositorOGL.h"
#include <stddef.h>             // for size_t
#include <stdint.h>             // for uint32_t, uint8_t
#include <stdlib.h>             // for free, malloc
#include "GLContextProvider.h"  // for GLContextProvider
#include "GLContext.h"          // for GLContext
#include "GLUploadHelpers.h"
#include "Layers.h"                 // for WriteSnapshotToDumpFile
#include "LayerScope.h"             // for LayerScope
#include "gfxCrashReporterUtils.h"  // for ScopedGfxFeatureReporter
#include "gfxEnv.h"                 // for gfxEnv
#include "gfxPlatform.h"            // for gfxPlatform
#include "gfxRect.h"                // for gfxRect
#include "gfxUtils.h"               // for gfxUtils, etc
#include "mozilla/ArrayUtils.h"     // for ArrayLength
#include "mozilla/Preferences.h"    // for Preferences
<<<<<<< HEAD
#include "mozilla/StaticPrefs_dom.h"
=======
#include "mozilla/ProfilerLabels.h"
>>>>>>> fffa3ede
#include "mozilla/StaticPrefs_gfx.h"
#include "mozilla/StaticPrefs_layers.h"
#include "mozilla/StaticPrefs_nglayout.h"
#include "mozilla/gfx/BasePoint.h"  // for BasePoint
#include "mozilla/gfx/Matrix.h"     // for Matrix4x4, Matrix
#include "mozilla/gfx/Triangle.h"   // for Triangle
#include "mozilla/gfx/gfxVars.h"    // for gfxVars
#include "mozilla/layers/ImageDataSerializer.h"
#include "mozilla/layers/LayerManagerComposite.h"  // for LayerComposite, etc
#include "mozilla/layers/NativeLayer.h"
#include "mozilla/layers/CompositingRenderTargetOGL.h"
#include "mozilla/layers/Effects.h"      // for EffectChain, TexturedEffect, etc
#include "mozilla/layers/TextureHost.h"  // for TextureSource, etc
#include "mozilla/layers/TextureHostOGL.h"  // for TextureSourceOGL, etc
#include "mozilla/layers/PTextureParent.h"  // for OtherPid() on PTextureParent
#ifdef XP_DARWIN
#  include "mozilla/layers/TextureSync.h"  // for TextureSync::etc.
#endif
#include "mozilla/mozalloc.h"  // for operator delete, etc
#include "nsAppRunner.h"
#include "nsAString.h"
#include "nsClassHashtable.h"
#include "nsIConsoleService.h"      // for nsIConsoleService, etc
#include "nsIWidget.h"              // for nsIWidget
#include "nsLiteralString.h"        // for NS_LITERAL_STRING
#include "nsMathUtils.h"            // for NS_roundf
#include "nsRect.h"                 // for mozilla::gfx::IntRect
#include "nsServiceManagerUtils.h"  // for do_GetService
#include "nsString.h"               // for nsString, nsAutoCString, etc
#include "OGLShaderProgram.h"       // for ShaderProgramOGL, etc
#include "ScopedGLHelpers.h"
#include "GLReadTexImageHelper.h"
#include "GLBlitTextureImageHelper.h"
#include "HeapCopyOfStackArray.h"
#include "GLBlitHelper.h"
#include "mozilla/gfx/Swizzle.h"
#ifdef MOZ_WAYLAND
#  include "mozilla/widget/GtkCompositorWidget.h"
#endif
#if MOZ_WIDGET_ANDROID
#  include "GLContextEGL.h"
#  include "GLLibraryEGL.h"
#  include "mozilla/java/GeckoSurfaceTextureWrappers.h"
#  include "mozilla/layers/AndroidHardwareBuffer.h"
#endif

namespace mozilla {

using namespace gfx;

namespace layers {

using namespace mozilla::gl;

static const GLuint kCoordinateAttributeIndex = 0;
static const GLuint kTexCoordinateAttributeIndex = 1;

class AsyncReadbackBufferOGL final : public AsyncReadbackBuffer {
 public:
  AsyncReadbackBufferOGL(GLContext* aGL, const IntSize& aSize);

  bool MapAndCopyInto(DataSourceSurface* aSurface,
                      const IntSize& aReadSize) const override;

  void Bind() const {
    mGL->fBindBuffer(LOCAL_GL_PIXEL_PACK_BUFFER, mBufferHandle);
    mGL->fPixelStorei(LOCAL_GL_PACK_ALIGNMENT, 1);
  }

 protected:
  virtual ~AsyncReadbackBufferOGL();

 private:
  GLContext* mGL;
  GLuint mBufferHandle;
};

AsyncReadbackBufferOGL::AsyncReadbackBufferOGL(GLContext* aGL,
                                               const IntSize& aSize)
    : AsyncReadbackBuffer(aSize), mGL(aGL), mBufferHandle(0) {
  size_t bufferByteCount = mSize.width * mSize.height * 4;
  mGL->fGenBuffers(1, &mBufferHandle);

  ScopedPackState scopedPackState(mGL);
  Bind();
  mGL->fBufferData(LOCAL_GL_PIXEL_PACK_BUFFER, bufferByteCount, nullptr,
                   LOCAL_GL_STREAM_READ);
}

AsyncReadbackBufferOGL::~AsyncReadbackBufferOGL() {
  if (mGL && mGL->MakeCurrent()) {
    mGL->fDeleteBuffers(1, &mBufferHandle);
  }
}

bool AsyncReadbackBufferOGL::MapAndCopyInto(DataSourceSurface* aSurface,
                                            const IntSize& aReadSize) const {
  MOZ_RELEASE_ASSERT(aReadSize <= aSurface->GetSize());

  if (!mGL || !mGL->MakeCurrent()) {
    return false;
  }

  ScopedPackState scopedPackState(mGL);
  Bind();

  const uint8_t* srcData = nullptr;
  if (mGL->IsSupported(GLFeature::map_buffer_range)) {
    srcData = static_cast<uint8_t*>(mGL->fMapBufferRange(
        LOCAL_GL_PIXEL_PACK_BUFFER, 0, aReadSize.height * aReadSize.width * 4,
        LOCAL_GL_MAP_READ_BIT));
  } else {
    srcData = static_cast<uint8_t*>(
        mGL->fMapBuffer(LOCAL_GL_PIXEL_PACK_BUFFER, LOCAL_GL_READ_ONLY));
  }

  if (!srcData) {
    return false;
  }

  int32_t srcStride = mSize.width * 4;  // Bind() sets an alignment of 1
  DataSourceSurface::ScopedMap map(aSurface, DataSourceSurface::WRITE);
  uint8_t* destData = map.GetData();
  int32_t destStride = map.GetStride();
  SurfaceFormat destFormat = aSurface->GetFormat();
  for (int32_t destRow = 0; destRow < aReadSize.height; destRow++) {
    // Turn srcData upside down during the copy.
    int32_t srcRow = aReadSize.height - 1 - destRow;
    const uint8_t* src = &srcData[srcRow * srcStride];
    uint8_t* dest = &destData[destRow * destStride];
    SwizzleData(src, srcStride, SurfaceFormat::R8G8B8A8, dest, destStride,
                destFormat, IntSize(aReadSize.width, 1));
  }

  mGL->fUnmapBuffer(LOCAL_GL_PIXEL_PACK_BUFFER);

  return true;
}

PerUnitTexturePoolOGL::PerUnitTexturePoolOGL(gl::GLContext* aGL)
    : mTextureTarget(0),  // zero is never a valid texture target
      mGL(aGL) {}

PerUnitTexturePoolOGL::~PerUnitTexturePoolOGL() { DestroyTextures(); }

static void BindMaskForProgram(ShaderProgramOGL* aProgram,
                               TextureSourceOGL* aSourceMask, GLenum aTexUnit,
                               const gfx::Matrix4x4& aTransform) {
  MOZ_ASSERT(LOCAL_GL_TEXTURE0 <= aTexUnit && aTexUnit <= LOCAL_GL_TEXTURE31);
  aSourceMask->BindTexture(aTexUnit, gfx::SamplingFilter::LINEAR);
  aProgram->SetMaskTextureUnit(aTexUnit - LOCAL_GL_TEXTURE0);
  aProgram->SetMaskLayerTransform(aTransform);
}

void CompositorOGL::BindBackdrop(ShaderProgramOGL* aProgram, GLuint aBackdrop,
                                 GLenum aTexUnit) {
  MOZ_ASSERT(aBackdrop);

  mGLContext->fActiveTexture(aTexUnit);
  mGLContext->fBindTexture(LOCAL_GL_TEXTURE_2D, aBackdrop);
  mGLContext->fTexParameteri(LOCAL_GL_TEXTURE_2D, LOCAL_GL_TEXTURE_MIN_FILTER,
                             LOCAL_GL_LINEAR);
  mGLContext->fTexParameteri(LOCAL_GL_TEXTURE_2D, LOCAL_GL_TEXTURE_MAG_FILTER,
                             LOCAL_GL_LINEAR);
  aProgram->SetBackdropTextureUnit(aTexUnit - LOCAL_GL_TEXTURE0);
}

CompositorOGL::CompositorOGL(CompositorBridgeParent* aParent,
                             widget::CompositorWidget* aWidget,
                             int aSurfaceWidth, int aSurfaceHeight,
                             bool aUseExternalSurfaceSize)
    : Compositor(aWidget, aParent),
      mWidgetSize(-1, -1),
      mSurfaceSize(aSurfaceWidth, aSurfaceHeight),
      mFBOTextureTarget(0),
      mWindowRenderTarget(nullptr),
      mQuadVBO(0),
      mTriangleVBO(0),
      mPreviousFrameDoneSync(nullptr),
      mThisFrameDoneSync(nullptr),
      mHasBGRA(0),
      mUseExternalSurfaceSize(aUseExternalSurfaceSize),
      mFrameInProgress(false),
      mDestroyed(false),
      mViewportSize(0, 0),
      mCurrentProgram(nullptr) {
  if (aWidget->GetNativeLayerRoot()) {
    // We can only render into native layers, our GLContext won't have a usable
    // default framebuffer.
    mCanRenderToDefaultFramebuffer = false;
  }
#ifdef XP_DARWIN
  TextureSync::RegisterTextureSourceProvider(this);
#endif
  MOZ_COUNT_CTOR(CompositorOGL);
}

CompositorOGL::~CompositorOGL() {
#ifdef XP_DARWIN
  TextureSync::UnregisterTextureSourceProvider(this);
#endif
  MOZ_COUNT_DTOR(CompositorOGL);
}

already_AddRefed<mozilla::gl::GLContext> CompositorOGL::CreateContext() {
  RefPtr<GLContext> context;

  // Used by mock widget to create an offscreen context
  nsIWidget* widget = mWidget->RealWidget();
  void* widgetOpenGLContext =
      widget ? widget->GetNativeData(NS_NATIVE_OPENGL_CONTEXT) : nullptr;
  if (widgetOpenGLContext) {
    GLContext* alreadyRefed = reinterpret_cast<GLContext*>(widgetOpenGLContext);
    return already_AddRefed<GLContext>(alreadyRefed);
  }

#ifdef XP_WIN
  if (gfxEnv::LayersPreferEGL()) {
    printf_stderr("Trying GL layers...\n");
    context = gl::GLContextProviderEGL::CreateForCompositorWidget(
        mWidget, /* aWebRender */ false, /* aForceAccelerated */ false);
  }
#endif

  // Allow to create offscreen GL context for main Layer Manager
  if (!context && gfxEnv::LayersPreferOffscreen()) {
    nsCString discardFailureId;
    context = GLContextProvider::CreateHeadless(
        {CreateContextFlags::REQUIRE_COMPAT_PROFILE}, &discardFailureId);
    if (!context->CreateOffscreenDefaultFb(mSurfaceSize)) {
      context = nullptr;
    }
  }

  if (!context) {
    context = gl::GLContextProvider::CreateForCompositorWidget(
        mWidget,
        /* aWebRender */ false,
        gfxVars::RequiresAcceleratedGLContextForCompositorOGL());
  }

  if (!context) {
    NS_WARNING("Failed to create CompositorOGL context");
  }

  return context.forget();
}

void CompositorOGL::Destroy() {
  Compositor::Destroy();

  if (mTexturePool) {
    mTexturePool->Clear();
    mTexturePool = nullptr;
  }

#ifdef XP_DARWIN
  mMaybeUnlockBeforeNextComposition.Clear();
#endif

  if (!mDestroyed) {
    mDestroyed = true;
    CleanupResources();
  }
}

void CompositorOGL::CleanupResources() {
  if (!mGLContext) return;

  if (mSurfacePoolHandle) {
    mSurfacePoolHandle->Pool()->DestroyGLResourcesForContext(mGLContext);
    mSurfacePoolHandle = nullptr;
  }

  RefPtr<GLContext> ctx = mGLContext->GetSharedContext();
  if (!ctx) {
    ctx = mGLContext;
  }

  if (!ctx->MakeCurrent()) {
    // Leak resources!
    mQuadVBO = 0;
    mTriangleVBO = 0;
    mPreviousFrameDoneSync = nullptr;
    mThisFrameDoneSync = nullptr;
    mGLContext = nullptr;
    mPrograms.clear();
    mNativeLayersReferenceRT = nullptr;
    mFullWindowRenderTarget = nullptr;
    return;
  }

  for (std::map<ShaderConfigOGL, ShaderProgramOGL*>::iterator iter =
           mPrograms.begin();
       iter != mPrograms.end(); iter++) {
    delete iter->second;
  }
  mPrograms.clear();
  mNativeLayersReferenceRT = nullptr;
  mFullWindowRenderTarget = nullptr;

#ifdef MOZ_WIDGET_GTK
  // TextureSources might hold RefPtr<gl::GLContext>.
  // All of them needs to be released to destroy GLContext.
  // GLContextGLX has to be destroyed before related gtk window is destroyed.
  for (auto textureSource : mRegisteredTextureSources) {
    textureSource->DeallocateDeviceData();
  }
  mRegisteredTextureSources.clear();
#endif

  ctx->fBindFramebuffer(LOCAL_GL_FRAMEBUFFER, 0);

  if (mQuadVBO) {
    ctx->fDeleteBuffers(1, &mQuadVBO);
    mQuadVBO = 0;
  }

  if (mTriangleVBO) {
    ctx->fDeleteBuffers(1, &mTriangleVBO);
    mTriangleVBO = 0;
  }

  mGLContext->MakeCurrent();

  if (mPreviousFrameDoneSync) {
    mGLContext->fDeleteSync(mPreviousFrameDoneSync);
    mPreviousFrameDoneSync = nullptr;
  }

  if (mThisFrameDoneSync) {
    mGLContext->fDeleteSync(mThisFrameDoneSync);
    mThisFrameDoneSync = nullptr;
  }

  mBlitTextureImageHelper = nullptr;

  // On the main thread the Widget will be destroyed soon and calling
  // MakeCurrent after that could cause a crash (at least with GLX, see bug
  // 1059793), unless context is marked as destroyed. There may be some textures
  // still alive that will try to call MakeCurrent on the context so let's make
  // sure it is marked destroyed now.
  mGLContext->MarkDestroyed();

  mGLContext = nullptr;
}

bool CompositorOGL::Initialize(nsCString* const out_failureReason) {
  ScopedGfxFeatureReporter reporter("GL Layers");

  // Do not allow double initialization
  MOZ_ASSERT(mGLContext == nullptr, "Don't reinitialize CompositorOGL");

  mGLContext = CreateContext();

#ifdef MOZ_WIDGET_ANDROID
  if (!mGLContext) {
    *out_failureReason = "FEATURE_FAILURE_OPENGL_NO_ANDROID_CONTEXT";
    MOZ_CRASH("We need a context on Android");
  }
#endif

  if (!mGLContext) {
    *out_failureReason = "FEATURE_FAILURE_OPENGL_CREATE_CONTEXT";
    return false;
  }

  MakeCurrent();

  mHasBGRA = mGLContext->IsExtensionSupported(
                 gl::GLContext::EXT_texture_format_BGRA8888) ||
             mGLContext->IsExtensionSupported(gl::GLContext::EXT_bgra);

  mGLContext->fBlendFuncSeparate(LOCAL_GL_ONE, LOCAL_GL_ONE_MINUS_SRC_ALPHA,
                                 LOCAL_GL_ONE, LOCAL_GL_ONE_MINUS_SRC_ALPHA);
  mGLContext->fEnable(LOCAL_GL_BLEND);

  // initialise a common shader to check that we can actually compile a shader
  RefPtr<EffectSolidColor> effect =
      new EffectSolidColor(DeviceColor(0, 0, 0, 0));
  ShaderConfigOGL config = GetShaderConfigFor(effect);
  if (!GetShaderProgramFor(config)) {
    *out_failureReason = "FEATURE_FAILURE_OPENGL_COMPILE_SHADER";
    return false;
  }

  if (mGLContext->WorkAroundDriverBugs()) {
    /**
     * We'll test the ability here to bind NPOT textures to a framebuffer, if
     * this fails we'll try ARB_texture_rectangle.
     */

    GLenum textureTargets[] = {LOCAL_GL_TEXTURE_2D, LOCAL_GL_NONE};

    if (!mGLContext->IsGLES()) {
      // No TEXTURE_RECTANGLE_ARB available on ES2
      textureTargets[1] = LOCAL_GL_TEXTURE_RECTANGLE_ARB;
    }

    mFBOTextureTarget = LOCAL_GL_NONE;

    GLuint testFBO = 0;
    mGLContext->fGenFramebuffers(1, &testFBO);
    GLuint testTexture = 0;

    for (uint32_t i = 0; i < ArrayLength(textureTargets); i++) {
      GLenum target = textureTargets[i];
      if (!target) continue;

      mGLContext->fGenTextures(1, &testTexture);
      mGLContext->fBindTexture(target, testTexture);
      mGLContext->fTexParameteri(target, LOCAL_GL_TEXTURE_MIN_FILTER,
                                 LOCAL_GL_NEAREST);
      mGLContext->fTexParameteri(target, LOCAL_GL_TEXTURE_MAG_FILTER,
                                 LOCAL_GL_NEAREST);
      mGLContext->fTexImage2D(
          target, 0, LOCAL_GL_RGBA, 5, 3, /* sufficiently NPOT */
          0, LOCAL_GL_RGBA, LOCAL_GL_UNSIGNED_BYTE, nullptr);

      // unbind this texture, in preparation for binding it to the FBO
      mGLContext->fBindTexture(target, 0);

      mGLContext->fBindFramebuffer(LOCAL_GL_FRAMEBUFFER, testFBO);
      mGLContext->fFramebufferTexture2D(LOCAL_GL_FRAMEBUFFER,
                                        LOCAL_GL_COLOR_ATTACHMENT0, target,
                                        testTexture, 0);

      if (mGLContext->fCheckFramebufferStatus(LOCAL_GL_FRAMEBUFFER) ==
          LOCAL_GL_FRAMEBUFFER_COMPLETE) {
        mFBOTextureTarget = target;
        mGLContext->fDeleteTextures(1, &testTexture);
        break;
      }

      mGLContext->fDeleteTextures(1, &testTexture);
    }

    if (testFBO) {
      mGLContext->fDeleteFramebuffers(1, &testFBO);
    }

    if (mFBOTextureTarget == LOCAL_GL_NONE) {
      /* Unable to find a texture target that works with FBOs and NPOT textures
       */
      *out_failureReason = "FEATURE_FAILURE_OPENGL_NO_TEXTURE_TARGET";
      return false;
    }
  } else {
    // not trying to work around driver bugs, so TEXTURE_2D should just work
    mFBOTextureTarget = LOCAL_GL_TEXTURE_2D;
  }

  // back to default framebuffer, to avoid confusion
  mGLContext->fBindFramebuffer(LOCAL_GL_FRAMEBUFFER, 0);

  if (mFBOTextureTarget == LOCAL_GL_TEXTURE_RECTANGLE_ARB) {
    /* If we're using TEXTURE_RECTANGLE, then we must have the ARB
     * extension -- the EXT variant does not provide support for
     * texture rectangle access inside GLSL (sampler2DRect,
     * texture2DRect).
     */
    if (!mGLContext->IsExtensionSupported(
            gl::GLContext::ARB_texture_rectangle)) {
      *out_failureReason = "FEATURE_FAILURE_OPENGL_ARB_EXT";
      return false;
    }
  }

  // Create a VBO for triangle vertices.
  mGLContext->fGenBuffers(1, &mTriangleVBO);

  /* Create a simple quad VBO */
  mGLContext->fGenBuffers(1, &mQuadVBO);

  // 4 quads, with the number of the quad (vertexID) encoded in w.
  GLfloat vertices[] = {
      0.0f, 0.0f, 0.0f, 0.0f, 1.0f, 0.0f, 0.0f, 0.0f, 0.0f, 1.0f, 0.0f, 0.0f,
      1.0f, 0.0f, 0.0f, 0.0f, 0.0f, 1.0f, 0.0f, 0.0f, 1.0f, 1.0f, 0.0f, 0.0f,

      0.0f, 0.0f, 0.0f, 1.0f, 1.0f, 0.0f, 0.0f, 1.0f, 0.0f, 1.0f, 0.0f, 1.0f,
      1.0f, 0.0f, 0.0f, 1.0f, 0.0f, 1.0f, 0.0f, 1.0f, 1.0f, 1.0f, 0.0f, 1.0f,

      0.0f, 0.0f, 0.0f, 2.0f, 1.0f, 0.0f, 0.0f, 2.0f, 0.0f, 1.0f, 0.0f, 2.0f,
      1.0f, 0.0f, 0.0f, 2.0f, 0.0f, 1.0f, 0.0f, 2.0f, 1.0f, 1.0f, 0.0f, 2.0f,

      0.0f, 0.0f, 0.0f, 3.0f, 1.0f, 0.0f, 0.0f, 3.0f, 0.0f, 1.0f, 0.0f, 3.0f,
      1.0f, 0.0f, 0.0f, 3.0f, 0.0f, 1.0f, 0.0f, 3.0f, 1.0f, 1.0f, 0.0f, 3.0f,
  };
  HeapCopyOfStackArray<GLfloat> verticesOnHeap(vertices);

  mGLContext->fBindBuffer(LOCAL_GL_ARRAY_BUFFER, mQuadVBO);
  mGLContext->fBufferData(LOCAL_GL_ARRAY_BUFFER, verticesOnHeap.ByteLength(),
                          verticesOnHeap.Data(), LOCAL_GL_STATIC_DRAW);
  mGLContext->fBindBuffer(LOCAL_GL_ARRAY_BUFFER, 0);

  nsCOMPtr<nsIConsoleService> console(
      do_GetService(NS_CONSOLESERVICE_CONTRACTID));

  if (console) {
    nsString msg;
    msg += nsLiteralString(
        u"OpenGL compositor Initialized Succesfully.\nVersion: ");
    msg += NS_ConvertUTF8toUTF16(nsDependentCString(
        (const char*)mGLContext->fGetString(LOCAL_GL_VERSION)));
    msg += u"\nVendor: "_ns;
    msg += NS_ConvertUTF8toUTF16(nsDependentCString(
        (const char*)mGLContext->fGetString(LOCAL_GL_VENDOR)));
    msg += u"\nRenderer: "_ns;
    msg += NS_ConvertUTF8toUTF16(nsDependentCString(
        (const char*)mGLContext->fGetString(LOCAL_GL_RENDERER)));
    msg += u"\nFBO Texture Target: "_ns;
    if (mFBOTextureTarget == LOCAL_GL_TEXTURE_2D)
      msg += u"TEXTURE_2D"_ns;
    else
      msg += u"TEXTURE_RECTANGLE"_ns;
    console->LogStringMessage(msg.get());
  }

  reporter.SetSuccessful();

  return true;
}

/*
 * Returns a size that is equal to, or larger than and closest to,
 * aSize where both width and height are powers of two.
 * If the OpenGL setup is capable of using non-POT textures,
 * then it will just return aSize.
 */
static IntSize CalculatePOTSize(const IntSize& aSize, GLContext* gl) {
  if (CanUploadNonPowerOfTwo(gl)) return aSize;

  return IntSize(RoundUpPow2(aSize.width), RoundUpPow2(aSize.height));
}

gfx::Rect CompositorOGL::GetTextureCoordinates(gfx::Rect textureRect,
                                               TextureSource* aTexture) {
  // If the OpenGL setup does not support non-power-of-two textures then the
  // texture's width and height will have been increased to the next
  // power-of-two (unless already a power of two). In that case we must scale
  // the texture coordinates to account for that.
  if (!CanUploadNonPowerOfTwo(mGLContext)) {
    const IntSize& textureSize = aTexture->GetSize();
    const IntSize potSize = CalculatePOTSize(textureSize, mGLContext);
    if (potSize != textureSize) {
      const float xScale = (float)textureSize.width / (float)potSize.width;
      const float yScale = (float)textureSize.height / (float)potSize.height;
      textureRect.Scale(xScale, yScale);
    }
  }

  return textureRect;
}

void CompositorOGL::PrepareViewport(CompositingRenderTargetOGL* aRenderTarget) {
  MOZ_ASSERT(aRenderTarget);
  // Logical surface size.
  const gfx::IntSize& size = aRenderTarget->GetSize();
  // Physical surface size.
  const gfx::IntSize& phySize = aRenderTarget->GetPhysicalSize();

  // Set the viewport correctly.
  mGLContext->fViewport(mSurfaceOrigin.x, mSurfaceOrigin.y, phySize.width,
                        phySize.height);

  mViewportSize = size;

  if (!aRenderTarget->HasComplexProjection()) {
    // We flip the view matrix around so that everything is right-side up; we're
    // drawing directly into the window's back buffer, so this keeps things
    // looking correct.
    // XXX: We keep track of whether the window size changed, so we could skip
    // this update if it hadn't changed since the last call.

    // Matrix to transform (0, 0, aWidth, aHeight) to viewport space (-1.0, 1.0,
    // 2, 2) and flip the contents.
    Matrix viewMatrix;
    viewMatrix.PreTranslate(-1.0, 1.0);
    viewMatrix.PreScale(2.0f / float(size.width), 2.0f / float(size.height));
    viewMatrix.PreScale(1.0f, -1.0f);

    MOZ_ASSERT(mCurrentRenderTarget, "No destination");

    Matrix4x4 matrix3d = Matrix4x4::From2D(viewMatrix);
    matrix3d._33 = 0.0f;
    mProjMatrix = matrix3d;
    mGLContext->fDepthRange(0.0f, 1.0f);
  } else {
    bool depthEnable;
    float zNear, zFar;
    aRenderTarget->GetProjection(mProjMatrix, depthEnable, zNear, zFar);
    mGLContext->fDepthRange(zNear, zFar);
  }
}

already_AddRefed<CompositingRenderTarget> CompositorOGL::CreateRenderTarget(
    const IntRect& aRect, SurfaceInitMode aInit) {
  MOZ_ASSERT(!aRect.IsZeroArea(),
             "Trying to create a render target of invalid size");

  if (aRect.IsZeroArea()) {
    return nullptr;
  }

  if (!gl()) {
    // CompositingRenderTargetOGL does not work without a gl context.
    return nullptr;
  }

  GLuint tex = 0;
  GLuint fbo = 0;
  IntRect rect = aRect;
  IntSize fboSize;
  CreateFBOWithTexture(rect, false, 0, &fbo, &tex, &fboSize);
  return CompositingRenderTargetOGL::CreateForNewFBOAndTakeOwnership(
      this, tex, fbo, aRect, aRect.TopLeft(), aRect.Size(), mFBOTextureTarget,
      aInit);
}

already_AddRefed<CompositingRenderTarget>
CompositorOGL::CreateRenderTargetFromSource(
    const IntRect& aRect, const CompositingRenderTarget* aSource,
    const IntPoint& aSourcePoint) {
  MOZ_ASSERT(!aRect.IsZeroArea(),
             "Trying to create a render target of invalid size");
  MOZ_RELEASE_ASSERT(aSource, "Source needs to be non-null");

  if (aRect.IsZeroArea()) {
    return nullptr;
  }

  if (!gl()) {
    return nullptr;
  }

  GLuint tex = 0;
  GLuint fbo = 0;
  const CompositingRenderTargetOGL* sourceSurface =
      static_cast<const CompositingRenderTargetOGL*>(aSource);
  IntRect sourceRect(aSourcePoint, aRect.Size());
  CreateFBOWithTexture(sourceRect, true, sourceSurface->GetFBO(), &fbo, &tex);

  return CompositingRenderTargetOGL::CreateForNewFBOAndTakeOwnership(
      this, tex, fbo, aRect, aRect.TopLeft(), sourceRect.Size(),
      mFBOTextureTarget, INIT_MODE_NONE);
}

void CompositorOGL::SetRenderTarget(CompositingRenderTarget* aSurface) {
  MOZ_ASSERT(aSurface);
  CompositingRenderTargetOGL* surface =
      static_cast<CompositingRenderTargetOGL*>(aSurface);
  if (mCurrentRenderTarget != surface) {
    mCurrentRenderTarget = surface;
    surface->BindRenderTarget();
  }

  PrepareViewport(mCurrentRenderTarget);
}

already_AddRefed<CompositingRenderTarget>
CompositorOGL::GetCurrentRenderTarget() const {
  return do_AddRef(mCurrentRenderTarget);
}

already_AddRefed<CompositingRenderTarget> CompositorOGL::GetWindowRenderTarget()
    const {
  return do_AddRef(mWindowRenderTarget);
}

already_AddRefed<AsyncReadbackBuffer> CompositorOGL::CreateAsyncReadbackBuffer(
    const IntSize& aSize) {
  return MakeAndAddRef<AsyncReadbackBufferOGL>(mGLContext, aSize);
}

bool CompositorOGL::ReadbackRenderTarget(CompositingRenderTarget* aSource,
                                         AsyncReadbackBuffer* aDest) {
  IntSize size = aSource->GetSize();
  MOZ_RELEASE_ASSERT(aDest->GetSize() == size);

  RefPtr<CompositingRenderTarget> previousTarget = GetCurrentRenderTarget();
  if (previousTarget != aSource) {
    SetRenderTarget(aSource);
  }

  ScopedPackState scopedPackState(mGLContext);
  static_cast<AsyncReadbackBufferOGL*>(aDest)->Bind();

  mGLContext->fReadPixels(0, 0, size.width, size.height, LOCAL_GL_RGBA,
                          LOCAL_GL_UNSIGNED_BYTE, 0);

  if (previousTarget != aSource) {
    SetRenderTarget(previousTarget);
  }
  return true;
}

bool CompositorOGL::BlitRenderTarget(CompositingRenderTarget* aSource,
                                     const gfx::IntSize& aSourceSize,
                                     const gfx::IntSize& aDestSize) {
  if (!mGLContext->IsSupported(GLFeature::framebuffer_blit)) {
    return false;
  }
  CompositingRenderTargetOGL* source =
      static_cast<CompositingRenderTargetOGL*>(aSource);
  GLuint srcFBO = source->GetFBO();
  GLuint destFBO = mCurrentRenderTarget->GetFBO();
  mGLContext->BlitHelper()->BlitFramebufferToFramebuffer(
      srcFBO, destFBO, IntRect(IntPoint(), aSourceSize),
      IntRect(IntPoint(), aDestSize), LOCAL_GL_LINEAR);
  return true;
}

static GLenum GetFrameBufferInternalFormat(
    GLContext* gl, GLuint aFrameBuffer,
    mozilla::widget::CompositorWidget* aWidget) {
  if (aFrameBuffer == 0) {  // default framebuffer
    return aWidget->GetGLFrameBufferFormat();
  }
  return LOCAL_GL_RGBA;
}

void CompositorOGL::ClearRect(const gfx::Rect& aRect) {
  // Map aRect to OGL coordinates, origin:bottom-left
  GLint y = mViewportSize.height - aRect.YMost();

  ScopedGLState scopedScissorTestState(mGLContext, LOCAL_GL_SCISSOR_TEST, true);
  ScopedScissorRect autoScissorRect(mGLContext, aRect.X(), y, aRect.Width(),
                                    aRect.Height());
  mGLContext->fClearColor(0.0, 0.0, 0.0, 0.0);
  mGLContext->fClear(LOCAL_GL_COLOR_BUFFER_BIT | LOCAL_GL_DEPTH_BUFFER_BIT);
}

already_AddRefed<CompositingRenderTargetOGL>
CompositorOGL::RenderTargetForNativeLayer(NativeLayer* aNativeLayer,
                                          const IntRegion& aInvalidRegion) {
  if (aInvalidRegion.IsEmpty()) {
    return nullptr;
  }

  aNativeLayer->SetSurfaceIsFlipped(true);

  IntRect layerRect = aNativeLayer->GetRect();
  IntRegion invalidRelativeToLayer =
      aInvalidRegion.MovedBy(-layerRect.TopLeft());
  Maybe<GLuint> fbo = aNativeLayer->NextSurfaceAsFramebuffer(
      gfx::IntRect({}, aNativeLayer->GetSize()), invalidRelativeToLayer, false);
  if (!fbo) {
    return nullptr;
  }

  RefPtr<CompositingRenderTargetOGL> rt =
      CompositingRenderTargetOGL::CreateForExternallyOwnedFBO(
          this, *fbo, layerRect, IntPoint());

  // Clip the render target to the invalid rect. This conserves memory bandwidth
  // and power.
  IntRect invalidRect = aInvalidRegion.GetBounds();
  rt->SetClipRect(invalidRect == layerRect ? Nothing() : Some(invalidRect));

  return rt.forget();
}

Maybe<IntRect> CompositorOGL::BeginFrameForWindow(
    const nsIntRegion& aInvalidRegion, const Maybe<IntRect>& aClipRect,
    const IntRect& aRenderBounds, const nsIntRegion& aOpaqueRegion) {
  MOZ_RELEASE_ASSERT(!mTarget, "mTarget not cleared properly");
  return BeginFrame(aInvalidRegion, aClipRect, aRenderBounds, aOpaqueRegion);
}

Maybe<IntRect> CompositorOGL::BeginFrameForTarget(
    const nsIntRegion& aInvalidRegion, const Maybe<IntRect>& aClipRect,
    const IntRect& aRenderBounds, const nsIntRegion& aOpaqueRegion,
    DrawTarget* aTarget, const IntRect& aTargetBounds) {
  MOZ_RELEASE_ASSERT(!mTarget, "mTarget not cleared properly");
  mTarget = aTarget;  // Will be cleared in EndFrame().
  mTargetBounds = aTargetBounds;
  Maybe<IntRect> result =
      BeginFrame(aInvalidRegion, aClipRect, aRenderBounds, aOpaqueRegion);
  if (!result) {
    // Composition has been aborted. Reset mTarget.
    mTarget = nullptr;
  }
  return result;
}

void CompositorOGL::BeginFrameForNativeLayers() {
  MakeCurrent();
  mPixelsPerFrame = 0;
  mPixelsFilled = 0;

  // Default blend function implements "OVER"
  mGLContext->fBlendFuncSeparate(LOCAL_GL_ONE, LOCAL_GL_ONE_MINUS_SRC_ALPHA,
                                 LOCAL_GL_ONE, LOCAL_GL_ONE_MINUS_SRC_ALPHA);
  mGLContext->fEnable(LOCAL_GL_BLEND);

  mFrameInProgress = true;
  mShouldInvalidateWindow = NeedToRecreateFullWindowRenderTarget();

  // Make a 1x1 dummy render target so that GetCurrentRenderTarget() returns
  // something non-null even outside of calls to
  // Begin/EndRenderingToNativeLayer.
  if (!mNativeLayersReferenceRT) {
    mNativeLayersReferenceRT =
        CreateRenderTarget(IntRect(0, 0, 1, 1), INIT_MODE_CLEAR);
  }
  SetRenderTarget(mNativeLayersReferenceRT);
  mWindowRenderTarget = mFullWindowRenderTarget;
}

Maybe<gfx::IntRect> CompositorOGL::BeginRenderingToNativeLayer(
    const nsIntRegion& aInvalidRegion, const Maybe<gfx::IntRect>& aClipRect,
    const nsIntRegion& aOpaqueRegion, NativeLayer* aNativeLayer) {
  MOZ_RELEASE_ASSERT(aNativeLayer);
  MOZ_RELEASE_ASSERT(mCurrentRenderTarget == mNativeLayersReferenceRT,
                     "Please restore the current render target to the one that "
                     "was in place after the call to BeginFrameForNativeLayers "
                     "before calling BeginRenderingToNativeLayer.");

  IntRect rect = aNativeLayer->GetRect();
  IntRegion layerInvalid;
  if (mShouldInvalidateWindow) {
    layerInvalid = rect;
  } else {
    layerInvalid.And(aInvalidRegion, rect);
  }

  RefPtr<CompositingRenderTarget> rt =
      RenderTargetForNativeLayer(aNativeLayer, layerInvalid);
  if (!rt) {
    return Nothing();
  }
  SetRenderTarget(rt);
  mCurrentNativeLayer = aNativeLayer;

  mGLContext->fClearColor(mClearColor.r, mClearColor.g, mClearColor.b,
                          mClearColor.a);
  if (const Maybe<IntRect>& rtClip = mCurrentRenderTarget->GetClipRect()) {
    // We need to apply a scissor rect during the clear. And since clears with
    // scissor rects are usually treated differently by the GPU than regular
    // clears, let's try to clear as little as possible in order to conserve
    // memory bandwidth.
    IntRegion clearRegion;
    clearRegion.Sub(*rtClip, aOpaqueRegion);
    if (!clearRegion.IsEmpty()) {
      IntRect clearRect =
          clearRegion.GetBounds() - mCurrentRenderTarget->GetOrigin();
      ScopedGLState scopedScissorTestState(mGLContext, LOCAL_GL_SCISSOR_TEST,
                                           true);
      ScopedScissorRect autoScissorRect(mGLContext, clearRect.x,
                                        FlipY(clearRect.YMost()),
                                        clearRect.Width(), clearRect.Height());
      mGLContext->fClear(LOCAL_GL_COLOR_BUFFER_BIT | LOCAL_GL_DEPTH_BUFFER_BIT);
    }
    mPixelsPerFrame += rtClip->Area();
  } else {
    mGLContext->fClear(LOCAL_GL_COLOR_BUFFER_BIT | LOCAL_GL_DEPTH_BUFFER_BIT);
    mPixelsPerFrame += rect.Area();
  }

  return Some(rect);
}

void CompositorOGL::NormalDrawingDone() {
  // Now is a good time to update mFullWindowRenderTarget.
  if (!mCurrentNativeLayer) {
    return;
  }

  if (!mGLContext->IsSupported(GLFeature::framebuffer_blit)) {
    return;
  }

  if (!ShouldRecordFrames()) {
    // If we are no longer recording a profile, we can drop the render target if
    // it exists.
    mWindowRenderTarget = nullptr;
    mFullWindowRenderTarget = nullptr;
    return;
  }

  if (NeedToRecreateFullWindowRenderTarget()) {
    // We have either (1) just started recording and not yet allocated a
    // buffer or (2) are already recording and have resized the window. In
    // either case, we need a new render target.
    IntRect windowRect(IntPoint(0, 0),
                       mWidget->GetClientSize().ToUnknownSize());
    RefPtr<CompositingRenderTarget> rt =
        CreateRenderTarget(windowRect, INIT_MODE_NONE);
    mFullWindowRenderTarget =
        static_cast<CompositingRenderTargetOGL*>(rt.get());
    mWindowRenderTarget = mFullWindowRenderTarget;

    // Initialize the render target by binding it.
    RefPtr<CompositingRenderTarget> previousTarget = mCurrentRenderTarget;
    SetRenderTarget(mFullWindowRenderTarget);
    SetRenderTarget(previousTarget);
  }

  // Copy the appropriate rectangle from the layer to mFullWindowRenderTarget.
  RefPtr<CompositingRenderTargetOGL> layerRT = mCurrentRenderTarget;
  IntRect copyRect = layerRT->GetClipRect().valueOr(layerRT->GetRect());
  IntRect sourceRect = copyRect - layerRT->GetOrigin();
  sourceRect.y = layerRT->GetSize().height - sourceRect.YMost();
  IntRect destRect = copyRect;
  destRect.y = mFullWindowRenderTarget->GetSize().height - destRect.YMost();
  GLuint sourceFBO = layerRT->GetFBO();
  GLuint destFBO = mFullWindowRenderTarget->GetFBO();
  mGLContext->BlitHelper()->BlitFramebufferToFramebuffer(
      sourceFBO, destFBO, sourceRect, destRect, LOCAL_GL_NEAREST);
}

void CompositorOGL::EndRenderingToNativeLayer() {
  MOZ_RELEASE_ASSERT(mCurrentNativeLayer,
                     "EndRenderingToNativeLayer not paired with a call to "
                     "BeginRenderingToNativeLayer?");

  if (StaticPrefs::nglayout_debug_widget_update_flashing()) {
    float r = float(rand()) / float(RAND_MAX);
    float g = float(rand()) / float(RAND_MAX);
    float b = float(rand()) / float(RAND_MAX);
    EffectChain effectChain;
    effectChain.mPrimaryEffect =
        new EffectSolidColor(DeviceColor(r, g, b, 0.2f));
    // If we're clipping the render target to the invalid rect, then the
    // current render target is still clipped, so just fill the bounds.
    IntRect rect = mCurrentRenderTarget->GetRect();
    DrawQuad(Rect(rect), rect - rect.TopLeft(), effectChain, 1.0, Matrix4x4(),
             Rect(rect));
  }

  mCurrentRenderTarget->SetClipRect(Nothing());
  SetRenderTarget(mNativeLayersReferenceRT);

  mCurrentNativeLayer->NotifySurfaceReady();
  mCurrentNativeLayer = nullptr;
}

Maybe<IntRect> CompositorOGL::BeginFrame(const nsIntRegion& aInvalidRegion,
                                         const Maybe<IntRect>& aClipRect,
                                         const IntRect& aRenderBounds,
                                         const nsIntRegion& aOpaqueRegion) {
  AUTO_PROFILER_LABEL("CompositorOGL::BeginFrame", GRAPHICS);

  MOZ_ASSERT(!mFrameInProgress,
             "frame still in progress (should have called EndFrame");

  IntRect rect;
  if (mUseExternalSurfaceSize) {
    rect = IntRect(IntPoint(), mSurfaceSize);
  } else {
    rect = aRenderBounds;
  }

  // We can't draw anything to something with no area
  // so just return
  if (rect.IsZeroArea()) {
    return Nothing();
  }

  // If the widget size changed, we have to force a MakeCurrent
  // to make sure that GL sees the updated widget size.
  if (mWidgetSize.ToUnknownSize() != rect.Size()) {
    MakeCurrent(ForceMakeCurrent);

    mWidgetSize = LayoutDeviceIntSize::FromUnknownSize(rect.Size());
#ifdef MOZ_WAYLAND
    if (mWidget && mWidget->AsX11()) {
      mWidget->AsX11()->SetEGLNativeWindowSize(mWidgetSize);
    }
#endif
  } else {
    MakeCurrent();
  }

  mPixelsPerFrame = rect.Area();
  mPixelsFilled = 0;

#ifdef MOZ_WIDGET_ANDROID
  java::GeckoSurfaceTexture::DestroyUnused((int64_t)mGLContext.get());
  mGLContext->MakeCurrent();  // DestroyUnused can change the current context!
#endif

  // Default blend function implements "OVER"
  mGLContext->fBlendFuncSeparate(LOCAL_GL_ONE, LOCAL_GL_ONE_MINUS_SRC_ALPHA,
                                 LOCAL_GL_ONE, LOCAL_GL_ONE_MINUS_SRC_ALPHA);
  mGLContext->fEnable(LOCAL_GL_BLEND);

  RefPtr<CompositingRenderTarget> rt;
  if (mCanRenderToDefaultFramebuffer) {
    rt = CompositingRenderTargetOGL::CreateForWindow(this, rect.Size());
  } else if (mTarget) {
    rt = CreateRenderTarget(rect, INIT_MODE_CLEAR);
  } else {
    MOZ_CRASH("Unexpected call");
  }

  if (!rt) {
    return Nothing();
  }

  // We're about to actually draw a frame.
  mFrameInProgress = true;

  SetRenderTarget(rt);
  mWindowRenderTarget = mCurrentRenderTarget;

#if defined(MOZ_WIDGET_ANDROID)
  if ((mSurfaceOrigin.x > 0) || (mSurfaceOrigin.y > 0)) {
    mGLContext->fClearColor(
        StaticPrefs::gfx_compositor_override_clear_color_r(),
        StaticPrefs::gfx_compositor_override_clear_color_g(),
        StaticPrefs::gfx_compositor_override_clear_color_b(),
        StaticPrefs::gfx_compositor_override_clear_color_a());
  } else {
    mGLContext->fClearColor(mClearColor.r, mClearColor.g, mClearColor.b,
                            mClearColor.a);
  }
#else
  mGLContext->fClearColor(mClearColor.r, mClearColor.g, mClearColor.b,
                          mClearColor.a);
#endif  // defined(MOZ_WIDGET_ANDROID)
  mGLContext->fClear(LOCAL_GL_COLOR_BUFFER_BIT | LOCAL_GL_DEPTH_BUFFER_BIT);

  for (auto iter = aInvalidRegion.RectIter(); !iter.Done(); iter.Next()) {
    const IntRect& r = iter.Get();
    mCurrentFrameInvalidRegion.OrWith(
        IntRect(r.X(), FlipY(r.YMost()), r.Width(), r.Height()));
  }

  return Some(rect);
}

void CompositorOGL::CreateFBOWithTexture(const gfx::IntRect& aRect,
                                         bool aCopyFromSource,
                                         GLuint aSourceFrameBuffer,
                                         GLuint* aFBO, GLuint* aTexture,
                                         gfx::IntSize* aAllocSize) {
  *aTexture =
      CreateTexture(aRect, aCopyFromSource, aSourceFrameBuffer, aAllocSize);
  mGLContext->fGenFramebuffers(1, aFBO);
}

// Should be called after calls to fReadPixels or fCopyTexImage2D, and other
// GL read calls.
static void WorkAroundAppleIntelHD3000GraphicsGLDriverBug(GLContext* aGL) {
#ifdef XP_MACOSX
  if (aGL->WorkAroundDriverBugs() &&
      aGL->Renderer() == GLRenderer::IntelHD3000) {
    // Work around a bug in the Apple Intel HD Graphics 3000 driver (bug
    // 1586627, filed with Apple as FB7379358). This bug has been found present
    // on 10.9.3 and on 10.13.6, so it likely affects all shipped versions of
    // this driver. (macOS 10.14 does not support this GPU.)
    // The bug manifests as follows: Reading from a framebuffer puts that
    // framebuffer into a state such that deleting that framebuffer can break
    // other framebuffers in certain cases. More specifically, if you have two
    // framebuffers A and B, the following sequence of events breaks subsequent
    // drawing to B:
    //  1. A becomes "most recently read-from framebuffer".
    //  2. B is drawn to.
    //  3. A is deleted, and other GL state (such as GL_SCISSOR enabled state)
    //     is touched.
    //  4. B is drawn to again.
    // Now all draws to framebuffer B, including the draw from step 4, will
    // render at the wrong position and upside down.
    //
    // When AfterGLReadCall() is called, the currently bound framebuffer is the
    // framebuffer that has been read from most recently. So in the presence of
    // this bug, deleting this framebuffer has now become dangerous. We work
    // around the bug by creating a new short-lived framebuffer, making that new
    // framebuffer the most recently read-from framebuffer (using
    // glCopyTexImage2D), and then deleting it under controlled circumstances.
    // This deletion is not affected by the bug because our deletion call is not
    // interleaved with draw calls to another framebuffer and a touching of the
    // GL scissor enabled state.

    ScopedTexture texForReading(aGL);
    {
      // Initialize a 1x1 texture.
      ScopedBindTexture autoBindTexForReading(aGL, texForReading);
      aGL->fTexImage2D(LOCAL_GL_TEXTURE_2D, 0, LOCAL_GL_RGBA, 1, 1, 0,
                       LOCAL_GL_RGBA, LOCAL_GL_UNSIGNED_BYTE, nullptr);
      aGL->fTexParameteri(LOCAL_GL_TEXTURE_2D, LOCAL_GL_TEXTURE_MIN_FILTER,
                          LOCAL_GL_LINEAR);
      aGL->fTexParameteri(LOCAL_GL_TEXTURE_2D, LOCAL_GL_TEXTURE_MAG_FILTER,
                          LOCAL_GL_LINEAR);
    }
    // Make a framebuffer around the texture.
    ScopedFramebufferForTexture autoFBForReading(aGL, texForReading);
    if (autoFBForReading.IsComplete()) {
      // "Read" from the framebuffer, by initializing a new texture using
      // glCopyTexImage2D. This flips the bad bit on autoFBForReading.FB().
      ScopedBindFramebuffer autoFB(aGL, autoFBForReading.FB());
      ScopedTexture texReadingDest(aGL);
      ScopedBindTexture autoBindTexReadingDest(aGL, texReadingDest);
      aGL->fCopyTexImage2D(LOCAL_GL_TEXTURE_2D, 0, LOCAL_GL_RGBA, 0, 0, 1, 1,
                           0);
    }
    // When autoFBForReading goes out of scope, the "poisoned" framebuffer is
    // deleted, and the bad state seems to go away along with it.
  }
#endif
}

GLuint CompositorOGL::CreateTexture(const IntRect& aRect, bool aCopyFromSource,
                                    GLuint aSourceFrameBuffer,
                                    IntSize* aAllocSize) {
  // we're about to create a framebuffer backed by textures to use as an
  // intermediate surface. What to do if its size (as given by aRect) would
  // exceed the maximum texture size supported by the GL? The present code
  // chooses the compromise of just clamping the framebuffer's size to the max
  // supported size. This gives us a lower resolution rendering of the
  // intermediate surface (children layers). See bug 827170 for a discussion.
  IntRect clampedRect = aRect;
  int32_t maxTexSize = GetMaxTextureSize();
  clampedRect.SetWidth(std::min(clampedRect.Width(), maxTexSize));
  clampedRect.SetHeight(std::min(clampedRect.Height(), maxTexSize));

  auto clampedRectWidth = clampedRect.Width();
  auto clampedRectHeight = clampedRect.Height();

  GLuint tex;

  mGLContext->fActiveTexture(LOCAL_GL_TEXTURE0);
  mGLContext->fGenTextures(1, &tex);
  mGLContext->fBindTexture(mFBOTextureTarget, tex);

  if (aCopyFromSource) {
    GLuint curFBO = mCurrentRenderTarget->GetFBO();
    if (curFBO != aSourceFrameBuffer) {
      mGLContext->fBindFramebuffer(LOCAL_GL_FRAMEBUFFER, aSourceFrameBuffer);
    }

    // We're going to create an RGBA temporary fbo.  But to
    // CopyTexImage() from the current framebuffer, the framebuffer's
    // format has to be compatible with the new texture's.  So we
    // check the format of the framebuffer here and take a slow path
    // if it's incompatible.
    GLenum format =
        GetFrameBufferInternalFormat(gl(), aSourceFrameBuffer, mWidget);

    bool isFormatCompatibleWithRGBA =
        gl()->IsGLES() ? (format == LOCAL_GL_RGBA) : true;

    if (isFormatCompatibleWithRGBA) {
      mGLContext->fCopyTexImage2D(mFBOTextureTarget, 0, LOCAL_GL_RGBA,
                                  clampedRect.X(), FlipY(clampedRect.YMost()),
                                  clampedRectWidth, clampedRectHeight, 0);
      WorkAroundAppleIntelHD3000GraphicsGLDriverBug(mGLContext);
    } else {
      // Curses, incompatible formats.  Take a slow path.

      // RGBA
      size_t bufferSize = clampedRectWidth * clampedRectHeight * 4;
      auto buf = MakeUnique<uint8_t[]>(bufferSize);

      mGLContext->fReadPixels(clampedRect.X(), clampedRect.Y(),
                              clampedRectWidth, clampedRectHeight,
                              LOCAL_GL_RGBA, LOCAL_GL_UNSIGNED_BYTE, buf.get());
      WorkAroundAppleIntelHD3000GraphicsGLDriverBug(mGLContext);
      mGLContext->fTexImage2D(mFBOTextureTarget, 0, LOCAL_GL_RGBA,
                              clampedRectWidth, clampedRectHeight, 0,
                              LOCAL_GL_RGBA, LOCAL_GL_UNSIGNED_BYTE, buf.get());
    }

    GLenum error = mGLContext->fGetError();
    if (error != LOCAL_GL_NO_ERROR) {
      nsAutoCString msg;
      msg.AppendPrintf(
          "Texture initialization failed! -- error 0x%x, Source %d, Source "
          "format %d,  RGBA Compat %d",
          error, aSourceFrameBuffer, format, isFormatCompatibleWithRGBA);
      NS_ERROR(msg.get());
    }
  } else {
    mGLContext->fTexImage2D(mFBOTextureTarget, 0, LOCAL_GL_RGBA,
                            clampedRectWidth, clampedRectHeight, 0,
                            LOCAL_GL_RGBA, LOCAL_GL_UNSIGNED_BYTE, nullptr);
  }
  mGLContext->fTexParameteri(mFBOTextureTarget, LOCAL_GL_TEXTURE_MIN_FILTER,
                             LOCAL_GL_LINEAR);
  mGLContext->fTexParameteri(mFBOTextureTarget, LOCAL_GL_TEXTURE_MAG_FILTER,
                             LOCAL_GL_LINEAR);
  mGLContext->fTexParameteri(mFBOTextureTarget, LOCAL_GL_TEXTURE_WRAP_S,
                             LOCAL_GL_CLAMP_TO_EDGE);
  mGLContext->fTexParameteri(mFBOTextureTarget, LOCAL_GL_TEXTURE_WRAP_T,
                             LOCAL_GL_CLAMP_TO_EDGE);
  mGLContext->fBindTexture(mFBOTextureTarget, 0);

  if (aAllocSize) {
    aAllocSize->width = clampedRectWidth;
    aAllocSize->height = clampedRectHeight;
  }

  return tex;
}

ShaderConfigOGL CompositorOGL::GetShaderConfigFor(Effect* aEffect,
                                                  TextureSourceOGL* aSourceMask,
                                                  gfx::CompositionOp aOp,
                                                  bool aColorMatrix,
                                                  bool aDEAAEnabled) const {
  ShaderConfigOGL config;

  switch (aEffect->mType) {
    case EffectTypes::SOLID_COLOR:
      config.SetRenderColor(true);
      break;
    case EffectTypes::YCBCR: {
      config.SetYCbCr(true);
      EffectYCbCr* effectYCbCr = static_cast<EffectYCbCr*>(aEffect);
      config.SetColorMultiplier(
          RescalingFactorForColorDepth(effectYCbCr->mColorDepth));
      config.SetTextureTarget(
          effectYCbCr->mTexture->AsSourceOGL()->GetTextureTarget());
      break;
    }
    case EffectTypes::NV12:
      config.SetNV12(true);
      if (gl()->IsExtensionSupported(gl::GLContext::ARB_texture_rectangle)) {
        config.SetTextureTarget(LOCAL_GL_TEXTURE_RECTANGLE_ARB);
      } else {
        config.SetTextureTarget(LOCAL_GL_TEXTURE_2D);
      }
      break;
    case EffectTypes::COMPONENT_ALPHA: {
      config.SetComponentAlpha(true);
      EffectComponentAlpha* effectComponentAlpha =
          static_cast<EffectComponentAlpha*>(aEffect);
      gfx::SurfaceFormat format = effectComponentAlpha->mOnWhite->GetFormat();
      config.SetRBSwap(format == gfx::SurfaceFormat::B8G8R8A8 ||
                       format == gfx::SurfaceFormat::B8G8R8X8);
      TextureSourceOGL* source = effectComponentAlpha->mOnWhite->AsSourceOGL();
      config.SetTextureTarget(source->GetTextureTarget());
      break;
    }
    case EffectTypes::RENDER_TARGET:
      config.SetTextureTarget(mFBOTextureTarget);
      break;
    default: {
      MOZ_ASSERT(aEffect->mType == EffectTypes::RGB);
      TexturedEffect* texturedEffect = static_cast<TexturedEffect*>(aEffect);
      TextureSourceOGL* source = texturedEffect->mTexture->AsSourceOGL();
      MOZ_ASSERT_IF(
          source->GetTextureTarget() == LOCAL_GL_TEXTURE_EXTERNAL,
          source->GetFormat() == gfx::SurfaceFormat::R8G8B8A8 ||
              source->GetFormat() == gfx::SurfaceFormat::R8G8B8X8 ||
              source->GetFormat() == gfx::SurfaceFormat::B8G8R8A8 ||
              source->GetFormat() == gfx::SurfaceFormat::B8G8R8X8 ||
              source->GetFormat() == gfx::SurfaceFormat::R5G6B5_UINT16);
      MOZ_ASSERT_IF(
          source->GetTextureTarget() == LOCAL_GL_TEXTURE_RECTANGLE_ARB,
          source->GetFormat() == gfx::SurfaceFormat::R8G8B8A8 ||
              source->GetFormat() == gfx::SurfaceFormat::R8G8B8X8 ||
              source->GetFormat() == gfx::SurfaceFormat::R5G6B5_UINT16 ||
              source->GetFormat() == gfx::SurfaceFormat::YUV422);
      config = ShaderConfigFromTargetAndFormat(source->GetTextureTarget(),
                                               source->GetFormat());
      if (!texturedEffect->mPremultiplied) {
        config.SetNoPremultipliedAlpha();
      }
      break;
    }
  }
  config.SetColorMatrix(aColorMatrix);
  config.SetMask(!!aSourceMask);
  if (aSourceMask) {
    config.SetMaskTextureTarget(aSourceMask->GetTextureTarget());
  }
  config.SetDEAA(aDEAAEnabled);
  config.SetCompositionOp(aOp);
  return config;
}

ShaderProgramOGL* CompositorOGL::GetShaderProgramFor(
    const ShaderConfigOGL& aConfig) {
  std::map<ShaderConfigOGL, ShaderProgramOGL*>::iterator iter =
      mPrograms.find(aConfig);
  if (iter != mPrograms.end()) return iter->second;

  ProgramProfileOGL profile = ProgramProfileOGL::GetProfileFor(aConfig);
  ShaderProgramOGL* shader = new ShaderProgramOGL(gl(), profile);
  if (!shader->Initialize()) {
    gfxCriticalError() << "Shader compilation failure, cfg:"
                       << " features: " << gfx::hexa(aConfig.mFeatures)
                       << " multiplier: " << aConfig.mMultiplier
                       << " op: " << aConfig.mCompositionOp;
    delete shader;
    return nullptr;
  }

  mPrograms[aConfig] = shader;
  return shader;
}

void CompositorOGL::ActivateProgram(ShaderProgramOGL* aProg) {
  if (mCurrentProgram != aProg) {
    gl()->fUseProgram(aProg->GetProgram());
    mCurrentProgram = aProg;
  }
}

void CompositorOGL::ResetProgram() { mCurrentProgram = nullptr; }

static bool SetBlendMode(GLContext* aGL, gfx::CompositionOp aBlendMode,
                         bool aIsPremultiplied = true) {
  if (BlendOpIsMixBlendMode(aBlendMode)) {
    // Mix-blend modes require an extra step (or more) that cannot be expressed
    // in the fixed-function blending capabilities of opengl. We handle them
    // separately in shaders, and the shaders assume we will use our default
    // blend function for compositing (premultiplied OP_OVER).
    return false;
  }
  if (aBlendMode == gfx::CompositionOp::OP_OVER && aIsPremultiplied) {
    return false;
  }

  GLenum srcBlend;
  GLenum dstBlend;
  GLenum srcAlphaBlend = LOCAL_GL_ONE;
  GLenum dstAlphaBlend = LOCAL_GL_ONE_MINUS_SRC_ALPHA;

  switch (aBlendMode) {
    case gfx::CompositionOp::OP_OVER:
      MOZ_ASSERT(!aIsPremultiplied);
      srcBlend = LOCAL_GL_SRC_ALPHA;
      dstBlend = LOCAL_GL_ONE_MINUS_SRC_ALPHA;
      break;
    case gfx::CompositionOp::OP_SOURCE:
      srcBlend = aIsPremultiplied ? LOCAL_GL_ONE : LOCAL_GL_SRC_ALPHA;
      dstBlend = LOCAL_GL_ZERO;
      srcAlphaBlend = LOCAL_GL_ONE;
      dstAlphaBlend = LOCAL_GL_ZERO;
      break;
    default:
      MOZ_ASSERT_UNREACHABLE("Unsupported blend mode!");
      return false;
  }

  aGL->fBlendFuncSeparate(srcBlend, dstBlend, srcAlphaBlend, dstAlphaBlend);
  return true;
}

gfx::Point3D CompositorOGL::GetLineCoefficients(const gfx::Point& aPoint1,
                                                const gfx::Point& aPoint2) {
  // Return standard coefficients for a line between aPoint1 and aPoint2
  // for standard line equation:
  //
  // Ax + By + C = 0
  //
  // A = (p1.y – p2.y)
  // B = (p2.x – p1.x)
  // C = (p1.x * p2.y) – (p2.x * p1.y)

  gfx::Point3D coeffecients;
  coeffecients.x = aPoint1.y - aPoint2.y;
  coeffecients.y = aPoint2.x - aPoint1.x;
  coeffecients.z = aPoint1.x * aPoint2.y - aPoint2.x * aPoint1.y;

  coeffecients *= 1.0f / sqrtf(coeffecients.x * coeffecients.x +
                               coeffecients.y * coeffecients.y);

  // Offset outwards by 0.5 pixel as the edge is considered to be 1 pixel
  // wide and included within the interior of the polygon
  coeffecients.z += 0.5f;

  return coeffecients;
}

void CompositorOGL::DrawQuad(const Rect& aRect, const IntRect& aClipRect,
                             const EffectChain& aEffectChain, Float aOpacity,
                             const gfx::Matrix4x4& aTransform,
                             const gfx::Rect& aVisibleRect) {
  AUTO_PROFILER_LABEL("CompositorOGL::DrawQuad", GRAPHICS);

  DrawGeometry(aRect, aRect, aClipRect, aEffectChain, aOpacity, aTransform,
               aVisibleRect);
}

void CompositorOGL::DrawTriangles(
    const nsTArray<gfx::TexturedTriangle>& aTriangles, const gfx::Rect& aRect,
    const gfx::IntRect& aClipRect, const EffectChain& aEffectChain,
    gfx::Float aOpacity, const gfx::Matrix4x4& aTransform,
    const gfx::Rect& aVisibleRect) {
  AUTO_PROFILER_LABEL("CompositorOGL::DrawTriangles", GRAPHICS);

  DrawGeometry(aTriangles, aRect, aClipRect, aEffectChain, aOpacity, aTransform,
               aVisibleRect);
}

template <typename Geometry>
void CompositorOGL::DrawGeometry(const Geometry& aGeometry,
                                 const gfx::Rect& aRect,
                                 const gfx::IntRect& aClipRect,
                                 const EffectChain& aEffectChain,
                                 gfx::Float aOpacity,
                                 const gfx::Matrix4x4& aTransform,
                                 const gfx::Rect& aVisibleRect) {
  MOZ_ASSERT(mFrameInProgress, "frame not started");
  MOZ_ASSERT(mCurrentRenderTarget, "No destination");

  MakeCurrent();

  // Convert aClipRect into render target space, and intersect it with the
  // render target's clip.
  IntRect clipRect = aClipRect + mCurrentRenderTarget->GetClipSpaceOrigin();
  if (Maybe<IntRect> rtClip = mCurrentRenderTarget->GetClipRect()) {
    clipRect = clipRect.Intersect(*rtClip);
  }

  Rect destRect = aTransform.TransformAndClipBounds(
      aRect, Rect(mCurrentRenderTarget->GetRect().Intersect(clipRect)));
  if (destRect.IsEmpty()) {
    return;
  }

  // XXX: This doesn't handle 3D transforms. It also doesn't handled rotated
  //      quads. Fix me.
  mPixelsFilled += destRect.Area();

  LayerScope::DrawBegin();

  EffectMask* effectMask;
  Rect maskBounds;
  if (aEffectChain.mSecondaryEffects[EffectTypes::MASK]) {
    effectMask = static_cast<EffectMask*>(
        aEffectChain.mSecondaryEffects[EffectTypes::MASK].get());

    // We're assuming that the gl backend won't cheat and use NPOT
    // textures when glContext says it can't (which seems to happen
    // on a mac when you force POT textures)
    IntSize maskSize = CalculatePOTSize(effectMask->mSize, mGLContext);

    const gfx::Matrix4x4& maskTransform = effectMask->mMaskTransform;
    NS_ASSERTION(maskTransform.Is2D(),
                 "How did we end up with a 3D transform here?!");
    maskBounds = Rect(Point(), Size(maskSize));
    maskBounds = maskTransform.As2D().TransformBounds(maskBounds);

    clipRect = clipRect.Intersect(RoundedOut(maskBounds));
  }

  // Move clipRect into device space.
  IntPoint offset = mCurrentRenderTarget->GetOrigin();
  clipRect -= offset;

  if (!mTarget && mCurrentRenderTarget->IsWindow()) {
    clipRect.MoveBy(mSurfaceOrigin.x, -mSurfaceOrigin.y);
  }

  ScopedGLState scopedScissorTestState(mGLContext, LOCAL_GL_SCISSOR_TEST, true);
  ScopedScissorRect autoScissorRect(mGLContext, clipRect.X(),
                                    FlipY(clipRect.Y() + clipRect.Height()),
                                    clipRect.Width(), clipRect.Height());

  MaskType maskType;
  TextureSourceOGL* sourceMask = nullptr;
  gfx::Matrix4x4 maskQuadTransform;
  if (aEffectChain.mSecondaryEffects[EffectTypes::MASK]) {
    sourceMask = effectMask->mMaskTexture->AsSourceOGL();

    // NS_ASSERTION(textureMask->IsAlpha(),
    //              "OpenGL mask layers must be backed by alpha surfaces");

    maskQuadTransform._11 = 1.0f / maskBounds.Width();
    maskQuadTransform._22 = 1.0f / maskBounds.Height();
    maskQuadTransform._41 = float(-maskBounds.X()) / maskBounds.Width();
    maskQuadTransform._42 = float(-maskBounds.Y()) / maskBounds.Height();

    maskType = MaskType::Mask;
  } else {
    maskType = MaskType::MaskNone;
  }

  // Determine the color if this is a color shader and fold the opacity into
  // the color since color shaders don't have an opacity uniform.
  DeviceColor color;
  if (aEffectChain.mPrimaryEffect->mType == EffectTypes::SOLID_COLOR) {
    EffectSolidColor* effectSolidColor =
        static_cast<EffectSolidColor*>(aEffectChain.mPrimaryEffect.get());
    color = effectSolidColor->mColor;

    Float opacity = aOpacity * color.a;
    color.r *= opacity;
    color.g *= opacity;
    color.b *= opacity;
    color.a = opacity;

    // We can fold opacity into the color, so no need to consider it further.
    aOpacity = 1.f;
  }

  bool createdMixBlendBackdropTexture = false;
  GLuint mixBlendBackdrop = 0;
  gfx::CompositionOp blendMode = gfx::CompositionOp::OP_OVER;

  if (aEffectChain.mSecondaryEffects[EffectTypes::BLEND_MODE]) {
    EffectBlendMode* blendEffect = static_cast<EffectBlendMode*>(
        aEffectChain.mSecondaryEffects[EffectTypes::BLEND_MODE].get());
    blendMode = blendEffect->mBlendMode;
  }

  // Only apply DEAA to quads that have been transformed such that aliasing
  // could be visible
  bool bEnableAA = StaticPrefs::layers_deaa_enabled() &&
                   !aTransform.Is2DIntegerTranslation();

  bool colorMatrix = aEffectChain.mSecondaryEffects[EffectTypes::COLOR_MATRIX];
  ShaderConfigOGL config =
      GetShaderConfigFor(aEffectChain.mPrimaryEffect, sourceMask, blendMode,
                         colorMatrix, bEnableAA);

  config.SetOpacity(aOpacity != 1.f);
  ApplyPrimitiveConfig(config, aGeometry);

  ShaderProgramOGL* program = GetShaderProgramFor(config);
#ifdef MOZ_WIDGET_GONK
  //TODO:By pass shader error, waiting for support from the partner.
  //Bug 76965 - follow up for shader compiler error.
#else
  MOZ_DIAGNOSTIC_ASSERT(program);
#endif
  if (!program) {
    printf_stderr("Shader compiler error.");
    return;
  }
  ActivateProgram(program);
  program->SetProjectionMatrix(mProjMatrix);
  program->SetLayerTransform(aTransform);
  LayerScope::SetLayerTransform(aTransform);

  if (colorMatrix) {
    EffectColorMatrix* effectColorMatrix = static_cast<EffectColorMatrix*>(
        aEffectChain.mSecondaryEffects[EffectTypes::COLOR_MATRIX].get());
    program->SetColorMatrix(effectColorMatrix->mColorMatrix);
  }

  if (BlendOpIsMixBlendMode(blendMode)) {
    gfx::Matrix4x4 backdropTransform;

    if (gl()->IsExtensionSupported(GLContext::NV_texture_barrier)) {
      // The NV_texture_barrier extension lets us read directly from the
      // backbuffer. Let's do that.
      // We need to tell OpenGL about this, so that it can make sure everything
      // on the GPU is happening in the right order.
      gl()->fTextureBarrier();
      mixBlendBackdrop = mCurrentRenderTarget->GetTextureHandle();
    } else {
      gfx::IntRect rect = ComputeBackdropCopyRect(aRect, clipRect, aTransform,
                                                  &backdropTransform);
      mixBlendBackdrop =
          CreateTexture(rect, true, mCurrentRenderTarget->GetFBO());
      createdMixBlendBackdropTexture = true;
    }
    program->SetBackdropTransform(backdropTransform);
  }

  program->SetRenderOffset(offset.x, offset.y);
  LayerScope::SetRenderOffset(offset.x, offset.y);

  if (aOpacity != 1.f) program->SetLayerOpacity(aOpacity);

  if (config.mFeatures & ENABLE_TEXTURE_RECT) {
    TextureSourceOGL* source = nullptr;
    if (aEffectChain.mPrimaryEffect->mType == EffectTypes::COMPONENT_ALPHA) {
      EffectComponentAlpha* effectComponentAlpha =
          static_cast<EffectComponentAlpha*>(aEffectChain.mPrimaryEffect.get());
      source = effectComponentAlpha->mOnWhite->AsSourceOGL();
    } else {
      TexturedEffect* texturedEffect =
          static_cast<TexturedEffect*>(aEffectChain.mPrimaryEffect.get());
      source = texturedEffect->mTexture->AsSourceOGL();
    }
    // This is used by IOSurface that use 0,0...w,h coordinate rather then
    // 0,0..1,1.
    program->SetTexCoordMultiplier(source->GetSize().width,
                                   source->GetSize().height);
  }

  if (sourceMask && config.mFeatures & ENABLE_MASK_TEXTURE_RECT) {
    program->SetMaskCoordMultiplier(sourceMask->GetSize().width,
                                    sourceMask->GetSize().height);
  }

  // XXX kip - These calculations could be performed once per layer rather than
  //           for every tile.  This might belong in Compositor.cpp once DEAA
  //           is implemented for DirectX.
  if (bEnableAA) {
    // Calculate the transformed vertices of aVisibleRect in screen space
    // pixels, mirroring the calculations in the vertex shader
    Matrix4x4 flatTransform = aTransform;
    flatTransform.PostTranslate(-offset.x, -offset.y, 0.0f);
    flatTransform *= mProjMatrix;

    Rect viewportClip = Rect(-1.0f, -1.0f, 2.0f, 2.0f);
    size_t edgeCount = 0;
    Point3D coefficients[4];

    Point points[Matrix4x4::kTransformAndClipRectMaxVerts];
    size_t pointCount =
        flatTransform.TransformAndClipRect(aVisibleRect, viewportClip, points);
    for (size_t i = 0; i < pointCount; i++) {
      points[i] = Point((points[i].x * 0.5f + 0.5f) * mViewportSize.width,
                        (points[i].y * 0.5f + 0.5f) * mViewportSize.height);
    }
    if (pointCount > 2) {
      // Use shoelace formula on a triangle in the clipped quad to determine if
      // winding order is reversed.  Iterate through the triangles until one is
      // found with a non-zero area.
      float winding = 0.0f;
      size_t wp = 0;
      while (winding == 0.0f && wp < pointCount) {
        int wp1 = (wp + 1) % pointCount;
        int wp2 = (wp + 2) % pointCount;
        winding =
            (points[wp1].x - points[wp].x) * (points[wp1].y + points[wp].y) +
            (points[wp2].x - points[wp1].x) * (points[wp2].y + points[wp1].y) +
            (points[wp].x - points[wp2].x) * (points[wp].y + points[wp2].y);
        wp++;
      }
      bool frontFacing = winding >= 0.0f;

      // Calculate the line coefficients used by the DEAA shader to determine
      // the sub-pixel coverage of the edge pixels
      for (size_t i = 0; i < pointCount; i++) {
        const Point& p1 = points[i];
        const Point& p2 = points[(i + 1) % pointCount];
        // Create a DEAA edge for any non-straight lines, to a maximum of 4
        if (p1.x != p2.x && p1.y != p2.y && edgeCount < 4) {
          if (frontFacing) {
            coefficients[edgeCount++] = GetLineCoefficients(p2, p1);
          } else {
            coefficients[edgeCount++] = GetLineCoefficients(p1, p2);
          }
        }
      }
    }

    // The coefficients that are not needed must not cull any fragments.
    // We fill these unused coefficients with a clipping plane that has no
    // effect.
    for (size_t i = edgeCount; i < 4; i++) {
      coefficients[i] = Point3D(0.0f, 1.0f, mViewportSize.height);
    }

    // Set uniforms required by DEAA shader
    Matrix4x4 transformInverted = aTransform;
    transformInverted.Invert();
    program->SetLayerTransformInverse(transformInverted);
    program->SetDEAAEdges(coefficients);
    program->SetVisibleCenter(aVisibleRect.Center());
    program->SetViewportSize(mViewportSize);
  }

  bool didSetBlendMode = false;

  switch (aEffectChain.mPrimaryEffect->mType) {
    case EffectTypes::SOLID_COLOR: {
      program->SetRenderColor(color);

      if (maskType != MaskType::MaskNone) {
        BindMaskForProgram(program, sourceMask, LOCAL_GL_TEXTURE0,
                           maskQuadTransform);
      }
      if (mixBlendBackdrop) {
        BindBackdrop(program, mixBlendBackdrop, LOCAL_GL_TEXTURE1);
      }

      didSetBlendMode = SetBlendMode(gl(), blendMode);

      BindAndDrawGeometry(program, aGeometry);
    } break;

    case EffectTypes::RGB: {
      TexturedEffect* texturedEffect =
          static_cast<TexturedEffect*>(aEffectChain.mPrimaryEffect.get());
      TextureSource* source = texturedEffect->mTexture;

      didSetBlendMode =
          SetBlendMode(gl(), blendMode, texturedEffect->mPremultiplied);

      gfx::SamplingFilter samplingFilter = texturedEffect->mSamplingFilter;

      source->AsSourceOGL()->BindTexture(LOCAL_GL_TEXTURE0, samplingFilter);

      program->SetTextureUnit(0);

      Matrix4x4 textureTransform = source->AsSourceOGL()->GetTextureTransform();
      program->SetTextureTransform(textureTransform);

      if (maskType != MaskType::MaskNone) {
        BindMaskForProgram(program, sourceMask, LOCAL_GL_TEXTURE1,
                           maskQuadTransform);
      }
      if (mixBlendBackdrop) {
        BindBackdrop(program, mixBlendBackdrop, LOCAL_GL_TEXTURE2);
      }

      BindAndDrawGeometryWithTextureRect(
          program, aGeometry, texturedEffect->mTextureCoords, source);
      source->AsSourceOGL()->MaybeFenceTexture();
    } break;
    case EffectTypes::YCBCR: {
      EffectYCbCr* effectYCbCr =
          static_cast<EffectYCbCr*>(aEffectChain.mPrimaryEffect.get());
      TextureSource* sourceYCbCr = effectYCbCr->mTexture;
      const int Y = 0, Cb = 1, Cr = 2;
      TextureSourceOGL* sourceY = sourceYCbCr->GetSubSource(Y)->AsSourceOGL();
      TextureSourceOGL* sourceCb = sourceYCbCr->GetSubSource(Cb)->AsSourceOGL();
      TextureSourceOGL* sourceCr = sourceYCbCr->GetSubSource(Cr)->AsSourceOGL();

      if (!sourceY || !sourceCb || !sourceCr) {
        NS_WARNING("Invalid layer texture.");
        return;
      }

      sourceY->BindTexture(LOCAL_GL_TEXTURE0, effectYCbCr->mSamplingFilter);
      sourceCb->BindTexture(LOCAL_GL_TEXTURE1, effectYCbCr->mSamplingFilter);
      sourceCr->BindTexture(LOCAL_GL_TEXTURE2, effectYCbCr->mSamplingFilter);

      if (config.mFeatures & ENABLE_TEXTURE_RECT) {
        // This is used by IOSurface that use 0,0...w,h coordinate rather then
        // 0,0..1,1.
        program->SetCbCrTexCoordMultiplier(sourceCb->GetSize().width,
                                           sourceCb->GetSize().height);
      }

      program->SetYCbCrTextureUnits(Y, Cb, Cr);
      program->SetTextureTransform(Matrix4x4());
      program->SetYUVColorSpace(effectYCbCr->mYUVColorSpace);

      if (maskType != MaskType::MaskNone) {
        BindMaskForProgram(program, sourceMask, LOCAL_GL_TEXTURE3,
                           maskQuadTransform);
      }
      if (mixBlendBackdrop) {
        BindBackdrop(program, mixBlendBackdrop, LOCAL_GL_TEXTURE4);
      }
      didSetBlendMode = SetBlendMode(gl(), blendMode);
      BindAndDrawGeometryWithTextureRect(program, aGeometry,
                                         effectYCbCr->mTextureCoords,
                                         sourceYCbCr->GetSubSource(Y));
      sourceY->MaybeFenceTexture();
      sourceCb->MaybeFenceTexture();
      sourceCr->MaybeFenceTexture();
    } break;
    case EffectTypes::NV12: {
      EffectNV12* effectNV12 =
          static_cast<EffectNV12*>(aEffectChain.mPrimaryEffect.get());
      TextureSource* sourceNV12 = effectNV12->mTexture;
      const int Y = 0, CbCr = 1;
      TextureSourceOGL* sourceY = sourceNV12->GetSubSource(Y)->AsSourceOGL();
      TextureSourceOGL* sourceCbCr =
          sourceNV12->GetSubSource(CbCr)->AsSourceOGL();

      if (!sourceY || !sourceCbCr) {
        NS_WARNING("Invalid layer texture.");
        return;
      }

      sourceY->BindTexture(LOCAL_GL_TEXTURE0, effectNV12->mSamplingFilter);
      sourceCbCr->BindTexture(LOCAL_GL_TEXTURE1, effectNV12->mSamplingFilter);

      if (config.mFeatures & ENABLE_TEXTURE_RECT) {
        // This is used by IOSurface that use 0,0...w,h coordinate rather then
        // 0,0..1,1.
        program->SetCbCrTexCoordMultiplier(sourceCbCr->GetSize().width,
                                           sourceCbCr->GetSize().height);
      }

      program->SetNV12TextureUnits(Y, CbCr);
      program->SetTextureTransform(Matrix4x4());
      program->SetYUVColorSpace(effectNV12->mYUVColorSpace);

      if (maskType != MaskType::MaskNone) {
        BindMaskForProgram(program, sourceMask, LOCAL_GL_TEXTURE2,
                           maskQuadTransform);
      }
      if (mixBlendBackdrop) {
        BindBackdrop(program, mixBlendBackdrop, LOCAL_GL_TEXTURE3);
      }
      didSetBlendMode = SetBlendMode(gl(), blendMode);
      BindAndDrawGeometryWithTextureRect(program, aGeometry,
                                         effectNV12->mTextureCoords,
                                         sourceNV12->GetSubSource(Y));
      sourceY->MaybeFenceTexture();
      sourceCbCr->MaybeFenceTexture();
    } break;
    case EffectTypes::RENDER_TARGET: {
      EffectRenderTarget* effectRenderTarget =
          static_cast<EffectRenderTarget*>(aEffectChain.mPrimaryEffect.get());
      RefPtr<CompositingRenderTargetOGL> surface =
          static_cast<CompositingRenderTargetOGL*>(
              effectRenderTarget->mRenderTarget.get());

      surface->BindTexture(LOCAL_GL_TEXTURE0, mFBOTextureTarget);

      // Drawing is always flipped, but when copying between surfaces we want to
      // avoid this, so apply a flip here to cancel the other one out.
      Matrix transform;
      transform.PreTranslate(0.0, 1.0);
      transform.PreScale(1.0f, -1.0f);
      program->SetTextureTransform(Matrix4x4::From2D(transform));
      program->SetTextureUnit(0);

      if (maskType != MaskType::MaskNone) {
        BindMaskForProgram(program, sourceMask, LOCAL_GL_TEXTURE1,
                           maskQuadTransform);
      }
      if (mixBlendBackdrop) {
        BindBackdrop(program, mixBlendBackdrop, LOCAL_GL_TEXTURE2);
      }

      if (config.mFeatures & ENABLE_TEXTURE_RECT) {
        // 2DRect case, get the multiplier right for a sampler2DRect
        program->SetTexCoordMultiplier(surface->GetSize().width,
                                       surface->GetSize().height);
      }

      // Drawing is always flipped, but when copying between surfaces we want to
      // avoid this. Pass true for the flip parameter to introduce a second flip
      // that cancels the other one out.
      didSetBlendMode = SetBlendMode(gl(), blendMode);
      BindAndDrawGeometry(program, aGeometry);
    } break;
    case EffectTypes::COMPONENT_ALPHA: {
      MOZ_ASSERT(LayerManager::LayersComponentAlphaEnabled());
      MOZ_ASSERT(blendMode == gfx::CompositionOp::OP_OVER,
                 "Can't support blend modes with component alpha!");
      EffectComponentAlpha* effectComponentAlpha =
          static_cast<EffectComponentAlpha*>(aEffectChain.mPrimaryEffect.get());
      TextureSourceOGL* sourceOnWhite =
          effectComponentAlpha->mOnWhite->AsSourceOGL();
      TextureSourceOGL* sourceOnBlack =
          effectComponentAlpha->mOnBlack->AsSourceOGL();

      if (!sourceOnBlack->IsValid() || !sourceOnWhite->IsValid()) {
        NS_WARNING("Invalid layer texture for component alpha");
        return;
      }

      sourceOnBlack->BindTexture(LOCAL_GL_TEXTURE0,
                                 effectComponentAlpha->mSamplingFilter);
      sourceOnWhite->BindTexture(LOCAL_GL_TEXTURE1,
                                 effectComponentAlpha->mSamplingFilter);

      program->SetBlackTextureUnit(0);
      program->SetWhiteTextureUnit(1);
      program->SetTextureTransform(Matrix4x4());

      if (maskType != MaskType::MaskNone) {
        BindMaskForProgram(program, sourceMask, LOCAL_GL_TEXTURE2,
                           maskQuadTransform);
      }
      // Pass 1.
      gl()->fBlendFuncSeparate(LOCAL_GL_ZERO, LOCAL_GL_ONE_MINUS_SRC_COLOR,
                               LOCAL_GL_ONE, LOCAL_GL_ONE);
      program->SetTexturePass2(false);
      BindAndDrawGeometryWithTextureRect(program, aGeometry,
                                         effectComponentAlpha->mTextureCoords,
                                         effectComponentAlpha->mOnBlack);

      // Pass 2.
      gl()->fBlendFuncSeparate(LOCAL_GL_ONE, LOCAL_GL_ONE, LOCAL_GL_ONE,
                               LOCAL_GL_ONE);
      program->SetTexturePass2(true);
      BindAndDrawGeometryWithTextureRect(program, aGeometry,
                                         effectComponentAlpha->mTextureCoords,
                                         effectComponentAlpha->mOnBlack);

      mGLContext->fBlendFuncSeparate(LOCAL_GL_ONE, LOCAL_GL_ONE_MINUS_SRC_ALPHA,
                                     LOCAL_GL_ONE,
                                     LOCAL_GL_ONE_MINUS_SRC_ALPHA);

      sourceOnBlack->MaybeFenceTexture();
      sourceOnWhite->MaybeFenceTexture();
    } break;
    default:
      MOZ_ASSERT(false, "Unhandled effect type");
      break;
  }

  if (didSetBlendMode) {
    gl()->fBlendFuncSeparate(LOCAL_GL_ONE, LOCAL_GL_ONE_MINUS_SRC_ALPHA,
                             LOCAL_GL_ONE, LOCAL_GL_ONE_MINUS_SRC_ALPHA);
  }
  if (createdMixBlendBackdropTexture) {
    gl()->fDeleteTextures(1, &mixBlendBackdrop);
  }

  // in case rendering has used some other GL context
  MakeCurrent();

  LayerScope::DrawEnd(mGLContext, aEffectChain, aRect.Width(), aRect.Height());
}

void CompositorOGL::BindAndDrawGeometry(ShaderProgramOGL* aProgram,
                                        const gfx::Rect& aRect) {
  BindAndDrawQuad(aProgram, aRect);
}

void CompositorOGL::BindAndDrawGeometry(
    ShaderProgramOGL* aProgram,
    const nsTArray<gfx::TexturedTriangle>& aTriangles) {
  NS_ASSERTION(aProgram->HasInitialized(),
               "Shader program not correctly initialized");

  const nsTArray<TexturedVertex> vertices =
      TexturedTrianglesToVertexArray(aTriangles);

  mGLContext->fBindBuffer(LOCAL_GL_ARRAY_BUFFER, mTriangleVBO);
  mGLContext->fBufferData(LOCAL_GL_ARRAY_BUFFER,
                          vertices.Length() * sizeof(TexturedVertex),
                          vertices.Elements(), LOCAL_GL_STREAM_DRAW);

  const GLsizei stride = 4 * sizeof(GLfloat);
  InitializeVAO(kCoordinateAttributeIndex, 2, stride, 0);
  InitializeVAO(kTexCoordinateAttributeIndex, 2, stride, 2 * sizeof(GLfloat));

  mGLContext->fDrawArrays(LOCAL_GL_TRIANGLES, 0, vertices.Length());

  mGLContext->fDisableVertexAttribArray(kCoordinateAttributeIndex);
  mGLContext->fDisableVertexAttribArray(kTexCoordinateAttributeIndex);
  mGLContext->fBindBuffer(LOCAL_GL_ARRAY_BUFFER, 0);
}

// |aRect| is the rectangle we want to draw to. We will draw it with
// up to 4 draw commands if necessary to avoid wrapping.
// |aTexCoordRect| is the rectangle from the texture that we want to
// draw using the given program.
// |aTexture| is the texture we are drawing. Its actual size can be
// larger than the rectangle given by |texCoordRect|.
void CompositorOGL::BindAndDrawGeometryWithTextureRect(
    ShaderProgramOGL* aProg, const Rect& aRect, const Rect& aTexCoordRect,
    TextureSource* aTexture) {
  Rect scaledTexCoordRect = GetTextureCoordinates(aTexCoordRect, aTexture);
  Rect layerRects[4];
  Rect textureRects[4];
  size_t rects = DecomposeIntoNoRepeatRects(aRect, scaledTexCoordRect,
                                            &layerRects, &textureRects);

  BindAndDrawQuads(aProg, rects, layerRects, textureRects);
}

void CompositorOGL::BindAndDrawGeometryWithTextureRect(
    ShaderProgramOGL* aProg, const nsTArray<gfx::TexturedTriangle>& aTriangles,
    const gfx::Rect& aTexCoordRect, TextureSource* aTexture) {
  BindAndDrawGeometry(aProg, aTriangles);
}

void CompositorOGL::BindAndDrawQuads(ShaderProgramOGL* aProg, int aQuads,
                                     const Rect* aLayerRects,
                                     const Rect* aTextureRects) {
  NS_ASSERTION(aProg->HasInitialized(),
               "Shader program not correctly initialized");

  mGLContext->fBindBuffer(LOCAL_GL_ARRAY_BUFFER, mQuadVBO);
  InitializeVAO(kCoordinateAttributeIndex, 4, 0, 0);

  aProg->SetLayerRects(aLayerRects);
  if (aProg->GetTextureCount() > 0) {
    aProg->SetTextureRects(aTextureRects);
  }

  // We are using GL_TRIANGLES here because the Mac Intel drivers fail to
  // properly process uniform arrays with GL_TRIANGLE_STRIP. Go figure.
  mGLContext->fDrawArrays(LOCAL_GL_TRIANGLES, 0, 6 * aQuads);
  mGLContext->fDisableVertexAttribArray(kCoordinateAttributeIndex);
  mGLContext->fBindBuffer(LOCAL_GL_ARRAY_BUFFER, 0);
  LayerScope::SetDrawRects(aQuads, aLayerRects, aTextureRects);
}

void CompositorOGL::InitializeVAO(const GLuint aAttrib, const GLint aComponents,
                                  const GLsizei aStride, const size_t aOffset) {
  mGLContext->fVertexAttribPointer(aAttrib, aComponents, LOCAL_GL_FLOAT,
                                   LOCAL_GL_FALSE, aStride,
                                   reinterpret_cast<GLvoid*>(aOffset));
  mGLContext->fEnableVertexAttribArray(aAttrib);
}

void CompositorOGL::EndFrame() {
  AUTO_PROFILER_LABEL("CompositorOGL::EndFrame", GRAPHICS);

#ifdef MOZ_DUMP_PAINTING
  if (gfxEnv::DumpCompositorTextures()) {
    LayoutDeviceIntSize size;
    if (mUseExternalSurfaceSize) {
      size = LayoutDeviceIntSize(mSurfaceSize.width, mSurfaceSize.height);
    } else {
      size = mWidget->GetClientSize();
    }
    RefPtr<DrawTarget> target =
        gfxPlatform::GetPlatform()->CreateOffscreenContentDrawTarget(
            IntSize(size.width, size.height), SurfaceFormat::B8G8R8A8);
    if (target) {
      CopyToTarget(target, nsIntPoint(), Matrix());
      WriteSnapshotToDumpFile(this, target);
    }
  }
#endif

  mFrameInProgress = false;
  mShouldInvalidateWindow = false;

  if (mTarget) {
    CopyToTarget(mTarget, mTargetBounds.TopLeft(), Matrix());
    mGLContext->fBindBuffer(LOCAL_GL_ARRAY_BUFFER, 0);
    mTarget = nullptr;
    mWindowRenderTarget = nullptr;
    mCurrentRenderTarget = nullptr;
    Compositor::EndFrame();
    return;
  }

  mWindowRenderTarget = nullptr;
  mCurrentRenderTarget = nullptr;

  if (mTexturePool) {
    mTexturePool->EndFrame();
  }

  InsertFrameDoneSync();

  mGLContext->SetDamage(mCurrentFrameInvalidRegion);
  mGLContext->SwapBuffers();
  mGLContext->fBindBuffer(LOCAL_GL_ARRAY_BUFFER, 0);

  // Unbind all textures
  for (GLuint i = 0; i <= 4; i++) {
    mGLContext->fActiveTexture(LOCAL_GL_TEXTURE0 + i);
    mGLContext->fBindTexture(LOCAL_GL_TEXTURE_2D, 0);
    if (!mGLContext->IsGLES()) {
      mGLContext->fBindTexture(LOCAL_GL_TEXTURE_RECTANGLE_ARB, 0);
    }
  }

  mCurrentFrameInvalidRegion.SetEmpty();

  Compositor::EndFrame();
}

void CompositorOGL::InsertFrameDoneSync() {
#ifdef XP_MACOSX
  // Only do this on macOS.
  // On other platforms, SwapBuffers automatically applies back-pressure.
  if (mThisFrameDoneSync) {
    mGLContext->fDeleteSync(mThisFrameDoneSync);
  }
  mThisFrameDoneSync =
      mGLContext->fFenceSync(LOCAL_GL_SYNC_GPU_COMMANDS_COMPLETE, 0);
#elif defined(MOZ_WIDGET_ANDROID)
  const auto& gle = gl::GLContextEGL::Cast(mGLContext);
  const auto& egl = gle->mEgl;

  EGLSync sync = nullptr;
  if (AndroidHardwareBufferApi::Get()) {
    sync = egl->fCreateSync(LOCAL_EGL_SYNC_NATIVE_FENCE_ANDROID, nullptr);
  }
  if (sync) {
    int fenceFd = egl->fDupNativeFenceFDANDROID(sync);
    if (fenceFd >= 0) {
      mReleaseFenceFd = ipc::FileDescriptor(UniqueFileHandle(fenceFd));
    }
    egl->fDestroySync(sync);
    sync = nullptr;
  }
#endif
}

void CompositorOGL::WaitForGPU() {
  if (mPreviousFrameDoneSync) {
    AUTO_PROFILER_LABEL("Waiting for GPU to finish previous frame", GRAPHICS);
    mGLContext->fClientWaitSync(mPreviousFrameDoneSync,
                                LOCAL_GL_SYNC_FLUSH_COMMANDS_BIT,
                                LOCAL_GL_TIMEOUT_IGNORED);
    mGLContext->fDeleteSync(mPreviousFrameDoneSync);
  }
  mPreviousFrameDoneSync = mThisFrameDoneSync;
  mThisFrameDoneSync = nullptr;
}

ipc::FileDescriptor CompositorOGL::GetReleaseFence() { return mReleaseFenceFd; }

RefPtr<SurfacePoolHandle> CompositorOGL::GetSurfacePoolHandle() {
#ifdef XP_MACOSX
  if (!mSurfacePoolHandle) {
    mSurfacePoolHandle = SurfacePool::Create(0)->GetHandleForGL(mGLContext);
  }
#endif
  return mSurfacePoolHandle;
}

bool CompositorOGL::NeedToRecreateFullWindowRenderTarget() const {
  if (!ShouldRecordFrames()) {
    return false;
  }
  if (!mFullWindowRenderTarget) {
    return true;
  }
  IntSize windowSize = mWidget->GetClientSize().ToUnknownSize();
  return mFullWindowRenderTarget->GetSize() != windowSize;
}

void CompositorOGL::SetDestinationSurfaceSize(const IntSize& aSize) {
  mSurfaceSize.width = aSize.width;
  mSurfaceSize.height = aSize.height;
}

void CompositorOGL::CopyToTarget(DrawTarget* aTarget,
                                 const nsIntPoint& aTopLeft,
                                 const gfx::Matrix& aTransform) {
  MOZ_ASSERT(aTarget);
  IntRect rect;
  if (mUseExternalSurfaceSize) {
    rect = IntRect(0, 0, mSurfaceSize.width, mSurfaceSize.height);
  } else {
    rect = IntRect(0, 0, mWidgetSize.width, mWidgetSize.height);
  }
  GLint width = rect.Width();
  GLint height = rect.Height();

  if ((int64_t(width) * int64_t(height) * int64_t(4)) > INT32_MAX) {
    NS_ERROR("Widget size too big - integer overflow!");
    return;
  }

  RefPtr<DataSourceSurface> source = Factory::CreateDataSourceSurface(
      rect.Size(), gfx::SurfaceFormat::B8G8R8A8);
  if (NS_WARN_IF(!source)) {
    return;
  }

  ReadPixelsIntoDataSurface(mGLContext, source);

  // Map from GL space to Cairo space and reverse the world transform.
  Matrix glToCairoTransform = aTransform;
  glToCairoTransform.Invert();
  glToCairoTransform.PreScale(1.0, -1.0);
  glToCairoTransform.PreTranslate(0.0, -height);

  glToCairoTransform.PostTranslate(-aTopLeft.x, -aTopLeft.y);

  Matrix oldMatrix = aTarget->GetTransform();
  aTarget->SetTransform(glToCairoTransform);
  Rect floatRect = Rect(rect.X(), rect.Y(), width, height);
  aTarget->DrawSurface(source, floatRect, floatRect, DrawSurfaceOptions(),
                       DrawOptions(1.0f, CompositionOp::OP_SOURCE));
  aTarget->SetTransform(oldMatrix);
  aTarget->Flush();
}

void CompositorOGL::Pause() {
#ifdef MOZ_WIDGET_ANDROID
  if (!gl() || gl()->IsDestroyed()) return;
  // ReleaseSurface internally calls MakeCurrent
  gl()->ReleaseSurface();
#elif defined(MOZ_WAYLAND)
  // ReleaseSurface internally calls MakeCurrent
  gl()->ReleaseSurface();
#endif
}

bool CompositorOGL::Resume() {
#if defined(MOZ_WIDGET_ANDROID) || defined(MOZ_WIDGET_UIKIT) || \
    defined(MOZ_WAYLAND)
  if (!gl() || gl()->IsDestroyed()) return false;

  // RenewSurface internally calls MakeCurrent.
  return gl()->RenewSurface(GetWidget());
#endif
  return true;
}

already_AddRefed<DataTextureSource> CompositorOGL::CreateDataTextureSource(
    TextureFlags aFlags) {
  if (!gl()) {
    return nullptr;
  }

  return MakeAndAddRef<TextureImageTextureSourceOGL>(this, aFlags);
}

already_AddRefed<DataTextureSource>
CompositorOGL::CreateDataTextureSourceAroundYCbCr(TextureHost* aTexture) {
  if (!gl()) {
    return nullptr;
  }

  BufferTextureHost* bufferTexture = aTexture->AsBufferTextureHost();
  MOZ_ASSERT(bufferTexture);

  if (!bufferTexture) {
    return nullptr;
  }

  uint8_t* buf = bufferTexture->GetBuffer();
  const BufferDescriptor& buffDesc = bufferTexture->GetBufferDescriptor();
  const YCbCrDescriptor& desc = buffDesc.get_YCbCrDescriptor();

  RefPtr<gfx::DataSourceSurface> tempY =
      gfx::Factory::CreateWrappingDataSourceSurface(
          ImageDataSerializer::GetYChannel(buf, desc), desc.yStride(),
          desc.ySize(), SurfaceFormatForColorDepth(desc.colorDepth()));
  if (!tempY) {
    return nullptr;
  }
  RefPtr<gfx::DataSourceSurface> tempCb =
      gfx::Factory::CreateWrappingDataSourceSurface(
          ImageDataSerializer::GetCbChannel(buf, desc), desc.cbCrStride(),
          desc.cbCrSize(), SurfaceFormatForColorDepth(desc.colorDepth()));
  if (!tempCb) {
    return nullptr;
  }
  RefPtr<gfx::DataSourceSurface> tempCr =
      gfx::Factory::CreateWrappingDataSourceSurface(
          ImageDataSerializer::GetCrChannel(buf, desc), desc.cbCrStride(),
          desc.cbCrSize(), SurfaceFormatForColorDepth(desc.colorDepth()));
  if (!tempCr) {
    return nullptr;
  }

  RefPtr<DirectMapTextureSource> srcY = new DirectMapTextureSource(this, tempY);
  RefPtr<DirectMapTextureSource> srcU =
      new DirectMapTextureSource(this, tempCb);
  RefPtr<DirectMapTextureSource> srcV =
      new DirectMapTextureSource(this, tempCr);

  srcY->SetNextSibling(srcU);
  srcU->SetNextSibling(srcV);

  return srcY.forget();
}

#ifdef XP_DARWIN
void CompositorOGL::MaybeUnlockBeforeNextComposition(
    TextureHost* aTextureHost) {
  auto bufferTexture = aTextureHost->AsBufferTextureHost();
  if (bufferTexture) {
    mMaybeUnlockBeforeNextComposition.AppendElement(bufferTexture);
  }
}

void CompositorOGL::TryUnlockTextures() {
  nsClassHashtable<nsUint32HashKey, nsTArray<uint64_t>>
      texturesIdsToUnlockByPid;
  for (auto& texture : mMaybeUnlockBeforeNextComposition) {
    if (texture->IsDirectMap() && texture->CanUnlock()) {
      texture->ReadUnlock();
      auto actor = texture->GetIPDLActor();
      if (actor) {
        base::ProcessId pid = actor->OtherPid();
        nsTArray<uint64_t>* textureIds =
            texturesIdsToUnlockByPid.LookupOrAdd(pid);
        textureIds->AppendElement(TextureHost::GetTextureSerial(actor));
      }
    }
  }
  mMaybeUnlockBeforeNextComposition.Clear();
  for (auto it = texturesIdsToUnlockByPid.ConstIter(); !it.Done(); it.Next()) {
    TextureSync::SetTexturesUnlocked(it.Key(), *it.UserData());
  }
}
#endif

already_AddRefed<DataTextureSource>
CompositorOGL::CreateDataTextureSourceAround(gfx::DataSourceSurface* aSurface) {
  if (!gl()) {
    return nullptr;
  }

  return MakeAndAddRef<DirectMapTextureSource>(this, aSurface);
}

bool CompositorOGL::SupportsPartialTextureUpdate() {
  return CanUploadSubTextures(mGLContext);
}

int32_t CompositorOGL::GetMaxTextureSize() const {
  MOZ_ASSERT(mGLContext);
  GLint texSize = 0;
  mGLContext->fGetIntegerv(LOCAL_GL_MAX_TEXTURE_SIZE, &texSize);
  MOZ_ASSERT(texSize != 0);
  return texSize;
}

void CompositorOGL::MakeCurrent(MakeCurrentFlags aFlags) {
  if (mDestroyed) {
    NS_WARNING("Call on destroyed layer manager");
    return;
  }
  mGLContext->MakeCurrent(aFlags & ForceMakeCurrent);
}

GLBlitTextureImageHelper* CompositorOGL::BlitTextureImageHelper() {
  if (!mBlitTextureImageHelper) {
    mBlitTextureImageHelper = MakeUnique<GLBlitTextureImageHelper>(this);
  }

  return mBlitTextureImageHelper.get();
}

GLuint CompositorOGL::GetTemporaryTexture(GLenum aTarget, GLenum aUnit) {
  if (!mTexturePool) {
    mTexturePool = new PerUnitTexturePoolOGL(gl());
  }
  return mTexturePool->GetTexture(aTarget, aUnit);
}

void CompositorOGL::DrawGLCursor(
    LayoutDeviceIntRect aRect,
    LayoutDeviceIntPoint aCursorPos,
    RefPtr<DataSourceSurface> aSurface,
    nsIntSize aImgSize,
    nsIntPoint aHotspot)
{
  if (!StaticPrefs::dom_virtualcursor_enabled() ||
      !aRect.Contains(aCursorPos) ||
      !aSurface) {
    return;
  }

  if (aSurface != mCursorSurfaceCache) {
    mCursorSurfaceCache = aSurface;

    if (!mCursorTextureCache) {
      mCursorTextureCache = CreateDataTextureSource();
    }
    mCursorTextureCache->Update(aSurface);
  }

  EffectChain effects;
  float alpha = 1;
  effects.mPrimaryEffect =
    CreateTexturedEffect(SurfaceFormat::B8G8R8A8,
        mCursorTextureCache,
        SamplingFilter::POINT,
        true);
  Compositor::DrawQuad(
      gfx::Rect(aCursorPos.x - aHotspot.x, aCursorPos.y - aHotspot.y, aImgSize.width, aImgSize.height),
      gfx::IntRect(aRect.x, aRect.y, aRect.width, aRect.height),
      effects,
      alpha,
      gfx::Matrix4x4()
      );
}

bool CompositorOGL::SupportsTextureDirectMapping() {
  if (!StaticPrefs::gfx_allow_texture_direct_mapping_AtStartup()) {
    return false;
  }

  if (mGLContext) {
    mGLContext->MakeCurrent();
    return mGLContext->IsExtensionSupported(
               gl::GLContext::APPLE_client_storage) &&
           mGLContext->IsExtensionSupported(gl::GLContext::APPLE_texture_range);
  }

  return false;
}

GLuint PerUnitTexturePoolOGL::GetTexture(GLenum aTarget, GLenum aTextureUnit) {
  if (mTextureTarget == 0) {
    mTextureTarget = aTarget;
  }
  MOZ_ASSERT(mTextureTarget == aTarget);

  size_t index = aTextureUnit - LOCAL_GL_TEXTURE0;
  // lazily grow the array of temporary textures
  if (mTextures.Length() <= index) {
    size_t prevLength = mTextures.Length();
    mTextures.SetLength(index + 1);
    for (unsigned int i = prevLength; i <= index; ++i) {
      mTextures[i] = 0;
    }
  }
  // lazily initialize the temporary textures
  if (!mTextures[index]) {
    if (!mGL->MakeCurrent()) {
      return 0;
    }
    mGL->fGenTextures(1, &mTextures[index]);
    mGL->fBindTexture(aTarget, mTextures[index]);
    mGL->fTexParameteri(aTarget, LOCAL_GL_TEXTURE_WRAP_S,
                        LOCAL_GL_CLAMP_TO_EDGE);
    mGL->fTexParameteri(aTarget, LOCAL_GL_TEXTURE_WRAP_T,
                        LOCAL_GL_CLAMP_TO_EDGE);
  }
  return mTextures[index];
}

void PerUnitTexturePoolOGL::DestroyTextures() {
  if (mGL && mGL->MakeCurrent()) {
    if (mTextures.Length() > 0) {
      mGL->fDeleteTextures(mTextures.Length(), &mTextures[0]);
    }
  }
  mTextures.SetLength(0);
}

bool CompositorOGL::SupportsLayerGeometry() const {
  return StaticPrefs::layers_geometry_opengl_enabled();
}

void CompositorOGL::RegisterTextureSource(TextureSource* aTextureSource) {
#ifdef MOZ_WIDGET_GTK
  if (mDestroyed) {
    return;
  }
  mRegisteredTextureSources.insert(aTextureSource);
#endif
}

void CompositorOGL::UnregisterTextureSource(TextureSource* aTextureSource) {
#ifdef MOZ_WIDGET_GTK
  if (mDestroyed) {
    return;
  }
  mRegisteredTextureSources.erase(aTextureSource);
#endif
}

}  // namespace layers
}  // namespace mozilla<|MERGE_RESOLUTION|>--- conflicted
+++ resolved
@@ -20,11 +20,8 @@
 #include "gfxUtils.h"               // for gfxUtils, etc
 #include "mozilla/ArrayUtils.h"     // for ArrayLength
 #include "mozilla/Preferences.h"    // for Preferences
-<<<<<<< HEAD
+#include "mozilla/ProfilerLabels.h"
 #include "mozilla/StaticPrefs_dom.h"
-=======
-#include "mozilla/ProfilerLabels.h"
->>>>>>> fffa3ede
 #include "mozilla/StaticPrefs_gfx.h"
 #include "mozilla/StaticPrefs_layers.h"
 #include "mozilla/StaticPrefs_nglayout.h"
