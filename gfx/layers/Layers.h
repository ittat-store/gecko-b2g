/* -*- Mode: C++; tab-width: 2; indent-tabs-mode: nil; c-basic-offset: 2 -*-
 * This Source Code Form is subject to the terms of the Mozilla Public
 * License, v. 2.0. If a copy of the MPL was not distributed with this
 * file, You can obtain one at http://mozilla.org/MPL/2.0/. */

#ifndef GFX_LAYERS_H
#define GFX_LAYERS_H

#include <map>
#include <stdint.h>                     // for uint32_t, uint64_t, uint8_t
#include <stdio.h>                      // for FILE
#include <sys/types.h>                  // for int32_t, int64_t
#include "FrameMetrics.h"               // for FrameMetrics
#include "Units.h"                      // for LayerMargin, LayerPoint, ParentLayerIntRect
#include "gfxContext.h"
#include "gfxTypes.h"
#include "gfxPoint.h"                   // for gfxPoint
#include "gfxRect.h"                    // for gfxRect
#include "gfx2DGlue.h"
#include "mozilla/Assertions.h"         // for MOZ_ASSERT_HELPER2, etc
#include "mozilla/Array.h"
#include "mozilla/DebugOnly.h"          // for DebugOnly
#include "mozilla/EventForwards.h"      // for nsPaintEvent
#include "mozilla/Maybe.h"              // for Maybe
#include "mozilla/Poison.h"
#include "mozilla/RefPtr.h"             // for already_AddRefed
#include "mozilla/StyleAnimationValue.h" // for StyleAnimationValue, etc
#include "mozilla/TimeStamp.h"          // for TimeStamp, TimeDuration
#include "mozilla/UniquePtr.h"          // for UniquePtr
#include "mozilla/gfx/BaseMargin.h"     // for BaseMargin
#include "mozilla/gfx/BasePoint.h"      // for BasePoint
#include "mozilla/gfx/Point.h"          // for IntSize
#include "mozilla/gfx/TiledRegion.h"    // for TiledIntRegion
#include "mozilla/gfx/Types.h"          // for SurfaceFormat
#include "mozilla/gfx/UserData.h"       // for UserData, etc
#include "mozilla/layers/BSPTree.h"     // for LayerPolygon
#include "mozilla/layers/LayerAttributes.h"
#include "mozilla/layers/LayersTypes.h"
#include "mozilla/mozalloc.h"           // for operator delete, etc
#include "nsAutoPtr.h"                  // for nsAutoPtr, nsRefPtr, etc
#include "nsCOMPtr.h"                   // for already_AddRefed
#include "nsCSSPropertyID.h"              // for nsCSSPropertyID
#include "nsDebug.h"                    // for NS_ASSERTION
#include "nsISupportsImpl.h"            // for Layer::Release, etc
#include "nsRect.h"                     // for mozilla::gfx::IntRect
#include "nsRegion.h"                   // for nsIntRegion
#include "nsString.h"                   // for nsCString
#include "nsTArray.h"                   // for nsTArray
#include "nsTArrayForwardDeclare.h"     // for InfallibleTArray
#include "nscore.h"                     // for nsACString, nsAString
#include "mozilla/Logging.h"                      // for PRLogModuleInfo
#include "nsIWidget.h"                  // For plugin window configuration information structs
#include "ImageContainer.h"

class gfxContext;

extern uint8_t gLayerManagerLayerBuilder;

namespace mozilla {

class FrameLayerBuilder;
class StyleAnimationValue;

namespace gl {
class GLContext;
} // namespace gl

namespace gfx {
class DrawTarget;
} // namespace gfx

namespace layers {

class Animation;
class AnimationData;
class AsyncCanvasRenderer;
class AsyncPanZoomController;
class BasicLayerManager;
class ClientLayerManager;
class Layer;
class LayerMetricsWrapper;
class PaintedLayer;
class ContainerLayer;
class ImageLayer;
class ColorLayer;
class CompositorBridgeChild;
class TextLayer;
class CanvasLayer;
class BorderLayer;
class ReadbackLayer;
class ReadbackProcessor;
class RefLayer;
class HostLayer;
class KnowsCompositor;
class ShadowableLayer;
class ShadowLayerForwarder;
class LayerManagerComposite;
class SpecificLayerAttributes;
class TransactionIdAllocator;
class Compositor;
class FrameUniformityData;
class PersistentBufferProvider;
class GlyphArray;
<<<<<<< HEAD
class WebRenderLayerManager;
=======
struct AnimData;
>>>>>>> 092e5dc5

namespace layerscope {
class LayersPacket;
} // namespace layerscope

#define MOZ_LAYER_DECL_NAME(n, e)                              \
  virtual const char* Name() const override { return n; }  \
  virtual LayerType GetType() const override { return e; }

// Defined in LayerUserData.h; please include that file instead.
class LayerUserData;

class DidCompositeObserver {
  public:
    virtual void DidComposite() = 0;
};

/*
 * Motivation: For truly smooth animation and video playback, we need to
 * be able to compose frames and render them on a dedicated thread (i.e.
 * off the main thread where DOM manipulation, script execution and layout
 * induce difficult-to-bound latency). This requires Gecko to construct
 * some kind of persistent scene structure (graph or tree) that can be
 * safely transmitted across threads. We have other scenarios (e.g. mobile
 * browsing) where retaining some rendered data between paints is desired
 * for performance, so again we need a retained scene structure.
 *
 * Our retained scene structure is a layer tree. Each layer represents
 * content which can be composited onto a destination surface; the root
 * layer is usually composited into a window, and non-root layers are
 * composited into their parent layers. Layers have attributes (e.g.
 * opacity and clipping) that influence their compositing.
 *
 * We want to support a variety of layer implementations, including
 * a simple "immediate mode" implementation that doesn't retain any
 * rendered data between paints (i.e. uses cairo in just the way that
 * Gecko used it before layers were introduced). But we also don't want
 * to have bifurcated "layers"/"non-layers" rendering paths in Gecko.
 * Therefore the layers API is carefully designed to permit maximally
 * efficient implementation in an "immediate mode" style. See the
 * BasicLayerManager for such an implementation.
 */

/**
 * A LayerManager controls a tree of layers. All layers in the tree
 * must use the same LayerManager.
 *
 * All modifications to a layer tree must happen inside a transaction.
 * Only the state of the layer tree at the end of a transaction is
 * rendered. Transactions cannot be nested
 *
 * Each transaction has two phases:
 * 1) Construction: layers are created, inserted, removed and have
 * properties set on them in this phase.
 * BeginTransaction and BeginTransactionWithTarget start a transaction in
 * the Construction phase.
 * 2) Drawing: PaintedLayers are rendered into in this phase, in tree
 * order. When the client has finished drawing into the PaintedLayers, it should
 * call EndTransaction to complete the transaction.
 *
 * All layer API calls happen on the main thread.
 *
 * Layers are refcounted. The layer manager holds a reference to the
 * root layer, and each container layer holds a reference to its children.
 */
class LayerManager {
  NS_INLINE_DECL_REFCOUNTING(LayerManager)

protected:
  typedef mozilla::gfx::DrawTarget DrawTarget;
  typedef mozilla::gfx::IntSize IntSize;
  typedef mozilla::gfx::SurfaceFormat SurfaceFormat;

public:
  LayerManager()
    : mDestroyed(false)
    , mSnapEffectiveTransforms(true)
    , mId(0)
    , mInTransaction(false)
    , mPaintedPixelCount(0)
  {}

  /**
   * Release layers and resources held by this layer manager, and mark
   * it as destroyed.  Should do any cleanup necessary in preparation
   * for its widget going away.  After this call, only user data calls
   * are valid on the layer manager.
   */
  virtual void Destroy()
  {
    mDestroyed = true;
    mUserData.Destroy();
    mRoot = nullptr;
  }
  bool IsDestroyed() { return mDestroyed; }

  virtual ShadowLayerForwarder* AsShadowForwarder()
  { return nullptr; }

  virtual KnowsCompositor* AsKnowsCompositor()
  { return nullptr; }

  virtual LayerManagerComposite* AsLayerManagerComposite()
  { return nullptr; }

  virtual ClientLayerManager* AsClientLayerManager()
  { return nullptr; }

  virtual BasicLayerManager* AsBasicLayerManager()
  { return nullptr; }

  virtual WebRenderLayerManager* AsWebRenderLayerManager()
  { return nullptr; }

  /**
   * Returns true if this LayerManager is owned by an nsIWidget,
   * and is used for drawing into the widget.
   */
  virtual bool IsWidgetLayerManager() { return true; }
  virtual bool IsInactiveLayerManager() { return false; }

  /**
   * Start a new transaction. Nested transactions are not allowed so
   * there must be no transaction currently in progress.
   * This transaction will update the state of the window from which
   * this LayerManager was obtained.
   */
  virtual bool BeginTransaction() = 0;
  /**
   * Start a new transaction. Nested transactions are not allowed so
   * there must be no transaction currently in progress.
   * This transaction will render the contents of the layer tree to
   * the given target context. The rendering will be complete when
   * EndTransaction returns.
   */
  virtual bool BeginTransactionWithTarget(gfxContext* aTarget) = 0;

  enum EndTransactionFlags {
    END_DEFAULT = 0,
    END_NO_IMMEDIATE_REDRAW = 1 << 0,  // Do not perform the drawing phase
    END_NO_COMPOSITE = 1 << 1, // Do not composite after drawing painted layer contents.
    END_NO_REMOTE_COMPOSITE = 1 << 2 // Do not schedule a composition with a remote Compositor, if one exists.
  };

  FrameLayerBuilder* GetLayerBuilder() {
    return reinterpret_cast<FrameLayerBuilder*>(GetUserData(&gLayerManagerLayerBuilder));
  }

  /**
   * Attempts to end an "empty transaction". There must have been no
   * changes to the layer tree since the BeginTransaction().
   * It's possible for this to fail; PaintedLayers may need to be updated
   * due to VRAM data being lost, for example. In such cases this method
   * returns false, and the caller must proceed with a normal layer tree
   * update and EndTransaction.
   */
  virtual bool EndEmptyTransaction(EndTransactionFlags aFlags = END_DEFAULT) = 0;

  /**
   * Function called to draw the contents of each PaintedLayer.
   * aRegionToDraw contains the region that needs to be drawn.
   * This would normally be a subregion of the visible region.
   * The callee must draw all of aRegionToDraw. Drawing outside
   * aRegionToDraw will be clipped out or ignored.
   * The callee must draw all of aRegionToDraw.
   * This region is relative to 0,0 in the PaintedLayer.
   *
   * aDirtyRegion should contain the total region that is be due to be painted
   * during the transaction, even though only aRegionToDraw should be drawn
   * during this call. aRegionToDraw must be entirely contained within
   * aDirtyRegion. If the total dirty region is unknown it is okay to pass a
   * subregion of the total dirty region, e.g. just aRegionToDraw, though it
   * may not be as efficient.
   *
   * aRegionToInvalidate contains a region whose contents have been
   * changed by the layer manager and which must therefore be invalidated.
   * For example, this could be non-empty if a retained layer internally
   * switches from RGBA to RGB or back ... we might want to repaint it to
   * consistently use subpixel-AA or not.
   * This region is relative to 0,0 in the PaintedLayer.
   * aRegionToInvalidate may contain areas that are outside
   * aRegionToDraw; the callee must ensure that these areas are repainted
   * in the current layer manager transaction or in a later layer
   * manager transaction.
   *
   * aContext must not be used after the call has returned.
   * We guarantee that buffered contents in the visible
   * region are valid once drawing is complete.
   *
   * The origin of aContext is 0,0 in the PaintedLayer.
   */
  typedef void (* DrawPaintedLayerCallback)(PaintedLayer* aLayer,
                                           gfxContext* aContext,
                                           const nsIntRegion& aRegionToDraw,
                                           const nsIntRegion& aDirtyRegion,
                                           DrawRegionClip aClip,
                                           const nsIntRegion& aRegionToInvalidate,
                                           void* aCallbackData);

  /**
   * Finish the construction phase of the transaction, perform the
   * drawing phase, and end the transaction.
   * During the drawing phase, all PaintedLayers in the tree are
   * drawn in tree order, exactly once each, except for those layers
   * where it is known that the visible region is empty.
   */
  virtual void EndTransaction(DrawPaintedLayerCallback aCallback,
                              void* aCallbackData,
                              EndTransactionFlags aFlags = END_DEFAULT) = 0;

  /**
   * Schedule a composition with the remote Compositor, if one exists
   * for this LayerManager. Useful in conjunction with the END_NO_REMOTE_COMPOSITE
   * flag to EndTransaction.
   */
  virtual void Composite() {}

  virtual bool HasShadowManagerInternal() const { return false; }
  bool HasShadowManager() const { return HasShadowManagerInternal(); }
  virtual void StorePluginWidgetConfigurations(const nsTArray<nsIWidget::Configuration>& aConfigurations) {}
  bool IsSnappingEffectiveTransforms() { return mSnapEffectiveTransforms; }


  /**
   * Returns true if the layer manager can't render component alpha
   * layers, and layer building should do it's best to avoid
   * creating them.
   */
  virtual bool ShouldAvoidComponentAlphaLayers() { return false; }

  /**
   * Returns true if this LayerManager can properly support layers with
   * SurfaceMode::SURFACE_COMPONENT_ALPHA. LayerManagers that can't will use
   * transparent surfaces (and lose subpixel-AA for text).
   */
  virtual bool AreComponentAlphaLayersEnabled();

  /**
   * CONSTRUCTION PHASE ONLY
   * Set the root layer. The root layer is initially null. If there is
   * no root layer, EndTransaction won't draw anything.
   */
  virtual void SetRoot(Layer* aLayer) = 0;
  /**
   * Can be called anytime
   */
  Layer* GetRoot() { return mRoot; }

  /**
   * Does a breadth-first search from the root layer to find the first
   * scrollable layer, and returns its ViewID. Note that there may be
   * other layers in the tree which share the same ViewID.
   * Can be called any time.
   */
  FrameMetrics::ViewID GetRootScrollableLayerId();

  /**
   * Returns a LayerMetricsWrapper containing the Root
   * Content Documents layer.
   */
  LayerMetricsWrapper GetRootContentLayer();

  /**
   * CONSTRUCTION PHASE ONLY
   * Called when a managee has mutated.
   * Subclasses overriding this method must first call their
   * superclass's impl
   */
  virtual void Mutated(Layer* aLayer) { }
  virtual void MutatedSimple(Layer* aLayer) { }

  /**
   * Hints that can be used during PaintedLayer creation to influence the type
   * or properties of the layer created.
   *
   * NONE: No hint.
   * SCROLLABLE: This layer may represent scrollable content.
   */
  enum PaintedLayerCreationHint {
    NONE, SCROLLABLE
  };

  /**
   * CONSTRUCTION PHASE ONLY
   * Create a PaintedLayer for this manager's layer tree.
   */
  virtual already_AddRefed<PaintedLayer> CreatePaintedLayer() = 0;
  /**
   * CONSTRUCTION PHASE ONLY
   * Create a PaintedLayer for this manager's layer tree, with a creation hint
   * parameter to help optimise the type of layer created.
   */
  virtual already_AddRefed<PaintedLayer> CreatePaintedLayerWithHint(PaintedLayerCreationHint) {
    return CreatePaintedLayer();
  }
  /**
   * CONSTRUCTION PHASE ONLY
   * Create a ContainerLayer for this manager's layer tree.
   */
  virtual already_AddRefed<ContainerLayer> CreateContainerLayer() = 0;
  /**
   * CONSTRUCTION PHASE ONLY
   * Create an ImageLayer for this manager's layer tree.
   */
  virtual already_AddRefed<ImageLayer> CreateImageLayer() = 0;
  /**
   * CONSTRUCTION PHASE ONLY
   * Create a ColorLayer for this manager's layer tree.
   */
  virtual already_AddRefed<ColorLayer> CreateColorLayer() = 0;
  /**
   * CONSTRUCTION PHASE ONLY
   * Create a TextLayer for this manager's layer tree.
   */
  virtual already_AddRefed<TextLayer> CreateTextLayer() = 0;
  /**
   * CONSTRUCTION PHASE ONLY
   * Create a BorderLayer for this manager's layer tree.
   */
  virtual already_AddRefed<BorderLayer> CreateBorderLayer() = 0;
  /**
   * CONSTRUCTION PHASE ONLY
   * Create a CanvasLayer for this manager's layer tree.
   */
  virtual already_AddRefed<CanvasLayer> CreateCanvasLayer() = 0;
  /**
   * CONSTRUCTION PHASE ONLY
   * Create a ReadbackLayer for this manager's layer tree.
   */
  virtual already_AddRefed<ReadbackLayer> CreateReadbackLayer() { return nullptr; }
  /**
   * CONSTRUCTION PHASE ONLY
   * Create a RefLayer for this manager's layer tree.
   */
  virtual already_AddRefed<RefLayer> CreateRefLayer() { return nullptr; }


  /**
   * Can be called anytime, from any thread.
   *
   * Creates an Image container which forwards its images to the compositor within
   * layer transactions on the main thread or asynchronously using the ImageBridge IPDL protocol.
   * In the case of asynchronous, If the protocol is not available, the returned ImageContainer
   * will forward images within layer transactions.
   */
  static already_AddRefed<ImageContainer> CreateImageContainer(ImageContainer::Mode flag
                                                                = ImageContainer::SYNCHRONOUS);

  /**
   * Type of layer manager his is. This is to be used sparsely in order to
   * avoid a lot of Layers backend specific code. It should be used only when
   * Layers backend specific functionality is necessary.
   */
  virtual LayersBackend GetBackendType() = 0;

  /**
   * Type of layers backend that will be used to composite this layer tree.
   * When compositing is done remotely, then this returns the layers type
   * of the compositor.
   */
  virtual LayersBackend GetCompositorBackendType() { return GetBackendType(); }

  /**
   * Creates a DrawTarget which is optimized for inter-operating with this
   * layer manager.
   */
  virtual already_AddRefed<DrawTarget>
    CreateOptimalDrawTarget(const IntSize &aSize,
                            SurfaceFormat imageFormat);

  /**
   * Creates a DrawTarget for alpha masks which is optimized for inter-
   * operating with this layer manager. In contrast to CreateOptimalDrawTarget,
   * this surface is optimised for drawing alpha only and we assume that
   * drawing the mask is fairly simple.
   */
  virtual already_AddRefed<DrawTarget>
    CreateOptimalMaskDrawTarget(const IntSize &aSize);

  /**
   * Creates a DrawTarget for use with canvas which is optimized for
   * inter-operating with this layermanager.
   */
  virtual already_AddRefed<mozilla::gfx::DrawTarget>
    CreateDrawTarget(const mozilla::gfx::IntSize &aSize,
                     mozilla::gfx::SurfaceFormat aFormat);

  /**
   * Creates a PersistentBufferProvider for use with canvas which is optimized for
   * inter-operating with this layermanager.
   */
  virtual already_AddRefed<PersistentBufferProvider>
    CreatePersistentBufferProvider(const mozilla::gfx::IntSize &aSize,
                                   mozilla::gfx::SurfaceFormat aFormat);

  virtual bool CanUseCanvasLayerForSize(const gfx::IntSize &aSize) { return true; }

  /**
   * returns the maximum texture size on this layer backend, or INT32_MAX
   * if there is no maximum
   */
  virtual int32_t GetMaxTextureSize() const = 0;

  /**
   * Return the name of the layer manager's backend.
   */
  virtual void GetBackendName(nsAString& aName) = 0;

  /**
   * This setter can be used anytime. The user data for all keys is
   * initially null. Ownership pases to the layer manager.
   */
  void SetUserData(void* aKey, LayerUserData* aData)
  {
    mUserData.Add(static_cast<gfx::UserDataKey*>(aKey), aData, LayerUserDataDestroy);
  }
  /**
   * This can be used anytime. Ownership passes to the caller!
   */
  UniquePtr<LayerUserData> RemoveUserData(void* aKey);

  /**
   * This getter can be used anytime.
   */
  bool HasUserData(void* aKey)
  {
    return mUserData.Has(static_cast<gfx::UserDataKey*>(aKey));
  }
  /**
   * This getter can be used anytime. Ownership is retained by the layer
   * manager.
   */
  LayerUserData* GetUserData(void* aKey) const
  {
    return static_cast<LayerUserData*>(mUserData.Get(static_cast<gfx::UserDataKey*>(aKey)));
  }

  /**
   * Must be called outside of a layers transaction.
   *
   * For the subtree rooted at |aSubtree|, this attempts to free up
   * any free-able resources like retained buffers, but may do nothing
   * at all.  After this call, the layer tree is left in an undefined
   * state; the layers in |aSubtree|'s subtree may no longer have
   * buffers with valid content and may no longer be able to draw
   * their visible and valid regions.
   *
   * In general, a painting or forwarding transaction on |this| must
   * complete on the tree before it returns to a valid state.
   *
   * Resource freeing begins from |aSubtree| or |mRoot| if |aSubtree|
   * is null.  |aSubtree|'s manager must be this.
   */
  virtual void ClearCachedResources(Layer* aSubtree = nullptr) {}

  /**
   * Flag the next paint as the first for a document.
   */
  virtual void SetIsFirstPaint() {}

  /**
   * Make sure that the previous transaction has been entirely
   * completed.
   *
   * Note: This may sychronously wait on a remote compositor
   * to complete rendering.
   */
  virtual void FlushRendering() { }

  /**
   * Checks if we need to invalidate the OS widget to trigger
   * painting when updating this layer manager.
   */
  virtual bool NeedsWidgetInvalidation() { return true; }

  virtual const char* Name() const { return "???"; }

  /**
   * Dump information about this layer manager and its managed tree to
   * aStream.
   */
  void Dump(std::stringstream& aStream, const char* aPrefix="",
            bool aDumpHtml=false, bool aSorted=false);
  /**
   * Dump information about just this layer manager itself to aStream
   */
  void DumpSelf(std::stringstream& aStream, const char* aPrefix="", bool aSorted=false);
  void Dump(bool aSorted=false);

  /**
   * Dump information about this layer manager and its managed tree to
   * layerscope packet.
   */
  void Dump(layerscope::LayersPacket* aPacket);

  /**
   * Log information about this layer manager and its managed tree to
   * the NSPR log (if enabled for "Layers").
   */
  void Log(const char* aPrefix="");
  /**
   * Log information about just this layer manager itself to the NSPR
   * log (if enabled for "Layers").
   */
  void LogSelf(const char* aPrefix="");

  /**
   * Record (and return) frame-intervals and paint-times for frames which were presented
   *   between calling StartFrameTimeRecording and StopFrameTimeRecording.
   *
   * - Uses a cyclic buffer and serves concurrent consumers, so if Stop is called too late
   *     (elements were overwritten since Start), result is considered invalid and hence empty.
   * - Buffer is capable of holding 10 seconds @ 60fps (or more if frames were less frequent).
   *     Can be changed (up to 1 hour) via pref: toolkit.framesRecording.bufferSize.
   * - Note: the first frame-interval may be longer than expected because last frame
   *     might have been presented some time before calling StartFrameTimeRecording.
   */

  /**
   * Returns a handle which represents current recording start position.
   */
  virtual uint32_t StartFrameTimeRecording(int32_t aBufferSize);

  /**
   *  Clears, then populates aFrameIntervals with the recorded frame timing
   *  data. The array will be empty if data was overwritten since
   *  aStartIndex was obtained.
   */
  virtual void StopFrameTimeRecording(uint32_t         aStartIndex,
                                      nsTArray<float>& aFrameIntervals);

  void RecordFrame();
  void PostPresent();

  void BeginTabSwitch();

  static bool IsLogEnabled();
  static mozilla::LogModule* GetLog();

  bool IsCompositingCheap(LayersBackend aBackend)
  {
    // LayersBackend::LAYERS_NONE is an error state, but in that case we should try to
    // avoid loading the compositor!
    return LayersBackend::LAYERS_BASIC != aBackend && LayersBackend::LAYERS_NONE != aBackend;
  }

  virtual bool IsCompositingCheap() { return true; }

  bool IsInTransaction() const { return mInTransaction; }
  virtual void GetFrameUniformity(FrameUniformityData* aOutData) { }

  virtual void SetRegionToClear(const nsIntRegion& aRegion)
  {
    mRegionToClear = aRegion;
  }

  virtual float RequestProperty(const nsAString& property) { return -1; }

  const TimeStamp& GetAnimationReadyTime() const {
    return mAnimationReadyTime;
  }

  virtual bool AsyncPanZoomEnabled() const {
    return false;
  }

  static void LayerUserDataDestroy(void* data);

  void AddPaintedPixelCount(int32_t aCount) {
    mPaintedPixelCount += aCount;
  }

  uint32_t GetAndClearPaintedPixelCount() {
    uint32_t count = mPaintedPixelCount;
    mPaintedPixelCount = 0;
    return count;
  }

  virtual void SetLayerObserverEpoch(uint64_t aLayerObserverEpoch) {}

  virtual void DidComposite(uint64_t aTransactionId,
                            const mozilla::TimeStamp& aCompositeStart,
                            const mozilla::TimeStamp& aCompositeEnd) {}

  virtual void AddDidCompositeObserver(DidCompositeObserver* aObserver) { MOZ_CRASH("GFX: LayerManager"); }
  virtual void RemoveDidCompositeObserver(DidCompositeObserver* aObserver) { MOZ_CRASH("GFX: LayerManager"); }

  virtual void UpdateTextureFactoryIdentifier(const TextureFactoryIdentifier& aNewIdentifier,
											  uint64_t aDeviceResetSeqNo) {}

  virtual TextureFactoryIdentifier GetTextureFactoryIdentifier()
  {
    return TextureFactoryIdentifier();
  }

  virtual void SetTransactionIdAllocator(TransactionIdAllocator* aAllocator) {}

  virtual CompositorBridgeChild* GetCompositorBridgeChild() { return nullptr; }

protected:
  RefPtr<Layer> mRoot;
  gfx::UserData mUserData;
  bool mDestroyed;
  bool mSnapEffectiveTransforms;

  nsIntRegion mRegionToClear;

  // Protected destructor, to discourage deletion outside of Release():
  virtual ~LayerManager() {}

  // Print interesting information about this into aStreamo.  Internally
  // used to implement Dump*() and Log*().
  virtual void PrintInfo(std::stringstream& aStream, const char* aPrefix);

  // Print interesting information about this into layerscope packet.
  // Internally used to implement Dump().
  virtual void DumpPacket(layerscope::LayersPacket* aPacket);

  uint64_t mId;
  bool mInTransaction;
  // The time when painting most recently finished. This is recorded so that
  // we can time any play-pending animations from this point.
  TimeStamp mAnimationReadyTime;
  // The count of pixels that were painted in the current transaction.
  uint32_t mPaintedPixelCount;
private:
  struct FramesTimingRecording
  {
    // Stores state and data for frame intervals and paint times recording.
    // see LayerManager::StartFrameTimeRecording() at Layers.cpp for more details.
    FramesTimingRecording()
      : mNextIndex(0)
      , mLatestStartIndex(0)
      , mCurrentRunStartIndex(0)
      , mIsPaused(true)
    {}
    nsTArray<float> mIntervals;
    TimeStamp mLastFrameTime;
    uint32_t mNextIndex;
    uint32_t mLatestStartIndex;
    uint32_t mCurrentRunStartIndex;
    bool mIsPaused;
  };
  FramesTimingRecording mRecording;

  TimeStamp mTabSwitchStart;

public:
  /*
   * Methods to store/get/clear a "pending scroll info update" object on a
   * per-scrollid basis. This is used for empty transactions that push over
   * scroll position updates to the APZ code.
   */
  void SetPendingScrollUpdateForNextTransaction(FrameMetrics::ViewID aScrollId,
                                                const ScrollUpdateInfo& aUpdateInfo);
  Maybe<ScrollUpdateInfo> GetPendingScrollInfoUpdate(FrameMetrics::ViewID aScrollId);
  void ClearPendingScrollInfoUpdate();
private:
  std::map<FrameMetrics::ViewID,ScrollUpdateInfo> mPendingScrollUpdates;
};

/**
 * A Layer represents anything that can be rendered onto a destination
 * surface.
 */
class Layer {
  NS_INLINE_DECL_REFCOUNTING(Layer)

  typedef InfallibleTArray<Animation> AnimationArray;

public:
  // Keep these in alphabetical order
  enum LayerType {
    TYPE_CANVAS,
    TYPE_COLOR,
    TYPE_CONTAINER,
    TYPE_IMAGE,
    TYPE_TEXT,
    TYPE_BORDER,
    TYPE_READBACK,
    TYPE_REF,
    TYPE_SHADOW,
    TYPE_PAINTED
  };

  /**
   * Returns the LayerManager this Layer belongs to. Note that the layer
   * manager might be in a destroyed state, at which point it's only
   * valid to set/get user data from it.
   */
  LayerManager* Manager() { return mManager; }

  enum {
    /**
     * If this is set, the caller is promising that by the end of this
     * transaction the entire visible region (as specified by
     * SetVisibleRegion) will be filled with opaque content.
     */
    CONTENT_OPAQUE = 0x01,
    /**
     * If this is set, the caller is notifying that the contents of this layer
     * require per-component alpha for optimal fidelity. However, there is no
     * guarantee that component alpha will be supported for this layer at
     * paint time.
     * This should never be set at the same time as CONTENT_OPAQUE.
     */
    CONTENT_COMPONENT_ALPHA = 0x02,

    /**
     * If this is set then one of the descendant layers of this one has
     * CONTENT_COMPONENT_ALPHA set.
     */
    CONTENT_COMPONENT_ALPHA_DESCENDANT = 0x04,

    /**
     * If this is set then this layer is part of a preserve-3d group, and should
     * be sorted with sibling layers that are also part of the same group.
     */
    CONTENT_EXTEND_3D_CONTEXT = 0x08,
    /**
     * This indicates that the transform may be changed on during an empty
     * transaction where there is no possibility of redrawing the content, so the
     * implementation should be ready for that.
     */
    CONTENT_MAY_CHANGE_TRANSFORM = 0x10,

    /**
     * Disable subpixel AA for this layer. This is used if the display isn't suited
     * for subpixel AA like hidpi or rotated content.
     */
    CONTENT_DISABLE_SUBPIXEL_AA = 0x20,

    /**
     * If this is set then the layer contains content that may look objectionable
     * if not handled as an active layer (such as text with an animated transform).
     * This is for internal layout/FrameLayerBuilder usage only until flattening
     * code is obsoleted. See bug 633097
     */
    CONTENT_DISABLE_FLATTENING = 0x40,

    /**
     * This layer is hidden if the backface of the layer is visible
     * to user.
     */
    CONTENT_BACKFACE_HIDDEN = 0x80
  };
  /**
   * CONSTRUCTION PHASE ONLY
   * This lets layout make some promises about what will be drawn into the
   * visible region of the PaintedLayer. This enables internal quality
   * and performance optimizations.
   */
  void SetContentFlags(uint32_t aFlags)
  {
    NS_ASSERTION((aFlags & (CONTENT_OPAQUE | CONTENT_COMPONENT_ALPHA)) !=
                 (CONTENT_OPAQUE | CONTENT_COMPONENT_ALPHA),
                 "Can't be opaque and require component alpha");
    if (mSimpleAttrs.SetContentFlags(aFlags)) {
      MOZ_LAYERS_LOG_IF_SHADOWABLE(this, ("Layer::Mutated(%p) ContentFlags", this));
      MutatedSimple();
    }
  }

  /**
   * CONSTRUCTION PHASE ONLY
   * The union of the bounds of all the display item that got flattened
   * into this layer. This is intended to be an approximation to the
   * size of the layer if the nearest scrollable ancestor had an infinitely
   * large displayport. Computing this more exactly is too expensive,
   * but this approximation is sufficient for what we need to use it for.
   */
  virtual void SetLayerBounds(const gfx::IntRect& aLayerBounds)
  {
    if (mSimpleAttrs.SetLayerBounds(aLayerBounds)) {
      MOZ_LAYERS_LOG_IF_SHADOWABLE(this, ("Layer::Mutated(%p) LayerBounds", this));
      MutatedSimple();
    }
  }

  /**
   * CONSTRUCTION PHASE ONLY
   * Tell this layer which region will be visible. The visible region
   * is a region which contains all the contents of the layer that can
   * actually affect the rendering of the window. It can exclude areas
   * that are covered by opaque contents of other layers, and it can
   * exclude areas where this layer simply contains no content at all.
   * (This can be an overapproximation to the "true" visible region.)
   *
   * There is no general guarantee that drawing outside the bounds of the
   * visible region will be ignored. So if a layer draws outside the bounds
   * of its visible region, it needs to ensure that what it draws is valid.
   */
  virtual void SetVisibleRegion(const LayerIntRegion& aRegion)
  {
    // IsEmpty is required otherwise we get invalidation glitches.
    // See bug 1288464 for investigating why.
    if (!mVisibleRegion.IsEqual(aRegion) || aRegion.IsEmpty()) {
      MOZ_LAYERS_LOG_IF_SHADOWABLE(this, ("Layer::Mutated(%p) VisibleRegion was %s is %s", this,
        mVisibleRegion.ToString().get(), aRegion.ToString().get()));
      mVisibleRegion = aRegion;
      Mutated();
    }
  }

  /**
   * CONSTRUCTION PHASE ONLY
   * Set the (sub)document metrics used to render the Layer subtree
   * rooted at this. Note that a layer may have multiple FrameMetrics
   * objects; calling this function will remove all of them and replace
   * them with the provided FrameMetrics. See the documentation for
   * SetFrameMetrics(const nsTArray<FrameMetrics>&) for more details.
   */
  void SetScrollMetadata(const ScrollMetadata& aScrollMetadata)
  {
    Manager()->ClearPendingScrollInfoUpdate();
    if (mScrollMetadata.Length() != 1 || mScrollMetadata[0] != aScrollMetadata) {
      MOZ_LAYERS_LOG_IF_SHADOWABLE(this, ("Layer::Mutated(%p) FrameMetrics", this));
      mScrollMetadata.ReplaceElementsAt(0, mScrollMetadata.Length(), aScrollMetadata);
      ScrollMetadataChanged();
      Mutated();
    }
  }

  /**
   * CONSTRUCTION PHASE ONLY
   * Set the (sub)document metrics used to render the Layer subtree
   * rooted at this. There might be multiple metrics on this layer
   * because the layer may, for example, be contained inside multiple
   * nested scrolling subdocuments. In general a Layer having multiple
   * ScrollMetadata objects is conceptually equivalent to having a stack
   * of ContainerLayers that have been flattened into this Layer.
   * See the documentation in LayerMetricsWrapper.h for a more detailed
   * explanation of this conceptual equivalence.
   *
   * Note also that there is actually a many-to-many relationship between
   * Layers and ScrollMetadata, because multiple Layers may have identical
   * ScrollMetadata objects. This happens when those layers belong to the
   * same scrolling subdocument and therefore end up with the same async
   * transform when they are scrolled by the APZ code.
   */
  void SetScrollMetadata(const nsTArray<ScrollMetadata>& aMetadataArray)
  {
    Manager()->ClearPendingScrollInfoUpdate();
    if (mScrollMetadata != aMetadataArray) {
      MOZ_LAYERS_LOG_IF_SHADOWABLE(this, ("Layer::Mutated(%p) FrameMetrics", this));
      mScrollMetadata = aMetadataArray;
      ScrollMetadataChanged();
      Mutated();
    }
  }

  /*
   * Compositor event handling
   * =========================
   * When a touch-start event (or similar) is sent to the AsyncPanZoomController,
   * it needs to decide whether the event should be sent to the main thread.
   * Each layer has a list of event handling regions. When the compositor needs
   * to determine how to handle a touch event, it scans the layer tree from top
   * to bottom in z-order (traversing children before their parents). Points
   * outside the clip region for a layer cause that layer (and its subtree)
   * to be ignored. If a layer has a mask layer, and that mask layer's alpha
   * value is zero at the event point, then the layer and its subtree should
   * be ignored.
   * For each layer, if the point is outside its hit region, we ignore the layer
   * and move onto the next. If the point is inside its hit region but
   * outside the dispatch-to-content region, we can initiate a gesture without
   * consulting the content thread. Otherwise we must dispatch the event to
   * content.
   * Note that if a layer or any ancestor layer has a ForceEmptyHitRegion
   * override in GetEventRegionsOverride() then the hit-region must be treated
   * as empty. Similarly, if there is a ForceDispatchToContent override then
   * the dispatch-to-content region must be treated as encompassing the entire
   * hit region, and therefore we must consult the content thread before
   * initiating a gesture. (If both flags are set, ForceEmptyHitRegion takes
   * priority.)
   */
  /**
   * CONSTRUCTION PHASE ONLY
   * Set the event handling region.
   */
  void SetEventRegions(const EventRegions& aRegions)
  {
    if (mEventRegions != aRegions) {
      MOZ_LAYERS_LOG_IF_SHADOWABLE(this, ("Layer::Mutated(%p) eventregions were %s, now %s", this,
        mEventRegions.ToString().get(), aRegions.ToString().get()));
      mEventRegions = aRegions;
      Mutated();
    }
  }

  /**
   * CONSTRUCTION PHASE ONLY
   * Set the opacity which will be applied to this layer as it
   * is composited to the destination.
   */
  void SetOpacity(float aOpacity)
  {
    if (mSimpleAttrs.SetOpacity(aOpacity)) {
      MOZ_LAYERS_LOG_IF_SHADOWABLE(this, ("Layer::Mutated(%p) Opacity", this));
      MutatedSimple();
    }
  }

  void SetMixBlendMode(gfx::CompositionOp aMixBlendMode)
  {
    if (mSimpleAttrs.SetMixBlendMode(aMixBlendMode)) {
      MOZ_LAYERS_LOG_IF_SHADOWABLE(this, ("Layer::Mutated(%p) MixBlendMode", this));
      MutatedSimple();
    }
  }

  void SetForceIsolatedGroup(bool aForceIsolatedGroup)
  {
    if (mSimpleAttrs.SetForceIsolatedGroup(aForceIsolatedGroup)) {
      MOZ_LAYERS_LOG_IF_SHADOWABLE(this, ("Layer::Mutated(%p) ForceIsolatedGroup", this));
      MutatedSimple();
    }
  }

  bool GetForceIsolatedGroup() const
  {
    return mSimpleAttrs.ForceIsolatedGroup();
  }

  /**
   * CONSTRUCTION PHASE ONLY
   * Set a clip rect which will be applied to this layer as it is
   * composited to the destination. The coordinates are relative to
   * the parent layer (i.e. the contents of this layer
   * are transformed before this clip rect is applied).
   * For the root layer, the coordinates are relative to the widget,
   * in device pixels.
   * If aRect is null no clipping will be performed.
   */
  void SetClipRect(const Maybe<ParentLayerIntRect>& aRect)
  {
    if (mClipRect) {
      if (!aRect) {
        MOZ_LAYERS_LOG_IF_SHADOWABLE(this, ("Layer::Mutated(%p) ClipRect was %d,%d,%d,%d is <none>", this,
                         mClipRect->x, mClipRect->y, mClipRect->width, mClipRect->height));
        mClipRect.reset();
        Mutated();
      } else {
        if (!aRect->IsEqualEdges(*mClipRect)) {
          MOZ_LAYERS_LOG_IF_SHADOWABLE(this, ("Layer::Mutated(%p) ClipRect was %d,%d,%d,%d is %d,%d,%d,%d", this,
                           mClipRect->x, mClipRect->y, mClipRect->width, mClipRect->height,
                           aRect->x, aRect->y, aRect->width, aRect->height));
          mClipRect = aRect;
          Mutated();
        }
      }
    } else {
      if (aRect) {
        MOZ_LAYERS_LOG_IF_SHADOWABLE(this, ("Layer::Mutated(%p) ClipRect was <none> is %d,%d,%d,%d", this,
                         aRect->x, aRect->y, aRect->width, aRect->height));
        mClipRect = aRect;
        Mutated();
      }
    }
  }

  /**
   * CONSTRUCTION PHASE ONLY
   * Set an optional scrolled clip on the layer.
   * The scrolled clip, if present, consists of a clip rect and an optional mask.
   * This scrolled clip is always scrolled by all scroll frames associated with
   * this layer. (By contrast, the scroll clips stored in ScrollMetadata are
   * only scrolled by scroll frames above that ScrollMetadata, and the layer's
   * mClipRect is always fixed to the layer contents (which may or may not be
   * scrolled by some of the scroll frames associated with the layer, depending
   * on whether the layer is fixed).)
   */
  void SetScrolledClip(const Maybe<LayerClip>& aScrolledClip)
  {
    if (mSimpleAttrs.SetScrolledClip(aScrolledClip)) {
      MOZ_LAYERS_LOG_IF_SHADOWABLE(this, ("Layer::Mutated(%p) ScrolledClip", this));
      MutatedSimple();
    }
  }

  /**
   * CONSTRUCTION PHASE ONLY
   * Set a layer to mask this layer.
   *
   * The mask layer should be applied using its effective transform (after it
   * is calculated by ComputeEffectiveTransformForMaskLayer), this should use
   * this layer's parent's transform and the mask layer's transform, but not
   * this layer's. That is, the mask layer is specified relative to this layer's
   * position in it's parent layer's coord space.
   * Currently, only 2D translations are supported for the mask layer transform.
   *
   * Ownership of aMaskLayer passes to this.
   * Typical use would be an ImageLayer with an alpha image used for masking.
   * See also ContainerState::BuildMaskLayer in FrameLayerBuilder.cpp.
   */
  void SetMaskLayer(Layer* aMaskLayer)
  {
#ifdef DEBUG
    if (aMaskLayer) {
      bool maskIs2D = aMaskLayer->GetTransform().CanDraw2D();
      NS_ASSERTION(maskIs2D, "Mask layer has invalid transform.");
    }
#endif

    if (mMaskLayer != aMaskLayer) {
      MOZ_LAYERS_LOG_IF_SHADOWABLE(this, ("Layer::Mutated(%p) MaskLayer", this));
      mMaskLayer = aMaskLayer;
      Mutated();
    }
  }

  /**
   * CONSTRUCTION PHASE ONLY
   * Add mask layers associated with LayerClips.
   */
  void SetAncestorMaskLayers(const nsTArray<RefPtr<Layer>>& aLayers) {
    if (aLayers != mAncestorMaskLayers) {
      MOZ_LAYERS_LOG_IF_SHADOWABLE(this, ("Layer::Mutated(%p) AncestorMaskLayers", this));
      mAncestorMaskLayers = aLayers;
      Mutated();
    }
  }

  /**
   * CONSTRUCTION PHASE ONLY
   * Add a mask layer associated with a LayerClip.
   */
  void AddAncestorMaskLayer(const RefPtr<Layer>& aLayer) {
    mAncestorMaskLayers.AppendElement(aLayer);
    Mutated();
  }

  /**
   * CONSTRUCTION PHASE ONLY
   * Tell this layer what its transform should be. The transformation
   * is applied when compositing the layer into its parent container.
   */
  void SetBaseTransform(const gfx::Matrix4x4& aMatrix)
  {
    NS_ASSERTION(!aMatrix.IsSingular(),
                 "Shouldn't be trying to draw with a singular matrix!");
    mPendingTransform = nullptr;
    if (!mSimpleAttrs.SetTransform(aMatrix)) {
      return;
    }
    MOZ_LAYERS_LOG_IF_SHADOWABLE(this, ("Layer::Mutated(%p) BaseTransform", this));
    MutatedSimple();
  }

  /**
   * Can be called at any time.
   *
   * Like SetBaseTransform(), but can be called before the next
   * transform (i.e. outside an open transaction).  Semantically, this
   * method enqueues a new transform value to be set immediately after
   * the next transaction is opened.
   */
  void SetBaseTransformForNextTransaction(const gfx::Matrix4x4& aMatrix)
  {
    mPendingTransform = new gfx::Matrix4x4(aMatrix);
  }

  void SetPostScale(float aXScale, float aYScale)
  {
    if (!mSimpleAttrs.SetPostScale(aXScale, aYScale)) {
      return;
    }
    MOZ_LAYERS_LOG_IF_SHADOWABLE(this, ("Layer::Mutated(%p) PostScale", this));
    MutatedSimple();
  }

  /**
   * CONSTRUCTION PHASE ONLY
   * A layer is "fixed position" when it draws content from a content
   * (not chrome) document, the topmost content document has a root scrollframe
   * with a displayport, but the layer does not move when that displayport scrolls.
   */
  void SetIsFixedPosition(bool aFixedPosition)
  {
    if (mSimpleAttrs.SetIsFixedPosition(aFixedPosition)) {
      MOZ_LAYERS_LOG_IF_SHADOWABLE(this, ("Layer::Mutated(%p) IsFixedPosition", this));
      MutatedSimple();
    }
  }

  /**
   * CONSTRUCTION PHASE ONLY
   * This flag is true when the transform on the layer is a perspective
   * transform. The compositor treats perspective transforms specially
   * for async scrolling purposes.
   */
  void SetTransformIsPerspective(bool aTransformIsPerspective)
  {
    if (mSimpleAttrs.SetTransformIsPerspective(aTransformIsPerspective)) {
      MOZ_LAYERS_LOG_IF_SHADOWABLE(this, ("Layer::Mutated(%p) TransformIsPerspective", this));
      MutatedSimple();
    }
  }

  // Call AddAnimation to add a new animation to this layer from layout code.
  // Caller must fill in all the properties of the returned animation.
  // A later animation overrides an earlier one.
  Animation* AddAnimation();
  // ClearAnimations clears animations on this layer.
  void ClearAnimations();
  // This is only called when the layer tree is updated. Do not call this from
  // layout code.  To add an animation to this layer, use AddAnimation.
  void SetAnimations(const AnimationArray& aAnimations);
  // Go through all animations in this layer and its children and, for
  // any animations with a null start time, update their start time such
  // that at |aReadyTime| the animation's current time corresponds to its
  // 'initial current time' value.
  void StartPendingAnimations(const TimeStamp& aReadyTime);

  // These are a parallel to AddAnimation and clearAnimations, except
  // they add pending animations that apply only when the next
  // transaction is begun.  (See also
  // SetBaseTransformForNextTransaction.)
  Animation* AddAnimationForNextTransaction();
  void ClearAnimationsForNextTransaction();

  /**
   * CONSTRUCTION PHASE ONLY
   * If a layer represents a fixed position element, this data is stored on the
   * layer for use by the compositor.
   *
   *   - |aScrollId| identifies the scroll frame that this element is fixed
   *     with respect to.
   *
   *   - |aAnchor| is the point on the layer that is considered the "anchor"
   *     point, that is, the point which remains in the same position when
   *     compositing the layer tree with a transformation (such as when
   *     asynchronously scrolling and zooming).
   *
   *   - |aSides| is the set of sides to which the element is fixed relative to.
   *     This is used if the viewport size is changed in the compositor and
   *     fixed position items need to shift accordingly. This value is made up
   *     combining appropriate values from mozilla::SideBits.
   */
  void SetFixedPositionData(FrameMetrics::ViewID aScrollId,
                            const LayerPoint& aAnchor,
                            int32_t aSides)
  {
    if (mSimpleAttrs.SetFixedPositionData(aScrollId, aAnchor, aSides)) {
      MOZ_LAYERS_LOG_IF_SHADOWABLE(this, ("Layer::Mutated(%p) FixedPositionData", this));
      MutatedSimple();
    }
  }

  /**
   * CONSTRUCTION PHASE ONLY
   * If a layer is "sticky position", |aScrollId| holds the scroll identifier
   * of the scrollable content that contains it. The difference between the two
   * rectangles |aOuter| and |aInner| is treated as two intervals in each
   * dimension, with the current scroll position at the origin. For each
   * dimension, while that component of the scroll position lies within either
   * interval, the layer should not move relative to its scrolling container.
   */
  void SetStickyPositionData(FrameMetrics::ViewID aScrollId, LayerRect aOuter,
                             LayerRect aInner)
  {
    if (mSimpleAttrs.SetStickyPositionData(aScrollId, aOuter, aInner)) {
      MOZ_LAYERS_LOG_IF_SHADOWABLE(this, ("Layer::Mutated(%p) StickyPositionData", this));
      MutatedSimple();
    }
  }

  /**
   * CONSTRUCTION PHASE ONLY
   * If a layer is a scrollbar layer, |aScrollId| holds the scroll identifier
   * of the scrollable content that the scrollbar is for.
   */
  void SetScrollbarData(FrameMetrics::ViewID aScrollId, ScrollDirection aDir, float aThumbRatio)
  {
    if (mSimpleAttrs.SetScrollbarData(aScrollId, aDir, aThumbRatio)) {
      MOZ_LAYERS_LOG_IF_SHADOWABLE(this, ("Layer::Mutated(%p) ScrollbarData", this));
      MutatedSimple();
    }
  }

  // Set during construction for the container layer of scrollbar components.
  void SetIsScrollbarContainer()
  {
    if (mSimpleAttrs.SetIsScrollbarContainer()) {
      MutatedSimple();
    }
  }

  // Used when forwarding transactions. Do not use at any other time.
  void SetSimpleAttributes(const SimpleLayerAttributes& aAttrs) {
    mSimpleAttrs = aAttrs;
  }
  const SimpleLayerAttributes& GetSimpleAttributes() const {
    return mSimpleAttrs;
  }

  // These getters can be used anytime.
  float GetOpacity() { return mSimpleAttrs.Opacity(); }
  gfx::CompositionOp GetMixBlendMode() const { return mSimpleAttrs.MixBlendMode(); }
  const Maybe<ParentLayerIntRect>& GetClipRect() const { return mClipRect; }
  const Maybe<LayerClip>& GetScrolledClip() const { return mSimpleAttrs.ScrolledClip(); }
  Maybe<ParentLayerIntRect> GetScrolledClipRect() const;
  uint32_t GetContentFlags() { return mSimpleAttrs.ContentFlags(); }
  const gfx::IntRect& GetLayerBounds() const { return mSimpleAttrs.LayerBounds(); }
  const LayerIntRegion& GetVisibleRegion() const { return mVisibleRegion; }
  const ScrollMetadata& GetScrollMetadata(uint32_t aIndex) const;
  const FrameMetrics& GetFrameMetrics(uint32_t aIndex) const;
  uint32_t GetScrollMetadataCount() const { return mScrollMetadata.Length(); }
  const nsTArray<ScrollMetadata>& GetAllScrollMetadata() { return mScrollMetadata; }
  bool HasScrollableFrameMetrics() const;
  bool IsScrollInfoLayer() const;
  const EventRegions& GetEventRegions() const { return mEventRegions; }
  ContainerLayer* GetParent() { return mParent; }
  Layer* GetNextSibling() {
    if (mNextSibling) {
      mNextSibling->CheckCanary();
    }
    return mNextSibling;
  }
  const Layer* GetNextSibling() const {
    if (mNextSibling) {
      mNextSibling->CheckCanary();
    }
    return mNextSibling;
  }
  Layer* GetPrevSibling() { return mPrevSibling; }
  const Layer* GetPrevSibling() const { return mPrevSibling; }
  virtual Layer* GetFirstChild() const { return nullptr; }
  virtual Layer* GetLastChild() const { return nullptr; }
  gfx::Matrix4x4 GetTransform() const;
  // Same as GetTransform(), but returns the transform as a strongly-typed
  // matrix. Eventually this will replace GetTransform().
  const CSSTransformMatrix GetTransformTyped() const;
  const gfx::Matrix4x4& GetBaseTransform() const { return mSimpleAttrs.Transform(); }
  // Note: these are virtual because ContainerLayerComposite overrides them.
  virtual float GetPostXScale() const { return mSimpleAttrs.PostXScale(); }
  virtual float GetPostYScale() const { return mSimpleAttrs.PostYScale(); }
  bool GetIsFixedPosition() { return mSimpleAttrs.IsFixedPosition(); }
  bool GetTransformIsPerspective() const { return mSimpleAttrs.TransformIsPerspective(); }
  bool GetIsStickyPosition() { return mSimpleAttrs.IsStickyPosition(); }
  FrameMetrics::ViewID GetFixedPositionScrollContainerId() { return mSimpleAttrs.FixedPositionScrollContainerId(); }
  LayerPoint GetFixedPositionAnchor() { return mSimpleAttrs.FixedPositionAnchor(); }
  int32_t GetFixedPositionSides() { return mSimpleAttrs.FixedPositionSides(); }
  FrameMetrics::ViewID GetStickyScrollContainerId() { return mSimpleAttrs.StickyScrollContainerId(); }
  const LayerRect& GetStickyScrollRangeOuter() { return mSimpleAttrs.StickyScrollRangeOuter(); }
  const LayerRect& GetStickyScrollRangeInner() { return mSimpleAttrs.StickyScrollRangeInner(); }
  FrameMetrics::ViewID GetScrollbarTargetContainerId() { return mSimpleAttrs.ScrollbarTargetContainerId(); }
  ScrollDirection GetScrollbarDirection() { return mSimpleAttrs.ScrollbarDirection(); }
  float GetScrollbarThumbRatio() { return mSimpleAttrs.ScrollbarThumbRatio(); }
  bool IsScrollbarContainer() { return mSimpleAttrs.IsScrollbarContainer(); }
  Layer* GetMaskLayer() const { return mMaskLayer; }
  void CheckCanary() const { mCanary.Check(); }

  // Ancestor mask layers are associated with FrameMetrics, but for simplicity
  // in maintaining the layer tree structure we attach them to the layer.
  size_t GetAncestorMaskLayerCount() const {
    return mAncestorMaskLayers.Length();
  }
  Layer* GetAncestorMaskLayerAt(size_t aIndex) const {
    return mAncestorMaskLayers.ElementAt(aIndex);
  }
  const nsTArray<RefPtr<Layer>>& GetAllAncestorMaskLayers() const {
    return mAncestorMaskLayers;
  }

  bool HasMaskLayers() const {
    return GetMaskLayer() || mAncestorMaskLayers.Length() > 0;
  }

  /*
   * Get the combined clip rect of the Layer clip and all clips on FrameMetrics.
   * This is intended for use in Layout. The compositor needs to apply async
   * transforms to find the combined clip.
   */
  Maybe<ParentLayerIntRect> GetCombinedClipRect() const;

  /**
   * Retrieve the root level visible region for |this| taking into account
   * clipping applied to parent layers of |this| as well as subtracting
   * visible regions of higher siblings of this layer and each ancestor.
   *
   * Note translation values for offsets of visible regions and accumulated
   * aLayerOffset are integer rounded using IntPoint::Round.
   *
   * @param aResult - the resulting visible region of this layer.
   * @param aLayerOffset - this layer's total offset from the root layer.
   * @return - false if during layer tree traversal a parent or sibling
   *  transform is found to be non-translational. This method returns early
   *  in this case, results will not be valid. Returns true on successful
   *  traversal.
   */
  bool GetVisibleRegionRelativeToRootLayer(nsIntRegion& aResult,
                                           nsIntPoint* aLayerOffset);

  // Note that all lengths in animation data are either in CSS pixels or app
  // units and must be converted to device pixels by the compositor.
  AnimationArray& GetAnimations() { return mAnimations; }
  InfallibleTArray<AnimData>& GetAnimationData() { return mAnimationData; }

  uint64_t GetAnimationGeneration() { return mAnimationGeneration; }
  void SetAnimationGeneration(uint64_t aCount) { mAnimationGeneration = aCount; }

  bool HasTransformAnimation() const;

  StyleAnimationValue GetBaseAnimationStyle() const
  {
    return mBaseAnimationStyle;
  }

  /**
   * Returns the local transform for this layer: either mTransform or,
   * for shadow layers, GetShadowBaseTransform(), in either case with the
   * pre- and post-scales applied.
   */
  gfx::Matrix4x4 GetLocalTransform();

  /**
   * Same as GetLocalTransform(), but returns a strongly-typed matrix.
   * Eventually, this will replace GetLocalTransform().
   */
  const LayerToParentLayerMatrix4x4 GetLocalTransformTyped();

  /**
   * Returns the local opacity for this layer: either mOpacity or,
   * for shadow layers, GetShadowOpacity()
   */
  float GetLocalOpacity();

  /**
   * DRAWING PHASE ONLY
   *
   * Apply pending changes to layers before drawing them, if those
   * pending changes haven't been overridden by later changes.
   */
  void ApplyPendingUpdatesToSubtree();

  /**
   * DRAWING PHASE ONLY
   *
   * Write layer-subtype-specific attributes into aAttrs.  Used to
   * synchronize layer attributes to their shadows'.
   */
  virtual void FillSpecificAttributes(SpecificLayerAttributes& aAttrs) { }

  // Returns true if it's OK to save the contents of aLayer in an
  // opaque surface (a surface without an alpha channel).
  // If we can use a surface without an alpha channel, we should, because
  // it will often make painting of antialiased text faster and higher
  // quality.
  bool CanUseOpaqueSurface();

  SurfaceMode GetSurfaceMode()
  {
    if (CanUseOpaqueSurface())
      return SurfaceMode::SURFACE_OPAQUE;
    if (GetContentFlags() & CONTENT_COMPONENT_ALPHA)
      return SurfaceMode::SURFACE_COMPONENT_ALPHA;
    return SurfaceMode::SURFACE_SINGLE_CHANNEL_ALPHA;
  }

  // Returns true if this layer can be treated as opaque for visibility
  // computation. A layer may be non-opaque for visibility even if it
  // is not transparent, for example, if it has a mix-blend-mode.
  bool IsOpaqueForVisibility();

  /**
   * This setter can be used anytime. The user data for all keys is
   * initially null. Ownership pases to the layer manager.
   */
  void SetUserData(void* aKey, LayerUserData* aData)
  {
    mUserData.Add(static_cast<gfx::UserDataKey*>(aKey), aData, LayerManager::LayerUserDataDestroy);
  }
  /**
   * This can be used anytime. Ownership passes to the caller!
   */
  UniquePtr<LayerUserData> RemoveUserData(void* aKey);
  /**
   * This getter can be used anytime.
   */
  bool HasUserData(void* aKey)
  {
    return mUserData.Has(static_cast<gfx::UserDataKey*>(aKey));
  }
  /**
   * This getter can be used anytime. Ownership is retained by the layer
   * manager.
   */
  LayerUserData* GetUserData(void* aKey) const
  {
    return static_cast<LayerUserData*>(mUserData.Get(static_cast<gfx::UserDataKey*>(aKey)));
  }

  /**
   * |Disconnect()| is used by layers hooked up over IPC.  It may be
   * called at any time, and may not be called at all.  Using an
   * IPC-enabled layer after Destroy() (drawing etc.) results in a
   * safe no-op; no crashy or uaf etc.
   *
   * XXX: this interface is essentially LayerManager::Destroy, but at
   * Layer granularity.  It might be beneficial to unify them.
   */
  virtual void Disconnect() {}

  /**
   * Dynamic downcast to a PaintedLayer. Returns null if this is not
   * a PaintedLayer.
   */
  virtual PaintedLayer* AsPaintedLayer() { return nullptr; }

  /**
   * Dynamic cast to a ContainerLayer. Returns null if this is not
   * a ContainerLayer.
   */
  virtual ContainerLayer* AsContainerLayer() { return nullptr; }
  virtual const ContainerLayer* AsContainerLayer() const { return nullptr; }

   /**
    * Dynamic cast to a RefLayer. Returns null if this is not a
    * RefLayer.
    */
  virtual RefLayer* AsRefLayer() { return nullptr; }

   /**
    * Dynamic cast to a Color. Returns null if this is not a
    * ColorLayer.
    */
  virtual ColorLayer* AsColorLayer() { return nullptr; }

  /**
    * Dynamic cast to a TextLayer. Returns null if this is not a
    * TextLayer.
    */
  virtual TextLayer* AsTextLayer() { return nullptr; }

  /**
    * Dynamic cast to a Border. Returns null if this is not a
    * ColorLayer.
    */
  virtual BorderLayer* AsBorderLayer() { return nullptr; }

  /**
    * Dynamic cast to a Canvas. Returns null if this is not a
    * ColorLayer.
    */
  virtual CanvasLayer* AsCanvasLayer() { return nullptr; }

  /**
    * Dynamic cast to an Image. Returns null if this is not a
    * ColorLayer.
    */
  virtual ImageLayer* AsImageLayer() { return nullptr; }

  /**
   * Dynamic cast to a LayerComposite.  Return null if this is not a
   * LayerComposite.  Can be used anytime.
   */
  virtual HostLayer* AsHostLayer() { return nullptr; }

  /**
   * Dynamic cast to a ShadowableLayer.  Return null if this is not a
   * ShadowableLayer.  Can be used anytime.
   */
  virtual ShadowableLayer* AsShadowableLayer() { return nullptr; }

  // These getters can be used anytime.  They return the effective
  // values that should be used when drawing this layer to screen,
  // accounting for this layer possibly being a shadow.
  const Maybe<ParentLayerIntRect>& GetLocalClipRect();
  const LayerIntRegion& GetLocalVisibleRegion();

  bool Extend3DContext() {
    return GetContentFlags() & CONTENT_EXTEND_3D_CONTEXT;
  }
  bool Combines3DTransformWithAncestors() {
    return GetParent() &&
      reinterpret_cast<Layer*>(GetParent())->Extend3DContext();
  }
  bool Is3DContextLeaf() {
    return !Extend3DContext() && Combines3DTransformWithAncestors();
  }
  /**
   * It is true if the user can see the back of the layer and the
   * backface is hidden.  The compositor should skip the layer if the
   * result is true.
   */
  bool IsBackfaceHidden();
  bool IsVisible() {
    // For containers extending 3D context, visible region
    // is meaningless, since they are just intermediate result of
    // content.
    return !GetLocalVisibleRegion().IsEmpty() || Extend3DContext();
  }

  /**
   * Return true if current layer content is opaque.
   * It does not guarantee that layer content is always opaque.
   */
  virtual bool IsOpaque() { return GetContentFlags() & CONTENT_OPAQUE; }

  /**
   * Returns the product of the opacities of this layer and all ancestors up
   * to and excluding the nearest ancestor that has UseIntermediateSurface() set.
   */
  float GetEffectiveOpacity();

  /**
   * Returns the blendmode of this layer.
   */
  gfx::CompositionOp GetEffectiveMixBlendMode();

  /**
   * This returns the effective transform computed by
   * ComputeEffectiveTransforms. Typically this is a transform that transforms
   * this layer all the way to some intermediate surface or destination
   * surface. For non-BasicLayers this will be a transform to the nearest
   * ancestor with UseIntermediateSurface() (or to the root, if there is no
   * such ancestor), but for BasicLayers it's different.
   */
  const gfx::Matrix4x4& GetEffectiveTransform() const { return mEffectiveTransform; }

  /**
   * This returns the effective transform for Layer's buffer computed by
   * ComputeEffectiveTransforms. Typically this is a transform that transforms
   * this layer's buffer all the way to some intermediate surface or destination
   * surface. For non-BasicLayers this will be a transform to the nearest
   * ancestor with UseIntermediateSurface() (or to the root, if there is no
   * such ancestor), but for BasicLayers it's different.
   *
   * By default, its value is same to GetEffectiveTransform().
   * When ImageLayer is rendered with ScaleMode::STRETCH,
   * it becomes different from GetEffectiveTransform().
   */
  virtual const gfx::Matrix4x4& GetEffectiveTransformForBuffer() const
  {
    return mEffectiveTransform;
  }

  /**
   * @param aTransformToSurface the composition of the transforms
   * from the parent layer (if any) to the destination pixel grid.
   *
   * Computes mEffectiveTransform for this layer and all its descendants.
   * mEffectiveTransform transforms this layer up to the destination
   * pixel grid (whatever aTransformToSurface is relative to).
   *
   * We promise that when this is called on a layer, all ancestor layers
   * have already had ComputeEffectiveTransforms called.
   */
  virtual void ComputeEffectiveTransforms(const gfx::Matrix4x4& aTransformToSurface) = 0;

  /**
   * Computes the effective transform for mask layers, if this layer has any.
   */
  void ComputeEffectiveTransformForMaskLayers(const gfx::Matrix4x4& aTransformToSurface);
  static void ComputeEffectiveTransformForMaskLayer(Layer* aMaskLayer,
                                                    const gfx::Matrix4x4& aTransformToSurface);

  /**
   * Calculate the scissor rect required when rendering this layer.
   * Returns a rectangle relative to the intermediate surface belonging to the
   * nearest ancestor that has an intermediate surface, or relative to the root
   * viewport if no ancestor has an intermediate surface, corresponding to the
   * clip rect for this layer intersected with aCurrentScissorRect.
   */
  RenderTargetIntRect CalculateScissorRect(const RenderTargetIntRect& aCurrentScissorRect);

  virtual const char* Name() const =0;
  virtual LayerType GetType() const =0;

  /**
   * Only the implementation should call this. This is per-implementation
   * private data. Normally, all layers with a given layer manager
   * use the same type of ImplData.
   */
  void* ImplData() { return mImplData; }

  /**
   * Only the implementation should use these methods.
   */
  void SetParent(ContainerLayer* aParent) { mParent = aParent; }
  void SetNextSibling(Layer* aSibling) { mNextSibling = aSibling; }
  void SetPrevSibling(Layer* aSibling) { mPrevSibling = aSibling; }

  /**
   * Dump information about this layer manager and its managed tree to
   * aStream.
   */
  void Dump(std::stringstream& aStream, const char* aPrefix="",
            bool aDumpHtml=false, bool aSorted=false,
            const Maybe<gfx::Polygon>& aGeometry=Nothing());
  /**
   * Dump information about just this layer manager itself to aStream.
   */
  void DumpSelf(std::stringstream& aStream, const char* aPrefix="",
                const Maybe<gfx::Polygon>& aGeometry=Nothing());

  /**
   * Dump information about this layer and its child & sibling layers to
   * layerscope packet.
   */
  void Dump(layerscope::LayersPacket* aPacket, const void* aParent);

  /**
   * Log information about this layer manager and its managed tree to
   * the NSPR log (if enabled for "Layers").
   */
  void Log(const char* aPrefix="");
  /**
   * Log information about just this layer manager itself to the NSPR
   * log (if enabled for "Layers").
   */
  void LogSelf(const char* aPrefix="");

  // Print interesting information about this into aStream. Internally
  // used to implement Dump*() and Log*(). If subclasses have
  // additional interesting properties, they should override this with
  // an implementation that first calls the base implementation then
  // appends additional info to aTo.
  virtual void PrintInfo(std::stringstream& aStream, const char* aPrefix);

  // Just like PrintInfo, but this function dump information into layerscope packet,
  // instead of a StringStream. It is also internally used to implement Dump();
  virtual void DumpPacket(layerscope::LayersPacket* aPacket, const void* aParent);

  /**
   * Store display list log.
   */
  void SetDisplayListLog(const char *log);

  /**
   * Return display list log.
   */
  void GetDisplayListLog(nsCString& log);

  static bool IsLogEnabled() { return LayerManager::IsLogEnabled(); }

  /**
   * Returns the current area of the layer (in layer-space coordinates)
   * marked as needed to be recomposited.
   */
  const virtual gfx::TiledIntRegion& GetInvalidRegion() { return mInvalidRegion; }
  void AddInvalidRegion(const nsIntRegion& aRegion) {
    mInvalidRegion.Add(aRegion);
  }

  /**
   * Mark the entirety of the layer's visible region as being invalid.
   */
  void SetInvalidRectToVisibleRegion()
  {
    mInvalidRegion.SetEmpty();
    mInvalidRegion.Add(GetVisibleRegion().ToUnknownRegion());
  }

  /**
   * Adds to the current invalid rect.
   */
  void AddInvalidRect(const gfx::IntRect& aRect) { mInvalidRegion.Add(aRect); }

  /**
   * Clear the invalid rect, marking the layer as being identical to what is currently
   * composited.
   */
  void ClearInvalidRect() { mInvalidRegion.SetEmpty(); }

  // These functions allow attaching an AsyncPanZoomController to this layer,
  // and can be used anytime.
  // A layer has an APZC at index aIndex only-if GetFrameMetrics(aIndex).IsScrollable();
  // attempting to get an APZC for a non-scrollable metrics will return null.
  // The aIndex for these functions must be less than GetScrollMetadataCount().
  void SetAsyncPanZoomController(uint32_t aIndex, AsyncPanZoomController *controller);
  AsyncPanZoomController* GetAsyncPanZoomController(uint32_t aIndex) const;
  // The ScrollMetadataChanged function is used internally to ensure the APZC array length
  // matches the frame metrics array length.

  virtual void ClearCachedResources() {}
private:
  void ScrollMetadataChanged();
public:

  void ApplyPendingUpdatesForThisTransaction();

#ifdef DEBUG
  void SetDebugColorIndex(uint32_t aIndex) { mDebugColorIndex = aIndex; }
  uint32_t GetDebugColorIndex() { return mDebugColorIndex; }
#endif

  virtual LayerRenderState GetRenderState() { return LayerRenderState(); }

  void Mutated() {
    mManager->Mutated(this);
  }
  void MutatedSimple() {
    mManager->MutatedSimple(this);
  }

  virtual int32_t GetMaxLayerSize() { return Manager()->GetMaxTextureSize(); }

  /**
   * Returns true if this layer's effective transform is not just
   * a translation by integers, or if this layer or some ancestor layer
   * is marked as having a transform that may change without a full layer
   * transaction.
   */
  bool MayResample();

  RenderTargetRect TransformRectToRenderTarget(const LayerIntRect& aRect);

  /**
   * Add debugging information to the layer dump.
   */
  void AddExtraDumpInfo(const nsACString& aStr)
  {
#ifdef MOZ_DUMP_PAINTING
    mExtraDumpInfo.AppendElement(aStr);
#endif
  }

  /**
   * Clear debugging information. Useful for recycling.
   */
  void ClearExtraDumpInfo()
  {
#ifdef MOZ_DUMP_PAINTING
     mExtraDumpInfo.Clear();
#endif
  }

protected:
  Layer(LayerManager* aManager, void* aImplData);

  // Protected destructor, to discourage deletion outside of Release():
  virtual ~Layer();

  /**
   * We can snap layer transforms for two reasons:
   * 1) To avoid unnecessary resampling when a transform is a translation
   * by a non-integer number of pixels.
   * Snapping the translation to an integer number of pixels avoids
   * blurring the layer and can be faster to composite.
   * 2) When a layer is used to render a rectangular object, we need to
   * emulate the rendering of rectangular inactive content and snap the
   * edges of the rectangle to pixel boundaries. This is both to ensure
   * layer rendering is consistent with inactive content rendering, and to
   * avoid seams.
   * This function implements type 1 snapping. If aTransform is a 2D
   * translation, and this layer's layer manager has enabled snapping
   * (which is the default), return aTransform with the translation snapped
   * to nearest pixels. Otherwise just return aTransform. Call this when the
   * layer does not correspond to a single rectangular content object.
   * This function does not try to snap if aTransform has a scale, because in
   * that case resampling is inevitable and there's no point in trying to
   * avoid it. In fact snapping can cause problems because pixel edges in the
   * layer's content can be rendered unpredictably (jiggling) as the scale
   * interacts with the snapping of the translation, especially with animated
   * transforms.
   * @param aResidualTransform a transform to apply before the result transform
   * in order to get the results to completely match aTransform.
   */
  gfx::Matrix4x4 SnapTransformTranslation(const gfx::Matrix4x4& aTransform,
                                          gfx::Matrix* aResidualTransform);
  gfx::Matrix4x4 SnapTransformTranslation3D(const gfx::Matrix4x4& aTransform,
                                            gfx::Matrix* aResidualTransform);
  /**
   * See comment for SnapTransformTranslation.
   * This function implements type 2 snapping. If aTransform is a translation
   * and/or scale, transform aSnapRect by aTransform, snap to pixel boundaries,
   * and return the transform that maps aSnapRect to that rect. Otherwise
   * just return aTransform.
   * @param aSnapRect a rectangle whose edges should be snapped to pixel
   * boundaries in the destination surface.
   * @param aResidualTransform a transform to apply before the result transform
   * in order to get the results to completely match aTransform.
   */
  gfx::Matrix4x4 SnapTransform(const gfx::Matrix4x4& aTransform,
                               const gfxRect& aSnapRect,
                               gfx::Matrix* aResidualTransform);

  LayerManager* mManager;
  ContainerLayer* mParent;
  Layer* mNextSibling;
  Layer* mPrevSibling;
  void* mImplData;
  RefPtr<Layer> mMaskLayer;
  nsTArray<RefPtr<Layer>> mAncestorMaskLayers;
  // Look for out-of-bound in the middle of the structure
  mozilla::CorruptionCanary mCanary;
  gfx::UserData mUserData;
  SimpleLayerAttributes mSimpleAttrs;
  LayerIntRegion mVisibleRegion;
  nsTArray<ScrollMetadata> mScrollMetadata;
  EventRegions mEventRegions;
  // A mutation of |mTransform| that we've queued to be applied at the
  // end of the next transaction (if nothing else overrides it in the
  // meantime).
  nsAutoPtr<gfx::Matrix4x4> mPendingTransform;
  gfx::Matrix4x4 mEffectiveTransform;
  AnimationArray mAnimations;
  // See mPendingTransform above.
  nsAutoPtr<AnimationArray> mPendingAnimations;
  InfallibleTArray<AnimData> mAnimationData;
  Maybe<ParentLayerIntRect> mClipRect;
  gfx::IntRect mTileSourceRect;
  gfx::TiledIntRegion mInvalidRegion;
  nsTArray<RefPtr<AsyncPanZoomController> > mApzcs;
  bool mUseTileSourceRect;
#ifdef DEBUG
  uint32_t mDebugColorIndex;
#endif
  // If this layer is used for OMTA, then this counter is used to ensure we
  // stay in sync with the animation manager
  uint64_t mAnimationGeneration;
#ifdef MOZ_DUMP_PAINTING
  nsTArray<nsCString> mExtraDumpInfo;
#endif
  // Store display list log.
  nsCString mDisplayListLog;

  StyleAnimationValue mBaseAnimationStyle;
};

/**
 * A Layer which we can paint into. It is a conceptually
 * infinite surface, but each PaintedLayer has an associated "valid region"
 * of contents that it is currently storing, which is finite. PaintedLayer
 * implementations can store content between paints.
 *
 * PaintedLayers are rendered into during the drawing phase of a transaction.
 *
 * Currently the contents of a PaintedLayer are in the device output color
 * space.
 */
class PaintedLayer : public Layer {
public:
  /**
   * CONSTRUCTION PHASE ONLY
   * Tell this layer that the content in some region has changed and
   * will need to be repainted. This area is removed from the valid
   * region.
   */
  virtual void InvalidateRegion(const nsIntRegion& aRegion) = 0;
  /**
   * CONSTRUCTION PHASE ONLY
   * Set whether ComputeEffectiveTransforms should compute the
   * "residual translation" --- the translation that should be applied *before*
   * mEffectiveTransform to get the ideal transform for this PaintedLayer.
   * When this is true, ComputeEffectiveTransforms will compute the residual
   * and ensure that the layer is invalidated whenever the residual changes.
   * When it's false, a change in the residual will not trigger invalidation
   * and GetResidualTranslation will return 0,0.
   * So when the residual is to be ignored, set this to false for better
   * performance.
   */
  void SetAllowResidualTranslation(bool aAllow) { mAllowResidualTranslation = aAllow; }

  void SetValidRegion(const nsIntRegion& aRegion)
  {
    MOZ_LAYERS_LOG_IF_SHADOWABLE(this, ("Layer::Mutated(%p) ValidRegion", this));
    mValidRegion = aRegion;
    Mutated();
  }

  /**
   * Can be used anytime
   */
  const nsIntRegion& GetValidRegion() const { return mValidRegion; }

  virtual PaintedLayer* AsPaintedLayer() override { return this; }

  MOZ_LAYER_DECL_NAME("PaintedLayer", TYPE_PAINTED)

  virtual void ComputeEffectiveTransforms(const gfx::Matrix4x4& aTransformToSurface) override
  {
    gfx::Matrix4x4 idealTransform = GetLocalTransform() * aTransformToSurface;
    gfx::Matrix residual;
    mEffectiveTransform = SnapTransformTranslation(idealTransform,
        mAllowResidualTranslation ? &residual : nullptr);
    // The residual can only be a translation because SnapTransformTranslation
    // only changes the transform if it's a translation
    NS_ASSERTION(residual.IsTranslation(),
                 "Residual transform can only be a translation");
    if (!gfx::ThebesPoint(residual.GetTranslation()).WithinEpsilonOf(mResidualTranslation, 1e-3f)) {
      mResidualTranslation = gfx::ThebesPoint(residual.GetTranslation());
      DebugOnly<mozilla::gfx::Point> transformedOrig =
        idealTransform.TransformPoint(mozilla::gfx::Point());
#ifdef DEBUG
      DebugOnly<mozilla::gfx::Point> transformed = idealTransform.TransformPoint(
        mozilla::gfx::Point(mResidualTranslation.x, mResidualTranslation.y)
      ) - *&transformedOrig;
#endif
      NS_ASSERTION(-0.5 <= (&transformed)->x && (&transformed)->x < 0.5 &&
                   -0.5 <= (&transformed)->y && (&transformed)->y < 0.5,
                   "Residual translation out of range");
      mValidRegion.SetEmpty();
    }
    ComputeEffectiveTransformForMaskLayers(aTransformToSurface);
  }

  LayerManager::PaintedLayerCreationHint GetCreationHint() const { return mCreationHint; }

  bool UsedForReadback() { return mUsedForReadback; }
  void SetUsedForReadback(bool aUsed) { mUsedForReadback = aUsed; }

  /**
   * Returns true if aLayer is optimized for the given PaintedLayerCreationHint.
   */
  virtual bool IsOptimizedFor(LayerManager::PaintedLayerCreationHint aCreationHint)
  { return true; }

  /**
   * Returns the residual translation. Apply this translation when drawing
   * into the PaintedLayer so that when mEffectiveTransform is applied afterwards
   * by layer compositing, the results exactly match the "ideal transform"
   * (the product of the transform of this layer and its ancestors).
   * Returns 0,0 unless SetAllowResidualTranslation(true) has been called.
   * The residual translation components are always in the range [-0.5, 0.5).
   */
  gfxPoint GetResidualTranslation() const { return mResidualTranslation; }

protected:
  PaintedLayer(LayerManager* aManager, void* aImplData,
              LayerManager::PaintedLayerCreationHint aCreationHint = LayerManager::NONE)
    : Layer(aManager, aImplData)
    , mValidRegion()
    , mCreationHint(aCreationHint)
    , mUsedForReadback(false)
    , mAllowResidualTranslation(false)
  {
  }

  virtual void PrintInfo(std::stringstream& aStream, const char* aPrefix) override;

  virtual void DumpPacket(layerscope::LayersPacket* aPacket, const void* aParent) override;

  /**
   * ComputeEffectiveTransforms snaps the ideal transform to get mEffectiveTransform.
   * mResidualTranslation is the translation that should be applied *before*
   * mEffectiveTransform to get the ideal transform.
   */
  gfxPoint mResidualTranslation;
  nsIntRegion mValidRegion;
  /**
   * The creation hint that was used when constructing this layer.
   */
  const LayerManager::PaintedLayerCreationHint mCreationHint;
  /**
   * Set when this PaintedLayer is participating in readback, i.e. some
   * ReadbackLayer (may) be getting its background from this layer.
   */
  bool mUsedForReadback;
  /**
   * True when
   */
  bool mAllowResidualTranslation;
};

/**
 * A Layer which other layers render into. It holds references to its
 * children.
 */
class ContainerLayer : public Layer {
public:

  ~ContainerLayer();

  /**
   * CONSTRUCTION PHASE ONLY
   * Insert aChild into the child list of this container. aChild must
   * not be currently in any child list or the root for the layer manager.
   * If aAfter is non-null, it must be a child of this container and
   * we insert after that layer. If it's null we insert at the start.
   */
  virtual bool InsertAfter(Layer* aChild, Layer* aAfter);
  /**
   * CONSTRUCTION PHASE ONLY
   * Remove aChild from the child list of this container. aChild must
   * be a child of this container.
   */
  virtual bool RemoveChild(Layer* aChild);
  /**
   * CONSTRUCTION PHASE ONLY
   * Reposition aChild from the child list of this container. aChild must
   * be a child of this container.
   * If aAfter is non-null, it must be a child of this container and we
   * reposition after that layer. If it's null, we reposition at the start.
   */
  virtual bool RepositionChild(Layer* aChild, Layer* aAfter);

  void SetPreScale(float aXScale, float aYScale)
  {
    if (mPreXScale == aXScale && mPreYScale == aYScale) {
      return;
    }

    MOZ_LAYERS_LOG_IF_SHADOWABLE(this, ("Layer::Mutated(%p) PreScale", this));
    mPreXScale = aXScale;
    mPreYScale = aYScale;
    Mutated();
  }

  void SetInheritedScale(float aXScale, float aYScale)
  {
    if (mInheritedXScale == aXScale && mInheritedYScale == aYScale) {
      return;
    }

    MOZ_LAYERS_LOG_IF_SHADOWABLE(this, ("Layer::Mutated(%p) InheritedScale", this));
    mInheritedXScale = aXScale;
    mInheritedYScale = aYScale;
    Mutated();
  }

  void SetScaleToResolution(bool aScaleToResolution, float aResolution)
  {
    if (mScaleToResolution == aScaleToResolution && mPresShellResolution == aResolution) {
      return;
    }

    MOZ_LAYERS_LOG_IF_SHADOWABLE(this, ("Layer::Mutated(%p) ScaleToResolution", this));
    mScaleToResolution = aScaleToResolution;
    mPresShellResolution = aResolution;
    Mutated();
  }

  virtual void FillSpecificAttributes(SpecificLayerAttributes& aAttrs) override;

  enum class SortMode {
    WITH_GEOMETRY,
    WITHOUT_GEOMETRY,
  };

  nsTArray<LayerPolygon> SortChildrenBy3DZOrder(SortMode aSortMode);

  virtual ContainerLayer* AsContainerLayer() override { return this; }
  virtual const ContainerLayer* AsContainerLayer() const override { return this; }

  // These getters can be used anytime.
  virtual Layer* GetFirstChild() const override { return mFirstChild; }
  virtual Layer* GetLastChild() const override { return mLastChild; }
  float GetPreXScale() const { return mPreXScale; }
  float GetPreYScale() const { return mPreYScale; }
  float GetInheritedXScale() const { return mInheritedXScale; }
  float GetInheritedYScale() const { return mInheritedYScale; }
  float GetPresShellResolution() const { return mPresShellResolution; }
  bool ScaleToResolution() const { return mScaleToResolution; }

  MOZ_LAYER_DECL_NAME("ContainerLayer", TYPE_CONTAINER)

  /**
   * ContainerLayer backends need to override ComputeEffectiveTransforms
   * since the decision about whether to use a temporary surface for the
   * container is backend-specific. ComputeEffectiveTransforms must also set
   * mUseIntermediateSurface.
   */
  virtual void ComputeEffectiveTransforms(const gfx::Matrix4x4& aTransformToSurface) override = 0;

  /**
   * Call this only after ComputeEffectiveTransforms has been invoked
   * on this layer.
   * Returns true if this will use an intermediate surface. This is largely
   * backend-dependent, but it affects the operation of GetEffectiveOpacity().
   */
  bool UseIntermediateSurface() { return mUseIntermediateSurface; }

  /**
   * Returns the rectangle covered by the intermediate surface,
   * in this layer's coordinate system.
   *
   * NOTE: Since this layer has an intermediate surface it follows
   *       that LayerPixel == RenderTargetPixel
   */
  RenderTargetIntRect GetIntermediateSurfaceRect()
  {
    NS_ASSERTION(mUseIntermediateSurface, "Must have intermediate surface");
    return RenderTargetIntRect::FromUnknownRect(GetLocalVisibleRegion().ToUnknownRegion().GetBounds());
  }

  /**
   * Returns true if this container has more than one non-empty child
   */
  bool HasMultipleChildren();

  /**
   * Returns true if this container supports children with component alpha.
   * Should only be called while painting a child of this layer.
   */
  bool SupportsComponentAlphaChildren() { return mSupportsComponentAlphaChildren; }

  /**
   * Returns true if aLayer or any layer in its parent chain has the opaque
   * content flag set.
   */
  static bool HasOpaqueAncestorLayer(Layer* aLayer);

  void SetChildrenChanged(bool aVal) {
    mChildrenChanged = aVal;
  }

  void SetEventRegionsOverride(EventRegionsOverride aVal) {
    if (mEventRegionsOverride == aVal) {
      return;
    }

    MOZ_LAYERS_LOG_IF_SHADOWABLE(this, ("Layer::Mutated(%p) EventRegionsOverride", this));
    mEventRegionsOverride = aVal;
    Mutated();
  }

  EventRegionsOverride GetEventRegionsOverride() const {
    return mEventRegionsOverride;
  }

protected:
  friend class ReadbackProcessor;

  // Note that this is not virtual, and is based on the implementation of
  // ContainerLayer::RemoveChild, so it should only be called where you would
  // want to explicitly call the base class implementation of RemoveChild;
  // e.g., while (mFirstChild) ContainerLayer::RemoveChild(mFirstChild);
  void RemoveAllChildren();

  void DidInsertChild(Layer* aLayer);
  void DidRemoveChild(Layer* aLayer);

  bool AnyAncestorOrThisIs3DContextLeaf();

  void Collect3DContextLeaves(nsTArray<Layer*>& aToSort);

  // Collects child layers that do not extend 3D context. For ContainerLayers
  // that do extend 3D context, the 3D context leaves are collected.
  nsTArray<Layer*> CollectChildren() {
    nsTArray<Layer*> children;

    for (Layer* layer = GetFirstChild(); layer; layer = layer->GetNextSibling()) {
      ContainerLayer* container = layer->AsContainerLayer();

      if (container && container->Extend3DContext() &&
          !container->UseIntermediateSurface()) {
        container->Collect3DContextLeaves(children);
      } else {
        children.AppendElement(layer);
      }
    }

    return children;
  }

  ContainerLayer(LayerManager* aManager, void* aImplData);

  /**
   * A default implementation of ComputeEffectiveTransforms for use by OpenGL
   * and D3D.
   */
  void DefaultComputeEffectiveTransforms(const gfx::Matrix4x4& aTransformToSurface);

  /**
   * A default implementation to compute and set the value for SupportsComponentAlphaChildren().
   *
   * If aNeedsSurfaceCopy is provided, then it is set to true if the caller needs to copy the background
   * up into the intermediate surface created, false otherwise.
   */
  void DefaultComputeSupportsComponentAlphaChildren(bool* aNeedsSurfaceCopy = nullptr);

  /**
   * Loops over the children calling ComputeEffectiveTransforms on them.
   */
  void ComputeEffectiveTransformsForChildren(const gfx::Matrix4x4& aTransformToSurface);

  virtual void PrintInfo(std::stringstream& aStream, const char* aPrefix) override;

  virtual void DumpPacket(layerscope::LayersPacket* aPacket, const void* aParent) override;

  /**
   * True for if the container start a new 3D context extended by one
   * or more children.
   */
  bool Creates3DContextWithExtendingChildren();

  Layer* mFirstChild;
  Layer* mLastChild;
  float mPreXScale;
  float mPreYScale;
  // The resolution scale inherited from the parent layer. This will already
  // be part of mTransform.
  float mInheritedXScale;
  float mInheritedYScale;
  // For layers corresponding to an nsDisplayResolution, the resolution of the
  // associated pres shell; for other layers, 1.0.
  float mPresShellResolution;
  // Whether the compositor should scale to mPresShellResolution.
  bool mScaleToResolution;
  bool mUseIntermediateSurface;
  bool mSupportsComponentAlphaChildren;
  bool mMayHaveReadbackChild;
  // This is updated by ComputeDifferences. This will be true if we need to invalidate
  // the intermediate surface.
  bool mChildrenChanged;
  EventRegionsOverride mEventRegionsOverride;
};

/**
 * A Layer which just renders a solid color in its visible region. It actually
 * can fill any area that contains the visible region, so if you need to
 * restrict the area filled, set a clip region on this layer.
 */
class ColorLayer : public Layer {
public:
  virtual ColorLayer* AsColorLayer() override { return this; }

  /**
   * CONSTRUCTION PHASE ONLY
   * Set the color of the layer.
   */
  virtual void SetColor(const gfx::Color& aColor)
  {
    if (mColor != aColor) {
      MOZ_LAYERS_LOG_IF_SHADOWABLE(this, ("Layer::Mutated(%p) Color", this));
      mColor = aColor;
      Mutated();
    }
  }

  void SetBounds(const gfx::IntRect& aBounds)
  {
    if (!mBounds.IsEqualEdges(aBounds)) {
      mBounds = aBounds;
      Mutated();
    }
  }

  const gfx::IntRect& GetBounds()
  {
    return mBounds;
  }

  // This getter can be used anytime.
  virtual const gfx::Color& GetColor() { return mColor; }

  MOZ_LAYER_DECL_NAME("ColorLayer", TYPE_COLOR)

  virtual void ComputeEffectiveTransforms(const gfx::Matrix4x4& aTransformToSurface) override
  {
    gfx::Matrix4x4 idealTransform = GetLocalTransform() * aTransformToSurface;
    mEffectiveTransform = SnapTransformTranslation(idealTransform, nullptr);
    ComputeEffectiveTransformForMaskLayers(aTransformToSurface);
  }

protected:
  ColorLayer(LayerManager* aManager, void* aImplData)
    : Layer(aManager, aImplData)
    , mColor()
  {}

  virtual void PrintInfo(std::stringstream& aStream, const char* aPrefix) override;

  virtual void DumpPacket(layerscope::LayersPacket* aPacket, const void* aParent) override;

  gfx::IntRect mBounds;
  gfx::Color mColor;
};

/**
 * A Layer which renders Glyphs.
 */
class TextLayer : public Layer {
public:
  virtual TextLayer* AsTextLayer() override { return this; }

  /**
   * CONSTRUCTION PHASE ONLY
   */
  void SetBounds(const gfx::IntRect& aBounds)
  {
    if (!mBounds.IsEqualEdges(aBounds)) {
      mBounds = aBounds;
      Mutated();
    }
  }

  const gfx::IntRect& GetBounds()
  {
    return mBounds;
  }

  void SetScaledFont(gfx::ScaledFont* aScaledFont) {
    if (aScaledFont != mFont) {
      mFont = aScaledFont;
      Mutated();
    }
  }

  const nsTArray<GlyphArray>& GetGlyphs() { return mGlyphs; }

  gfx::ScaledFont* GetScaledFont() { return mFont; }

  MOZ_LAYER_DECL_NAME("TextLayer", TYPE_TEXT)

  virtual void ComputeEffectiveTransforms(const gfx::Matrix4x4& aTransformToSurface) override
  {
    gfx::Matrix4x4 idealTransform = GetLocalTransform() * aTransformToSurface;
    mEffectiveTransform = SnapTransformTranslation(idealTransform, nullptr);
    ComputeEffectiveTransformForMaskLayers(aTransformToSurface);
  }

  virtual void SetGlyphs(nsTArray<GlyphArray>&& aGlyphs);
protected:
  TextLayer(LayerManager* aManager, void* aImplData);
  ~TextLayer();

  virtual void PrintInfo(std::stringstream& aStream, const char* aPrefix) override;

  virtual void DumpPacket(layerscope::LayersPacket* aPacket, const void* aParent) override;

  gfx::IntRect mBounds;
  nsTArray<GlyphArray> mGlyphs;
  RefPtr<gfx::ScaledFont> mFont;
};

/**
 * A Layer which renders a rounded rect.
 */
class BorderLayer : public Layer {
public:
  virtual BorderLayer* AsBorderLayer() override { return this; }

  /**
   * CONSTRUCTION PHASE ONLY
   * Set the color of the layer.
   */

  // Colors of each side as in css::Side
  virtual void SetColors(const BorderColors& aColors)
  {
    MOZ_LAYERS_LOG_IF_SHADOWABLE(this, ("Layer::Mutated(%p) Colors", this));
    PodCopy(&mColors[0], &aColors[0], 4);
    Mutated();
  }

  virtual void SetRect(const LayerRect& aRect)
  {
    MOZ_LAYERS_LOG_IF_SHADOWABLE(this, ("Layer::Mutated(%p) Rect", this));
    mRect = aRect;
    Mutated();
  }

  // Size of each rounded corner as in css::Corner, 0.0 means a
  // rectangular corner.
  virtual void SetCornerRadii(const BorderCorners& aCorners)
  {
    MOZ_LAYERS_LOG_IF_SHADOWABLE(this, ("Layer::Mutated(%p) Corners", this));
    PodCopy(&mCorners[0], &aCorners[0], 4);
    Mutated();
  }

  virtual void SetWidths(const BorderWidths& aWidths)
  {
    MOZ_LAYERS_LOG_IF_SHADOWABLE(this, ("Layer::Mutated(%p) Widths", this));
    PodCopy(&mWidths[0], &aWidths[0], 4);
    Mutated();
  }

  MOZ_LAYER_DECL_NAME("BorderLayer", TYPE_BORDER)

  virtual void ComputeEffectiveTransforms(const gfx::Matrix4x4& aTransformToSurface) override
  {
    gfx::Matrix4x4 idealTransform = GetLocalTransform() * aTransformToSurface;
    mEffectiveTransform = SnapTransformTranslation(idealTransform, nullptr);
    ComputeEffectiveTransformForMaskLayers(aTransformToSurface);
  }

  const BorderColors& GetColors() { return mColors; }
  const LayerRect& GetRect() { return mRect; }
  const BorderCorners& GetCorners() { return mCorners; }
  const BorderWidths& GetWidths() { return mWidths; }

protected:
  BorderLayer(LayerManager* aManager, void* aImplData)
    : Layer(aManager, aImplData)
  {}

  virtual void PrintInfo(std::stringstream& aStream, const char* aPrefix) override;

  virtual void DumpPacket(layerscope::LayersPacket* aPacket, const void* aParent) override;

  BorderColors mColors;
  LayerRect mRect;
  BorderCorners mCorners;
  BorderWidths mWidths;
};

/**
 * A Layer for HTML Canvas elements.  It's backed by either a
 * gfxASurface or a GLContext (for WebGL layers), and has some control
 * for intelligent updating from the source if necessary (for example,
 * if hardware compositing is not available, for reading from the GL
 * buffer into an image surface that we can layer composite.)
 *
 * After Initialize is called, the underlying canvas Surface/GLContext
 * must not be modified during a layer transaction.
 */
class CanvasLayer : public Layer {
public:
  struct Data {
    Data()
      : mBufferProvider(nullptr)
      , mGLContext(nullptr)
      , mRenderer(nullptr)
      , mFrontbufferGLTex(0)
      , mSize(0,0)
      , mHasAlpha(false)
      , mIsGLAlphaPremult(true)
      , mIsMirror(false)
    { }

    // One of these three must be specified for Canvas2D, but never more than one
    PersistentBufferProvider* mBufferProvider; // A BufferProvider for the Canvas contents
    mozilla::gl::GLContext* mGLContext; // or this, for GL.
    AsyncCanvasRenderer* mRenderer; // or this, for OffscreenCanvas

    // Frontbuffer override
    uint32_t mFrontbufferGLTex;

    // The size of the canvas content
    gfx::IntSize mSize;

    // Whether the canvas drawingbuffer has an alpha channel.
    bool mHasAlpha;

    // Whether mGLContext contains data that is alpha-premultiplied.
    bool mIsGLAlphaPremult;

    // Whether the canvas front buffer is already being rendered somewhere else.
    // When true, do not swap buffers or Morph() to another factory on mGLContext
    bool mIsMirror;
  };

  /**
   * CONSTRUCTION PHASE ONLY
   * Initialize this CanvasLayer with the given data.  The data must
   * have either mSurface or mGLContext initialized (but not both), as
   * well as mSize.
   *
   * This must only be called once.
   */
  virtual void Initialize(const Data& aData) = 0;

  void SetBounds(gfx::IntRect aBounds) { mBounds = aBounds; }

  /**
   * Check the data is owned by this layer is still valid for rendering
   */
  virtual bool IsDataValid(const Data& aData) { return true; }

  virtual CanvasLayer* AsCanvasLayer() override { return this; }

  /**
   * Notify this CanvasLayer that the canvas surface contents have
   * changed (or will change) before the next transaction.
   */
  void Updated() { mDirty = true; SetInvalidRectToVisibleRegion(); }

  /**
   * Notify this CanvasLayer that the canvas surface contents have
   * been painted since the last change.
   */
  void Painted() { mDirty = false; }

  /**
   * Returns true if the canvas surface contents have changed since the
   * last paint.
   */
  bool IsDirty()
  {
    // We can only tell if we are dirty if we're part of the
    // widget's retained layer tree.
    if (!mManager || !mManager->IsWidgetLayerManager()) {
      return true;
    }
    return mDirty;
  }

  /**
   * Register a callback to be called at the start of each transaction.
   */
  typedef void PreTransactionCallback(void* closureData);
  void SetPreTransactionCallback(PreTransactionCallback* callback, void* closureData)
  {
    mPreTransCallback = callback;
    mPreTransCallbackData = closureData;
  }

  const nsIntRect& GetBounds() const { return mBounds; }

protected:
  void FirePreTransactionCallback()
  {
    if (mPreTransCallback) {
      mPreTransCallback(mPreTransCallbackData);
    }
  }

public:
  /**
   * Register a callback to be called at the end of each transaction.
   */
  typedef void (* DidTransactionCallback)(void* aClosureData);
  void SetDidTransactionCallback(DidTransactionCallback aCallback, void* aClosureData)
  {
    mPostTransCallback = aCallback;
    mPostTransCallbackData = aClosureData;
  }

  /**
   * CONSTRUCTION PHASE ONLY
   * Set the filter used to resample this image (if necessary).
   */
  void SetSamplingFilter(gfx::SamplingFilter aSamplingFilter)
  {
    if (mSamplingFilter != aSamplingFilter) {
      MOZ_LAYERS_LOG_IF_SHADOWABLE(this, ("Layer::Mutated(%p) Filter", this));
      mSamplingFilter = aSamplingFilter;
      Mutated();
    }
  }
  gfx::SamplingFilter GetSamplingFilter() const { return mSamplingFilter; }

  MOZ_LAYER_DECL_NAME("CanvasLayer", TYPE_CANVAS)

  virtual void ComputeEffectiveTransforms(const gfx::Matrix4x4& aTransformToSurface) override
  {
    // Snap our local transform first, and snap the inherited transform as well.
    // This makes our snapping equivalent to what would happen if our content
    // was drawn into a PaintedLayer (gfxContext would snap using the local
    // transform, then we'd snap again when compositing the PaintedLayer).
    mEffectiveTransform =
        SnapTransform(GetLocalTransform(), gfxRect(0, 0, mBounds.width, mBounds.height),
                      nullptr)*
        SnapTransformTranslation(aTransformToSurface, nullptr);
    ComputeEffectiveTransformForMaskLayers(aTransformToSurface);
  }

  bool GetIsAsyncRenderer() const
  {
    return !!mAsyncRenderer;
  }

protected:
  CanvasLayer(LayerManager* aManager, void* aImplData);
  virtual ~CanvasLayer();

  virtual void PrintInfo(std::stringstream& aStream, const char* aPrefix) override;

  virtual void DumpPacket(layerscope::LayersPacket* aPacket, const void* aParent) override;

  void FireDidTransactionCallback()
  {
    if (mPostTransCallback) {
      mPostTransCallback(mPostTransCallbackData);
    }
  }

  /**
   * 0, 0, canvaswidth, canvasheight
   */
  gfx::IntRect mBounds;
  PreTransactionCallback* mPreTransCallback;
  void* mPreTransCallbackData;
  DidTransactionCallback mPostTransCallback;
  void* mPostTransCallbackData;
  gfx::SamplingFilter mSamplingFilter;
  RefPtr<AsyncCanvasRenderer> mAsyncRenderer;

private:
  /**
   * Set to true in Updated(), cleared during a transaction.
   */
  bool mDirty;
};

/**
 * ContainerLayer that refers to a "foreign" layer tree, through an
 * ID.  Usage of RefLayer looks like
 *
 * Construction phase:
 *   allocate ID for layer subtree
 *   create RefLayer, SetReferentId(ID)
 *
 * Composition:
 *   look up subtree for GetReferentId()
 *   ConnectReferentLayer(subtree)
 *   compose
 *   ClearReferentLayer()
 *
 * Clients will usually want to Connect/Clear() on each transaction to
 * avoid difficulties managing memory across multiple layer subtrees.
 */
class RefLayer : public ContainerLayer {
  friend class LayerManager;

private:
  virtual bool InsertAfter(Layer* aChild, Layer* aAfter) override
  { MOZ_CRASH("GFX: RefLayer"); return false; }

  virtual bool RemoveChild(Layer* aChild) override
  { MOZ_CRASH("GFX: RefLayer"); return false; }

  virtual bool RepositionChild(Layer* aChild, Layer* aAfter) override
  { MOZ_CRASH("GFX: RefLayer"); return false; }

public:
  /**
   * CONSTRUCTION PHASE ONLY
   * Set the ID of the layer's referent.
   */
  void SetReferentId(uint64_t aId)
  {
    MOZ_ASSERT(aId != 0);
    if (mId != aId) {
      MOZ_LAYERS_LOG_IF_SHADOWABLE(this, ("Layer::Mutated(%p) ReferentId", this));
      mId = aId;
      Mutated();
    }
  }
  /**
   * CONSTRUCTION PHASE ONLY
   * Connect this ref layer to its referent, temporarily.
   * ClearReferentLayer() must be called after composition.
   */
  void ConnectReferentLayer(Layer* aLayer)
  {
    MOZ_ASSERT(!mFirstChild && !mLastChild);
    MOZ_ASSERT(!aLayer->GetParent());
    if (aLayer->Manager() != Manager()) {
      // This can happen when e.g. rendering while dragging tabs
      // between windows - aLayer's manager may be the manager for the
      // old window's tab.  In that case, it will be changed before the
      // next render (see SetLayerManager).  It is simply easier to
      // ignore the rendering here than it is to pause it.
      NS_WARNING("ConnectReferentLayer failed - Incorrect LayerManager");
      return;
    }

    mFirstChild = mLastChild = aLayer;
    aLayer->SetParent(this);
  }

  /**
   * DRAWING PHASE ONLY
   * |aLayer| is the same as the argument to ConnectReferentLayer().
   */
  void DetachReferentLayer(Layer* aLayer)
  {
    mFirstChild = mLastChild = nullptr;
    aLayer->SetParent(nullptr);
  }

  // These getters can be used anytime.
  virtual RefLayer* AsRefLayer() override { return this; }

  virtual int64_t GetReferentId() { return mId; }

  /**
   * DRAWING PHASE ONLY
   */
  virtual void FillSpecificAttributes(SpecificLayerAttributes& aAttrs) override;

  MOZ_LAYER_DECL_NAME("RefLayer", TYPE_REF)

protected:
  RefLayer(LayerManager* aManager, void* aImplData)
    : ContainerLayer(aManager, aImplData) , mId(0)
  {}

  virtual void PrintInfo(std::stringstream& aStream, const char* aPrefix) override;

  virtual void DumpPacket(layerscope::LayersPacket* aPacket, const void* aParent) override;

  // 0 is a special value that means "no ID".
  uint64_t mId;
};

void SetAntialiasingFlags(Layer* aLayer, gfx::DrawTarget* aTarget);

#ifdef MOZ_DUMP_PAINTING
void WriteSnapshotToDumpFile(Layer* aLayer, gfx::DataSourceSurface* aSurf);
void WriteSnapshotToDumpFile(LayerManager* aManager, gfx::DataSourceSurface* aSurf);
void WriteSnapshotToDumpFile(Compositor* aCompositor, gfx::DrawTarget* aTarget);
#endif

// A utility function used by different LayerManager implementations.
gfx::IntRect ToOutsideIntRect(const gfxRect &aRect);

} // namespace layers
} // namespace mozilla

#endif /* GFX_LAYERS_H */<|MERGE_RESOLUTION|>--- conflicted
+++ resolved
@@ -58,6 +58,7 @@
 
 namespace mozilla {
 
+class ComputedTimingFunction;
 class FrameLayerBuilder;
 class StyleAnimationValue;
 
@@ -101,11 +102,8 @@
 class FrameUniformityData;
 class PersistentBufferProvider;
 class GlyphArray;
-<<<<<<< HEAD
 class WebRenderLayerManager;
-=======
 struct AnimData;
->>>>>>> 092e5dc5
 
 namespace layerscope {
 class LayersPacket;
