--- conflicted
+++ resolved
@@ -9,13 +9,9 @@
 
 #include "nsINamed.h"
 #include "nsITimer.h"
-<<<<<<< HEAD
-#include "nsISerialEventTarget.h"
-=======
 #include "nsString.h"
 
 class nsISerialEventTarget;
->>>>>>> bbe92cb7
 
 namespace mozilla {
 
