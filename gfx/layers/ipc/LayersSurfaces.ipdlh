--- conflicted
+++ resolved
@@ -24,7 +24,6 @@
 namespace mozilla {
 namespace layers {
 
-<<<<<<< HEAD
 union OverlayHandle {
   int32_t;
   GonkNativeHandle;
@@ -36,16 +35,13 @@
   IntSize size;
 };
 
-union MaybeMagicGrallocBufferHandle {
+comparable union MaybeMagicGrallocBufferHandle {
   MagicGrallocBufferHandle;
   GrallocBufferRef;
   null_t;
 };
 
-struct SurfaceDescriptorFileMapping {
-=======
 comparable struct SurfaceDescriptorFileMapping {
->>>>>>> c6676771
   WindowsHandle handle;
   SurfaceFormat format;
   IntSize size;
@@ -128,7 +124,7 @@
   bool hasAlpha;
 };
 
-struct SurfaceDescriptorGralloc {
+comparable struct SurfaceDescriptorGralloc {
   MaybeMagicGrallocBufferHandle buffer;
   bool isOpaque;
 };
