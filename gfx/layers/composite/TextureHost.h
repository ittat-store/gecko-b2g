/* -*- Mode: C++; tab-width: 8; indent-tabs-mode: nil; c-basic-offset: 2 -*- */
/* vim: set ts=8 sts=2 et sw=2 tw=80: */
/* This Source Code Form is subject to the terms of the Mozilla Public
 * License, v. 2.0. If a copy of the MPL was not distributed with this
 * file, You can obtain one at http://mozilla.org/MPL/2.0/. */

#ifndef MOZILLA_GFX_TEXTUREHOST_H
#define MOZILLA_GFX_TEXTUREHOST_H

#include <functional>
#include <stddef.h>  // for size_t
#include <stdint.h>  // for uint64_t, uint32_t, uint8_t
#include "gfxTypes.h"
#include "mozilla/Assertions.h"  // for MOZ_ASSERT, etc
#include "mozilla/Attributes.h"  // for override
#include "mozilla/RefPtr.h"      // for RefPtr, already_AddRefed, etc
#include "mozilla/gfx/2D.h"      // for DataSourceSurface
#include "mozilla/gfx/Point.h"   // for IntSize, IntPoint
#include "mozilla/gfx/Types.h"   // for SurfaceFormat, etc
#include "mozilla/ipc/FileDescriptor.h"
#include "mozilla/layers/Compositor.h"       // for Compositor
#include "mozilla/layers/CompositorTypes.h"  // for TextureFlags, etc
#include "mozilla/layers/LayersTypes.h"      // for LayerRenderState, etc
#include "mozilla/layers/LayersSurfaces.h"
#include "mozilla/mozalloc.h"  // for operator delete
#include "mozilla/Range.h"
#include "mozilla/UniquePtr.h"  // for UniquePtr
#include "mozilla/webrender/WebRenderTypes.h"
#include "nsCOMPtr.h"         // for already_AddRefed
#include "nsDebug.h"          // for NS_WARNING
#include "nsISupportsImpl.h"  // for MOZ_COUNT_CTOR, etc
#include "nsRegion.h"         // for nsIntRegion
#include "nsTraceRefcnt.h"    // for MOZ_COUNT_CTOR, etc
#include "nscore.h"           // for nsACString
#include "mozilla/layers/AtomicRefCountedWithFinalize.h"
#include "mozilla/gfx/Rect.h"

#ifdef MOZ_WIDGET_GONK
#  include "mozilla/layers/FenceUtils.h"
#  include "mozilla/layers/LayerRenderState.h"
#endif

class MacIOSurface;
namespace mozilla {
namespace ipc {
class Shmem;
}  // namespace ipc

namespace wr {
class DisplayListBuilder;
class TransactionBuilder;
}  // namespace wr

namespace layers {

class AndroidHardwareBuffer;
class AndroidHardwareBufferTextureHost;
class BufferDescriptor;
class BufferTextureHost;
class Compositor;
class CompositableParentManager;
class ReadLockDescriptor;
class CompositorBridgeParent;
class SurfaceDescriptor;
class HostIPCAllocator;
class ISurfaceAllocator;
class MacIOSurfaceTextureHostOGL;
class SurfaceTextureHost;
class TextureHostOGL;
class TextureReadLock;
class TextureSourceOGL;
class TextureSourceD3D11;
class TextureSourceBasic;
class DataTextureSource;
class PTextureParent;
class TextureParent;
class WebRenderTextureHost;
class WrappingTextureSourceYCbCrBasic;

#ifdef MOZ_WIDGET_GONK
class GrallocTextureHostOGL;
#endif

/**
 * A view on a TextureHost where the texture is internally represented as tiles
 * (contrast with a tiled buffer, where each texture is a tile). For iteration
 * by the texture's buffer host. This is only useful when the underlying surface
 * is too big to fit in one device texture, which forces us to split it in
 * smaller parts. Tiled Compositable is a different thing.
 */
class BigImageIterator {
 public:
  virtual void BeginBigImageIteration() = 0;
  virtual void EndBigImageIteration(){};
  virtual gfx::IntRect GetTileRect() = 0;
  virtual size_t GetTileCount() = 0;
  virtual bool NextTile() = 0;
};

/**
 * TextureSource is the interface for texture objects that can be composited
 * by a given compositor backend. Since the drawing APIs are different
 * between backends, the TextureSource interface is split into different
 * interfaces (TextureSourceOGL, etc.), and TextureSource mostly provide
 * access to these interfaces.
 *
 * This class is used on the compositor side.
 */
class TextureSource : public RefCounted<TextureSource> {
 public:
  MOZ_DECLARE_REFCOUNTED_VIRTUAL_TYPENAME(TextureSource)

  TextureSource();

  virtual ~TextureSource();

  virtual const char* Name() const = 0;

  /**
   * Should be overridden in order to deallocate the data that is associated
   * with the rendering backend, such as GL textures.
   */
  virtual void DeallocateDeviceData() {}

  /**
   * Return the size of the texture in texels.
   * If this is a tile iterator, GetSize must return the size of the current
   * tile.
   */
  virtual gfx::IntSize GetSize() const = 0;

  /**
   * Return the pixel format of this texture
   */
  virtual gfx::SurfaceFormat GetFormat() const {
    return gfx::SurfaceFormat::UNKNOWN;
  }

  /**
   * Cast to a TextureSource for for each backend..
   */
  virtual TextureSourceOGL* AsSourceOGL() {
    gfxCriticalNote << "Failed to cast " << Name()
                    << " into a TextureSourceOGL";
    return nullptr;
  }
  virtual TextureSourceD3D11* AsSourceD3D11() { return nullptr; }
  virtual TextureSourceBasic* AsSourceBasic() { return nullptr; }
  /**
   * Cast to a DataTextureSurce.
   */
  virtual DataTextureSource* AsDataTextureSource() { return nullptr; }
  virtual WrappingTextureSourceYCbCrBasic* AsWrappingTextureSourceYCbCrBasic() {
    return nullptr;
  }

  /**
   * Overload this if the TextureSource supports big textures that don't fit in
   * one device texture and must be tiled internally.
   */
  virtual BigImageIterator* AsBigImageIterator() { return nullptr; }

  virtual void SetTextureSourceProvider(TextureSourceProvider* aProvider) {}

  virtual void Unbind() {}

  void SetNextSibling(TextureSource* aTexture) { mNextSibling = aTexture; }

  TextureSource* GetNextSibling() const { return mNextSibling; }

  /**
   * In some rare cases we currently need to consider a group of textures as one
   * TextureSource, that can be split in sub-TextureSources.
   */
  TextureSource* GetSubSource(int index) {
    switch (index) {
      case 0:
        return this;
      case 1:
        return GetNextSibling();
      case 2:
        return GetNextSibling() ? GetNextSibling()->GetNextSibling() : nullptr;
    }
    return nullptr;
  }

  void AddCompositableRef() { ++mCompositableCount; }

  void ReleaseCompositableRef() {
    --mCompositableCount;
    MOZ_ASSERT(mCompositableCount >= 0);
  }

  // When iterating as a BigImage, this creates temporary TextureSources
  // wrapping individual tiles.
  virtual RefPtr<TextureSource> ExtractCurrentTile() {
    NS_WARNING("Implementation does not expose tile sources");
    return nullptr;
  }

  int NumCompositableRefs() const { return mCompositableCount; }

  // Some texture sources could wrap the cpu buffer to gpu directly. Then,
  // we could get better performance of texture uploading.
  virtual bool IsDirectMap() { return false; }
  // The direct-map cpu buffer should be alive when gpu uses it. And it
  // should not be updated while gpu reads it. This Sync() function
  // implements this synchronized behavior by allowing us to check if
  // the GPU is done with the texture, and block on it if aBlocking is
  // true.
  virtual bool Sync(bool aBlocking) { return true; }

 protected:
  RefPtr<TextureSource> mNextSibling;
  int mCompositableCount;
};

/// Equivalent of a RefPtr<TextureSource>, that calls AddCompositableRef and
/// ReleaseCompositableRef in addition to the usual AddRef and Release.
///
/// The semantoics of these CompositableTextureRefs are important because they
/// are used both as a synchronization/safety mechanism, and as an optimization
/// mechanism. They are also tricky and subtle because we use them in a very
/// implicit way (assigning to a CompositableTextureRef is less visible than
/// explicitly calling a method or whatnot).
/// It is Therefore important to be careful about the way we use this tool.
///
/// CompositableTextureRef is a mechanism that lets us count how many
/// compositables are using a given texture (for TextureSource and TextureHost).
/// We use it to run specific code when a texture is not used anymore, and also
/// we trigger fast paths on some operations when we can see that the texture's
/// CompositableTextureRef counter is equal to 1 (the texture is not shared
/// between compositables).
/// This means that it is important to observe the following rules:
/// * CompositableHosts that receive UseTexture and similar messages *must*
/// store all of the TextureHosts they receive in CompositableTextureRef slots
/// for as long as they may be using them.
/// * CompositableHosts must store each texture in a *single*
/// CompositableTextureRef slot to ensure that the counter properly reflects how
/// many compositables are using the texture. If a compositable needs to hold
/// two references to a given texture (for example to have a pointer to the
/// current texture in a list of textures that may be used), it can hold its
/// extra references with RefPtr or whichever pointer type makes sense.
template <typename T>
class CompositableTextureRef {
 public:
  CompositableTextureRef() = default;

  explicit CompositableTextureRef(const CompositableTextureRef& aOther) {
    *this = aOther;
  }

  explicit CompositableTextureRef(T* aOther) { *this = aOther; }

  ~CompositableTextureRef() {
    if (mRef) {
      mRef->ReleaseCompositableRef();
    }
  }

  CompositableTextureRef& operator=(const CompositableTextureRef& aOther) {
    if (aOther.get()) {
      aOther->AddCompositableRef();
    }
    if (mRef) {
      mRef->ReleaseCompositableRef();
    }
    mRef = aOther.get();
    return *this;
  }

  CompositableTextureRef& operator=(T* aOther) {
    if (aOther) {
      aOther->AddCompositableRef();
    }
    if (mRef) {
      mRef->ReleaseCompositableRef();
    }
    mRef = aOther;
    return *this;
  }

  T* get() const { return mRef; }
  operator T*() const { return mRef; }
  T* operator->() const { return mRef; }
  T& operator*() const { return *mRef; }

 private:
  RefPtr<T> mRef;
};

typedef CompositableTextureRef<TextureSource> CompositableTextureSourceRef;
typedef CompositableTextureRef<TextureHost> CompositableTextureHostRef;

/**
 * Interface for TextureSources that can be updated from a DataSourceSurface.
 *
 * All backend should implement at least one DataTextureSource.
 */
class DataTextureSource : public TextureSource {
 public:
  DataTextureSource() : mOwner(0), mUpdateSerial(0) {}

  const char* Name() const override { return "DataTextureSource"; }

  DataTextureSource* AsDataTextureSource() override { return this; }

  /**
   * Upload a (portion of) surface to the TextureSource.
   *
   * The DataTextureSource doesn't own aSurface, although it owns and manage
   * the device texture it uploads to internally.
   */
  virtual bool Update(gfx::DataSourceSurface* aSurface,
                      nsIntRegion* aDestRegion = nullptr,
                      gfx::IntPoint* aSrcOffset = nullptr) = 0;

  /**
   * A facility to avoid reuploading when it is not necessary.
   * The caller of Update can use GetUpdateSerial to see if the number has
   * changed since last update, and call SetUpdateSerial after each successful
   * update. The caller is responsible for managing the update serial except
   * when the texture data is deallocated in which case the TextureSource should
   * always reset the update serial to zero.
   */
  uint32_t GetUpdateSerial() const { return mUpdateSerial; }
  void SetUpdateSerial(uint32_t aValue) { mUpdateSerial = aValue; }

  // By default at least set the update serial to zero.
  // overloaded versions should do that too.
  void DeallocateDeviceData() override { SetUpdateSerial(0); }

#ifdef DEBUG
  /**
   * Provide read access to the data as a DataSourceSurface.
   *
   * This is expected to be very slow and should be used for mostly debugging.
   * XXX - implement everywhere and make it pure virtual.
   */
  virtual already_AddRefed<gfx::DataSourceSurface> ReadBack() {
    return nullptr;
  };
#endif

  void SetOwner(TextureHost* aOwner) {
    auto newOwner = (uintptr_t)aOwner;
    if (newOwner != mOwner) {
      mOwner = newOwner;
      SetUpdateSerial(0);
    }
  }

  bool IsOwnedBy(TextureHost* aOwner) const {
    return mOwner == (uintptr_t)aOwner;
  }

  bool HasOwner() const { return !IsOwnedBy(nullptr); }

 private:
  // We store mOwner as an integer rather than as a pointer to make it clear
  // it is not intended to be dereferenced.
  uintptr_t mOwner;
  uint32_t mUpdateSerial;
};

/**
 * TextureHost is a thin abstraction over texture data that need to be shared
 * between the content process and the compositor process. It is the
 * compositor-side half of a TextureClient/TextureHost pair. A corresponding
 * TextureClient lives on the content-side.
 *
 * TextureHost only knows how to deserialize or synchronize generic image data
 * (SurfaceDescriptor) and provide access to one or more TextureSource objects
 * (these provide the necessary APIs for compositor backends to composite the
 * image).
 *
 * A TextureHost implementation corresponds to one SurfaceDescriptor type, as
 * opposed to TextureSource that corresponds to device textures.
 * This means that for YCbCr planes, even though they are represented as
 * 3 textures internally (3 TextureSources), we use 1 TextureHost and not 3,
 * because the 3 planes are stored in the same buffer of shared memory, before
 * they are uploaded separately.
 *
 * There is always one and only one TextureHost per TextureClient, and the
 * TextureClient/Host pair only owns one buffer of image data through its
 * lifetime. This means that the lifetime of the underlying shared data
 * matches the lifetime of the TextureClient/Host pair. It also means
 * TextureClient/Host do not implement double buffering, which is the
 * reponsibility of the compositable (which would use two Texture pairs).
 *
 * The Lock/Unlock mecanism here mirrors Lock/Unlock in TextureClient.
 *
 */
class TextureHost : public AtomicRefCountedWithFinalize<TextureHost> {
  /**
   * Called once, just before the destructor.
   *
   * Here goes the shut-down code that uses virtual methods.
   * Must only be called by Release().
   */
  void Finalize();

  friend class AtomicRefCountedWithFinalize<TextureHost>;

 public:
  explicit TextureHost(TextureFlags aFlags);

 protected:
  virtual ~TextureHost();

 public:
  /**
   * Factory method.
   */
  static already_AddRefed<TextureHost> Create(
      const SurfaceDescriptor& aDesc, const ReadLockDescriptor& aReadLock,
      ISurfaceAllocator* aDeallocator, LayersBackend aBackend,
      TextureFlags aFlags, wr::MaybeExternalImageId& aExternalImageId);

  /**
   * Lock the texture host for compositing.
   */
  virtual bool Lock() { return true; }
  /**
   * Unlock the texture host after compositing. Lock() and Unlock() should be
   * called in pair.
   */
  virtual void Unlock() {}

  /**
   * Lock the texture host for compositing without using compositor.
   */
  virtual bool LockWithoutCompositor() { return true; }
  /**
   * Similar to Unlock(), but it should be called with LockWithoutCompositor().
   */
  virtual void UnlockWithoutCompositor() {}

  /**
   * Note that the texture host format can be different from its corresponding
   * texture source's. For example a ShmemTextureHost can have the ycbcr
   * format and produce 3 "alpha" textures sources.
   */
  virtual gfx::SurfaceFormat GetFormat() const = 0;
  /**
   * Return the format used for reading the texture.
   * Apple's YCBCR_422 is R8G8B8X8.
   */
  virtual gfx::SurfaceFormat GetReadFormat() const { return GetFormat(); }

  virtual gfx::YUVColorSpace GetYUVColorSpace() const {
    return gfx::YUVColorSpace::UNKNOWN;
  }

  /**
   * Return the color depth of the image. Used with YUV textures.
   */
  virtual gfx::ColorDepth GetColorDepth() const {
    return gfx::ColorDepth::COLOR_8;
  }

  /**
   * Return true if using full range values (0-255 if 8 bits YUV). Used with YUV
   * textures.
   */
  virtual gfx::ColorRange GetColorRange() const {
    return gfx::ColorRange::LIMITED;
  }

  /**
   * Called during the transaction. The TextureSource may or may not be
   * composited.
   *
   * Note that this is called outside of lock/unlock.
   */
  virtual void PrepareTextureSource(CompositableTextureSourceRef& aTexture) {}

  /**
   * Called at composition time, just before compositing the TextureSource
   * composited.
   *
   * Note that this is called only withing lock/unlock.
   */
  virtual bool BindTextureSource(CompositableTextureSourceRef& aTexture) = 0;

  /**
   * Called when preparing the rendering pipeline for advanced-layers. This is
   * a lockless version of BindTextureSource.
   */
  virtual bool AcquireTextureSource(CompositableTextureSourceRef& aTexture) {
    return false;
  }

  /**
   * Called when another TextureHost will take over.
   */
  virtual void UnbindTextureSource();

  /**
   * Is called before compositing if the shared data has changed since last
   * composition.
   * This method should be overload in cases like when we need to do a texture
   * upload for example.
   *
   * @param aRegion The region that has been changed, if nil, it means that the
   * entire surface should be updated.
   */
  void Updated(const nsIntRegion* aRegion = nullptr);

  /**
   * Sets this TextureHost's compositor. A TextureHost can change compositor
   * on certain occasions, in particular if it belongs to an async Compositable.
   * aCompositor can be null, in which case the TextureHost must cleanup  all
   * of its device textures.
   *
   * Setting mProvider from this callback implicitly causes the texture to
   * be locked for an extra frame after being detached from a compositable.
   */
  virtual void SetTextureSourceProvider(TextureSourceProvider* aProvider) {}

  /**
   * Should be overridden in order to deallocate the data that is associated
   * with the rendering backend, such as GL textures.
   */
  virtual void DeallocateDeviceData() {}

  /**
   * Should be overridden in order to deallocate the data that is shared with
   * the content side, such as shared memory.
   */
  virtual void DeallocateSharedData() {}

  /**
   * Should be overridden in order to force the TextureHost to drop all
   * references to it's shared data.
   *
   * This is important to ensure the correctness of the deallocation protocol.
   */
  virtual void ForgetSharedData() {}

  virtual gfx::IntSize GetSize() const = 0;

  /**
   * Should be overridden if TextureHost supports crop rect.
   */
  virtual void SetCropRect(nsIntRect aCropRect) {}

  /**
   * Debug facility.
   * XXX - cool kids use Moz2D. See bug 882113.
   */
  virtual already_AddRefed<gfx::DataSourceSurface> GetAsSurface() = 0;

  /**
   * XXX - Flags should only be set at creation time, this will be removed.
   */
  void SetFlags(TextureFlags aFlags) { mFlags = aFlags; }

  /**
   * XXX - Flags should only be set at creation time, this will be removed.
   */
  void AddFlag(TextureFlags aFlag) { mFlags |= aFlag; }

  TextureFlags GetFlags() { return mFlags; }

  /**
   * Allocate and deallocate a TextureParent actor.
   *
   * TextureParent< is an implementation detail of TextureHost that is not
   * exposed to the rest of the code base. CreateIPDLActor and DestroyIPDLActor
   * are for use with the managing IPDL protocols only (so that they can
   * implement AllocPTextureParent and DeallocPTextureParent).
   */
  static PTextureParent* CreateIPDLActor(
      HostIPCAllocator* aAllocator, const SurfaceDescriptor& aSharedData,
      const ReadLockDescriptor& aDescriptor, LayersBackend aLayersBackend,
      TextureFlags aFlags, uint64_t aSerial,
      const wr::MaybeExternalImageId& aExternalImageId);
  static bool DestroyIPDLActor(PTextureParent* actor);

  /**
   * Destroy the TextureChild/Parent pair.
   */
  static bool SendDeleteIPDLActor(PTextureParent* actor);

  static void ReceivedDestroy(PTextureParent* actor);

  /**
   * Get the TextureHost corresponding to the actor passed in parameter.
   */
  static TextureHost* AsTextureHost(PTextureParent* actor);

  static uint64_t GetTextureSerial(PTextureParent* actor);

  /**
   * Return a pointer to the IPDLActor.
   *
   * This is to be used with IPDL messages only. Do not store the returned
   * pointer.
   */
  PTextureParent* GetIPDLActor();

  // If a texture host holds a reference to shmem, it should override this
  // method to forget about the shmem _without_ releasing it.
  virtual void OnShutdown() {}

  // Forget buffer actor. Used only for hacky fix for bug 966446.
  virtual void ForgetBufferActor() {}

  virtual const char* Name() { return "TextureHost"; }
  virtual void PrintInfo(std::stringstream& aStream, const char* aPrefix);

  /**
   * Indicates whether the TextureHost implementation is backed by an
   * in-memory buffer. The consequence of this is that locking the
   * TextureHost does not contend with locking the texture on the client side.
   */
  virtual bool HasIntermediateBuffer() const { return false; }

  /**
   * Returns true if the TextureHost can be released before the rendering is
   * completed, otherwise returns false.
   */
  virtual bool NeedsDeferredDeletion() const {
    return !HasIntermediateBuffer();
  }

  void AddCompositableRef() {
    ++mCompositableCount;
    if (mCompositableCount == 1) {
      PrepareForUse();
    }
  }

  void ReleaseCompositableRef() {
    --mCompositableCount;
    MOZ_ASSERT(mCompositableCount >= 0);
    if (mCompositableCount == 0) {
      UnbindTextureSource();
      // Send mFwdTransactionId to client side if necessary.
      NotifyNotUsed();
    }
  }

  int NumCompositableRefs() const { return mCompositableCount; }

  void SetLastFwdTransactionId(uint64_t aTransactionId);

  void DeserializeReadLock(const ReadLockDescriptor& aDesc,
                           ISurfaceAllocator* aAllocator);
  void SetReadLocked();

  TextureReadLock* GetReadLock() { return mReadLock; }

  virtual BufferTextureHost* AsBufferTextureHost() { return nullptr; }
  virtual MacIOSurfaceTextureHostOGL* AsMacIOSurfaceTextureHost() {
    return nullptr;
  }
  virtual WebRenderTextureHost* AsWebRenderTextureHost() { return nullptr; }
  virtual SurfaceTextureHost* AsSurfaceTextureHost() { return nullptr; }
<<<<<<< HEAD
#ifdef MOZ_WIDGET_GONK
  virtual GrallocTextureHostOGL* AsGrallocTextureHostOGL() { return nullptr; }
#endif
=======
  virtual AndroidHardwareBufferTextureHost*
  AsAndroidHardwareBufferTextureHost() {
    return nullptr;
  }
>>>>>>> 27932d4e

  // Create the corresponding RenderTextureHost type of this texture, and
  // register the RenderTextureHost into render thread.
  virtual void CreateRenderTexture(
      const wr::ExternalImageId& aExternalImageId) {
    MOZ_RELEASE_ASSERT(
        false,
        "No CreateRenderTexture() implementation for this TextureHost type.");
  }

  void EnsureRenderTexture(const wr::MaybeExternalImageId& aExternalImageId);

  // Destroy RenderTextureHost when it was created by the TextureHost.
  // It is called in TextureHost::Finalize().
  virtual void MaybeDestroyRenderTexture();

  static void DestroyRenderTexture(const wr::ExternalImageId& aExternalImageId);

  /// Returns the number of actual textures that will be used to render this.
  /// For example in a lot of YUV cases it will be 3
  virtual uint32_t NumSubTextures() { return 1; }

  enum ResourceUpdateOp {
    ADD_IMAGE,
    UPDATE_IMAGE,
  };

  // Add all necessary TextureHost informations to the resource update queue.
  virtual void PushResourceUpdates(wr::TransactionBuilder& aResources,
                                   ResourceUpdateOp aOp,
                                   const Range<wr::ImageKey>& aImageKeys,
                                   const wr::ExternalImageId& aExtID) {
    MOZ_ASSERT_UNREACHABLE("Unimplemented");
  }

  // Put all necessary WR commands into DisplayListBuilder for this textureHost
  // rendering.
  virtual void PushDisplayItems(wr::DisplayListBuilder& aBuilder,
                                const wr::LayoutRect& aBounds,
                                const wr::LayoutRect& aClip,
                                wr::ImageRendering aFilter,
                                const Range<wr::ImageKey>& aKeys,
                                const bool aPreferCompositorSurface) {
    MOZ_ASSERT_UNREACHABLE(
        "No PushDisplayItems() implementation for this TextureHost type.");
  }

  /**
   * Some API's can use the cross-process IOSurface directly, such as OpenVR
   */
  virtual MacIOSurface* GetMacIOSurface() { return nullptr; }

  virtual bool IsDirectMap() { return false; }

  virtual bool NeedsYFlip() const;

<<<<<<< HEAD
#ifdef MOZ_WIDGET_GONK
  virtual void WaitAcquireFenceHandleSyncComplete() {};

  /**
   * Specific to B2G's Composer2D
   * XXX - more doc here
   */
  virtual LayerRenderState GetRenderState()
  {
    // By default we return an empty render state, this should be overridden
    // by the TextureHost implementations that are used on B2G with Composer2D
    return LayerRenderState();
  }
#endif
=======
  TextureSourceProvider* GetProvider() const { return mProvider; }

  virtual void SetAcquireFence(mozilla::ipc::FileDescriptor&& aFenceFd) {}

  virtual void SetReleaseFence(mozilla::ipc::FileDescriptor&& aFenceFd) {}

  virtual mozilla::ipc::FileDescriptor GetAndResetReleaseFence() {
    return mozilla::ipc::FileDescriptor();
  }

  virtual AndroidHardwareBuffer* GetAndroidHardwareBuffer() const {
    return nullptr;
  }
>>>>>>> 27932d4e

 protected:
  virtual void ReadUnlock();

  void RecycleTexture(TextureFlags aFlags);

  virtual void MaybeNotifyUnlocked() {}

  virtual void UpdatedInternal(const nsIntRegion* Region) {}

  /**
   * Called when mCompositableCount becomes from 0 to 1.
   */
  virtual void PrepareForUse() {}

  /**
   * Called when mCompositableCount becomes 0.
   */
  virtual void NotifyNotUsed();

  // for Compositor.
  void CallNotifyNotUsed();

  PTextureParent* mActor;
  RefPtr<TextureSourceProvider> mProvider;
  RefPtr<TextureReadLock> mReadLock;
  TextureFlags mFlags;
  int mCompositableCount;
  uint64_t mFwdTransactionId;
  bool mReadLocked;
  wr::MaybeExternalImageId mExternalImageId;

#ifdef MOZ_WIDGET_GONK
  FenceHandle mReleaseFenceHandle;
  FenceHandle mAcquireFenceHandle;
#endif

  friend class Compositor;
  friend class TextureParent;
  friend class TiledLayerBufferComposite;
  friend class TextureSourceProvider;
  friend class GPUVideoTextureHost;
  friend class WebRenderTextureHost;
};

/**
 * TextureHost that wraps a random access buffer such as a Shmem or some raw
 * memory.
 *
 * This TextureHost is backend-independent and the backend-specific bits are
 * in the TextureSource.
 * This class must be inherited to implement GetBuffer and DeallocSharedData
 * (see ShmemTextureHost and MemoryTextureHost)
 *
 * Uploads happen when Lock is called.
 *
 * BufferTextureHost supports YCbCr and flavours of RGBA images (RGBX, A, etc.).
 */
class BufferTextureHost : public TextureHost {
 public:
  BufferTextureHost(const BufferDescriptor& aDescriptor, TextureFlags aFlags);

  virtual ~BufferTextureHost();

  virtual uint8_t* GetBuffer() = 0;

  virtual size_t GetBufferSize() = 0;

  bool Lock() override;

  void Unlock() override;

  void PrepareTextureSource(CompositableTextureSourceRef& aTexture) override;

  bool BindTextureSource(CompositableTextureSourceRef& aTexture) override;
  bool AcquireTextureSource(CompositableTextureSourceRef& aTexture) override;

  void UnbindTextureSource() override;

  void DeallocateDeviceData() override;

  void SetTextureSourceProvider(TextureSourceProvider* aProvider) override;

  /**
   * Return the format that is exposed to the compositor when calling
   * BindTextureSource.
   *
   * If the shared format is YCbCr and the compositor does not support it,
   * GetFormat will be RGB32 (even though mFormat is SurfaceFormat::YUV).
   */
  gfx::SurfaceFormat GetFormat() const override;

  gfx::YUVColorSpace GetYUVColorSpace() const override;

  gfx::ColorDepth GetColorDepth() const override;

  gfx::ColorRange GetColorRange() const override;

  gfx::IntSize GetSize() const override { return mSize; }

  already_AddRefed<gfx::DataSourceSurface> GetAsSurface() override;

  bool HasIntermediateBuffer() const override { return mHasIntermediateBuffer; }

  bool NeedsDeferredDeletion() const override {
    return TextureHost::NeedsDeferredDeletion() || UseExternalTextures();
  }

  BufferTextureHost* AsBufferTextureHost() override { return this; }

  const BufferDescriptor& GetBufferDescriptor() const { return mDescriptor; }

  void CreateRenderTexture(
      const wr::ExternalImageId& aExternalImageId) override;

  uint32_t NumSubTextures() override;

  void PushResourceUpdates(wr::TransactionBuilder& aResources,
                           ResourceUpdateOp aOp,
                           const Range<wr::ImageKey>& aImageKeys,
                           const wr::ExternalImageId& aExtID) override;

  void PushDisplayItems(wr::DisplayListBuilder& aBuilder,
                        const wr::LayoutRect& aBounds,
                        const wr::LayoutRect& aClip, wr::ImageRendering aFilter,
                        const Range<wr::ImageKey>& aImageKeys,
                        const bool aPreferCompositorSurface) override;

  void ReadUnlock() override;
  bool IsDirectMap() override {
    return mFirstSource && mFirstSource->IsDirectMap();
  };

  bool CanUnlock() { return !mFirstSource || mFirstSource->Sync(false); }
  void DisableExternalTextures() { mUseExternalTextures = false; }

 protected:
  bool UseExternalTextures() const { return mUseExternalTextures; }
  bool Upload(nsIntRegion* aRegion = nullptr);
  bool UploadIfNeeded();
  bool MaybeUpload(nsIntRegion* aRegion);
  bool EnsureWrappingTextureSource();

  void UpdatedInternal(const nsIntRegion* aRegion = nullptr) override;
  void MaybeNotifyUnlocked() override;

  BufferDescriptor mDescriptor;
  RefPtr<Compositor> mCompositor;
  RefPtr<DataTextureSource> mFirstSource;
  nsIntRegion mMaybeUpdatedRegion;
  gfx::IntSize mSize;
  gfx::SurfaceFormat mFormat;
  uint32_t mUpdateSerial;
  bool mLocked;
  bool mNeedsFullUpdate;
  bool mHasIntermediateBuffer;
  bool mUseExternalTextures;

  class DataTextureSourceYCbCrBasic;
};

/**
 * TextureHost that wraps shared memory.
 * the corresponding texture on the client side is ShmemTextureClient.
 * This TextureHost is backend-independent.
 */
class ShmemTextureHost : public BufferTextureHost {
 public:
  ShmemTextureHost(const mozilla::ipc::Shmem& aShmem,
                   const BufferDescriptor& aDesc,
                   ISurfaceAllocator* aDeallocator, TextureFlags aFlags);

 protected:
  ~ShmemTextureHost();

 public:
  void DeallocateSharedData() override;

  void ForgetSharedData() override;

  uint8_t* GetBuffer() override;

  size_t GetBufferSize() override;

  const char* Name() override { return "ShmemTextureHost"; }

  void OnShutdown() override;

 protected:
  UniquePtr<mozilla::ipc::Shmem> mShmem;
  RefPtr<ISurfaceAllocator> mDeallocator;
};

/**
 * TextureHost that wraps raw memory.
 * The corresponding texture on the client side is MemoryTextureClient.
 * Can obviously not be used in a cross process setup.
 * This TextureHost is backend-independent.
 */
class MemoryTextureHost : public BufferTextureHost {
 public:
  MemoryTextureHost(uint8_t* aBuffer, const BufferDescriptor& aDesc,
                    TextureFlags aFlags);

 protected:
  ~MemoryTextureHost();

 public:
  void DeallocateSharedData() override;

  void ForgetSharedData() override;

  uint8_t* GetBuffer() override;

  size_t GetBufferSize() override;

  const char* Name() override { return "MemoryTextureHost"; }

 protected:
  uint8_t* mBuffer;
};

class MOZ_STACK_CLASS AutoLockTextureHost {
 public:
  explicit AutoLockTextureHost(TextureHost* aTexture) : mTexture(aTexture) {
    mLocked = mTexture ? mTexture->Lock() : false;
  }

  ~AutoLockTextureHost() {
    if (mTexture && mLocked) {
      mTexture->Unlock();
    }
  }

  bool Failed() { return mTexture && !mLocked; }

 private:
  RefPtr<TextureHost> mTexture;
  bool mLocked;
};

class MOZ_STACK_CLASS AutoLockTextureHostWithoutCompositor {
 public:
  explicit AutoLockTextureHostWithoutCompositor(TextureHost* aTexture)
      : mTexture(aTexture) {
    mLocked = mTexture ? mTexture->LockWithoutCompositor() : false;
  }

  ~AutoLockTextureHostWithoutCompositor() {
    if (mTexture && mLocked) {
      mTexture->UnlockWithoutCompositor();
    }
  }

  bool Failed() { return mTexture && !mLocked; }

 private:
  RefPtr<TextureHost> mTexture;
  bool mLocked;
};

/**
 * This can be used as an offscreen rendering target by the compositor, and
 * subsequently can be used as a source by the compositor.
 */
class CompositingRenderTarget : public TextureSource {
 public:
  explicit CompositingRenderTarget(const gfx::IntPoint& aOrigin)
      : mClearOnBind(false),
        mOrigin(aOrigin),
        mZNear(0),
        mZFar(0),
        mHasComplexProjection(false),
        mEnableDepthBuffer(false) {}
  virtual ~CompositingRenderTarget() = default;

  const char* Name() const override { return "CompositingRenderTarget"; }

#ifdef MOZ_DUMP_PAINTING
  virtual already_AddRefed<gfx::DataSourceSurface> Dump(
      Compositor* aCompositor) {
    return nullptr;
  }
#endif

  /**
   * Perform a clear when recycling a non opaque surface.
   * The clear is deferred to when the render target is bound.
   */
  void ClearOnBind() { mClearOnBind = true; }

  const gfx::IntPoint& GetOrigin() const { return mOrigin; }
  gfx::IntRect GetRect() { return gfx::IntRect(GetOrigin(), GetSize()); }

  /**
   * If a Projection matrix is set, then it is used for rendering to
   * this render target instead of generating one.  If no explicit
   * projection is set, Compositors are expected to generate an
   * orthogonal maaping that maps 0..1 to the full size of the render
   * target.
   */
  bool HasComplexProjection() const { return mHasComplexProjection; }
  void ClearProjection() { mHasComplexProjection = false; }
  void SetProjection(const gfx::Matrix4x4& aNewMatrix, bool aEnableDepthBuffer,
                     float aZNear, float aZFar) {
    mProjectionMatrix = aNewMatrix;
    mEnableDepthBuffer = aEnableDepthBuffer;
    mZNear = aZNear;
    mZFar = aZFar;
    mHasComplexProjection = true;
  }
  void GetProjection(gfx::Matrix4x4& aMatrix, bool& aEnableDepth, float& aZNear,
                     float& aZFar) {
    MOZ_ASSERT(mHasComplexProjection);
    aMatrix = mProjectionMatrix;
    aEnableDepth = mEnableDepthBuffer;
    aZNear = mZNear;
    aZFar = mZFar;
  }

 protected:
  bool mClearOnBind;

 private:
  gfx::IntPoint mOrigin;

  gfx::Matrix4x4 mProjectionMatrix;
  float mZNear, mZFar;
  bool mHasComplexProjection;
  bool mEnableDepthBuffer;
};

/**
 * Creates a TextureHost that can be used with any of the existing backends
 * Not all SurfaceDescriptor types are supported
 */
already_AddRefed<TextureHost> CreateBackendIndependentTextureHost(
    const SurfaceDescriptor& aDesc, ISurfaceAllocator* aDeallocator,
    LayersBackend aBackend, TextureFlags aFlags);

}  // namespace layers
}  // namespace mozilla

#endif<|MERGE_RESOLUTION|>--- conflicted
+++ resolved
@@ -658,16 +658,13 @@
   }
   virtual WebRenderTextureHost* AsWebRenderTextureHost() { return nullptr; }
   virtual SurfaceTextureHost* AsSurfaceTextureHost() { return nullptr; }
-<<<<<<< HEAD
 #ifdef MOZ_WIDGET_GONK
   virtual GrallocTextureHostOGL* AsGrallocTextureHostOGL() { return nullptr; }
 #endif
-=======
   virtual AndroidHardwareBufferTextureHost*
   AsAndroidHardwareBufferTextureHost() {
     return nullptr;
   }
->>>>>>> 27932d4e
 
   // Create the corresponding RenderTextureHost type of this texture, and
   // register the RenderTextureHost into render thread.
@@ -724,7 +721,6 @@
 
   virtual bool NeedsYFlip() const;
 
-<<<<<<< HEAD
 #ifdef MOZ_WIDGET_GONK
   virtual void WaitAcquireFenceHandleSyncComplete() {};
 
@@ -739,7 +735,7 @@
     return LayerRenderState();
   }
 #endif
-=======
+
   TextureSourceProvider* GetProvider() const { return mProvider; }
 
   virtual void SetAcquireFence(mozilla::ipc::FileDescriptor&& aFenceFd) {}
@@ -753,7 +749,6 @@
   virtual AndroidHardwareBuffer* GetAndroidHardwareBuffer() const {
     return nullptr;
   }
->>>>>>> 27932d4e
 
  protected:
   virtual void ReadUnlock();
