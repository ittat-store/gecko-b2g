/* -*- Mode: C++; tab-width: 8; indent-tabs-mode: nil; c-basic-offset: 2 -*- */
/* vim: set ts=8 sts=2 et sw=2 tw=80: */
/* This Source Code Form is subject to the terms of the Mozilla Public
 * License, v. 2.0. If a copy of the MPL was not distributed with this
 * file, You can obtain one at http://mozilla.org/MPL/2.0/. */

#ifndef GFX_IMAGETYPES_H
#define GFX_IMAGETYPES_H

#include <stdint.h>  // for uint32_t

namespace mozilla {

enum class ImageFormat {
  /**
   * The PLANAR_YCBCR format creates a PlanarYCbCrImage. All backends should
   * support this format, because the Ogg video decoder depends on it.
   * The maximum image width and height is 16384.
   */
  PLANAR_YCBCR,

  /**
   * The NV_IMAGE format creates a NVImage. The PLANAR_YCBCR together with this
   * complete the YUV format family.
   */
  NV_IMAGE,

  /**
   * The SHARED_RGB format creates a SharedRGBImage, which stores RGB data in
   * shared memory. Some Android hardware video decoders require this format.
   * Currently only used on Android.
   */
  SHARED_RGB,

  /**
   * The CAIRO_SURFACE format creates a SourceSurfaceImage. All backends should
   * support this format, because video rendering sometimes requires it.
   *
   * This format is useful even though a PaintedLayer could be used.
   * It makes it easy to render a cairo surface when another Image format
   * could be used. It can also avoid copying the surface data in some
   * cases.
   *
   * Images in CAIRO_SURFACE format should only be created and
   * manipulated on the main thread, since the underlying cairo surface
   * is main-thread-only.
   */
  CAIRO_SURFACE,

  /**
   * A MacIOSurface object.
   */
  MAC_IOSURFACE,

  /**
   * An Android SurfaceTexture ID that can be shared across threads and
   * processes.
   */
  SURFACE_TEXTURE,

  /**
   * The D3D9_RGB32_TEXTURE format creates a D3D9SurfaceImage, and wraps a
   * IDirect3DTexture9 in RGB32 layout.
   */
  D3D9_RGB32_TEXTURE,

  /**
   * An Image type carries an opaque handle once for each stream.
   * The opaque handle would be a platform specific identifier.
   */
  OVERLAY_IMAGE,

  /**
   * A share handle to a ID3D11Texture2D.
   */
  D3D11_SHARE_HANDLE_TEXTURE,

  /**
   * A wrapper around a drawable TextureClient.
   */
  TEXTURE_WRAPPER,

  /**
   * A D3D11 backed YUV image.
   */
  D3D11_YCBCR_IMAGE,

  /**
   * An opaque handle that refers to an Image stored in the GPU
   * process.
   */
  GPU_VIDEO,

  /**
<<<<<<< HEAD
   * The GRALLOC_PLANAR_YCBCR format creates a GrallocImage, a subtype of
   * PlanarYCbCrImage. It takes a PlanarYCbCrImage data or the raw gralloc
   * data and can be used as a texture by Gonk backend directly.
   */
  GRALLOC_PLANAR_YCBCR,
  /**
   * The WAYLAND_DMABUF format creates a SharedDMABUFImage, which stores YUV
   * data in DMABUF memory. Used on Wayland by VAAPI decoder.
   */
  WAYLAND_DMABUF,

  /**
   * The GONK_CAMERA_IMAGE format creates a GonkCameraImage, which contains two
   * parts. One is GrallocImage image for preview image. Another one is
   * MediaBuffer from Gonk recording image. The preview image can be rendered in
   * a layer for display. And the MediaBuffer will be used in component like OMX
   * encoder. It is for GUM to support preview and recording image on Gonk
   * camera.
   */
  GONK_CAMERA_IMAGE,
=======
   * The DMABUF format creates a SharedDMABUFImage, which stores YUV
   * data in DMABUF memory. Used by VAAPI decoder on Linux.
   */
  DMABUF,
>>>>>>> bbe92cb7
};

enum class StereoMode {
  MONO,
  LEFT_RIGHT,
  RIGHT_LEFT,
  BOTTOM_TOP,
  TOP_BOTTOM,
  MAX,
};

namespace layers {

typedef uint32_t ContainerFrameID;
constexpr ContainerFrameID kContainerFrameID_Invalid = 0;

typedef uint32_t ContainerProducerID;
constexpr ContainerProducerID kContainerProducerID_Invalid = 0;

}  // namespace layers

}  // namespace mozilla

#endif<|MERGE_RESOLUTION|>--- conflicted
+++ resolved
@@ -92,7 +92,6 @@
   GPU_VIDEO,
 
   /**
-<<<<<<< HEAD
    * The GRALLOC_PLANAR_YCBCR format creates a GrallocImage, a subtype of
    * PlanarYCbCrImage. It takes a PlanarYCbCrImage data or the raw gralloc
    * data and can be used as a texture by Gonk backend directly.
@@ -113,12 +112,11 @@
    * camera.
    */
   GONK_CAMERA_IMAGE,
-=======
+  /*
    * The DMABUF format creates a SharedDMABUFImage, which stores YUV
    * data in DMABUF memory. Used by VAAPI decoder on Linux.
    */
   DMABUF,
->>>>>>> bbe92cb7
 };
 
 enum class StereoMode {
