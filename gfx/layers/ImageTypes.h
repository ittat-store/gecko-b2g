--- conflicted
+++ resolved
@@ -92,18 +92,16 @@
   GPU_VIDEO,
 
   /**
-<<<<<<< HEAD
    * The GRALLOC_PLANAR_YCBCR format creates a GrallocImage, a subtype of
    * PlanarYCbCrImage. It takes a PlanarYCbCrImage data or the raw gralloc
    * data and can be used as a texture by Gonk backend directly.
    */
   GRALLOC_PLANAR_YCBCR,
-=======
+  /**
    * The WAYLAND_DMABUF format creates a SharedDMABUFImage, which stores YUV
    * data in DMABUF memory. Used on Wayland by VAAPI decoder.
    */
   WAYLAND_DMABUF,
->>>>>>> cbd75df0
 };
 
 enum class StereoMode {
