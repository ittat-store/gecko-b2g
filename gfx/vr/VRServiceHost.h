/* -*- Mode: C++; tab-width: 8; indent-tabs-mode: nil; c-basic-offset: 2 -*- */
/* vim: set ts=8 sts=2 et sw=2 tw=80: */
/* This Source Code Form is subject to the terms of the Mozilla Public
 * License, v. 2.0. If a copy of the MPL was not distributed with this
 * file, You can obtain one at http://mozilla.org/MPL/2.0/. */

#ifndef GFX_VR_SERVICE_HOST_H
#define GFX_VR_SERVICE_HOST_H

#include "mozilla/RefPtr.h"
#include "nsISupportsImpl.h"
#include "nsTArray.h"

#include <cstdint>

namespace mozilla {
namespace gfx {

struct VRExternalShmem;
class VRService;

/**
 * VRServiceHost is allocated as a singleton in the GPU process.
 * It is responsible for allocating VRService either within the GPU process
 * or in the VR process.
 * When the VR process is enabled, it maintains the state of the VR process,
 * starting and stopping it as needed.
 * VRServiceHost provides an interface that enables communication of the
 * VRService in the same way regardless of it running within the GPU process
 * or the VR process.
 */

class VRServiceHost {
  NS_INLINE_DECL_THREADSAFE_REFCOUNTING(mozilla::gfx::VRServiceHost)
 public:
  static void Init(bool aEnableVRProcess);
  static VRServiceHost* Get();

  void Refresh();
  void StartService();
  void StopService();
  void Shutdown();
<<<<<<< HEAD
#if !defined(MOZ_WIDGET_ANDROID) && !defined(MOZ_WIDGET_GONK)
=======
>>>>>>> 067a5a74
  void CreateService(volatile VRExternalShmem* aShmem);
  void NotifyVRProcessStarted();
  void CheckForPuppetCompletion();

  void PuppetSubmit(const nsTArray<uint64_t>& aBuffer);
  void PuppetReset();

 protected:
 private:
  explicit VRServiceHost(bool aEnableVRProcess);
  ~VRServiceHost();

<<<<<<< HEAD
  bool mPuppetActive;
#if !defined(MOZ_WIDGET_ANDROID) && !defined(MOZ_WIDGET_GONK)
=======
>>>>>>> 067a5a74
  void RefreshVRProcess();
  bool NeedVRProcess();
  void CreateVRProcess();
  void ShutdownVRProcess();
  void SendPuppetResetToVRProcess();
  void SendPuppetCheckForCompletionToVRProcess();
  void SendPuppetSubmitToVRProcess(const nsTArray<uint64_t>& aBuffer);

  // Commands pending to be sent to the puppet device
  // once the VR service is started.
  nsTArray<uint64_t> mPuppetPendingCommands;

  RefPtr<VRService> mVRService;
  // mVRProcessEnabled indicates that a separate, VR Process, should be used.
  // This may be false if the VR process is disabled with the
  // dom.vr.process.enabled preference or when the GPU process is disabled.
  // mVRProcessEnabled will not change once the browser is started and does not
  // reflect the started / stopped state of the VR Process.
  bool mVRProcessEnabled;
  // mVRProcessStarted is true when the VR Process is running.
  bool mVRProcessStarted;
  // mVRServiceReadyInVRProcess is true when the VR Process is running and the
  // VRService in the VR Process is ready to accept commands.
  bool mVRServiceReadyInVRProcess;
  // mVRServiceRequested is true when the VRService is needed.  This can be due
  // to Web API activity (WebXR, WebVR), browser activity (eg, VR Video
  // Playback), or a request to simulate a VR device with the VRServiceTest /
  // puppet API. mVRServiceRequested indicates the intended state of the VR
  // Service and is not an indication that the VR Service is ready to accept
  // requests or that the VR Process is enabled or running. Toggling the
  // mVRServiceRequested flag will result in the VR Service and/or the VR
  // Process either starting or stopping as needed.
  bool mVRServiceRequested;
};

}  // namespace gfx
}  // namespace mozilla

#endif  // GFX_VR_SERVICE_HOST_H<|MERGE_RESOLUTION|>--- conflicted
+++ resolved
@@ -40,10 +40,6 @@
   void StartService();
   void StopService();
   void Shutdown();
-<<<<<<< HEAD
-#if !defined(MOZ_WIDGET_ANDROID) && !defined(MOZ_WIDGET_GONK)
-=======
->>>>>>> 067a5a74
   void CreateService(volatile VRExternalShmem* aShmem);
   void NotifyVRProcessStarted();
   void CheckForPuppetCompletion();
@@ -56,11 +52,6 @@
   explicit VRServiceHost(bool aEnableVRProcess);
   ~VRServiceHost();
 
-<<<<<<< HEAD
-  bool mPuppetActive;
-#if !defined(MOZ_WIDGET_ANDROID) && !defined(MOZ_WIDGET_GONK)
-=======
->>>>>>> 067a5a74
   void RefreshVRProcess();
   bool NeedVRProcess();
   void CreateVRProcess();
