--- conflicted
+++ resolved
@@ -60,12 +60,8 @@
   void StopVRNavigation(const uint32_t& aDisplayID,
                         const TimeDuration& aTimeout);
   void Shutdown();
-<<<<<<< HEAD
+  void ShutdownVRManagerParents();
 #if !defined(MOZ_WIDGET_ANDROID) && !defined(MOZ_WIDGET_GONK)
-=======
-  void ShutdownVRManagerParents();
-#if !defined(MOZ_WIDGET_ANDROID)
->>>>>>> 58326013
   bool RunPuppet(const nsTArray<uint64_t>& aBuffer,
                  VRManagerParent* aManagerParent);
   void ResetPuppet(VRManagerParent* aManagerParent);
