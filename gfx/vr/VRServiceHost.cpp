--- conflicted
+++ resolved
@@ -34,14 +34,7 @@
 }
 
 VRServiceHost::VRServiceHost(bool aEnableVRProcess)
-<<<<<<< HEAD
-    : mPuppetActive(false)
-#if !defined(MOZ_WIDGET_ANDROID) && !defined(MOZ_WIDGET_GONK)
-      ,
-      mVRService(nullptr),
-=======
     : mVRService(nullptr),
->>>>>>> 067a5a74
       mVRProcessEnabled(aEnableVRProcess),
       mVRProcessStarted(false),
       mVRServiceReadyInVRProcess(false),
@@ -92,11 +85,6 @@
   }
 }
 
-<<<<<<< HEAD
-#if !defined(MOZ_WIDGET_ANDROID) && !defined(MOZ_WIDGET_GONK)
-
-=======
->>>>>>> 067a5a74
 void VRServiceHost::CreateService(volatile VRExternalShmem* aShmem) {
   MOZ_ASSERT(!mVRProcessEnabled);
   mVRService = VRService::Create(aShmem);
