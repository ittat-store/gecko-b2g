/* -*- Mode: C++; tab-width: 8; indent-tabs-mode: nil; c-basic-offset: 2 -*- */
/* vim: set ts=8 sts=2 et sw=2 tw=80: */
/* This Source Code Form is subject to the terms of the Mozilla Public
 * License, v. 2.0. If a copy of the MPL was not distributed with this
 * file, You can obtain one at http://mozilla.org/MPL/2.0/. */

#include "VRManager.h"

#include "VRManagerParent.h"
#include "VRShMem.h"
#include "VRThread.h"
#include "gfxVR.h"
#include "mozilla/ClearOnShutdown.h"
#include "mozilla/dom/VRDisplay.h"
#include "mozilla/dom/GamepadEventTypes.h"
#include "mozilla/layers/TextureHost.h"
#include "mozilla/layers/CompositorThread.h"
#include "mozilla/StaticPrefs_dom.h"
#include "mozilla/Telemetry.h"
#include "mozilla/Unused.h"

#include "gfxVR.h"
#include <cstring>

#include "ipc/VRLayerParent.h"
#if !defined(MOZ_WIDGET_ANDROID) && !defined(MOZ_WIDGET_GONK)
#  include "VRServiceHost.h"
#endif

#ifdef XP_WIN
#  include "CompositorD3D11.h"
#  include "TextureD3D11.h"
#  include <d3d11.h>
#  include "gfxWindowsPlatform.h"
#  include "mozilla/gfx/DeviceManagerDx.h"
#elif defined(XP_MACOSX)
#  include "mozilla/gfx/MacIOSurface.h"
#  include <errno.h>
#elif defined(MOZ_WIDGET_ANDROID)
#  include <string.h>
#  include <pthread.h>
#  include "GeckoVRManager.h"
#  include "mozilla/layers/CompositorThread.h"
#endif  // defined(MOZ_WIDGET_ANDROID)

using namespace mozilla;
using namespace mozilla::gfx;
using namespace mozilla::layers;
using namespace mozilla::gl;

namespace mozilla {
namespace gfx {

/**
 * When VR content is active, we run the tasks at 1ms
 * intervals, enabling multiple events to be processed
 * per frame, such as haptic feedback pulses.
 */
const uint32_t kVRActiveTaskInterval = 1;  // milliseconds

/**
 * When VR content is inactive, we run the tasks at 100ms
 * intervals, enabling VR display enumeration and
 * presentation startup to be relatively responsive
 * while not consuming unnecessary resources.
 */
const uint32_t kVRIdleTaskInterval = 100;  // milliseconds

/**
 * Max frame duration before the watchdog submits a new one.
 * Probably we can get rid of this when we enforce that SubmitFrame can only be
 * called in a VRDisplay loop.
 */
const double kVRMaxFrameSubmitDuration = 4000.0f;  // milliseconds

static StaticRefPtr<VRManager> sVRManagerSingleton;

/* static */
VRManager* VRManager::Get() {
  MOZ_ASSERT(sVRManagerSingleton != nullptr);
  MOZ_ASSERT(XRE_IsParentProcess() || XRE_IsGPUProcess());

  return sVRManagerSingleton;
}

Atomic<uint32_t> VRManager::sDisplayBase(0);

/* static */
uint32_t VRManager::AllocateDisplayID() { return ++sDisplayBase; }

/*static*/
void VRManager::ManagerInit() {
  MOZ_ASSERT(NS_IsMainThread());

  // Enable gamepad extensions while VR is enabled.
  // Preference only can be set at the Parent process.
  if (StaticPrefs::dom_vr_enabled() && XRE_IsParentProcess()) {
    Preferences::SetBool("dom.gamepad.extensions.enabled", true);
  }

  if (sVRManagerSingleton == nullptr) {
    sVRManagerSingleton = new VRManager();
    ClearOnShutdown(&sVRManagerSingleton);
  }
}

VRManager::VRManager()
    : mState(VRManagerState::Disabled),
      mAccumulator100ms(0.0f),
      mRuntimeDetectionRequested(false),
      mRuntimeDetectionCompleted(false),
      mEnumerationRequested(false),
      mEnumerationCompleted(false),
      mVRDisplaysRequested(false),
      mVRDisplaysRequestedNonFocus(false),
      mVRControllersRequested(false),
      mFrameStarted(false),
      mTaskInterval(0),
      mCurrentSubmitTaskMonitor("CurrentSubmitTaskMonitor"),
      mCurrentSubmitTask(nullptr),
      mLastSubmittedFrameId(0),
      mLastStartedFrame(0),
      mRuntimeSupportFlags(VRDisplayCapabilityFlags::Cap_None),
      mAppPaused(false),
      mShmem(nullptr),
      mHapticPulseRemaining{},
      mDisplayInfo{},
      mLastUpdateDisplayInfo{},
      mBrowserState{},
      mLastSensorState{} {
  MOZ_ASSERT(sVRManagerSingleton == nullptr);
  MOZ_ASSERT(NS_IsMainThread());

#if !defined(MOZ_WIDGET_ANDROID) && !defined(MOZ_WIDGET_GONK)
  // XRE_IsGPUProcess() is helping us to check some platforms like
  // Win 7 try which are not using GPU process but VR process is enabled.
  mVRProcessEnabled =
      StaticPrefs::dom_vr_process_enabled_AtStartup() && XRE_IsGPUProcess();
  VRServiceHost::Init(mVRProcessEnabled);
  mServiceHost = VRServiceHost::Get();
  // We must shutdown before VRServiceHost, which is cleared
  // on ShutdownPhase::ShutdownFinal, potentially before VRManager.
  // We hold a reference to VRServiceHost to ensure it stays
  // alive until we have shut down.
#else
  // For Android, there is no VRProcess available and no VR service is
  // created, so default to false.
  mVRProcessEnabled = false;
#endif  // !defined(MOZ_WIDGET_ANDROID)

  nsCOMPtr<nsIObserverService> service = services::GetObserverService();
  if (service) {
    service->AddObserver(this, "application-background", false);
    service->AddObserver(this, "application-foreground", false);
  }
}

void VRManager::OpenShmem() {
  if (mShmem == nullptr) {
    mShmem = new VRShMem(nullptr, true /*aRequiresMutex*/);

#if !defined(MOZ_WIDGET_ANDROID) && !defined(MOZ_WIDGET_GONK)
    mShmem->CreateShMem(mVRProcessEnabled /*aCreateOnSharedMemory*/);
    // The VR Service accesses all hardware from a separate process
    // and replaces the other VRManager when enabled.
    // If the VR process is not enabled, create an in-process VRService.
    if (!mVRProcessEnabled) {
      // If the VR process is disabled, attempt to create a
      // VR service within the current process
      mServiceHost->CreateService(mShmem->GetExternalShmem());
      return;
    }
#else
    mShmem->CreateShMemForAndroid();
#endif
  } else {
    mShmem->ClearShMem();
  }

  // Reset local information for new connection
  mDisplayInfo.Clear();
  mLastUpdateDisplayInfo.Clear();
  mFrameStarted = false;
  mBrowserState.Clear();
  mLastSensorState.Clear();
  mEnumerationCompleted = false;
  mDisplayInfo.mGroupMask = kVRGroupContent;
}

void VRManager::CloseShmem() {
  if (mShmem != nullptr) {
    mShmem->CloseShMem();
    delete mShmem;
    mShmem = nullptr;
  }
}

VRManager::~VRManager() {
  MOZ_ASSERT(NS_IsMainThread());
  MOZ_ASSERT(mState == VRManagerState::Disabled);

  nsCOMPtr<nsIObserverService> service = services::GetObserverService();
  if (service) {
    service->RemoveObserver(this, "application-background");
    service->RemoveObserver(this, "application-foreground");
  }

#if !defined(MOZ_WIDGET_ANDROID) && !defined(MOZ_WIDGET_GONK)
  mServiceHost->Shutdown();
#endif
  CloseShmem();
}

void VRManager::AddLayer(VRLayerParent* aLayer) {
  mLayers.AppendElement(aLayer);
  mDisplayInfo.mPresentingGroups |= aLayer->GetGroup();
  if (mLayers.Length() == 1) {
    StartPresentation();
  }

  // Ensure that the content process receives the change immediately
  if (mState != VRManagerState::Enumeration &&
      mState != VRManagerState::RuntimeDetection) {
    DispatchVRDisplayInfoUpdate();
  }
}

void VRManager::RemoveLayer(VRLayerParent* aLayer) {
  mLayers.RemoveElement(aLayer);
  if (mLayers.Length() == 0) {
    StopPresentation();
  }
  mDisplayInfo.mPresentingGroups = 0;
  for (auto layer : mLayers) {
    mDisplayInfo.mPresentingGroups |= layer->GetGroup();
  }

  // Ensure that the content process receives the change immediately
  if (mState != VRManagerState::Enumeration &&
      mState != VRManagerState::RuntimeDetection) {
    DispatchVRDisplayInfoUpdate();
  }
}

void VRManager::AddVRManagerParent(VRManagerParent* aVRManagerParent) {
  mVRManagerParents.PutEntry(aVRManagerParent);
}

void VRManager::RemoveVRManagerParent(VRManagerParent* aVRManagerParent) {
  mVRManagerParents.RemoveEntry(aVRManagerParent);
  if (mVRManagerParents.IsEmpty()) {
    Destroy();
  }
}

void VRManager::UpdateRequestedDevices() {
  bool bHaveEventListener = false;
  bool bHaveEventListenerNonFocus = false;
  bool bHaveControllerListener = false;

  for (auto iter = mVRManagerParents.Iter(); !iter.Done(); iter.Next()) {
    VRManagerParent* vmp = iter.Get()->GetKey();
    bHaveEventListener |= vmp->HaveEventListener() && vmp->GetVRActiveStatus();
    bHaveEventListenerNonFocus |=
        vmp->HaveEventListener() && !vmp->GetVRActiveStatus();
    bHaveControllerListener |= vmp->HaveControllerListener();
  }

  mVRDisplaysRequested = bHaveEventListener;
  mVRDisplaysRequestedNonFocus = bHaveEventListenerNonFocus;
  // We only currently allow controllers to be used when
  // also activating a VR display
  mVRControllersRequested = mVRDisplaysRequested && bHaveControllerListener;
}

/**
 * VRManager::NotifyVsync must be called on every 2d vsync (usually at 60hz).
 * This must be called even when no WebVR site is active.
 * If we don't have a 2d display attached to the system, we can call this
 * at the VR display's native refresh rate.
 **/
void VRManager::NotifyVsync(const TimeStamp& aVsyncTimestamp) {
#if defined(XP_WIN) && defined(NIGHTLY_BUILD)
  // For Firefox Reality PC telemetry only.
  if (PR_GetEnv("MOZ_FXR")) {
    ProcessTelemetryEvent();
  }
#endif

  if (mState != VRManagerState::Active) {
    return;
  }
  /**
   * If the display isn't presenting, refresh the sensors and trigger
   * VRDisplay.requestAnimationFrame at the normal 2d display refresh rate.
   */
  if (mDisplayInfo.mPresentingGroups == 0) {
    StartFrame();
  }
}

void VRManager::StartTasks() {
  if (!mTaskTimer) {
    mTaskInterval = GetOptimalTaskInterval();
    mTaskTimer = NS_NewTimer();
    mTaskTimer->SetTarget(CompositorThreadHolder::Loop()->SerialEventTarget());
    mTaskTimer->InitWithNamedFuncCallback(
        TaskTimerCallback, this, mTaskInterval,
        nsITimer::TYPE_REPEATING_PRECISE_CAN_SKIP,
        "VRManager::TaskTimerCallback");
  }
}

void VRManager::StopTasks() {
  if (mTaskTimer) {
    mTaskTimer->Cancel();
    mTaskTimer = nullptr;
  }
}

/*static*/
void VRManager::TaskTimerCallback(nsITimer* aTimer, void* aClosure) {
  /**
   * It is safe to use the pointer passed in aClosure to reference the
   * VRManager object as the timer is canceled in VRManager::Destroy.
   * VRManager::Destroy set mState to VRManagerState::Disabled, which
   * is asserted in the VRManager destructor, guaranteeing that this
   * functions runs if and only if the VRManager object is valid.
   */
  VRManager* self = static_cast<VRManager*>(aClosure);
  self->RunTasks();

  if (self->mAppPaused) {
    // When the apps goes the background (e.g. Android) we should stop the
    // tasks.
    self->StopTasks();
    self->mState = VRManagerState::Idle;
  }
}

void VRManager::RunTasks() {
  // Will be called once every 1ms when a VR presentation
  // is active or once per vsync when a VR presentation is
  // not active.

  if (mState == VRManagerState::Disabled) {
    // We may have been destroyed but still have messages
    // in the queue from mTaskTimer.  Bail out to avoid
    // running them.
    return;
  }

  TimeStamp now = TimeStamp::Now();
  double lastTickMs = mAccumulator100ms;
  double deltaTime = 0.0f;
  if (!mLastTickTime.IsNull()) {
    deltaTime = (now - mLastTickTime).ToMilliseconds();
  }
  mAccumulator100ms += deltaTime;
  mLastTickTime = now;

  if (deltaTime > 0.0f && floor(mAccumulator100ms) != floor(lastTickMs)) {
    // Even if more than 1 ms has passed, we will only
    // execute Run1msTasks() once.
    Run1msTasks(deltaTime);
  }

  if (floor(mAccumulator100ms * 0.1f) != floor(lastTickMs * 0.1f)) {
    // Even if more than 10 ms has passed, we will only
    // execute Run10msTasks() once.
    Run10msTasks();
  }

  if (mAccumulator100ms >= 100.0f) {
    // Even if more than 100 ms has passed, we will only
    // execute Run100msTasks() once.
    Run100msTasks();
    mAccumulator100ms = fmod(mAccumulator100ms, 100.0f);
  }

  uint32_t optimalTaskInterval = GetOptimalTaskInterval();
  if (mTaskTimer && optimalTaskInterval != mTaskInterval) {
    mTaskTimer->SetDelay(optimalTaskInterval);
    mTaskInterval = optimalTaskInterval;
  }
}

uint32_t VRManager::GetOptimalTaskInterval() {
  /**
   * When either VR content is detected or VR hardware
   * has already been activated, we schedule tasks more
   * frequently.
   */
  bool wantGranularTasks = mVRDisplaysRequested || mVRControllersRequested ||
                           mDisplayInfo.mDisplayID != 0;
  if (wantGranularTasks) {
    return kVRActiveTaskInterval;
  }

  return kVRIdleTaskInterval;
}

/**
 * Run1msTasks() is guaranteed not to be
 * called more than once within 1ms.
 * When VR is not active, this will be
 * called once per VSync if it wasn't
 * called within the last 1ms.
 */
void VRManager::Run1msTasks(double aDeltaTime) { UpdateHaptics(aDeltaTime); }

/**
 * Run10msTasks() is guaranteed not to be
 * called more than once within 10ms.
 * When VR is not active, this will be
 * called once per VSync if it wasn't
 * called within the last 10ms.
 */
void VRManager::Run10msTasks() {
  UpdateRequestedDevices();
  CheckWatchDog();
  ExpireNavigationTransition();
  PullState();
  PushState();
}

/**
 * Run100msTasks() is guaranteed not to be
 * called more than once within 100ms.
 * When VR is not active, this will be
 * called once per VSync if it wasn't
 * called within the last 100ms.
 */
void VRManager::Run100msTasks() {
  // We must continually refresh the VR display enumeration to check
  // for events that we must fire such as Window.onvrdisplayconnect
  // Note that enumeration itself may activate display hardware, such
  // as Oculus, so we only do this when we know we are displaying content
  // that is looking for VR displays.
#if !defined(MOZ_WIDGET_ANDROID) && !defined(MOZ_WIDGET_GONK)
  mServiceHost->Refresh();
  CheckForPuppetCompletion();
#endif
  ProcessManagerState();
}

void VRManager::ProcessTelemetryEvent() {
  mozilla::gfx::VRShMem shmem(nullptr, true /*aRequiresMutex*/);
  MOZ_ASSERT(!shmem.HasExternalShmem());
  if (shmem.JoinShMem()) {
    mozilla::gfx::VRTelemetryState telemetryState = {0};
    shmem.PullTelemetryState(telemetryState);

    if (telemetryState.uid != 0) {
      if (telemetryState.installedFrom) {
        MOZ_ASSERT(telemetryState.installedFromValue <= 0x07,
                   "VRTelemetryId::INSTALLED_FROM only allows 3 bits.");
        Telemetry::Accumulate(Telemetry::FXRPC_FF_INSTALLATION_FROM,
                              telemetryState.installedFromValue);
      }
      if (telemetryState.entryMethod) {
        MOZ_ASSERT(telemetryState.entryMethodValue <= 0x07,
                   "VRTelemetryId::ENTRY_METHOD only allows 3 bits.");
        Telemetry::Accumulate(Telemetry::FXRPC_ENTRY_METHOD,
                              telemetryState.entryMethodValue);
      }
      if (telemetryState.firstRun) {
        Telemetry::ScalarSet(Telemetry::ScalarID::FXRPC_ISFIRSTRUN,
                             telemetryState.firstRunValue);
      }

      telemetryState = {0};
      shmem.PushTelemetryState(telemetryState);
    }
  }
}

void VRManager::CheckForInactiveTimeout() {
  // Shut down the VR devices when not in use
  if (mVRDisplaysRequested || mVRDisplaysRequestedNonFocus ||
      mVRControllersRequested || mEnumerationRequested ||
      mRuntimeDetectionRequested || mState == VRManagerState::Enumeration ||
      mState == VRManagerState::RuntimeDetection) {
    // We are using a VR device, keep it alive
    mLastActiveTime = TimeStamp::Now();
  } else if (mLastActiveTime.IsNull()) {
    Shutdown();
  } else {
    TimeDuration duration = TimeStamp::Now() - mLastActiveTime;
    if (duration.ToMilliseconds() > StaticPrefs::dom_vr_inactive_timeout()) {
      Shutdown();
      // We must not throttle the next enumeration request
      // after an idle timeout, as it may result in the
      // user needing to refresh the browser to detect
      // VR hardware when leaving and returning to a VR
      // site.
      mLastDisplayEnumerationTime = TimeStamp();
    }
  }
}

void VRManager::CheckForShutdown() {
  // Check for remote end shutdown
  if (mDisplayInfo.mDisplayState.shutdown) {
    Shutdown();
  }
}

#if !defined(MOZ_WIDGET_ANDROID) && !defined(MOZ_WIDGET_GONK)
void VRManager::CheckForPuppetCompletion() {
  // Notify content process about completion of puppet test resets
  if (mState != VRManagerState::Active) {
    for (auto iter = mManagerParentsWaitingForPuppetReset.Iter(); !iter.Done();
         iter.Next()) {
      Unused << iter.Get()->GetKey()->SendNotifyPuppetResetComplete();
    }
    mManagerParentsWaitingForPuppetReset.Clear();
  }
  // Notify content process about completion of puppet test scripts
  if (mManagerParentRunningPuppet) {
    if (mServiceHost->PuppetHasEnded()) {
      Unused << mManagerParentRunningPuppet
                    ->SendNotifyPuppetCommandBufferCompleted(true);
      mManagerParentRunningPuppet = nullptr;
    }
  }
}
#endif  // !defined(MOZ_WIDGET_ANDROID)

void VRManager::StartFrame() {
  if (mState != VRManagerState::Active) {
    return;
  }
  AUTO_PROFILER_TRACING("VR", "GetSensorState", OTHER);

  /**
   * Do not start more VR frames until the last submitted frame is already
   * processed, or the last has stalled for more than
   * kVRMaxFrameSubmitDuration milliseconds.
   */
  TimeStamp now = TimeStamp::Now();
  const TimeStamp lastFrameStart =
      mLastFrameStart[mDisplayInfo.mFrameId % kVRMaxLatencyFrames];
  const bool isPresenting = mLastUpdateDisplayInfo.GetPresentingGroups() != 0;
  double duration =
      lastFrameStart.IsNull() ? 0.0 : (now - lastFrameStart).ToMilliseconds();
  if (isPresenting && mLastStartedFrame > 0 &&
      mDisplayInfo.mDisplayState.lastSubmittedFrameId < mLastStartedFrame &&
      duration < kVRMaxFrameSubmitDuration) {
    return;
  }

  mDisplayInfo.mFrameId++;
  size_t bufferIndex = mDisplayInfo.mFrameId % kVRMaxLatencyFrames;
  mDisplayInfo.mLastSensorState[bufferIndex] = mLastSensorState;
  mLastFrameStart[bufferIndex] = now;
  mFrameStarted = true;
  mLastStartedFrame = mDisplayInfo.mFrameId;

  DispatchVRDisplayInfoUpdate();
}

void VRManager::DetectRuntimes() {
  if (mState == VRManagerState::RuntimeDetection) {
    // Runtime detection has already been started.
    // This additional request will also receive the
    // result from the first request.
    return;
  }

  // Detect XR runtimes to determine if they are
  // capable of supporting VR or AR sessions, while
  // avoiding activating any XR devices or persistent
  // background software.
  if (mRuntimeDetectionCompleted) {
    // We have already detected runtimes, so we can
    // immediately respond with the same results.
    // This will require the user to restart the browser
    // after installing or removing an XR device
    // runtime.
    DispatchRuntimeCapabilitiesUpdate();
    return;
  }
  mRuntimeDetectionRequested = true;
  ProcessManagerState();
}

void VRManager::EnumerateDevices() {
  if (mState == VRManagerState::Enumeration) {
    // Enumeration has already been started.
    // This additional request will also receive the
    // result from the first request.
    return;
  }
  // Activate XR runtimes and enumerate XR devices.
  mEnumerationRequested = true;
  ProcessManagerState();
}

void VRManager::ProcessManagerState() {
  switch (mState) {
    case VRManagerState::Disabled:
      ProcessManagerState_Disabled();
      break;
    case VRManagerState::Idle:
      ProcessManagerState_Idle();
      break;
    case VRManagerState::RuntimeDetection:
      ProcessManagerState_DetectRuntimes();
      break;
    case VRManagerState::Enumeration:
      ProcessManagerState_Enumeration();
      break;
    case VRManagerState::Active:
      ProcessManagerState_Active();
      break;
    case VRManagerState::Stopping:
      ProcessManagerState_Stopping();
      break;
  }
  CheckForInactiveTimeout();
  CheckForShutdown();
}

void VRManager::ProcessManagerState_Disabled() {
  MOZ_ASSERT(mState == VRManagerState::Disabled);

  if (!StaticPrefs::dom_vr_enabled()) {
    return;
  }

  if (mRuntimeDetectionRequested || mEnumerationRequested ||
      mVRDisplaysRequested) {
    StartTasks();
    mState = VRManagerState::Idle;
  }
}

void VRManager::ProcessManagerState_Stopping() {
  MOZ_ASSERT(mState == VRManagerState::Stopping);
  PullState();
  /**
   * In the case of Desktop, the VRService shuts itself down.
   * Before it's finished stopping, it sets a flag in the ShMem
   * to let VRManager know that it's done.  VRManager watches for
   * this flag and transitions out of the VRManagerState::Stopping
   * state to VRManagerState::Idle.
   */
#if defined(MOZ_WIDGET_ANDROID)
  // On Android, the VR service never actually shuts
  // down or requests VRManager to stop.
  Shutdown();
#endif  // defined(MOZ_WIDGET_ANDROID)
}

void VRManager::ProcessManagerState_Idle_StartEnumeration() {
  MOZ_ASSERT(mState == VRManagerState::Idle);

  if (!mEarliestRestartTime.IsNull() &&
      mEarliestRestartTime > TimeStamp::Now()) {
    // When the VR Service shuts down it informs us of how long we
    // must wait until we can re-start it.
    // We must wait until mEarliestRestartTime before attempting
    // to enumerate again.
    return;
  }

  /**
   * Throttle the rate of enumeration to the interval set in
   * VRDisplayEnumerateInterval
   */
  if (!mLastDisplayEnumerationTime.IsNull()) {
    TimeDuration duration = TimeStamp::Now() - mLastDisplayEnumerationTime;
    if (duration.ToMilliseconds() <
        StaticPrefs::dom_vr_display_enumerate_interval()) {
      return;
    }
  }

  /**
   * If we get this far, don't try again until
   * the VRDisplayEnumerateInterval elapses
   */
  mLastDisplayEnumerationTime = TimeStamp::Now();

  OpenShmem();

<<<<<<< HEAD
    /**
     * We must start the VR Service thread
     * and VR Process before enumeration.
     * We don't want to start this until we will
     * actualy enumerate, to avoid continuously
     * re-launching the thread/process when
     * no hardware is found or a VR software update
     * is in progress
     */
#if !defined(MOZ_WIDGET_ANDROID) && !defined(MOZ_WIDGET_GONK)
    mServiceHost->StartService();
#endif
    if (mShmem) {
      mDisplayInfo.Clear();
      mLastUpdateDisplayInfo.Clear();
      mFrameStarted = false;
      mBrowserState.Clear();
      mLastSensorState.Clear();
      mEnumerationCompleted = false;
      mDisplayInfo.mGroupMask = kVRGroupContent;
      // We must block until enumeration has completed in order
      // to signal that the WebVR promise should be resolved at the
      // right time.
=======
  mEnumerationRequested = false;
  // We must block until enumeration has completed in order
  // to signal that the WebVR promise should be resolved at the
  // right time.
>>>>>>> 96ff1ca1
#if defined(MOZ_WIDGET_ANDROID)
  // In Android, we need to make sure calling
  // GeckoVRManager::SetExternalContext() from an external VR service
  // before doing enumeration.
  if (!mShmem->GetExternalShmem()) {
    mShmem->CreateShMemForAndroid();
  }
  if (mShmem->GetExternalShmem()) {
    mState = VRManagerState::Enumeration;
  } else {
    // Not connected to shmem, so no devices to enumerate.
    mDisplayInfo.Clear();
    DispatchVRDisplayInfoUpdate();
  }
#else

  PushState();

  /**
   * We must start the VR Service thread
   * and VR Process before enumeration.
   * We don't want to start this until we will
   * actualy enumerate, to avoid continuously
   * re-launching the thread/process when
   * no hardware is found or a VR software update
   * is in progress
   */
  mServiceHost->StartService();
  mState = VRManagerState::Enumeration;
#endif  // MOZ_WIDGET_ANDROID
}

void VRManager::ProcessManagerState_Idle_StartRuntimeDetection() {
  MOZ_ASSERT(mState == VRManagerState::Idle);

  OpenShmem();
  mBrowserState.detectRuntimesOnly = true;
  mRuntimeDetectionRequested = false;

  // We must block until enumeration has completed in order
  // to signal that the WebVR promise should be resolved at the
  // right time.
#if defined(MOZ_WIDGET_ANDROID)
  // In Android, we need to make sure calling
  // GeckoVRManager::SetExternalContext() from an external VR service
  // before doing enumeration.
  if (!mShmem->GetExternalShmem()) {
    mShmem->CreateShMemForAndroid();
  }
  if (mShmem->GetExternalShmem()) {
    mState = VRManagerState::RuntimeDetection;
  } else {
    // Not connected to shmem, so no runtimes to detect.
    mRuntimeSupportFlags = VRDisplayCapabilityFlags::Cap_None;
    mRuntimeDetectionCompleted = true;
    DispatchRuntimeCapabilitiesUpdate();
  }
#else

  PushState();

  /**
   * We must start the VR Service thread
   * and VR Process before enumeration.
   * We don't want to start this until we will
   * actualy enumerate, to avoid continuously
   * re-launching the thread/process when
   * no hardware is found or a VR software update
   * is in progress
   */
  mServiceHost->StartService();
  mState = VRManagerState::RuntimeDetection;
#endif  // MOZ_WIDGET_ANDROID
}

void VRManager::ProcessManagerState_Idle() {
  MOZ_ASSERT(mState == VRManagerState::Idle);

  if (!mRuntimeDetectionCompleted) {
    // Check if we should start detecting runtimes
    // We must alwasy detect runtimes before doing anything
    // else with the VR process.
    // This will happen only once per browser startup.
    if (mRuntimeDetectionRequested || mEnumerationRequested) {
      ProcessManagerState_Idle_StartRuntimeDetection();
    }
    return;
  }

  // Check if we should start activating enumerating XR hardware
  if (mRuntimeDetectionCompleted &&
      (mVRDisplaysRequested || mEnumerationRequested)) {
    ProcessManagerState_Idle_StartEnumeration();
  }
}

void VRManager::ProcessManagerState_DetectRuntimes() {
  MOZ_ASSERT(mState == VRManagerState::RuntimeDetection);
  MOZ_ASSERT(mShmem != nullptr);

  PullState();
  if (mEnumerationCompleted) {
    /**
     * When mBrowserState.detectRuntimesOnly is set, the
     * VRService and VR process will shut themselves down
     * automatically after detecting runtimes.
     * mEnumerationCompleted is also used in this case,
     * but to mean "enumeration of runtimes" not
     * "enumeration of VR devices".
     *
     * We set mState to `VRManagerState::Stopping`
     * to make sure that we don't try to do anything
     * else with the active VRService until it has stopped.
     * We must start another one when an XR session will be
     * requested.
     *
     * This logic is optimized for the WebXR design, but still
     * works for WebVR so it can continue to function until
     * deprecated and removed.
     */
    mState = VRManagerState::Stopping;
    mRuntimeSupportFlags = mDisplayInfo.mDisplayState.capabilityFlags &
                           (VRDisplayCapabilityFlags::Cap_ImmersiveVR |
                            VRDisplayCapabilityFlags::Cap_ImmersiveAR);
    mRuntimeDetectionCompleted = true;
    DispatchRuntimeCapabilitiesUpdate();
  }
}

void VRManager::ProcessManagerState_Enumeration() {
  MOZ_ASSERT(mState == VRManagerState::Enumeration);
  MOZ_ASSERT(mShmem != nullptr);

  PullState();
  if (mEnumerationCompleted) {
    if (mDisplayInfo.mDisplayState.isConnected) {
      mDisplayInfo.mDisplayID = VRManager::AllocateDisplayID();
      mState = VRManagerState::Active;
    } else {
      mDisplayInfo.Clear();
      mState = VRManagerState::Stopping;
    }
    DispatchVRDisplayInfoUpdate();
  }
}

void VRManager::ProcessManagerState_Active() {
  MOZ_ASSERT(mState == VRManagerState::Active);

  if (mDisplayInfo != mLastUpdateDisplayInfo) {
    // While the display is active, send continuous updates
    DispatchVRDisplayInfoUpdate();
  }
}

void VRManager::DispatchVRDisplayInfoUpdate() {
  for (auto iter = mVRManagerParents.Iter(); !iter.Done(); iter.Next()) {
    Unused << iter.Get()->GetKey()->SendUpdateDisplayInfo(mDisplayInfo);
  }
  mLastUpdateDisplayInfo = mDisplayInfo;
}

void VRManager::DispatchRuntimeCapabilitiesUpdate() {
  VRDisplayCapabilityFlags flags = mRuntimeSupportFlags;
  if (StaticPrefs::dom_vr_always_support_vr()) {
    flags |= VRDisplayCapabilityFlags::Cap_ImmersiveVR;
  }

  if (StaticPrefs::dom_vr_always_support_ar()) {
    flags |= VRDisplayCapabilityFlags::Cap_ImmersiveAR;
  }

  for (auto iter = mVRManagerParents.Iter(); !iter.Done(); iter.Next()) {
    Unused << iter.Get()->GetKey()->SendUpdateRuntimeCapabilities(flags);
  }
}

void VRManager::StopAllHaptics() {
  for (size_t i = 0; i < mozilla::ArrayLength(mBrowserState.hapticState); i++) {
    ClearHapticSlot(i);
  }
  PushState();
}

void VRManager::VibrateHaptic(uint32_t aControllerIdx, uint32_t aHapticIndex,
                              double aIntensity, double aDuration,
                              const VRManagerPromise& aPromise)

{
  if (mState != VRManagerState::Active) {
    return;
  }
  // VRDisplayClient::FireGamepadEvents() assigns a controller ID with
  // ranges based on displayID.  We must translate this to the indexes
  // understood by VRDisplayExternal.
  uint32_t controllerBaseIndex =
      kVRControllerMaxCount * mDisplayInfo.mDisplayID;
  uint32_t controllerIndex = aControllerIdx - controllerBaseIndex;

  TimeStamp now = TimeStamp::Now();
  size_t bestSlotIndex = 0;
  // Default to an empty slot, or the slot holding the oldest haptic pulse
  for (size_t i = 0; i < mozilla::ArrayLength(mBrowserState.hapticState); i++) {
    const VRHapticState& state = mBrowserState.hapticState[i];
    if (state.inputFrameID == 0) {
      // Unused slot, use it
      bestSlotIndex = i;
      break;
    }
    if (mHapticPulseRemaining[i] < mHapticPulseRemaining[bestSlotIndex]) {
      // If no empty slots are available, fall back to overriding
      // the pulse which is ending soonest.
      bestSlotIndex = i;
    }
  }
  // Override the last pulse on the same actuator if present.
  for (size_t i = 0; i < mozilla::ArrayLength(mBrowserState.hapticState); i++) {
    const VRHapticState& state = mBrowserState.hapticState[i];
    if (state.inputFrameID == 0) {
      // This is an empty slot -- no match
      continue;
    }
    if (state.controllerIndex == controllerIndex &&
        state.hapticIndex == aHapticIndex) {
      // Found pulse on same actuator -- let's override it.
      bestSlotIndex = i;
    }
  }
  ClearHapticSlot(bestSlotIndex);

  // Populate the selected slot with new haptic state
  size_t bufferIndex = mDisplayInfo.mFrameId % kVRMaxLatencyFrames;
  VRHapticState& bestSlot = mBrowserState.hapticState[bestSlotIndex];
  bestSlot.inputFrameID =
      mDisplayInfo.mLastSensorState[bufferIndex].inputFrameID;
  bestSlot.controllerIndex = controllerIndex;
  bestSlot.hapticIndex = aHapticIndex;
  bestSlot.pulseStart = (float)(now - mLastFrameStart[bufferIndex]).ToSeconds();
  bestSlot.pulseDuration =
      (float)aDuration * 0.001f;  // Convert from ms to seconds
  bestSlot.pulseIntensity = (float)aIntensity;

  mHapticPulseRemaining[bestSlotIndex] = aDuration;
  MOZ_ASSERT(bestSlotIndex <= mHapticPromises.Length());
  if (bestSlotIndex == mHapticPromises.Length()) {
    mHapticPromises.AppendElement(
        UniquePtr<VRManagerPromise>(new VRManagerPromise(aPromise)));
  } else {
    mHapticPromises[bestSlotIndex] =
        UniquePtr<VRManagerPromise>(new VRManagerPromise(aPromise));
  }
  PushState();
}

void VRManager::StopVibrateHaptic(uint32_t aControllerIdx) {
  if (mState != VRManagerState::Active) {
    return;
  }
  // VRDisplayClient::FireGamepadEvents() assigns a controller ID with
  // ranges based on displayID.  We must translate this to the indexes
  // understood by VRDisplayExternal.
  uint32_t controllerBaseIndex =
      kVRControllerMaxCount * mDisplayInfo.mDisplayID;
  uint32_t controllerIndex = aControllerIdx - controllerBaseIndex;

  for (size_t i = 0; i < mozilla::ArrayLength(mBrowserState.hapticState); i++) {
    VRHapticState& state = mBrowserState.hapticState[i];
    if (state.controllerIndex == controllerIndex) {
      memset(&state, 0, sizeof(VRHapticState));
    }
  }
  PushState();
}

void VRManager::NotifyVibrateHapticCompleted(const VRManagerPromise& aPromise) {
  aPromise.mParent->SendReplyGamepadVibrateHaptic(aPromise.mPromiseID);
}

void VRManager::StartVRNavigation(const uint32_t& aDisplayID) {
  if (mState != VRManagerState::Active) {
    return;
  }
  /**
   * We only support a single VRSession with a single VR display at a
   * time; however, due to the asynchronous nature of the API, it's possible
   * that the previously used VR display was a different one than the one now
   * allocated. We catch these cases to avoid automatically activating the new
   * VR displays. This situation is expected to be very rare and possibly never
   * seen. Perhaps further simplification could be made in the content process
   * code which passes around displayID's that may no longer be needed.
   **/
  if (mDisplayInfo.GetDisplayID() != aDisplayID) {
    return;
  }
  mBrowserState.navigationTransitionActive = true;
  mVRNavigationTransitionEnd = TimeStamp();
  PushState();
}

void VRManager::StopVRNavigation(const uint32_t& aDisplayID,
                                 const TimeDuration& aTimeout) {
  if (mState != VRManagerState::Active) {
    return;
  }
  if (mDisplayInfo.GetDisplayID() != aDisplayID) {
    return;
  }
  if (aTimeout.ToMilliseconds() <= 0) {
    mBrowserState.navigationTransitionActive = false;
    mVRNavigationTransitionEnd = TimeStamp();
    PushState();
  }
  mVRNavigationTransitionEnd = TimeStamp::Now() + aTimeout;
}

#if !defined(MOZ_WIDGET_ANDROID) && !defined(MOZ_WIDGET_GONK)

bool VRManager::RunPuppet(const nsTArray<uint64_t>& aBuffer,
                          VRManagerParent* aManagerParent) {
  if (!StaticPrefs::dom_vr_puppet_enabled()) {
    // Sanity check to ensure that a compromised content process
    // can't use this to escalate permissions.
    return false;
  }
  if (mManagerParentRunningPuppet != nullptr) {
    // Only one parent may run a puppet at a time
    return false;
  }
  mManagerParentRunningPuppet = aManagerParent;
  mServiceHost->PuppetSubmit(aBuffer);
  return true;
}

void VRManager::ResetPuppet(VRManagerParent* aManagerParent) {
  mManagerParentsWaitingForPuppetReset.PutEntry(aManagerParent);
  if (mManagerParentRunningPuppet != nullptr) {
    Unused << mManagerParentRunningPuppet
                  ->SendNotifyPuppetCommandBufferCompleted(false);
    mManagerParentRunningPuppet = nullptr;
  }
  mServiceHost->PuppetReset();
  // In the event that we are shut down, the task timer won't be running
  // to trigger CheckForPuppetCompletion.
  // In this case, CheckForPuppetCompletion() would immediately resolve
  // the promises for mManagerParentsWaitingForPuppetReset.
  // We can simply call it once here to handle that case.
  CheckForPuppetCompletion();
}

#endif  // !defined(MOZ_WIDGET_ANDROID)

void VRManager::PullState(
    const std::function<bool()>& aWaitCondition /* = nullptr */) {
  if (mShmem != nullptr) {
    mShmem->PullSystemState(mDisplayInfo.mDisplayState, mLastSensorState,
                            mDisplayInfo.mControllerState,
                            mEnumerationCompleted, aWaitCondition);
  }
}

void VRManager::PushState(bool aNotifyCond) {
  if (mShmem != nullptr) {
    mShmem->PushBrowserState(mBrowserState, aNotifyCond);
  }
}

void VRManager::Destroy() {
  if (mState == VRManagerState::Disabled) {
    return;
  }
  Shutdown();
  StopTasks();
  mState = VRManagerState::Disabled;
}

void VRManager::Shutdown() {
  if (mState == VRManagerState::Disabled || mState == VRManagerState::Idle) {
    return;
  }

  if (mDisplayInfo.mDisplayState.shutdown) {
    // Shutdown was requested by VR Service, so we must throttle
    // as requested by the VR Service
    TimeStamp now = TimeStamp::Now();
    mEarliestRestartTime =
        now + TimeDuration::FromMilliseconds(
                  (double)mDisplayInfo.mDisplayState.minRestartInterval);
  }

  StopAllHaptics();
  StopPresentation();
  CancelCurrentSubmitTask();
  ShutdownSubmitThread();

  mDisplayInfo.Clear();
  mEnumerationCompleted = false;

  if (mState == VRManagerState::RuntimeDetection) {
    /**
     * We have failed to detect runtimes before shutting down.
     * Ensure that promises are resolved
     *
     * This call to DispatchRuntimeCapabilitiesUpdate will only
     * happen when we have failed to detect runtimes. In that case,
     * mRuntimeSupportFlags will be 0 and send the correct message
     * to the content process.
     *
     * When we are successful, we store the result in mRuntimeSupportFlags
     * and never try again unless the browser is restarted. mRuntimeSupportFlags
     * is never reset back to 0 in that case but we will never re-enter the
     * VRManagerState::RuntimeDetection state and hit this code path again.
     */
    DispatchRuntimeCapabilitiesUpdate();
  }

  if (mState == VRManagerState::Enumeration) {
    // We have failed to enumerate VR devices before shutting down.
    // Ensure that promises are resolved
    DispatchVRDisplayInfoUpdate();
  }

#if !defined(MOZ_WIDGET_ANDROID) && !defined(MOZ_WIDGET_GONK)
  mServiceHost->StopService();
#endif
  mState = VRManagerState::Idle;

  // We will close Shmem in the DTOR to avoid
  // mSubmitThread is still running but its shmem
  // has been released.
}

void VRManager::CheckWatchDog() {
  /**
   * We will trigger a new frame immediately after a successful frame
   * texture submission.  If content fails to call VRDisplay.submitFrame
   * after dom.vr.display.rafMaxDuration milliseconds has elapsed since the
   * last VRDisplay.requestAnimationFrame, we act as a "watchdog" and
   * kick-off a new VRDisplay.requestAnimationFrame to avoid a render loop
   * stall and to give content a chance to recover.
   *
   * If the lower level VR platform API's are rejecting submitted frames,
   * such as when the Oculus "Health and Safety Warning" is displayed,
   * we will not kick off the next frame immediately after
   * VRDisplay.submitFrame as it would result in an unthrottled render loop
   * that would free run at potentially extreme frame rates.  To ensure that
   * content has a chance to resume its presentation when the frames are
   * accepted once again, we rely on this "watchdog" to act as a VR refresh
   * driver cycling at a rate defined by dom.vr.display.rafMaxDuration.
   *
   * This number must be larger than the slowest expected frame time during
   * normal VR presentation, but small enough not to break content that
   * makes assumptions of reasonably minimal VSync rate.
   *
   * The slowest expected refresh rate for a VR display currently is an
   * Oculus CV1 when ASW (Asynchronous Space Warp) is enabled, at 45hz.
   * A dom.vr.display.rafMaxDuration value of 50 milliseconds results in a
   * 20hz rate, which avoids inadvertent triggering of the watchdog during
   * Oculus ASW even if every second frame is dropped.
   */
  if (mState != VRManagerState::Active) {
    return;
  }
  bool bShouldStartFrame = false;

  // If content fails to call VRDisplay.submitFrame, we must eventually
  // time-out and trigger a new frame.
  TimeStamp lastFrameStart =
      mLastFrameStart[mDisplayInfo.mFrameId % kVRMaxLatencyFrames];
  if (lastFrameStart.IsNull()) {
    bShouldStartFrame = true;
  } else {
    TimeDuration duration = TimeStamp::Now() - lastFrameStart;
    if (duration.ToMilliseconds() >
        StaticPrefs::dom_vr_display_rafMaxDuration()) {
      bShouldStartFrame = true;
    }
  }

  if (bShouldStartFrame) {
    StartFrame();
  }
}

void VRManager::ExpireNavigationTransition() {
  if (mState != VRManagerState::Active) {
    return;
  }
  if (!mVRNavigationTransitionEnd.IsNull() &&
      TimeStamp::Now() > mVRNavigationTransitionEnd) {
    mBrowserState.navigationTransitionActive = false;
  }
}

void VRManager::UpdateHaptics(double aDeltaTime) {
  if (mState != VRManagerState::Active) {
    return;
  }
  bool bNeedPush = false;
  // Check for any haptic pulses that have ended and clear them
  for (size_t i = 0; i < mozilla::ArrayLength(mBrowserState.hapticState); i++) {
    const VRHapticState& state = mBrowserState.hapticState[i];
    if (state.inputFrameID == 0) {
      // Nothing in this slot
      continue;
    }
    mHapticPulseRemaining[i] -= aDeltaTime;
    if (mHapticPulseRemaining[i] <= 0.0f) {
      // The pulse has finished
      ClearHapticSlot(i);
      bNeedPush = true;
    }
  }
  if (bNeedPush) {
    PushState();
  }
}

void VRManager::ClearHapticSlot(size_t aSlot) {
  MOZ_ASSERT(aSlot < mozilla::ArrayLength(mBrowserState.hapticState));
  memset(&mBrowserState.hapticState[aSlot], 0, sizeof(VRHapticState));
  mHapticPulseRemaining[aSlot] = 0.0f;
  if (aSlot < mHapticPromises.Length() && mHapticPromises[aSlot]) {
    NotifyVibrateHapticCompleted(*(mHapticPromises[aSlot]));
    mHapticPromises[aSlot] = nullptr;
  }
}

void VRManager::ShutdownSubmitThread() {
  if (mSubmitThread) {
    mSubmitThread->Shutdown();
    mSubmitThread = nullptr;
  }
}

void VRManager::StartPresentation() {
  if (mState != VRManagerState::Active) {
    return;
  }
  if (mBrowserState.presentationActive) {
    return;
  }
  mTelemetry.Clear();
  mTelemetry.mPresentationStart = TimeStamp::Now();

  // Indicate that we are ready to start immersive mode
  mBrowserState.presentationActive = true;
  mBrowserState.layerState[0].type = VRLayerType::LayerType_Stereo_Immersive;
  PushState();

  mDisplayInfo.mDisplayState.lastSubmittedFrameId = 0;
  if (mDisplayInfo.mDisplayState.reportsDroppedFrames) {
    mTelemetry.mLastDroppedFrameCount =
        mDisplayInfo.mDisplayState.droppedFrameCount;
  }

  mLastSubmittedFrameId = 0;
  mLastStartedFrame = 0;
}

void VRManager::StopPresentation() {
  if (mState != VRManagerState::Active) {
    return;
  }
  if (!mBrowserState.presentationActive) {
    return;
  }

  // Indicate that we have stopped immersive mode
  mBrowserState.presentationActive = false;
  memset(mBrowserState.layerState, 0,
         sizeof(VRLayerState) * mozilla::ArrayLength(mBrowserState.layerState));

  PushState(true);

  Telemetry::HistogramID timeSpentID = Telemetry::HistogramCount;
  Telemetry::HistogramID droppedFramesID = Telemetry::HistogramCount;
  int viewIn = 0;

  if (mDisplayInfo.mDisplayState.eightCC ==
      GFX_VR_EIGHTCC('O', 'c', 'u', 'l', 'u', 's', ' ', 'D')) {
    // Oculus Desktop API
    timeSpentID = Telemetry::WEBVR_TIME_SPENT_VIEWING_IN_OCULUS;
    droppedFramesID = Telemetry::WEBVR_DROPPED_FRAMES_IN_OCULUS;
    viewIn = 1;
  } else if (mDisplayInfo.mDisplayState.eightCC ==
             GFX_VR_EIGHTCC('O', 'p', 'e', 'n', 'V', 'R', ' ', ' ')) {
    // OpenVR API
    timeSpentID = Telemetry::WEBVR_TIME_SPENT_VIEWING_IN_OPENVR;
    droppedFramesID = Telemetry::WEBVR_DROPPED_FRAMES_IN_OPENVR;
    viewIn = 2;
  }

  if (viewIn) {
    const TimeDuration duration =
        TimeStamp::Now() - mTelemetry.mPresentationStart;
    Telemetry::Accumulate(Telemetry::WEBVR_USERS_VIEW_IN, viewIn);
    Telemetry::Accumulate(timeSpentID, duration.ToMilliseconds());
    const uint32_t droppedFramesPerSec =
        (uint32_t)((double)(mDisplayInfo.mDisplayState.droppedFrameCount -
                            mTelemetry.mLastDroppedFrameCount) /
                   duration.ToSeconds());
    Telemetry::Accumulate(droppedFramesID, droppedFramesPerSec);
  }
}

bool VRManager::IsPresenting() {
  if (mShmem) {
    return mDisplayInfo.mPresentingGroups != 0;
  }
  return false;
}

void VRManager::SetGroupMask(uint32_t aGroupMask) {
  if (mState != VRManagerState::Active) {
    return;
  }
  mDisplayInfo.mGroupMask = aGroupMask;
}

void VRManager::SubmitFrame(VRLayerParent* aLayer,
                            const layers::SurfaceDescriptor& aTexture,
                            uint64_t aFrameId, const gfx::Rect& aLeftEyeRect,
                            const gfx::Rect& aRightEyeRect) {
  if (mState != VRManagerState::Active) {
    return;
  }
  MonitorAutoLock lock(mCurrentSubmitTaskMonitor);
  if ((mDisplayInfo.mGroupMask & aLayer->GetGroup()) == 0) {
    // Suppress layers hidden by the group mask
    return;
  }

  // Ensure that we only accept the first SubmitFrame call per RAF cycle.
  if (!mFrameStarted || aFrameId != mDisplayInfo.mFrameId) {
    return;
  }

  /**
   * Do not queue more submit frames until the last submitted frame is
   * already processed and the new WebGL texture is ready.
   */
  if (mLastSubmittedFrameId > 0 &&
      mLastSubmittedFrameId !=
          mDisplayInfo.mDisplayState.lastSubmittedFrameId) {
    mLastStartedFrame = 0;
    return;
  }

  mLastSubmittedFrameId = aFrameId;

  mFrameStarted = false;

  RefPtr<CancelableRunnable> task = NewCancelableRunnableMethod<
      StoreCopyPassByConstLRef<layers::SurfaceDescriptor>, uint64_t,
      StoreCopyPassByConstLRef<gfx::Rect>, StoreCopyPassByConstLRef<gfx::Rect>>(
      "gfx::VRManager::SubmitFrameInternal", this,
      &VRManager::SubmitFrameInternal, aTexture, aFrameId, aLeftEyeRect,
      aRightEyeRect);

  if (!mCurrentSubmitTask) {
    mCurrentSubmitTask = task;
#if !defined(MOZ_WIDGET_ANDROID) && !defined(MOZ_WIDGET_GONK)
    if (!mSubmitThread) {
      mSubmitThread = new VRThread(NS_LITERAL_CSTRING("VR_SubmitFrame"));
    }
    mSubmitThread->Start();
    mSubmitThread->PostTask(task.forget());
#else
    CompositorThreadHolder::Loop()->PostTask(task.forget());
#endif  // defined(MOZ_WIDGET_ANDROID)
  }
}

bool VRManager::SubmitFrame(const layers::SurfaceDescriptor& aTexture,
                            uint64_t aFrameId, const gfx::Rect& aLeftEyeRect,
                            const gfx::Rect& aRightEyeRect) {
  if (mState != VRManagerState::Active) {
    return false;
  }
#if defined(XP_WIN) || defined(XP_MACOSX) || defined(MOZ_WIDGET_ANDROID)
  MOZ_ASSERT(mBrowserState.layerState[0].type ==
             VRLayerType::LayerType_Stereo_Immersive);
  VRLayer_Stereo_Immersive& layer =
      mBrowserState.layerState[0].layer_stereo_immersive;

  switch (aTexture.type()) {
#  if defined(XP_WIN)
    case SurfaceDescriptor::TSurfaceDescriptorD3D10: {
      const SurfaceDescriptorD3D10& surf =
          aTexture.get_SurfaceDescriptorD3D10();
      layer.textureType =
          VRLayerTextureType::LayerTextureType_D3D10SurfaceDescriptor;
      layer.textureHandle = (void*)surf.handle();
      layer.textureSize.width = surf.size().width;
      layer.textureSize.height = surf.size().height;
    } break;
#  elif defined(XP_MACOSX)
    case SurfaceDescriptor::TSurfaceDescriptorMacIOSurface: {
      // MacIOSurface ptr can't be fetched or used at different threads.
      // Both of fetching and using this MacIOSurface are at the VRService
      // thread.
      const auto& desc = aTexture.get_SurfaceDescriptorMacIOSurface();
      layer.textureType = VRLayerTextureType::LayerTextureType_MacIOSurface;
      layer.textureHandle = desc.surfaceId();
      RefPtr<MacIOSurface> surf =
          MacIOSurface::LookupSurface(desc.surfaceId(), desc.scaleFactor(),
                                      !desc.isOpaque(), desc.yUVColorSpace());
      if (surf) {
        layer.textureSize.width = surf->GetDevicePixelWidth();
        layer.textureSize.height = surf->GetDevicePixelHeight();
      }
    } break;
#  elif defined(MOZ_WIDGET_ANDROID)
    case SurfaceDescriptor::TSurfaceTextureDescriptor: {
      const SurfaceTextureDescriptor& desc =
          aTexture.get_SurfaceTextureDescriptor();
      java::GeckoSurfaceTexture::LocalRef surfaceTexture =
          java::GeckoSurfaceTexture::Lookup(desc.handle());
      if (!surfaceTexture) {
        NS_WARNING("VRManager::SubmitFrame failed to get a SurfaceTexture");
        return false;
      }
      layer.textureType =
          VRLayerTextureType::LayerTextureType_GeckoSurfaceTexture;
      layer.textureHandle = desc.handle();
      layer.textureSize.width = desc.size().width;
      layer.textureSize.height = desc.size().height;
    } break;
#  endif
    default: {
      MOZ_ASSERT(false);
      return false;
    }
  }

  layer.frameId = aFrameId;
  layer.inputFrameId =
      mDisplayInfo.mLastSensorState[mDisplayInfo.mFrameId % kVRMaxLatencyFrames]
          .inputFrameID;

  layer.leftEyeRect.x = aLeftEyeRect.x;
  layer.leftEyeRect.y = aLeftEyeRect.y;
  layer.leftEyeRect.width = aLeftEyeRect.width;
  layer.leftEyeRect.height = aLeftEyeRect.height;
  layer.rightEyeRect.x = aRightEyeRect.x;
  layer.rightEyeRect.y = aRightEyeRect.y;
  layer.rightEyeRect.width = aRightEyeRect.width;
  layer.rightEyeRect.height = aRightEyeRect.height;

  PushState(true);

  PullState([&]() {
    return (mDisplayInfo.mDisplayState.lastSubmittedFrameId >= aFrameId) ||
           mDisplayInfo.mDisplayState.suppressFrames ||
           !mDisplayInfo.mDisplayState.isConnected;
  });

  if (mDisplayInfo.mDisplayState.suppressFrames ||
      !mDisplayInfo.mDisplayState.isConnected) {
    // External implementation wants to supress frames, service has shut
    // down or hardware has been disconnected.
    return false;
  }

  return mDisplayInfo.mDisplayState.lastSubmittedFrameSuccessful;
#else
  MOZ_ASSERT(false);  // Not implmented for this platform
  return false;
#endif
}

void VRManager::SubmitFrameInternal(const layers::SurfaceDescriptor& aTexture,
                                    uint64_t aFrameId,
                                    const gfx::Rect& aLeftEyeRect,
                                    const gfx::Rect& aRightEyeRect) {
#if !defined(MOZ_WIDGET_ANDROID) && !defined(MOZ_WIDGET_GONK)
  MOZ_ASSERT(mSubmitThread->GetThread() == NS_GetCurrentThread());
#endif  // !defined(MOZ_WIDGET_ANDROID)
  AUTO_PROFILER_TRACING("VR", "SubmitFrameAtVRDisplayExternal", OTHER);

  {  // scope lock
    MonitorAutoLock lock(mCurrentSubmitTaskMonitor);

    if (!SubmitFrame(aTexture, aFrameId, aLeftEyeRect, aRightEyeRect)) {
      mCurrentSubmitTask = nullptr;
      return;
    }
    mCurrentSubmitTask = nullptr;
  }

#if defined(XP_WIN) || defined(XP_MACOSX)

  /**
   * Trigger the next VSync immediately after we are successfully
   * submitting frames.  As SubmitFrame is responsible for throttling
   * the render loop, if we don't successfully call it, we shouldn't trigger
   * StartFrame immediately, as it will run unbounded.
   * If StartFrame is not called here due to SubmitFrame failing, the
   * fallback "watchdog" code in VRManager::NotifyVSync() will cause
   * frames to continue at a lower refresh rate until frame submission
   * succeeds again.
   */
  MessageLoop* loop = CompositorThreadHolder::Loop();

  loop->PostTask(NewRunnableMethod("gfx::VRManager::StartFrame", this,
                                   &VRManager::StartFrame));
#elif defined(MOZ_WIDGET_ANDROID)
  // We are already in the CompositorThreadHolder event loop on Android.
  StartFrame();
#endif
}

void VRManager::CancelCurrentSubmitTask() {
  MonitorAutoLock lock(mCurrentSubmitTaskMonitor);
  if (mCurrentSubmitTask) {
    mCurrentSubmitTask->Cancel();
    mCurrentSubmitTask = nullptr;
  }
}

//-----------------------------------------------------------------------------
// VRManager::nsIObserver
//-----------------------------------------------------------------------------

NS_IMETHODIMP
VRManager::Observe(nsISupports* subject, const char* topic,
                   const char16_t* data) {
  if (!strcmp(topic, "application-background")) {
    // StopTasks() is called later in the timer thread based on this flag to
    // avoid threading issues.
    mAppPaused = true;
  } else if (!strcmp(topic, "application-foreground") && mAppPaused) {
    mAppPaused = false;
    // When the apps goes the foreground (e.g. Android) we should restart the
    // tasks.
    StartTasks();
  }
  return NS_OK;
}

NS_IMPL_ISUPPORTS(VRManager, nsIObserver)

}  // namespace gfx
}  // namespace mozilla<|MERGE_RESOLUTION|>--- conflicted
+++ resolved
@@ -685,36 +685,10 @@
 
   OpenShmem();
 
-<<<<<<< HEAD
-    /**
-     * We must start the VR Service thread
-     * and VR Process before enumeration.
-     * We don't want to start this until we will
-     * actualy enumerate, to avoid continuously
-     * re-launching the thread/process when
-     * no hardware is found or a VR software update
-     * is in progress
-     */
-#if !defined(MOZ_WIDGET_ANDROID) && !defined(MOZ_WIDGET_GONK)
-    mServiceHost->StartService();
-#endif
-    if (mShmem) {
-      mDisplayInfo.Clear();
-      mLastUpdateDisplayInfo.Clear();
-      mFrameStarted = false;
-      mBrowserState.Clear();
-      mLastSensorState.Clear();
-      mEnumerationCompleted = false;
-      mDisplayInfo.mGroupMask = kVRGroupContent;
-      // We must block until enumeration has completed in order
-      // to signal that the WebVR promise should be resolved at the
-      // right time.
-=======
   mEnumerationRequested = false;
   // We must block until enumeration has completed in order
   // to signal that the WebVR promise should be resolved at the
   // right time.
->>>>>>> 96ff1ca1
 #if defined(MOZ_WIDGET_ANDROID)
   // In Android, we need to make sure calling
   // GeckoVRManager::SetExternalContext() from an external VR service
