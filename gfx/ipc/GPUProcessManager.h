/* -*- Mode: C++; tab-width: 8; indent-tabs-mode: nil; c-basic-offset: 2 -*- */
/* vim: set ts=8 sts=2 et sw=2 tw=80: */
/* This Source Code Form is subject to the terms of the Mozilla Public
 * License, v. 2.0. If a copy of the MPL was not distributed with this
 * file, You can obtain one at http://mozilla.org/MPL/2.0/. */
#ifndef _include_mozilla_gfx_ipc_GPUProcessManager_h_
#define _include_mozilla_gfx_ipc_GPUProcessManager_h_

#include "base/basictypes.h"
#include "base/process.h"
#include "Units.h"
#include "mozilla/UniquePtr.h"
#include "mozilla/dom/ipc/IdType.h"
#include "mozilla/gfx/GPUProcessHost.h"
#include "mozilla/gfx/Point.h"
#include "mozilla/ipc/ProtocolUtils.h"
#include "mozilla/ipc/TaskFactory.h"
#include "mozilla/ipc/Transport.h"
#include "mozilla/layers/LayersTypes.h"
#include "mozilla/webrender/WebRenderTypes.h"
#include "nsIObserverService.h"
#include "nsThreadUtils.h"
class nsBaseWidget;

namespace mozilla {
class MemoryReportingProcess;
class PRemoteDecoderManagerChild;
namespace layers {
class IAPZCTreeManager;
class CompositorOptions;
class CompositorSession;
class CompositorUpdateObserver;
class PCompositorBridgeChild;
class PCompositorManagerChild;
class PImageBridgeChild;
<<<<<<< HEAD
class PSharedBufferManagerChild;
=======
class PVideoBridgeParent;
>>>>>>> fe10c35a
class RemoteCompositorSession;
class InProcessCompositorSession;
class UiCompositorControllerChild;
}  // namespace layers
namespace widget {
class CompositorWidget;
}  // namespace widget
namespace dom {
class ContentParent;
class BrowserParent;
}  // namespace dom
namespace ipc {
class GeckoChildProcessHost;
}  // namespace ipc
namespace gfx {

class GPUChild;
class GPUProcessListener;
class PVRManagerChild;
class VsyncBridgeChild;
class VsyncIOThreadHolder;

// The GPUProcessManager is a singleton responsible for creating GPU-bound
// objects that may live in another process. Currently, it provides access
// to the compositor via CompositorBridgeParent.
class GPUProcessManager final : public GPUProcessHost::Listener {
  friend class layers::RemoteCompositorSession;
  friend class layers::InProcessCompositorSession;

  typedef layers::CompositorOptions CompositorOptions;
  typedef layers::CompositorSession CompositorSession;
  typedef layers::CompositorUpdateObserver CompositorUpdateObserver;
  typedef layers::IAPZCTreeManager IAPZCTreeManager;
  typedef layers::LayerManager LayerManager;
  typedef layers::LayersId LayersId;
  typedef layers::PCompositorBridgeChild PCompositorBridgeChild;
  typedef layers::PCompositorManagerChild PCompositorManagerChild;
  typedef layers::PImageBridgeChild PImageBridgeChild;
<<<<<<< HEAD
  typedef layers::PSharedBufferManagerChild PSharedBufferManagerChild;
=======
  typedef layers::PVideoBridgeParent PVideoBridgeParent;
>>>>>>> fe10c35a
  typedef layers::RemoteCompositorSession RemoteCompositorSession;
  typedef layers::InProcessCompositorSession InProcessCompositorSession;
  typedef layers::UiCompositorControllerChild UiCompositorControllerChild;

 public:
  static void Initialize();
  static void Shutdown();
  static GPUProcessManager* Get();

  ~GPUProcessManager();

  // If not using a GPU process, launch a new GPU process asynchronously.
  void LaunchGPUProcess();

  // Ensure that GPU-bound methods can be used. If no GPU process is being
  // used, or one is launched and ready, this function returns immediately.
  // Otherwise it blocks until the GPU process has finished launching.
  bool EnsureGPUReady();

  already_AddRefed<CompositorSession> CreateTopLevelCompositor(
      nsBaseWidget* aWidget, LayerManager* aLayerManager,
      CSSToLayoutDeviceScale aScale, const CompositorOptions& aOptions,
      bool aUseExternalSurfaceSize, const gfx::IntSize& aSurfaceSize,
      bool* aRetry);

  bool CreateContentBridges(
      base::ProcessId aOtherProcess,
      mozilla::ipc::Endpoint<PCompositorManagerChild>* aOutCompositor,
      mozilla::ipc::Endpoint<PImageBridgeChild>* aOutImageBridge,
      mozilla::ipc::Endpoint<PVRManagerChild>* aOutVRBridge,
      mozilla::ipc::Endpoint<PRemoteDecoderManagerChild>* aOutVideoManager,
      nsTArray<uint32_t>* aNamespaces);

<<<<<<< HEAD
#ifdef MOZ_WIDGET_GONK
  bool CreateBufferManager(
      base::ProcessId aOtherProcess,
      mozilla::ipc::Endpoint<PSharedBufferManagerChild>* aOutBufferManager);
#endif
=======
  // Initialize GPU process with consuming end of PVideoBridge.
  void InitVideoBridge(mozilla::ipc::Endpoint<PVideoBridgeParent>&& aVideoBridge);
>>>>>>> fe10c35a

  // Maps the layer tree and process together so that aOwningPID is allowed
  // to access aLayersId across process.
  void MapLayerTreeId(LayersId aLayersId, base::ProcessId aOwningId);

  // Release compositor-thread resources referred to by |aID|.
  //
  // Must run on the content main thread.
  void UnmapLayerTreeId(LayersId aLayersId, base::ProcessId aOwningId);

  // Checks to see if aLayersId and aRequestingPID have been mapped by
  // MapLayerTreeId
  bool IsLayerTreeIdMapped(LayersId aLayersId, base::ProcessId aRequestingId);

  // Allocate an ID that can be used to refer to a layer tree and
  // associated resources that live only on the compositor thread.
  //
  // Must run on the browser main thread.
  LayersId AllocateLayerTreeId();

  // Allocate an ID that can be used as Namespace and
  // Must run on the browser main thread.
  uint32_t AllocateNamespace();

  // Allocate a layers ID and connect it to a compositor. If the compositor is
  // null, the connect operation will not be performed, but an ID will still be
  // allocated. This must be called from the browser main thread.
  //
  // Note that a layer tree id is always allocated, even if this returns false.
  bool AllocateAndConnectLayerTreeId(PCompositorBridgeChild* aCompositorBridge,
                                     base::ProcessId aOtherPid,
                                     LayersId* aOutLayersId,
                                     CompositorOptions* aOutCompositorOptions);

  // Destroy and recreate all of the compositors
  void ResetCompositors();

  void OnProcessLaunchComplete(GPUProcessHost* aHost) override;
  void OnProcessUnexpectedShutdown(GPUProcessHost* aHost) override;
  void SimulateDeviceReset();
  void DisableWebRender(wr::WebRenderError aError);
  void NotifyWebRenderError(wr::WebRenderError aError);
  void OnInProcessDeviceReset();
  void OnRemoteProcessDeviceReset(GPUProcessHost* aHost) override;
  void NotifyListenersOnCompositeDeviceReset();

  // Notify the GPUProcessManager that a top-level PGPU protocol has been
  // terminated. This may be called from any thread.
  void NotifyRemoteActorDestroyed(const uint64_t& aProcessToken);

  void AddListener(GPUProcessListener* aListener);
  void RemoveListener(GPUProcessListener* aListener);

  // Send a message to the GPU process observer service to broadcast. Returns
  // true if the message was sent, false if not.
  bool NotifyGpuObservers(const char* aTopic);

  // Used for tests and diagnostics
  void KillProcess();

  // Returns -1 if there is no GPU process, or the platform pid for it.
  base::ProcessId GPUProcessPid();

  // If a GPU process is present, create a MemoryReportingProcess object.
  // Otherwise, return null.
  RefPtr<MemoryReportingProcess> GetProcessMemoryReporter();

  // Returns access to the PGPU protocol if a GPU process is present.
  GPUChild* GetGPUChild() { return mGPUChild; }

  // Returns whether or not a GPU process was ever launched.
  bool AttemptedGPUProcess() const { return mNumProcessAttempts > 0; }

  // Returns the process host
  GPUProcessHost* Process() { return mProcess; }

 private:
  // Called from our xpcom-shutdown observer.
  void OnXPCOMShutdown();
  void OnPreferenceChange(const char16_t* aData);

  bool CreateContentCompositorManager(
      base::ProcessId aOtherProcess,
      mozilla::ipc::Endpoint<PCompositorManagerChild>* aOutEndpoint);
  bool CreateContentImageBridge(
      base::ProcessId aOtherProcess,
      mozilla::ipc::Endpoint<PImageBridgeChild>* aOutEndpoint);
  bool CreateContentVRManager(
      base::ProcessId aOtherProcess,
      mozilla::ipc::Endpoint<PVRManagerChild>* aOutEndpoint);
  void CreateContentRemoteDecoderManager(
      base::ProcessId aOtherProcess,
      mozilla::ipc::Endpoint<PRemoteDecoderManagerChild>* aOutEndPoint);

#ifdef MOZ_WIDGET_GONK
  bool CreateContentSharedBufferManager(
      base::ProcessId aOtherProcess,
      mozilla::ipc::Endpoint<PSharedBufferManagerChild>* aOutEndpoint);
#endif

  // Called from RemoteCompositorSession. We track remote sessions so we can
  // notify their owning widgets that the session must be restarted.
  void RegisterRemoteProcessSession(RemoteCompositorSession* aSession);
  void UnregisterRemoteProcessSession(RemoteCompositorSession* aSession);

  // Called from InProcessCompositorSession. We track in process sessino so we
  // can notify their owning widgets that the session must be restarted
  void RegisterInProcessSession(InProcessCompositorSession* aSession);
  void UnregisterInProcessSession(InProcessCompositorSession* aSession);

  void RebuildRemoteSessions();
  void RebuildInProcessSessions();

  void NotifyDisablingWebRender();

  void FallbackToSoftware(const char* aMessage);

 private:
  GPUProcessManager();

  // Permanently disable the GPU process and record a message why.
  void DisableGPUProcess(const char* aMessage);

  // Shutdown the GPU process.
  void CleanShutdown();
  void DestroyProcess();

  void HandleProcessLost();

  void EnsureVsyncIOThread();
  void ShutdownVsyncIOThread();

  void EnsureProtocolsReady();
  void EnsureCompositorManagerChild();

#ifdef MOZ_WIDGET_GONK
  void EnsureSharedBufferManagerChild();
#endif
  void EnsureImageBridgeChild();
  void EnsureVRManager();

#if defined(MOZ_WIDGET_ANDROID)
  already_AddRefed<UiCompositorControllerChild> CreateUiCompositorController(
      nsBaseWidget* aWidget, const LayersId aId);
#endif  // defined(MOZ_WIDGET_ANDROID)

  RefPtr<CompositorSession> CreateRemoteSession(
      nsBaseWidget* aWidget, LayerManager* aLayerManager,
      const LayersId& aRootLayerTreeId, CSSToLayoutDeviceScale aScale,
      const CompositorOptions& aOptions, bool aUseExternalSurfaceSize,
      const gfx::IntSize& aSurfaceSize);

  DISALLOW_COPY_AND_ASSIGN(GPUProcessManager);

  class Observer final : public nsIObserver {
   public:
    NS_DECL_ISUPPORTS
    NS_DECL_NSIOBSERVER
    explicit Observer(GPUProcessManager* aManager);

   protected:
    virtual ~Observer() = default;

    GPUProcessManager* mManager;
  };
  friend class Observer;

 private:
  bool mDecodeVideoOnGpuProcess = true;

  RefPtr<Observer> mObserver;
  mozilla::ipc::TaskFactory<GPUProcessManager> mTaskFactory;
  RefPtr<VsyncIOThreadHolder> mVsyncIOThread;
  uint32_t mNextNamespace;
  uint32_t mIdNamespace;
  uint32_t mResourceId;
  uint32_t mNumProcessAttempts;

  nsTArray<RefPtr<RemoteCompositorSession>> mRemoteSessions;
  nsTArray<RefPtr<InProcessCompositorSession>> mInProcessSessions;
  nsTArray<GPUProcessListener*> mListeners;

  uint32_t mDeviceResetCount;
  TimeStamp mDeviceResetLastTime;

  // Fields that are associated with the current GPU process.
  GPUProcessHost* mProcess;
  uint64_t mProcessToken;
  GPUChild* mGPUChild;
  RefPtr<VsyncBridgeChild> mVsyncBridge;
  // Collects any pref changes that occur during process launch (after
  // the initial map is passed in command-line arguments) to be sent
  // when the process can receive IPC messages.
  nsTArray<mozilla::dom::Pref> mQueuedPrefs;
};

}  // namespace gfx
}  // namespace mozilla

#endif  // _include_mozilla_gfx_ipc_GPUProcessManager_h_<|MERGE_RESOLUTION|>--- conflicted
+++ resolved
@@ -33,11 +33,8 @@
 class PCompositorBridgeChild;
 class PCompositorManagerChild;
 class PImageBridgeChild;
-<<<<<<< HEAD
 class PSharedBufferManagerChild;
-=======
 class PVideoBridgeParent;
->>>>>>> fe10c35a
 class RemoteCompositorSession;
 class InProcessCompositorSession;
 class UiCompositorControllerChild;
@@ -76,11 +73,8 @@
   typedef layers::PCompositorBridgeChild PCompositorBridgeChild;
   typedef layers::PCompositorManagerChild PCompositorManagerChild;
   typedef layers::PImageBridgeChild PImageBridgeChild;
-<<<<<<< HEAD
   typedef layers::PSharedBufferManagerChild PSharedBufferManagerChild;
-=======
   typedef layers::PVideoBridgeParent PVideoBridgeParent;
->>>>>>> fe10c35a
   typedef layers::RemoteCompositorSession RemoteCompositorSession;
   typedef layers::InProcessCompositorSession InProcessCompositorSession;
   typedef layers::UiCompositorControllerChild UiCompositorControllerChild;
@@ -114,16 +108,13 @@
       mozilla::ipc::Endpoint<PRemoteDecoderManagerChild>* aOutVideoManager,
       nsTArray<uint32_t>* aNamespaces);
 
-<<<<<<< HEAD
 #ifdef MOZ_WIDGET_GONK
   bool CreateBufferManager(
       base::ProcessId aOtherProcess,
       mozilla::ipc::Endpoint<PSharedBufferManagerChild>* aOutBufferManager);
 #endif
-=======
   // Initialize GPU process with consuming end of PVideoBridge.
   void InitVideoBridge(mozilla::ipc::Endpoint<PVideoBridgeParent>&& aVideoBridge);
->>>>>>> fe10c35a
 
   // Maps the layer tree and process together so that aOwningPID is allowed
   // to access aLayersId across process.
