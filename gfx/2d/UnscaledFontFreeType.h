--- conflicted
+++ resolved
@@ -41,14 +41,9 @@
 
   bool GetWRFontDescriptor(WRFontDescriptorOutput aCb, void* aBaton) override;
 
-<<<<<<< HEAD
-#if defined(MOZ_WIDGET_ANDROID) || defined(MOZ_WIDGET_GONK)
-  FT_Face InitFace();
-=======
   RefPtr<SharedFTFace> InitFace();
->>>>>>> 2d75ac35
 
-#ifdef MOZ_WIDGET_ANDROID
+#ifdef ANDROID
   already_AddRefed<ScaledFont> CreateScaledFont(
       Float aGlyphSize, const uint8_t* aInstanceData,
       uint32_t aInstanceDataLength, const FontVariation* aVariations,
