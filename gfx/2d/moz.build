# -*- Mode: python; indent-tabs-mode: nil; tab-width: 40 -*-
# vim: set filetype=python:
# This Source Code Form is subject to the terms of the Mozilla Public
# License, v. 2.0. If a copy of the MPL was not distributed with this
# file, You can obtain one at http://mozilla.org/MPL/2.0/.

EXPORTS.mozilla += [
    'GenericRefCounted.h',
]

EXPORTS.mozilla.gfx += [
    '2D.h',
    'BaseCoord.h',
    'BaseMargin.h',
    'BasePoint.h',
    'BasePoint3D.h',
    'BasePoint4D.h',
    'BaseRect.h',
    'BaseSize.h',
    'BezierUtils.h',
    'Blur.h',
    'BorrowedContext.h',
    'Coord.h',
    'CriticalSection.h',
    'DataSurfaceHelpers.h',
    'DrawEventRecorder.h',
    'DrawTargetOffset.h',
    'DrawTargetRecording.h',
    'DrawTargetTiled.h',
    'DrawTargetWrapAndRecord.h',
    'Filters.h',
    'FontVariation.h',
    'Helpers.h',
    'HelpersCairo.h',
    'InlineTranslator.h',
    'IterableArena.h',
    'JobScheduler.h',
    'JobScheduler_posix.h',
    'JobScheduler_win32.h',
    'Logging.h',
    'LoggingConstants.h',
    'Matrix.h',
    'MatrixFwd.h',
    'NumericTools.h',
    'PathHelpers.h',
    'PatternHelpers.h',
    'Point.h',
    'Polygon.h',
    'Quaternion.h',
    'RecordedEvent.h',
    'RecordingTypes.h',
    'Rect.h',
    'RectAbsolute.h',
    'Scale.h',
    'ScaleFactor.h',
    'ScaleFactors2D.h',
    'SourceSurfaceCairo.h',
    'SourceSurfaceCapture.h',
    'SourceSurfaceRawData.h',
    'StackArray.h',
    'Swizzle.h',
    'Tools.h',
    'Triangle.h',
    'Types.h',
    'UserData.h',
]

EXPORTS.mozilla.gfx += ['ssse3-scaler.h']

if CONFIG['MOZ_WIDGET_TOOLKIT'] in ('cocoa', 'uikit'):
    EXPORTS.mozilla.gfx += [
        'MacIOSurface.h',
        'UnscaledFontMac.h',
    ]
    UNIFIED_SOURCES += [
        'NativeFontResourceMac.cpp',
        'ScaledFontMac.cpp',
    ]
elif CONFIG['MOZ_WIDGET_TOOLKIT'] == 'windows':
    EXPORTS.mozilla.gfx += [
        'dw-extra.h',
        'UnscaledFontDWrite.h',
        'UnscaledFontGDI.h',
    ]
    SOURCES += [
        'DrawTargetD2D1.cpp',
        'ExtendInputEffectD2D1.cpp',
        'FilterNodeD2D1.cpp',
        'JobScheduler_win32.cpp',
        'NativeFontResourceDWrite.cpp',
        'NativeFontResourceGDI.cpp',
        'PathD2D.cpp',
        'RadialGradientEffectD2D1.cpp',
        'ScaledFontDWrite.cpp',
        'ScaledFontWin.cpp',
        'SourceSurfaceD2D1.cpp',
    ]
    DEFINES['WIN32'] = True

if CONFIG['MOZ_WIDGET_TOOLKIT'] != 'windows':
    SOURCES += [
        'JobScheduler_posix.cpp',
    ]

<<<<<<< HEAD
if CONFIG['MOZ_WIDGET_TOOLKIT'] in ('android', 'gtk3', 'gonk'):
=======
if CONFIG['MOZ_WIDGET_TOOLKIT'] in ('android', 'gtk'):
>>>>>>> 4cb4d652
    EXPORTS.mozilla.gfx += [
        'UnscaledFontFreeType.h',
    ]
    SOURCES += [
        'NativeFontResourceFreeType.cpp',
        'UnscaledFontFreeType.cpp',
    ]

if CONFIG['MOZ_WIDGET_TOOLKIT'] == 'gtk':
    SOURCES += [
        'ScaledFontFontconfig.cpp',
    ]

if CONFIG['MOZ_WIDGET_TOOLKIT'] in ('android', 'gonk'):
    SOURCES += [
        'ScaledFontFreeType.cpp',
    ]

if CONFIG['MOZ_ENABLE_SKIA']:
    SOURCES += [
        'ConvolutionFilter.cpp',
        'DrawTargetSkia.cpp',
        'PathSkia.cpp',
        'SourceSurfaceSkia.cpp',
    ]
    if CONFIG['CC_TYPE'] == 'clang':
        # Suppress warnings from Skia header files.
        SOURCES['DrawTargetSkia.cpp'].flags += ['-Wno-implicit-fallthrough']
        SOURCES['PathSkia.cpp'].flags += ['-Wno-implicit-fallthrough']
        SOURCES['SourceSurfaceSkia.cpp'].flags += ['-Wno-implicit-fallthrough']
    EXPORTS.mozilla.gfx += [
        'ConvolutionFilter.h',
        'HelpersSkia.h',
    ]

# Are we targeting x86 or x64?  If so, build SSE2 files.
if CONFIG['INTEL_ARCHITECTURE']:
    SOURCES += [
        'BlurSSE2.cpp',
        'FilterProcessingSSE2.cpp',
        'ImageScalingSSE2.cpp',
        'ssse3-scaler.c',
        'SwizzleSSE2.cpp',
    ]
    DEFINES['USE_SSE2'] = True
    # The file uses SSE2 intrinsics, so it needs special compile flags on some
    # compilers.
    SOURCES['BlurSSE2.cpp'].flags += CONFIG['SSE2_FLAGS']
    SOURCES['FilterProcessingSSE2.cpp'].flags += CONFIG['SSE2_FLAGS']
    SOURCES['ImageScalingSSE2.cpp'].flags += CONFIG['SSE2_FLAGS']
    SOURCES['SwizzleSSE2.cpp'].flags += CONFIG['SSE2_FLAGS']
    SOURCES['ssse3-scaler.c'].flags += CONFIG['SSSE3_FLAGS']
elif CONFIG['CPU_ARCH'].startswith('mips'):
    SOURCES += [
        'BlurLS3.cpp',
    ]

UNIFIED_SOURCES += [
    'BezierUtils.cpp',
    'Blur.cpp',
    'BufferEdgePad.cpp',
    'BufferUnrotate.cpp',
    'CaptureCommandList.cpp',
    'DataSourceSurface.cpp',
    'DataSurfaceHelpers.cpp',
    'DrawEventRecorder.cpp',
    'DrawingJob.cpp',
    'DrawTarget.cpp',
    'DrawTargetCairo.cpp',
    'DrawTargetCapture.cpp',
    'DrawTargetDual.cpp',
    'DrawTargetOffset.cpp',
    'DrawTargetRecording.cpp',
    'DrawTargetTiled.cpp',
    'DrawTargetWrapAndRecord.cpp',
    'FilterNodeCapture.cpp',
    'FilterNodeSoftware.cpp',
    'FilterProcessing.cpp',
    'FilterProcessingScalar.cpp',
    'ImageScaling.cpp',
    'JobScheduler.cpp',
    'Matrix.cpp',
    'Path.cpp',
    'PathCairo.cpp',
    'PathCapture.cpp',
    'PathHelpers.cpp',
    'PathRecording.cpp',
    'Quaternion.cpp',
    'RecordedEvent.cpp',
    'Scale.cpp',
    'ScaledFontBase.cpp',
    'SFNTData.cpp',
    'SFNTNameTable.cpp',
    'SourceSurfaceCairo.cpp',
    'SourceSurfaceCapture.cpp',
    'SourceSurfaceRawData.cpp',
    'Swizzle.cpp',
]

SOURCES += [
    'Factory.cpp', # Need to suppress warnings in Skia header files.
    'InlineTranslator.cpp',
]

if CONFIG['CC_TYPE'] == 'clang':
    SOURCES['Factory.cpp'].flags += ['-Wno-implicit-fallthrough']

if CONFIG['CC_TYPE'] in ('clang', 'gcc'):
    CXXFLAGS += ['-Wno-error=shadow']

if CONFIG['MOZ_WIDGET_TOOLKIT'] == 'cocoa':
    EXPORTS.mozilla.gfx += [
        'QuartzSupport.h',
    ]
    SOURCES += [
        'MacIOSurface.cpp',
        'QuartzSupport.mm',
    ]

if CONFIG['CPU_ARCH'] == 'aarch64' or CONFIG['BUILD_ARM_NEON']:
    SOURCES += [
        'BlurNEON.cpp',
        'LuminanceNEON.cpp',
        'SwizzleNEON.cpp',
    ]
    DEFINES['USE_NEON'] = True
    SOURCES['BlurNEON.cpp'].flags += CONFIG['NEON_FLAGS']
    SOURCES['LuminanceNEON.cpp'].flags += CONFIG['NEON_FLAGS']
    SOURCES['SwizzleNEON.cpp'].flags += CONFIG['NEON_FLAGS']

include('/ipc/chromium/chromium-config.mozbuild')

FINAL_LIBRARY = 'xul'

for var in ('USE_CAIRO', 'MOZ2D_HAS_MOZ_CAIRO'):
    DEFINES[var] = True

<<<<<<< HEAD
if CONFIG['MOZ_WIDGET_TOOLKIT'] in ('android', 'gtk3', 'gonk'):
=======
if CONFIG['MOZ_WIDGET_TOOLKIT'] in ('android', 'gtk'):
>>>>>>> 4cb4d652
    DEFINES['MOZ_ENABLE_FREETYPE'] = True

CXXFLAGS += CONFIG['MOZ_CAIRO_CFLAGS']

<<<<<<< HEAD
if CONFIG['MOZ_WIDGET_TOOLKIT'] in ('android', 'gtk3', 'gonk'):
=======
if CONFIG['MOZ_WIDGET_TOOLKIT'] in ('android', 'gtk'):
>>>>>>> 4cb4d652
    CXXFLAGS += CONFIG['CAIRO_FT_CFLAGS']

LOCAL_INCLUDES += CONFIG['SKIA_INCLUDES']

if CONFIG['MOZ_ENABLE_SKIA']:
    LOCAL_INCLUDES += [
        '/gfx/skia/skia/include/private',
        '/gfx/skia/skia/src/core',
        '/gfx/skia/skia/src/image',
    ]
if CONFIG['MOZ_ENABLE_SKIA_GPU']:
    LOCAL_INCLUDES += [
        '/gfx/skia/skia/src/gpu',
    ]<|MERGE_RESOLUTION|>--- conflicted
+++ resolved
@@ -102,11 +102,7 @@
         'JobScheduler_posix.cpp',
     ]
 
-<<<<<<< HEAD
-if CONFIG['MOZ_WIDGET_TOOLKIT'] in ('android', 'gtk3', 'gonk'):
-=======
-if CONFIG['MOZ_WIDGET_TOOLKIT'] in ('android', 'gtk'):
->>>>>>> 4cb4d652
+if CONFIG['MOZ_WIDGET_TOOLKIT'] in ('android', 'gtk', 'gonk'):
     EXPORTS.mozilla.gfx += [
         'UnscaledFontFreeType.h',
     ]
@@ -244,20 +240,12 @@
 for var in ('USE_CAIRO', 'MOZ2D_HAS_MOZ_CAIRO'):
     DEFINES[var] = True
 
-<<<<<<< HEAD
-if CONFIG['MOZ_WIDGET_TOOLKIT'] in ('android', 'gtk3', 'gonk'):
-=======
-if CONFIG['MOZ_WIDGET_TOOLKIT'] in ('android', 'gtk'):
->>>>>>> 4cb4d652
+if CONFIG['MOZ_WIDGET_TOOLKIT'] in ('android', 'gtk', 'gonk'):
     DEFINES['MOZ_ENABLE_FREETYPE'] = True
 
 CXXFLAGS += CONFIG['MOZ_CAIRO_CFLAGS']
 
-<<<<<<< HEAD
-if CONFIG['MOZ_WIDGET_TOOLKIT'] in ('android', 'gtk3', 'gonk'):
-=======
-if CONFIG['MOZ_WIDGET_TOOLKIT'] in ('android', 'gtk'):
->>>>>>> 4cb4d652
+if CONFIG['MOZ_WIDGET_TOOLKIT'] in ('android', 'gtk', 'gonk'):
     CXXFLAGS += CONFIG['CAIRO_FT_CFLAGS']
 
 LOCAL_INCLUDES += CONFIG['SKIA_INCLUDES']
