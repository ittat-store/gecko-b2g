/* -*- Mode: c++; c-basic-offset: 2; indent-tabs-mode: nil; tab-width: 4; -*- */
/* This Source Code Form is subject to the terms of the Mozilla Public
 * License, v. 2.0. If a copy of the MPL was not distributed with this
 * file, You can obtain one at http://mozilla.org/MPL/2.0/. */

#include "GLScreenBuffer.h"

#include "CompositorTypes.h"
<<<<<<< HEAD
#ifdef MOZ_WIDGET_GONK
// For gfxVars::DisableGralloc()
#include "mozilla/gfx/gfxVars.h"
#endif
#include "mozilla/StaticPrefs_webgl.h"
=======
>>>>>>> bbe92cb7
#include "GLContext.h"
#include "gfx2DGlue.h"
<<<<<<< HEAD
#include "../layers/ipc/ShadowLayers.h"
#include "mozilla/layers/TextureForwarder.h"
#include "mozilla/layers/TextureClientSharedSurface.h"

#ifdef XP_WIN
#  include "SharedSurfaceANGLE.h"         // for SurfaceFactory_ANGLEShareHandle
#  include "SharedSurfaceD3D11Interop.h"  // for SurfaceFactory_D3D11Interop
#  include "mozilla/gfx/DeviceManagerDx.h"
#endif

#ifdef XP_MACOSX
#  include "SharedSurfaceIO.h"
#endif

#ifdef MOZ_X11
#  include "GLXLibrary.h"
#  include "SharedSurfaceGLX.h"
#endif

#ifdef MOZ_WIDGET_GONK
#  include "SharedSurfaceGralloc.h"
#endif

#ifdef MOZ_WAYLAND
#  include "gfxPlatformGtk.h"
#  include "SharedSurfaceDMABUF.h"
#endif
=======
#include "MozFramebuffer.h"
#include "SharedSurface.h"
>>>>>>> bbe92cb7

namespace mozilla::gl {

// -
// SwapChainPresenter

<<<<<<< HEAD
/* static */
UniquePtr<SurfaceFactory> GLScreenBuffer::CreateFactory(
    GLContext* gl, const SurfaceCaps& caps,
    layers::KnowsCompositor* compositorConnection,
    const layers::TextureFlags& flags) {
  const auto& ipcChannel = compositorConnection->GetTextureForwarder();
  const auto& backend = compositorConnection->GetCompositorBackendType();
  bool useANGLE = compositorConnection->GetCompositorUseANGLE();
  return CreateFactory(gl, caps, ipcChannel, backend, useANGLE, flags);
}

/* static */
UniquePtr<SurfaceFactory> GLScreenBuffer::CreateFactory(
    GLContext* gl, const SurfaceCaps& caps,
    layers::LayersIPCChannel* ipcChannel, layers::LayersBackend backend,
    bool useANGLE, const layers::TextureFlags& flags) {
  const bool useGl =
      !StaticPrefs::webgl_force_layers_readback() &&
      (backend == layers::LayersBackend::LAYERS_OPENGL ||
       (backend == layers::LayersBackend::LAYERS_WR && !useANGLE));
  const bool useD3D =
      !StaticPrefs::webgl_force_layers_readback() &&
      (backend == layers::LayersBackend::LAYERS_D3D11 ||
       (backend == layers::LayersBackend::LAYERS_WR && useANGLE));

  UniquePtr<SurfaceFactory> factory = nullptr;
  if (useGl) {
#if defined(XP_MACOSX)
    factory = SurfaceFactory_IOSurface::Create(gl, caps, ipcChannel, flags);
#elif defined(MOZ_WAYLAND)
    if (gl->GetContextType() == GLContextType::EGL) {
      if (gfxPlatformGtk::GetPlatform()->UseWaylandDMABufWebGL()) {
        factory =
            MakeUnique<SurfaceFactory_DMABUF>(gl, caps, ipcChannel, flags);
      }
    }
#elif defined(MOZ_X11)
    if (sGLXLibrary.UseTextureFromPixmap())
      factory = SurfaceFactory_GLXDrawable::Create(gl, caps, ipcChannel, flags);
#elif defined(MOZ_WIDGET_UIKIT)
    factory = MakeUnique<SurfaceFactory_GLTexture>(mGLContext, caps, ipcChannel,
                                                   mFlags);
#elif defined(MOZ_WIDGET_ANDROID)
    if (XRE_IsParentProcess() && !StaticPrefs::webgl_enable_surface_texture()) {
      factory = SurfaceFactory_EGLImage::Create(gl, caps, ipcChannel, flags);
    } else {
      factory =
          SurfaceFactory_SurfaceTexture::Create(gl, caps, ipcChannel, flags);
    }
#elif defined(MOZ_WIDGET_GONK)
    if (!gfx::gfxVars::DisableGralloc()) {
        factory = MakeUnique<SurfaceFactory_Gralloc>(gl, caps, ipcChannel, flags);
    }
=======
// We need to apply pooling on Android because of the AndroidSurface slow
// destructor bugs. They cause a noticeable performance hit. See bug
// #1646073.
static constexpr size_t kPoolSize =
#if defined(MOZ_WIDGET_ANDROID)
    4;
>>>>>>> bbe92cb7
#else
    0;
#endif

UniquePtr<SwapChainPresenter> SwapChain::Acquire(const gfx::IntSize& size) {
  MOZ_ASSERT(mFactory);

  std::shared_ptr<SharedSurface> surf;
  if (!mPool.empty() && mPool.front()->mDesc.size != size) {
    mPool = {};
  }
  if (kPoolSize && mPool.size() == kPoolSize) {
    surf = mPool.front();
    mPool.pop();
  }
  if (!surf) {
    auto uniquePtrSurf = mFactory->CreateShared(size);
    if (!uniquePtrSurf) return nullptr;
    surf.reset(uniquePtrSurf.release());
  }
  mPool.push(surf);
  while (mPool.size() > kPoolSize) {
    mPool.pop();
  }

  auto ret = MakeUnique<SwapChainPresenter>(*this);
  ret->SwapBackBuffer(std::move(surf));
  return ret;
}

void SwapChain::ClearPool() { mPool = {}; }

// -

SwapChainPresenter::SwapChainPresenter(SwapChain& swapChain)
    : mSwapChain(&swapChain) {
  MOZ_RELEASE_ASSERT(mSwapChain->mPresenter == nullptr);
  mSwapChain->mPresenter = this;
}

SwapChainPresenter::~SwapChainPresenter() {
  if (!mSwapChain) return;
  MOZ_RELEASE_ASSERT(mSwapChain->mPresenter == this);
  mSwapChain->mPresenter = nullptr;

  auto newFront = SwapBackBuffer(nullptr);
  if (newFront) {
    mSwapChain->mFrontBuffer = std::move(newFront);
  }
}

std::shared_ptr<SharedSurface> SwapChainPresenter::SwapBackBuffer(
    std::shared_ptr<SharedSurface> back) {
  if (mBackBuffer) {
    mBackBuffer->UnlockProd();
    mBackBuffer->ProducerRelease();
    mBackBuffer->Commit();
  }
  auto old = std::move(mBackBuffer);
  mBackBuffer = std::move(back);
  if (mBackBuffer) {
    mBackBuffer->WaitForBufferOwnership();
    mBackBuffer->ProducerAcquire();
    mBackBuffer->LockProd();
  }
  return old;
}

GLuint SwapChainPresenter::Fb() const {
  if (!mBackBuffer) return 0;
  const auto& fb = mBackBuffer->mFb;
  if (!fb) return 0;
  return fb->mFB;
}

// -
// SwapChain

SwapChain::SwapChain() = default;

SwapChain::~SwapChain() {
  if (mPresenter) {
    // Out of order destruction, but ok.
    (void)mPresenter->SwapBackBuffer(nullptr);
    mPresenter->mSwapChain = nullptr;
    mPresenter = nullptr;
  }
}

}  // namespace mozilla::gl<|MERGE_RESOLUTION|>--- conflicted
+++ resolved
@@ -6,116 +6,22 @@
 #include "GLScreenBuffer.h"
 
 #include "CompositorTypes.h"
-<<<<<<< HEAD
-#ifdef MOZ_WIDGET_GONK
-// For gfxVars::DisableGralloc()
-#include "mozilla/gfx/gfxVars.h"
-#endif
-#include "mozilla/StaticPrefs_webgl.h"
-=======
->>>>>>> bbe92cb7
 #include "GLContext.h"
 #include "gfx2DGlue.h"
-<<<<<<< HEAD
-#include "../layers/ipc/ShadowLayers.h"
-#include "mozilla/layers/TextureForwarder.h"
-#include "mozilla/layers/TextureClientSharedSurface.h"
-
-#ifdef XP_WIN
-#  include "SharedSurfaceANGLE.h"         // for SurfaceFactory_ANGLEShareHandle
-#  include "SharedSurfaceD3D11Interop.h"  // for SurfaceFactory_D3D11Interop
-#  include "mozilla/gfx/DeviceManagerDx.h"
-#endif
-
-#ifdef XP_MACOSX
-#  include "SharedSurfaceIO.h"
-#endif
-
-#ifdef MOZ_X11
-#  include "GLXLibrary.h"
-#  include "SharedSurfaceGLX.h"
-#endif
-
-#ifdef MOZ_WIDGET_GONK
-#  include "SharedSurfaceGralloc.h"
-#endif
-
-#ifdef MOZ_WAYLAND
-#  include "gfxPlatformGtk.h"
-#  include "SharedSurfaceDMABUF.h"
-#endif
-=======
 #include "MozFramebuffer.h"
 #include "SharedSurface.h"
->>>>>>> bbe92cb7
 
 namespace mozilla::gl {
 
 // -
 // SwapChainPresenter
 
-<<<<<<< HEAD
-/* static */
-UniquePtr<SurfaceFactory> GLScreenBuffer::CreateFactory(
-    GLContext* gl, const SurfaceCaps& caps,
-    layers::KnowsCompositor* compositorConnection,
-    const layers::TextureFlags& flags) {
-  const auto& ipcChannel = compositorConnection->GetTextureForwarder();
-  const auto& backend = compositorConnection->GetCompositorBackendType();
-  bool useANGLE = compositorConnection->GetCompositorUseANGLE();
-  return CreateFactory(gl, caps, ipcChannel, backend, useANGLE, flags);
-}
-
-/* static */
-UniquePtr<SurfaceFactory> GLScreenBuffer::CreateFactory(
-    GLContext* gl, const SurfaceCaps& caps,
-    layers::LayersIPCChannel* ipcChannel, layers::LayersBackend backend,
-    bool useANGLE, const layers::TextureFlags& flags) {
-  const bool useGl =
-      !StaticPrefs::webgl_force_layers_readback() &&
-      (backend == layers::LayersBackend::LAYERS_OPENGL ||
-       (backend == layers::LayersBackend::LAYERS_WR && !useANGLE));
-  const bool useD3D =
-      !StaticPrefs::webgl_force_layers_readback() &&
-      (backend == layers::LayersBackend::LAYERS_D3D11 ||
-       (backend == layers::LayersBackend::LAYERS_WR && useANGLE));
-
-  UniquePtr<SurfaceFactory> factory = nullptr;
-  if (useGl) {
-#if defined(XP_MACOSX)
-    factory = SurfaceFactory_IOSurface::Create(gl, caps, ipcChannel, flags);
-#elif defined(MOZ_WAYLAND)
-    if (gl->GetContextType() == GLContextType::EGL) {
-      if (gfxPlatformGtk::GetPlatform()->UseWaylandDMABufWebGL()) {
-        factory =
-            MakeUnique<SurfaceFactory_DMABUF>(gl, caps, ipcChannel, flags);
-      }
-    }
-#elif defined(MOZ_X11)
-    if (sGLXLibrary.UseTextureFromPixmap())
-      factory = SurfaceFactory_GLXDrawable::Create(gl, caps, ipcChannel, flags);
-#elif defined(MOZ_WIDGET_UIKIT)
-    factory = MakeUnique<SurfaceFactory_GLTexture>(mGLContext, caps, ipcChannel,
-                                                   mFlags);
-#elif defined(MOZ_WIDGET_ANDROID)
-    if (XRE_IsParentProcess() && !StaticPrefs::webgl_enable_surface_texture()) {
-      factory = SurfaceFactory_EGLImage::Create(gl, caps, ipcChannel, flags);
-    } else {
-      factory =
-          SurfaceFactory_SurfaceTexture::Create(gl, caps, ipcChannel, flags);
-    }
-#elif defined(MOZ_WIDGET_GONK)
-    if (!gfx::gfxVars::DisableGralloc()) {
-        factory = MakeUnique<SurfaceFactory_Gralloc>(gl, caps, ipcChannel, flags);
-    }
-=======
 // We need to apply pooling on Android because of the AndroidSurface slow
 // destructor bugs. They cause a noticeable performance hit. See bug
 // #1646073.
 static constexpr size_t kPoolSize =
 #if defined(MOZ_WIDGET_ANDROID)
     4;
->>>>>>> bbe92cb7
 #else
     0;
 #endif
