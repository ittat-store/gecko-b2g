--- conflicted
+++ resolved
@@ -78,11 +78,8 @@
   GLXDrawable,
   SharedGLTexture,
   AndroidSurfaceTexture,
-<<<<<<< HEAD
   Gralloc,
-=======
   EGLSurfaceDMABUF,
->>>>>>> 063b597c
 
   Max
 };
