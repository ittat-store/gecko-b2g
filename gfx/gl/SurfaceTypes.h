--- conflicted
+++ resolved
@@ -25,12 +25,9 @@
   GLXDrawable,
   SharedGLTexture,
   AndroidSurfaceTexture,
-<<<<<<< HEAD
+  AndroidHardwareBuffer,
+  EGLSurfaceDMABUF,
   Gralloc,
-=======
-  AndroidHardwareBuffer,
->>>>>>> 5d45da52
-  EGLSurfaceDMABUF,
 };
 
 }  // namespace gl
