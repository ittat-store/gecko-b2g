--- conflicted
+++ resolved
@@ -4389,18 +4389,6 @@
   // ready in time for early consumers, such as the component loader.
   mDirProvider.InitializeUserPrefs();
 
-<<<<<<< HEAD
-  // Now that all (user) prefs have been loaded we can initialize the main
-  // thread's JSContext.
-#ifndef MOZ_B2G
-  // We initialize unconditionnaly earlier for B2G.
-  if (!initializedJSContext) {
-    xpc::InitializeJSContext();
-  }
-#endif
-
-=======
->>>>>>> b2b0077c
   nsAppStartupNotifier::NotifyObservers(APPSTARTUP_CATEGORY);
 
   nsCOMPtr<nsIAppStartup> appStartup(components::AppStartup::Service());
