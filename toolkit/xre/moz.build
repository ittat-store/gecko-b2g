--- conflicted
+++ resolved
@@ -125,14 +125,6 @@
         "nsAndroidStartup.cpp",
     ]
 
-<<<<<<< HEAD
-if CONFIG["MOZ_WIDGET_TOOLKIT"] != "android" and CONFIG["MOZ_WIDGET_TOOLKIT"] != "gonk":
-    UNIFIED_SOURCES += [
-        "GlobalSemaphore.cpp",
-    ]
-
-=======
->>>>>>> 1843375a
 UNIFIED_SOURCES += [
     "/toolkit/mozapps/update/common/commonupdatedir.cpp",
     "AutoSQLiteLifetime.cpp",
