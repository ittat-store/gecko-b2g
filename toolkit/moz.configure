--- conflicted
+++ resolved
@@ -258,21 +258,12 @@
 # ==============================================================
 @depends(target)
 def toolkit_choices(target):
-<<<<<<< HEAD
     if target.os == 'WINNT':
         return ('cairo-windows',)
     elif target.os == 'OSX':
         return ('cairo-cocoa',)
     elif target.os == 'Android':
         return ('cairo-android', 'cairo-gonk')
-=======
-    if target.os == "WINNT":
-        return ("cairo-windows",)
-    elif target.os == "OSX":
-        return ("cairo-cocoa",)
-    elif target.os == "Android":
-        return ("cairo-android",)
->>>>>>> 7aa8b3a2
     else:
         return ("cairo-gtk3", "cairo-gtk3-wayland")
 
@@ -394,11 +385,7 @@
 # ==============================================================
 @depends(toolkit)
 def pdf_printing(toolkit):
-<<<<<<< HEAD
     if toolkit in ('windows', 'gtk', 'android', 'gonk'):
-=======
-    if toolkit in ("windows", "gtk", "android"):
->>>>>>> 7aa8b3a2
         return True
 
 
