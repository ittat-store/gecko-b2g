# -*- Mode: python; indent-tabs-mode: nil; tab-width: 40 -*-
# vim: set filetype=python:
# This Source Code Form is subject to the terms of the Mozilla Public
# License, v. 2.0. If a copy of the MPL was not distributed with this
# file, You can obtain one at http://mozilla.org/MPL/2.0/.

# Set the MOZ_CONFIGURE_OPTIONS variable with all the options that
# were passed somehow (environment, command line, mozconfig)
@dependable
@imports(_from='mozbuild.shellutil', _import='quote')
@imports('__sandbox__')
def all_configure_options():
    result = []
    previous = None
    for option in __sandbox__._options.itervalues():
        # __sandbox__._options contains items for both option.name and
        # option.env. But it's also an OrderedDict, meaning both are
        # consecutive.
        # Also ignore OLD_CONFIGURE and MOZCONFIG because they're not
        # interesting.
        if option == previous or option.env in ('OLD_CONFIGURE', 'MOZCONFIG'):
            continue
        previous = option
        value = __sandbox__._value_for(option)
        # We only want options that were explicitly given on the command
        # line, the environment, or mozconfig, and that differ from the
        # defaults.
        if (value is not None and value.origin not in ('default', 'implied') and
                value != option.default):
            result.append(__sandbox__._raw_options[option])
        # We however always include options that are sent to old configure
        # because we don't know their actual defaults. (Keep the conditions
        # separate for ease of understanding and ease of removal)
        elif (option.help == 'Help missing for old configure options' and
                option in __sandbox__._raw_options):
            result.append(__sandbox__._raw_options[option])

    return quote(*result)


set_config('MOZ_CONFIGURE_OPTIONS', all_configure_options)

# Profiling
# ==============================================================
# Some of the options here imply an option from js/moz.configure,
# so, need to be declared before the include.

option('--enable-jprof', env='MOZ_JPROF',
       help='Enable jprof profiling tool (needs mozilla/tools/jprof)')

@depends('--enable-jprof')
def jprof(value):
    if value:
        return True

set_config('MOZ_JPROF', jprof)
set_define('MOZ_JPROF', jprof)
imply_option('--enable-profiling', jprof)

@depends(target)
def gecko_profiler(target):
    if target.os == 'Android':
        return target.cpu in ('aarch64', 'arm', 'x86', 'x86_64')
    elif target.kernel == 'Linux':
        return target.cpu in ('aarch64', 'arm', 'x86', 'x86_64', 'mips64')
    return target.os in ('OSX', 'WINNT')

@depends(gecko_profiler)
def gecko_profiler_define(value):
    if value:
        return True

set_config('MOZ_GECKO_PROFILER', gecko_profiler_define)
set_define('MOZ_GECKO_PROFILER', gecko_profiler_define)


# Whether code to parse ELF binaries should be compiled for the Gecko profiler
# (for symbol table dumping).
@depends(gecko_profiler, target)
def gecko_profiler_parse_elf(value, target):
    # Currently we only want to build this code on Linux (including Android).
    # For Android, this is in order to dump symbols from Android system, where
    # on other platforms there exist alternatives that don't require bloating
    # up our binary size. For Linux more generally, we use this in profile
    # pre-symbolication support, since MozDescribeCodeAddress doesn't do
    # anything useful on that platform. (Ideally, we would update
    # MozDescribeCodeAddress to call into some Rust crates that parse ELF and
    # DWARF data, but build system issues currently prevent Rust from being
    # used in mozglue.)
    if value and target.kernel == 'Linux':
        return True

set_config('MOZ_GECKO_PROFILER_PARSE_ELF', gecko_profiler_parse_elf)
set_define('MOZ_GECKO_PROFILER_PARSE_ELF', gecko_profiler_parse_elf)

# enable this by default if the profiler is enabled
# Note: also requires jemalloc
set_config('MOZ_PROFILER_MEMORY', gecko_profiler_define)
set_define('MOZ_PROFILER_MEMORY', gecko_profiler_define)


@depends('--enable-debug', milestone, build_project,
         # Artifact builds are included because the downloaded artifacts can
         # have DMD enabled.
         when=artifact_builds | depends(when='--enable-replace-malloc')(lambda: True))
def dmd_default(debug, milestone, build_project):
    return bool(build_project == 'browser' and (debug or milestone.is_nightly))


option('--enable-dmd', env='MOZ_DMD', default=dmd_default,
       help='{Enable|Disable} Dark Matter Detector (heap profiler). '
            'Also enables jemalloc, replace-malloc and profiling')


@depends('--enable-dmd')
def dmd(value):
    if value:
        return True


set_config('MOZ_DMD', dmd)
set_define('MOZ_DMD', dmd)
add_old_configure_assignment('MOZ_DMD', dmd)
imply_option('--enable-profiling', dmd)
imply_option('--enable-jemalloc', dmd, when=compile_environment)
imply_option('--enable-replace-malloc', dmd, when=compile_environment)

# ALSA cubeb backend
# ==============================================================
option('--enable-alsa', env='MOZ_ALSA',
       help='Enable ALSA audio backend.')

alsa = pkg_check_modules('MOZ_ALSA', 'alsa', when='--enable-alsa')

set_config('MOZ_ALSA', depends_if(alsa)(lambda _: True))
set_define('MOZ_ALSA', depends_if(alsa)(lambda _: True))

# JACK cubeb backend
# ==============================================================
option('--enable-jack', env='MOZ_JACK',
       help='Enable JACK audio backend.')

jack = pkg_check_modules('MOZ_JACK', 'jack', when='--enable-jack')

set_config('MOZ_JACK', depends_if(jack)(lambda _: True))
set_define('MOZ_JACK', depends_if(jack)(lambda _: True))

# PulseAudio cubeb backend
# ==============================================================
@depends(target)
def pulseaudio_default(target):
    return target.os not in ('WINNT', 'OSX', 'iOS', 'Android', 'OpenBSD')

option('--enable-pulseaudio', env='MOZ_PULSEAUDIO', default=pulseaudio_default,
       help='{Enable|Disable} PulseAudio audio backend.')

pulseaudio = pkg_check_modules('MOZ_PULSEAUDIO', 'libpulse', when='--enable-pulseaudio')

set_config('MOZ_PULSEAUDIO', depends_if(pulseaudio)(lambda _: True))
set_define('MOZ_PULSEAUDIO', depends_if(pulseaudio)(lambda _: True))

# AudioUnit cubeb Rust backend
# ==============================================================
@depends(target)
def enable_audiounit_rust(target):
    return target.os == 'OSX' and target.kernel == 'Darwin'

set_config('MOZ_AUDIOUNIT_RUST', True, when=enable_audiounit_rust)
set_define('MOZ_AUDIOUNIT_RUST', True, when=enable_audiounit_rust)

# Javascript engine
# ==============================================================
include('../js/moz.configure')


# NodeJS
# ==============================================================
include('../build/moz.configure/node.configure')

# L10N
# ==============================================================
option('--with-l10n-base', nargs=1, env='L10NBASEDIR',
       help='Path to l10n repositories')

@depends('--with-l10n-base', 'MOZ_AUTOMATION', target, check_build_environment)
@imports(_from='os.path', _import='isdir')
@imports(_from='os.path', _import='expanduser')
@imports(_from='os', _import='environ')
def l10n_base(value, automation, target, build_env):
    if value:
        path = value[0]
        if not isdir(path):
            die("Invalid value --with-l10n-base, %s doesn't exist", path)
    elif automation:
        if target.os == 'Android':
            path = os.path.join(build_env.topobjdir, '..', '..', 'l10n-central')
        else:
            path = os.path.join(build_env.topobjdir, '..', '..', 'l10n')
    else:
        path = os.path.join(
            environ.get(
                'MOZBUILD_STATE_PATH',
                expanduser(os.path.join('~', '.mozbuild'))),
            'l10n-central')
    return os.path.realpath(os.path.abspath(path))

set_config('L10NBASEDIR', l10n_base)


# Default toolkit
# ==============================================================
@depends(target)
def toolkit_choices(target):
    if target.os == 'WINNT':
        return ('cairo-windows',)
    elif target.os == 'OSX':
        return ('cairo-cocoa',)
    elif target.os == 'iOS':
        return ('cairo-uikit',)
    elif target.os == 'Android':
        return ('cairo-android', 'cairo-gonk')
    else:
        return ('cairo-gtk3', 'cairo-gtk3-wayland')

@depends(toolkit_choices)
def toolkit_default(choices):
    return choices[0]

option('--enable-default-toolkit', nargs=1,
       choices=toolkit_choices, default=toolkit_default,
       help='Select default toolkit')

@depends_if('--enable-default-toolkit')
def full_toolkit(value):
    return value[0]

@depends(full_toolkit)
def toolkit(toolkit):
    if toolkit.startswith('cairo-gtk3'):
        widget_toolkit = 'gtk'
    else:
        widget_toolkit = toolkit.replace('cairo-', '')
    return widget_toolkit

set_config('MOZ_WIDGET_TOOLKIT', toolkit)
add_old_configure_assignment('MOZ_WIDGET_TOOLKIT', toolkit)

@depends(toolkit)
def toolkit_define(toolkit):
    if toolkit != 'windows':
        return 'MOZ_WIDGET_%s' % toolkit.upper()

set_define(toolkit_define, True)

@depends(toolkit)
def toolkit_gtk(toolkit):
    return toolkit == 'gtk'

set_config('MOZ_X11', True, when=toolkit_gtk)
set_define('MOZ_X11', True, when=toolkit_gtk)
add_old_configure_assignment('MOZ_X11', True, when=toolkit_gtk)

# Wayland support
# ==============================================================
wayland_headers = pkg_check_modules(
    'MOZ_WAYLAND', 'gtk+-wayland-3.0 >= 3.10 xkbcommon >= 0.4.1 libdrm >= 2.4',
    allow_missing=depends(full_toolkit)(lambda t: t == 'cairo-gtk3'),
    when=depends(full_toolkit)(lambda t: t in ('cairo-gtk3', 'cairo-gtk3-wayland')))


@depends(wayland_headers, toolkit_gtk, artifact_builds)
def wayland_headers(wayland, toolkit_gtk, artifacts):
    if toolkit_gtk and artifacts:
        return True
    return wayland


set_config('MOZ_WAYLAND', depends_if(wayland_headers)(lambda _: True))
set_define('MOZ_WAYLAND', depends_if(wayland_headers)(lambda _: True))

# GL Provider
# ==============================================================
option('--with-gl-provider', nargs=1, help='Set GL provider backend type')

@depends('--with-gl-provider')
def gl_provider(value):
    if value:
        return value[0]

@depends(gl_provider)
def gl_provider_define(provider):
    if provider:
        return 'GLContextProvider%s' % provider

set_define('MOZ_GL_PROVIDER', gl_provider_define)

@depends(gl_provider, wayland_headers, toolkit_gtk)
def gl_default_provider(value, wayland, toolkit_gtk):
    if value:
        return value
    elif wayland:
        return 'EGL'
    elif toolkit_gtk:
        return 'GLX'

set_config('MOZ_GL_PROVIDER', gl_provider)
set_config('MOZ_GL_DEFAULT_PROVIDER', gl_default_provider)

@depends(gl_default_provider)
def gl_provider_define(provider):
    if provider:
        return 'GL_PROVIDER_%s' % provider

set_define(gl_provider_define, True)


# PDF printing
# ==============================================================
@depends(toolkit)
def pdf_printing(toolkit):
<<<<<<< HEAD
    if toolkit in ('windows', 'gtk3', 'android', 'gonk'):
=======
    if toolkit in ('windows', 'gtk', 'android'):
>>>>>>> 4cb4d652
        return True

@depends(pdf_printing)
def pdf_surface_feature(pdf_printing):
    if pdf_printing:
        return '#define CAIRO_HAS_PDF_SURFACE 1'
    else:
        # CONFIGURE_SUBST_FILES need explicit empty values.
        return ''

set_config('MOZ_PDF_PRINTING', pdf_printing)
set_config('PDF_SURFACE_FEATURE', pdf_surface_feature)


# Event loop instrumentation
# ==============================================================
option(env='MOZ_INSTRUMENT_EVENT_LOOP',
       help='Force-enable event loop instrumentation')

@depends('MOZ_INSTRUMENT_EVENT_LOOP', toolkit)
def instrument_event_loop(value, toolkit):
    if value or (toolkit in ('windows', 'gtk', 'cocoa', 'android') and
                 value.origin == 'default'):
        return True

set_config('MOZ_INSTRUMENT_EVENT_LOOP', instrument_event_loop)
set_define('MOZ_INSTRUMENT_EVENT_LOOP', instrument_event_loop)


# Fontconfig Freetype
# ==============================================================
option(env='USE_FC_FREETYPE',
       help='Force-enable the use of fontconfig freetype')

@depends('USE_FC_FREETYPE', toolkit)
def fc_freetype(value, toolkit):
    if value or (toolkit == 'gtk' and
                 value.origin == 'default'):
        return True

add_old_configure_assignment('USE_FC_FREETYPE', fc_freetype)

# Pango
# ==============================================================
pkg_check_modules('MOZ_PANGO',
                  'pango >= 1.22.0 pangoft2 >= 1.22.0 pangocairo >= 1.22.0',
                  when=toolkit_gtk)

# Fontconfig
# ==============================================================
fontconfig_info = pkg_check_modules('_FONTCONFIG', 'fontconfig >= 2.7.0',
                                    when=fc_freetype)

@depends(fc_freetype)
def check_for_freetype2(fc_freetype):
    if fc_freetype:
        return True

# Check for freetype2. Flags are combined with fontconfig flags.
freetype2_info = pkg_check_modules('_FT2', 'freetype2 >= 6.1.0',
                                   when=check_for_freetype2)

@depends(fontconfig_info, freetype2_info)
def freetype2_combined_info(fontconfig_info, freetype2_info):
    if not freetype2_info:
        return
    if not fontconfig_info:
        return freetype2_info
    return namespace(
        cflags=freetype2_info.cflags + fontconfig_info.cflags,
        libs=freetype2_info.libs + fontconfig_info.libs,
    )

add_old_configure_assignment('_HAVE_FREETYPE2',
                             depends_if(freetype2_info)(lambda _: True))

# Apple platform decoder support
# ==============================================================
@depends(toolkit)
def applemedia(toolkit):
    if toolkit in ('cocoa', 'uikit'):
        return True

set_config('MOZ_APPLEMEDIA', applemedia)
set_define('MOZ_APPLEMEDIA', applemedia)
add_old_configure_assignment('MOZ_APPLEMEDIA', applemedia)

# Windows Media Foundation support
# ==============================================================
option('--disable-wmf',
       help='Disable support for Windows Media Foundation')

@depends('--disable-wmf', target)
def wmf(value, target):
    enabled = bool(value)
    if value.origin == 'default':
        # Enable Windows Media Foundation support by default.
        # Note our minimum SDK version is Windows 7 SDK, so we are (currently)
        # guaranteed to have a recent-enough SDK to build WMF.
        enabled = target.os == 'WINNT'
    if enabled and target.os != 'WINNT':
        die('Cannot enable Windows Media Foundation support on %s', target.os)
    if enabled:
        return True

set_config('MOZ_WMF', wmf)
set_define('MOZ_WMF', wmf)

# FFmpeg H264/AAC Decoding Support
# ==============================================================
option('--disable-ffmpeg',
       help='Disable FFmpeg for fragmented H264/AAC decoding')

@depends('--disable-ffmpeg', target)
def ffmpeg(value, target):
    enabled = bool(value)
    if value.origin == 'default':
        enabled = target.os not in ('Android', 'WINNT')
    if enabled:
        return True

set_config('MOZ_FFMPEG', ffmpeg)
set_define('MOZ_FFMPEG', ffmpeg)
imply_option('--enable-fmp4', ffmpeg, '--enable-ffmpeg')

# AV1 Video Codec Support
# ==============================================================
option('--disable-av1',
        help='Disable av1 video support')

@depends('--enable-av1')
def av1(value):
    if value:
        return True

@depends(target, nasm_version, when=av1 & compile_environment)
def dav1d_asm(target, nasm_version):
    if target.os != 'Android':
        if target.cpu == 'aarch64':
            return True
        elif target.cpu in ('x86', 'x86_64'):
            if nasm_version < '2.13':
                die('nasm 2.13 or greater is required for AV1 support. '
                    'Either install nasm or add --disable-av1 to your configure options.')
            return True


set_config('MOZ_DAV1D_ASM', dav1d_asm)
set_define('MOZ_DAV1D_ASM', dav1d_asm)
set_config('MOZ_AV1', av1)
set_define('MOZ_AV1', av1)

# Built-in fragmented MP4 support.
# ==============================================================
option('--disable-fmp4', env='MOZ_FMP4',
       help='Disable support for in built Fragmented MP4 parsing')

@depends('--disable-fmp4', target, wmf, applemedia)
def fmp4(value, target, wmf, applemedia):
    enabled = bool(value)
    if value.origin == 'default':
        # target.os == 'Android' includes all B2G versions
        enabled = wmf or applemedia or target.os == 'Android'
    if enabled:
        return True

set_config('MOZ_FMP4', fmp4)
set_define('MOZ_FMP4', fmp4)
add_old_configure_assignment('MOZ_FMP4', fmp4)

@depends(target)
def sample_type_is_s16(target):
    # Use integers over floats for audio on Android regardless of the CPU
    # architecture, because audio backends for Android don't support floats.
    # We also use integers on ARM because it's more efficient.
    if target.os == 'Android' or target.cpu == 'arm':
        return True

@depends(sample_type_is_s16)
def sample_type_is_float(t):
    if not t:
        return True

set_config('MOZ_SAMPLE_TYPE_S16', sample_type_is_s16)
set_define('MOZ_SAMPLE_TYPE_S16', sample_type_is_s16)
set_config('MOZ_SAMPLE_TYPE_FLOAT32', sample_type_is_float)
set_define('MOZ_SAMPLE_TYPE_FLOAT32', sample_type_is_float)

set_define('MOZ_VORBIS', sample_type_is_float)
set_config('MOZ_VORBIS', sample_type_is_float)
set_define('MOZ_TREMOR', sample_type_is_s16)
set_config('MOZ_TREMOR', sample_type_is_s16)

# OpenMAX IL Decoding Support
# ==============================================================
option('--enable-openmax',
       help='Enable OpenMAX IL for video/audio decoding')

@depends('--enable-openmax')
def openmax(value):
    enabled = bool(value)
    if enabled:
        return True

set_config('MOZ_OMX', openmax)
set_define('MOZ_OMX', openmax)

# EME Support
# ==============================================================
@depends(target)
def eme_choices(target):
    if (target.kernel in ('Darwin', 'WINNT', 'Linux') and
        target.os not in ('Android', 'iOS') and
        target.cpu in ('x86', 'x86_64')):
        return ('widevine',)
    if target.kernel == 'WINNT' and target.cpu == 'aarch64':
        return ('widevine',)


# Widevine is enabled by default in desktop browser builds, except
# on aarch64 Windows.
@depends(build_project, eme_choices, target)
def eme_default(build_project, choices, target):
    if build_project == 'browser':
        if target.kernel != 'WINNT' or target.cpu != 'aarch64':
            return choices


option('--enable-eme',
       nargs='+',
       choices=eme_choices,
       default=eme_default,
       when=eme_choices,
       help='{Enable|Disable} support for Encrypted Media Extensions')


@depends('--enable-eme', fmp4, when=eme_choices)
def eme(enabled, fmp4):
    if enabled and enabled.origin != 'default' and not fmp4:
        die('Encrypted Media Extension support requires '
            'Fragmented MP4 support')


@depends('--enable-eme', when=eme_choices)
def eme_modules(value):
    return value


# Fallback to an empty list when eme_choices is empty, setting eme_modules to
# None.
set_config('MOZ_EME_MODULES', eme_modules | dependable([]))


@depends(eme_modules, target, when=eme_modules)
def eme_win32_artifact(modules, target):
    if 'widevine' in modules and target.kernel == 'WINNT' and target.cpu == 'aarch64':
        return True


set_config('MOZ_EME_WIN32_ARTIFACT', eme_win32_artifact)

option(name='--enable-chrome-format',
       help='Select FORMAT of chrome files during packaging.',
       nargs=1,
       choices=('omni', 'jar', 'flat'),
       default='omni')

@depends('--enable-chrome-format')
def packager_format(value):
    return value[0]

set_config('MOZ_PACKAGER_FORMAT', packager_format)

@depends(host, build_project)
def jar_maker_format(host, build_project):
    # Multilocales for mobile/android use the same mergedirs for all locales,
    # so we can't use symlinks for those builds.
    if host.os == 'WINNT' or build_project == 'mobile/android':
        return 'flat'
    return 'symlink'

set_config('MOZ_JAR_MAKER_FILE_FORMAT', jar_maker_format)

@depends(toolkit)
def omnijar_name(toolkit):
    # Fennec's static resources live in the assets/ folder of the
    # APK.  Adding a path to the name here works because we only
    # have one omnijar file in the final package (which is not the
    # case on desktop).
    return 'assets/omni.ja' if toolkit == 'android' else 'omni.ja'

set_config('OMNIJAR_NAME', omnijar_name)

project_flag('MOZ_PLACES',
             help='Build Places if required',
             set_as_define=True)

project_flag('MOZ_SERVICES_HEALTHREPORT',
             help='Build Firefox Health Reporter Service',
             set_for_old_configure=True,
             set_as_define=True)

project_flag('MOZ_NORMANDY',
             help='Enable Normandy recipe runner',
             set_for_old_configure=True,
             set_as_define=True)

project_flag('MOZ_SERVICES_SYNC',
             help='Build Sync Services if required')

project_flag('MOZ_ANDROID_HISTORY',
             help='Enable Android History instead of Places',
             set_as_define=True)

project_flag('MOZ_DEDICATED_PROFILES',
             help='Enable dedicated profiles per install',
             set_as_define=True)

project_flag('MOZ_BLOCK_PROFILE_DOWNGRADE',
             help='Block users from starting profiles last used by a newer build',
             set_as_define=True)

option(env='MOZ_ALLOW_LEGACY_EXTENSIONS',
       default=milestone.is_nightly,
       help='Allow legacy browser extensions')

@depends('MOZ_ALLOW_LEGACY_EXTENSIONS')
def legacy_extensions(value):
    if bool(value):
        return True

set_config('MOZ_ALLOW_LEGACY_EXTENSIONS', legacy_extensions)
set_define('MOZ_ALLOW_LEGACY_EXTENSIONS', legacy_extensions)

@depends('MOZ_PLACES', 'MOZ_ANDROID_HISTORY')
def check_places_and_android_history(places, android_history):
    if places and android_history:
        die('Cannot use MOZ_ANDROID_HISTORY alongside MOZ_PLACES.')


option(env='MOZ_TELEMETRY_REPORTING', default=mozilla_official,
       help='Enable telemetry reporting')

set_define('MOZ_TELEMETRY_REPORTING', True, when='MOZ_TELEMETRY_REPORTING')
add_old_configure_assignment(
    'MOZ_TELEMETRY_REPORTING', True, when='MOZ_TELEMETRY_REPORTING')


@depends('MOZ_TELEMETRY_REPORTING', milestone.is_nightly, fennec_nightly)
def telemetry_on_by_default(reporting, is_nightly, fennec_nightly):
    return reporting and (is_nightly or fennec_nightly)


set_define('MOZ_TELEMETRY_ON_BY_DEFAULT', True, when=telemetry_on_by_default)


# gpsd support
# ==============================================================
option('--enable-gpsd', env='MOZ_GPSD',
       help='Enable gpsd support')

@depends('--enable-gpsd')
def gpsd(value):
    return bool(value)

system_gpsd = pkg_check_modules('MOZ_GPSD', 'libgps >= 3.11',
                                when=gpsd)

set_config('MOZ_GPSD', depends_if(system_gpsd)(lambda _: True))

# Miscellaneous programs
# ==============================================================

check_prog('TAR', ('gnutar', 'gtar', 'tar'))
check_prog('UNZIP', ('unzip',))
check_prog('ZIP', ('zip',))
check_prog('GN', ('gn',), allow_missing=True)

# Key files
# ==============================================================
include('../build/moz.configure/keyfiles.configure')

simple_keyfile('Mozilla API')

simple_keyfile('Google Location Service API')

simple_keyfile('Google Safebrowsing API')

id_and_secret_keyfile('Bing API')

simple_keyfile('Adjust SDK')

id_and_secret_keyfile('Leanplum SDK')

simple_keyfile('Pocket API')


# WebRender Debugger integration
# ==============================================================

option('--enable-webrender-debugger',
       help='Build the websocket debug server in WebRender')

set_config('MOZ_WEBRENDER_DEBUGGER',
           depends_if('--enable-webrender-debugger')(lambda _: True))

# SIMD acceleration for Rust code (currently just encoding_rs)
# ==============================================================

option('--enable-rust-simd', env='MOZ_RUST_SIMD',
       help='Enable explicit SIMD in Rust code.')

@depends('--enable-rust-simd', target)
def rust_simd(value, target):
    # As of 2019-03-04, the simd-accel feature of encoding_rs has not
    # been properly set up outside aarch64, armv7, x86 and x86_64.
    if target.cpu in ('aarch64', 'arm', 'x86', 'x86_64') and value:
        return True

set_config('MOZ_RUST_SIMD', rust_simd)
set_define('MOZ_RUST_SIMD', rust_simd)

# Printing
# ==============================================================
@depends(target)
def ios_disable_printing(target):
    if target.os == 'iOS':
        return False

imply_option('--enable-printing', ios_disable_printing, reason='--target')

option('--disable-printing', help='Disable printing support')

@depends('--disable-printing')
def printing(value):
    if value:
        return True

set_config('NS_PRINTING', printing)
set_define('NS_PRINTING', printing)
set_define('NS_PRINT_PREVIEW', printing)

# Speech-dispatcher support
# ==============================================================
@depends(toolkit)
def no_speechd_on_non_gtk(toolkit):
    if toolkit != 'gtk':
        return False

imply_option('--enable-synth-speechd', no_speechd_on_non_gtk,
             reason='--enable-default-toolkit')

option('--disable-synth-speechd', help='Disable speech-dispatcher support')

set_config('MOZ_SYNTH_SPEECHD',
           depends_if('--disable-synth-speechd')(lambda _: True))

# Speech API
# ==============================================================
option('--disable-webspeech', help='Disable support for HTML Speech API')

@depends('--disable-webspeech')
def webspeech(value):
    if value:
        return True

set_config('MOZ_WEBSPEECH', webspeech)
set_define('MOZ_WEBSPEECH', webspeech)
add_old_configure_assignment('MOZ_WEBSPEECH', webspeech)

# Speech API test backend
# ==============================================================
option('--enable-webspeechtestbackend', default=webspeech,
       help='{Enable|Disable} support for HTML Speech API Test Backend')

@depends_if('--enable-webspeechtestbackend')
def webspeech_test_backend(value):
    return True

set_config('MOZ_WEBSPEECH_TEST_BACKEND', webspeech_test_backend)
set_define('MOZ_WEBSPEECH_TEST_BACKEND', webspeech_test_backend)

# Enable IPDL's "expensive" unit tests
# ==============================================================
option('--enable-ipdl-tests', help='Enable expensive IPDL tests')

set_config('MOZ_IPDL_TESTS',
           depends_if('--enable-ipdl-tests')(lambda _: True))

include('nss.configure')

# Graphics
# ==============================================================
option('--disable-skia', help='Disable use of Skia')

@depends('--disable-skia')
def skia(value):
    if not value:
        die('--disable-skia is not supported anymore')
    else:
        return True

set_config('MOZ_ENABLE_SKIA', skia)
set_define('MOZ_ENABLE_SKIA', skia)
set_define('USE_SKIA', skia)

@depends(skia, target)
def skia_android(skia, target):
    if skia and target.os == 'Android':
        return True

set_define('SK_BUILD_FOR_ANDROID_NDK', skia_android)

option('--enable-skia-pdf', help='Enable Skia PDF')

@depends('--enable-skia-pdf', skia, target, milestone)
def skia_pdf(value, skia, target, milestone):
    if value.origin == 'default':
        if not skia:
            return None
        if milestone.is_nightly and target.os != 'WINNT':
            return True
    elif value and not skia:
        die('Cannot enable Skia PDF without enabling Skia')
    if skia and value:
        return True

set_config('MOZ_ENABLE_SKIA_PDF', skia_pdf)
set_define('MOZ_ENABLE_SKIA_PDF', skia_pdf)

option('--enable-skia-pdf-sfntly', help='Enable SFNTLY font subsetting in Skia PDF')

@depends('--enable-skia-pdf-sfntly', skia_pdf)
def skia_pdf_sfntly(value, skia_pdf):
    if value.origin == 'default':
        return skia_pdf
    if value and not skia_pdf:
        die('Cannot enable SFNTLY subsetting without enabling Skia PDF')
    if skia_pdf and value:
        return True

set_config('MOZ_ENABLE_SKIA_PDF_SFNTLY', skia_pdf_sfntly)
set_define('MOZ_ENABLE_SKIA_PDF_SFNTLY', skia_pdf_sfntly)

@depends(skia_pdf_sfntly)
def sfntly_includes(skia_pdf_sfntly):
    includes = []
    if skia_pdf_sfntly:
        includes += [
            '/gfx/sfntly/cpp/src',
        ]
    return includes

set_config('SFNTLY_INCLUDES', sfntly_includes)

@depends(skia)
def skia_includes(skia):
    includes = []
    if skia:
        includes += [
            '/gfx/skia',
            '/gfx/skia/skia/include/config',
            '/gfx/skia/skia/include/core',
            '/gfx/skia/skia/include/docs',
            '/gfx/skia/skia/include/gpu',
            '/gfx/skia/skia/include/utils',
        ]
    return includes

set_config('SKIA_INCLUDES', skia_includes)

option('--with-system-webp',
       help='Use system libwebp (located with pkgconfig)')

system_webp = pkg_check_modules('MOZ_WEBP', 'libwebp >= 1.0.2 libwebpdemux >= 1.0.2',
                                when='--with-system-webp')

set_config('MOZ_SYSTEM_WEBP', depends(when=system_webp)(lambda: True))

# Build Freetype in the tree
# ==============================================================
@depends(target, skia_pdf)
def tree_freetype(target, skia_pdf):
    if target.os == 'Android' or (skia_pdf and target.os == 'WINNT'):
        return True

set_define('MOZ_TREE_FREETYPE', tree_freetype)
set_config('MOZ_TREE_FREETYPE', tree_freetype)
add_old_configure_assignment('MOZ_TREE_FREETYPE', tree_freetype)

set_define('HAVE_FT_BITMAP_SIZE_Y_PPEM', tree_freetype)
set_define('HAVE_FT_GLYPHSLOT_EMBOLDEN', tree_freetype)
set_define('HAVE_FT_LOAD_SFNT_TABLE', tree_freetype)

@depends(freetype2_combined_info, tree_freetype, check_build_environment)
def ft2_info(freetype2_combined_info, tree_freetype, build_env):
    if tree_freetype:
        return namespace(cflags=('-I%s/modules/freetype2/include' % build_env.topsrcdir,),
                         libs=())
    if freetype2_combined_info:
        return freetype2_combined_info

set_config('FT2_LIBS', ft2_info.libs)
add_old_configure_assignment('FT2_LIBS',
                             ft2_info.libs)
add_old_configure_assignment('FT2_CFLAGS',
                             ft2_info.cflags)


# Remote agent (part of CDP based remote protocol)
# ==============================================================
#
# See https://firefox-source-docs.mozilla.org/remote/ for more.
# The source code lives under ../remote.

@depends(target, milestone)
def remote_default(target, milestone):
    return target.os != 'Android' and milestone.is_nightly

option('--disable-cdp', default=remote_default,
       help='{Enable|Disable} remote agent')

@depends('--disable-cdp')
def remote(value):
    if value:
        return True

set_config('ENABLE_REMOTE_AGENT', remote)
set_define('ENABLE_REMOTE_AGENT', remote)


# Marionette remote protocol
# ==============================================================
#
# Marionette is the Gecko remote protocol used for various remote control,
# automation, and testing purposes throughout Gecko, Firefox, and Fennec.
# Marionette lives in ../testing/marionette.
#
# Marionette is not really a toolkit feature, as much as a Gecko
# engine feature.  But it is enabled based on the toolkit, so here it
# lives.
#
# It also backs ../testing/geckodriver, which is Mozilla's WebDriver
# implementation.
#
# For more information, see
# https://developer.mozilla.org/en-US/docs/Mozilla/QA/Marionette.

option('--disable-marionette',
       help='Disable Marionette remote protocol')

@depends('--disable-marionette')
def marionette(value):
    if value:
        return True

set_config('ENABLE_MARIONETTE', marionette)


# geckodriver WebDriver implementation
# ==============================================================
#
# Turn off geckodriver for build configs we don't handle yet,
# but allow --enable-geckodriver to override when compile environment is available.
# --disable-tests implies disabling geckodriver.

@depends('--enable-tests', target, cross_compiling, hazard_analysis, asan)
def geckodriver_default(enable_tests, target, cross_compile, hazard, asan):
    if not enable_tests:
        return False
    # geckodriver depends on winapi 0.2.8, which doesn't work with AArch64.
    if target.os == 'WINNT' and target.cpu == 'aarch64':
        return False
    if hazard or target.os == 'Android' or (asan and cross_compile):
        return False
    return True

option('--enable-geckodriver', default=geckodriver_default,
       when='--enable-compile-environment',
       help='{Build|Do not build} geckodriver')

@depends('--enable-geckodriver', when='--enable-compile-environment')
def geckodriver(enabled):
    if enabled:
        return True

set_config('ENABLE_GECKODRIVER', geckodriver)


# WebRTC
# ========================================================
@depends(target)
def webrtc_default(target):
    # Turn off webrtc for OS's we don't handle yet, but allow
    # --enable-webrtc to override.
    os_match = False
    for os_fragment in ('linux', 'mingw', 'android', 'linuxandroid',
                        'dragonfly', 'freebsd', 'netbsd', 'openbsd',
                        'darwin'):
        if target.raw_os.startswith(os_fragment):
            os_match = True

    cpu_match = False
    if (target.cpu in ('x86_64', 'arm', 'aarch64', 'x86', 'ia64', 'mips32', 'mips64') or
        target.cpu.startswith('ppc')):
        cpu_match = True

    if os_match and cpu_match:
        return True
    return False

option('--disable-webrtc', default=webrtc_default,
       help='{Enable|Disable} support for WebRTC')

@depends('--disable-webrtc')
def webrtc(enabled):
    if enabled:
        return True

set_config('MOZ_WEBRTC', webrtc)
set_define('MOZ_WEBRTC', webrtc)
add_old_configure_assignment('MOZ_WEBRTC', webrtc)
set_config('MOZ_SCTP', webrtc)
set_define('MOZ_SCTP', webrtc)
set_config('MOZ_SRTP', webrtc)
set_define('MOZ_SRTP', webrtc)
set_config('MOZ_WEBRTC_SIGNALING', webrtc)
set_define('MOZ_WEBRTC_SIGNALING', webrtc)
set_config('MOZ_PEERCONNECTION', webrtc)
set_define('MOZ_PEERCONNECTION', webrtc)
# MOZ_WEBRTC_ASSERT_ALWAYS turns on a number of safety asserts in
# opt/production builds (via MOZ_CRASH())
set_config('MOZ_WEBRTC_ASSERT_ALWAYS', webrtc)
set_define('MOZ_WEBRTC_ASSERT_ALWAYS', webrtc)

option('--enable-hardware-aec-ns', when=webrtc,
       help='Enable support for hardware AEC and noise suppression')

set_config('MOZ_WEBRTC_HARDWARE_AEC_NS',
           depends_if('--enable-hardware-aec-ns', when=webrtc)(lambda _: True))
set_define('MOZ_WEBRTC_HARDWARE_AEC_NS',
           depends_if('--enable-hardware-aec-ns', when=webrtc)(lambda _: True))

# RAW media
# ==============================================================

@depends(target, webrtc)
def raw_media_default(target, webrtc):
    if target.os == 'Android':
        return True
    if webrtc:
        return True

option('--enable-raw',
       default=raw_media_default,
       help='{Enable|Disable} support for RAW media')

set_config('MOZ_RAW', depends_if('--enable-raw')(lambda _: True))
set_define('MOZ_RAW', depends_if('--enable-raw')(lambda _: True))

# ASan Reporter Addon
# ==============================================================
option('--enable-address-sanitizer-reporter',
       help='Enable Address Sanitizer Reporter Extension')

@depends('--enable-address-sanitizer-reporter')
def enable_asan_reporter(value):
    if value:
        return True

set_config('MOZ_ASAN_REPORTER', enable_asan_reporter)
set_define('MOZ_ASAN_REPORTER', enable_asan_reporter)
add_old_configure_assignment('MOZ_ASAN_REPORTER', enable_asan_reporter)

# Elfhack
# ==============================================================
with only_when('--enable-compile-environment'):
    @depends(host, target)
    def has_elfhack(host, target):
        return target.kernel == 'Linux' and host.kernel == 'Linux' and \
               target.cpu in ('arm', 'x86', 'x86_64')

    @depends('--enable-release')
    def default_elfhack(release):
        return bool(release)

    with only_when(has_elfhack):
        option('--disable-elf-hack', default=default_elfhack,
               help='{Enable|Disable} elf hacks')

        set_config('USE_ELF_HACK',
                   depends_if('--enable-elf-hack')(lambda _: True))


@depends(check_build_environment)
def idl_roots(build_env):
    return namespace(ipdl_root=os.path.join(build_env.topobjdir, 'ipc', 'ipdl'),
                     webidl_root=os.path.join(build_env.topobjdir,
                                              'dom', 'bindings'),
                     xpcom_root=os.path.join(build_env.topobjdir,
                                             'xpcom', 'components'))

set_config('WEBIDL_ROOT', idl_roots.webidl_root)
set_config('IPDL_ROOT', idl_roots.ipdl_root)
set_config('XPCOM_ROOT', idl_roots.xpcom_root)

# Proxy bypass protection
# ==============================================================

option('--enable-proxy-bypass-protection',
       help='Prevent suspected or confirmed proxy bypasses')

@depends_if('--enable-proxy-bypass-protection')
def proxy_bypass_protection(_):
    return True

set_config('MOZ_PROXY_BYPASS_PROTECTION', proxy_bypass_protection)
set_define('MOZ_PROXY_BYPASS_PROTECTION', proxy_bypass_protection)

# MIDL
# ==============================================================

@depends(c_compiler, toolchain_prefix)
def midl_names(c_compiler, toolchain_prefix):
    if c_compiler and c_compiler.type in ['gcc', 'clang']:
        # mingw
        widl = ('widl', )
        if toolchain_prefix:
            prefixed = tuple('%s%s' % (p, 'widl') for p in toolchain_prefix)
            widl = prefixed + widl
        return widl

    return ('midl',)

@depends(target, '--enable-compile-environment')
def check_for_midl(target, compile_environment):
    if target.os != 'WINNT':
        return

    if compile_environment:
        return True


midl = check_prog('MIDL', midl_names, when=check_for_midl, allow_missing=True,
                  paths=sdk_bin_path)


@depends(c_compiler, target, toolchain_search_path,
         when=depends(midl, target)(lambda m, t: m and t.kernel == 'WINNT'))
@imports(_from='mozbuild.shellutil', _import='quote')
def midl_flags(c_compiler, target, toolchain_search_path):
    if c_compiler and c_compiler.type == 'clang-cl':
        env = {
            'x86': 'win32',
            'x86_64': 'x64',
            'aarch64': 'arm64',
        }[target.cpu]
        flags = ['-env', env]

        if c_compiler.version >= '8':
            return flags + ['-cpp_cmd', c_compiler.compiler]

        # clang-cl didn't work as a preprocessor for midl before version 8
        # so we need to find cl if we use an older version.
        # find cl. https://bugs.llvm.org/show_bug.cgi?id=40140
        cl = find_program('cl', paths=toolchain_search_path)
        if not cl:
            die('Could not find Microsoft Visual C/C++ compiler for MIDL')
        flags += ['-cpp_cmd', cl]
        return flags

    # mingw
    return {
        'x86': ['--win32', '-m32'],
        'x86_64': ['--win64', '-m64'],
    }[target.cpu]


set_config('MIDL_FLAGS', midl_flags)

# Accessibility
# ==============================================================

option('--disable-accessibility', help='Disable accessibility support')

@depends('--enable-accessibility', check_for_midl, midl, c_compiler)
def accessibility(value, check_for_midl, midl, c_compiler):
    enabled = bool(value)

    if not enabled:
        return

    if check_for_midl and not midl:
        if c_compiler and c_compiler.type in ('gcc', 'clang'):
            die('You have accessibility enabled, but widl could not be found. '
                'Add --disable-accessibility to your mozconfig or install widl. '
                'See https://developer.mozilla.org/en-US/docs/Cross_Compile_Mozilla_for_Mingw32 for details.')
        else:
            die('MIDL could not be found. '
                'Building accessibility without MIDL is not supported.')

    return enabled


set_config('ACCESSIBILITY', accessibility)
set_define('ACCESSIBILITY', accessibility)
add_old_configure_assignment('ACCESSIBILITY', accessibility)

# Addon signing
# ==============================================================

option('--with-unsigned-addon-scopes',
       nargs='+', choices=('app', 'system'),
       help='Addon scopes where signature is not required')

@depends('--with-unsigned-addon-scopes')
def unsigned_addon_scopes(scopes):
    return namespace(
        app='app' in scopes or None,
        system='system' in scopes or None,
    )

set_config('MOZ_UNSIGNED_APP_SCOPE', unsigned_addon_scopes.app)
set_config('MOZ_UNSIGNED_SYSTEM_SCOPE', unsigned_addon_scopes.system)

# Launcher process (Windows only)
# ==============================================================

@depends(target)
def launcher_process_default(target):
    return target.os == 'WINNT'

option('--enable-launcher-process', default=launcher_process_default,
       help='{Enable|Disable} launcher process by default')

@depends('--enable-launcher-process', target)
def launcher(value, target):
    enabled = bool(value)
    if enabled and target.os != 'WINNT':
        die('Cannot enable launcher process on %s', target.os)
    if enabled:
        return True

set_config('MOZ_LAUNCHER_PROCESS', launcher)
set_define('MOZ_LAUNCHER_PROCESS', launcher)

# llvm-dlltool (Windows only)
# ==============================================================

@depends(build_project, target, '--enable-compile-environment')
def check_for_llvm_dlltool(build_project, target, compile_environment):
    if build_project != 'browser':
        return

    if target.os != 'WINNT':
        return

    return compile_environment

llvm_dlltool = check_prog('LLVM_DLLTOOL', ('llvm-dlltool',),
                          what='llvm-dlltool', when=check_for_llvm_dlltool,
                          paths=toolchain_search_path)

@depends(target, when=llvm_dlltool)
def llvm_dlltool_flags(target):
    arch = {
        'x86': 'i386',
        'x86_64': 'i386:x86-64',
        'aarch64': 'arm64',
    }[target.cpu]

    return ['-m', arch]

set_config('LLVM_DLLTOOL_FLAGS', llvm_dlltool_flags)

# Maintenance service (Windows only)
# ==============================================================

option('--enable-maintenance-service',
       when=target_is_windows, default=target_is_windows,
       help='{Enable|Disable} building of maintenance service')

set_define('MOZ_MAINTENANCE_SERVICE',
           depends_if('--enable-maintenance-service',
                      when=target_is_windows)(lambda _: True))
set_config('MOZ_MAINTENANCE_SERVICE',
           depends_if('--enable-maintenance-service',
                      when=target_is_windows)(lambda _: True))

# BITS download (Windows only)
# ==============================================================

option('--enable-bits-download',
       when=target_is_windows, default=target_is_windows,
       help='{Enable|Disable} building BITS download support')

set_define('MOZ_BITS_DOWNLOAD',
           depends_if('--enable-bits-download',
                      when=target_is_windows)(lambda _: True))
set_config('MOZ_BITS_DOWNLOAD',
           depends_if('--enable-bits-download',
                      when=target_is_windows)(lambda _: True))

# Bundled fonts on desktop platform
# ==============================================================

@depends(target)
def bundled_fonts_default(target):
    return target.os == 'WINNT' or target.kernel == 'Linux'

@depends(build_project)
def allow_bundled_fonts(project):
    return project == 'browser' or project == 'comm/mail'

option('--enable-bundled-fonts', default=bundled_fonts_default,
       when=allow_bundled_fonts,
       help='{Enable|Disable} support for bundled fonts on desktop platforms')

set_define('MOZ_BUNDLED_FONTS',
           depends_if('--enable-bundled-fonts', when=allow_bundled_fonts)(lambda _: True))

# Verify MAR signatures
# ==============================================================

option('--disable-verify-mar', help='Disable verifying MAR signatures')

set_define('MOZ_VERIFY_MAR_SIGNATURE',
           depends_if('--enable-verify-mar')(lambda _: True))
set_config('MOZ_VERIFY_MAR_SIGNATURE',
           depends_if('--enable-verify-mar')(lambda _: True))

# TaskTracer
# ==============================================================

option('--enable-tasktracer', help='Enable TaskTracer')

set_define('MOZ_TASK_TRACER', depends_if('--enable-tasktracer')(lambda _: True))
set_config('MOZ_TASK_TRACER', depends_if('--enable-tasktracer')(lambda _: True))

# Reflow counting
# ==============================================================

@depends(moz_debug)
def reflow_perf(debug):
    if debug:
        return True

option('--enable-reflow-perf',
       default=reflow_perf,
       help='{Enable|Disable} reflow performance tracing')

# The difference in conditions here comes from the initial implementation
# in old-configure, which was unexplained there as well.
set_define('MOZ_REFLOW_PERF', depends_if('--enable-reflow-perf')(lambda _: True))
set_define('MOZ_REFLOW_PERF_DSP', reflow_perf)

# Layout debugger
# ==============================================================

@depends(moz_debug)
def layout_debugger(debug):
    if debug:
        return True

option('--enable-layout-debugger',
       default=layout_debugger,
       help='{Enable|Disable} layout debugger')

set_config('MOZ_LAYOUT_DEBUGGER', depends_if('--enable-layout-debugger')(lambda _: True))


# Shader Compiler for Windows (and MinGW Cross Compile)
# ==============================================================

with only_when(compile_environment):
    fxc = check_prog('FXC', ('fxc.exe', 'fxc2.exe'), when=depends(target)
                     (lambda t: t.kernel == 'WINNT'),
                     paths=sdk_bin_path)
    wine = check_prog('WINE', ['wine'], when=depends(target, host)
                      (lambda t, h: t.kernel == 'WINNT' and h.kernel == 'Linux'))


# VPX
# ===

with only_when(compile_environment):
    option('--with-system-libvpx',
           help='Use system libvpx (located with pkgconfig)')

    with only_when('--with-system-libvpx'):
        vpx = pkg_check_modules('MOZ_LIBVPX', 'vpx >= 1.7.0')

        check_header('vpx/vpx_decoder.h', flags=vpx.cflags, onerror=lambda: die(
            "Couldn't find vpx/vpx_decoder.h, which is required to build "
            "with system libvpx. Use --without-system-libvpx to build "
            "with in-tree libvpx."))

        check_symbol('vpx_codec_dec_init_ver', flags=vpx.libs, onerror=lambda: die(
            "--with-system-libvpx requested but symbol vpx_codec_dec_init_ver "
            "not found"
        ))

        set_config('MOZ_SYSTEM_LIBVPX', True)


    @depends('--with-system-libvpx', target, gnu_as)
    def in_tree_vpx(system_libvpx, target, gnu_as):
        if system_libvpx:
            return

        use_yasm = (target.cpu in ('x86', 'x86_64')) or None
        need_yasm = False
        arm_asm = (target.cpu == 'arm' and gnu_as) or None

        if use_yasm:
            need_yasm = True
            if target.kernel == 'WINNT':
                need_yasm = Version('1.1')

        return namespace(arm_asm=arm_asm, use_yasm=use_yasm, need_yasm=need_yasm)


    # Building with -mfpu=neon requires either the "softfp" or the
    # "hardfp" ABI. Depending on the compiler's default target, and the
    # CFLAGS, the default ABI might be neither, in which case it is the
    # "softfloat" ABI.
    # The "softfloat" ABI is binary-compatible with the "softfp" ABI, so
    # we can safely mix code built with both ABIs. So, if we detect
    # that compiling uses the "softfloat" ABI, force the use of the
    # "softfp" ABI instead.
    # Confusingly, the __SOFTFP__ preprocessor variable indicates the
    # "softfloat" ABI, not the "softfp" ABI.
    # Note: VPX_ASFLAGS is also used in CFLAGS.
    softfp = cxx_compiler.try_compile(body='''
        #ifndef __SOFTFP__
        #error "compiler target supports -mfpu=neon, so we don't have to add extra flags"
        #endif''', when=in_tree_vpx.arm_asm)


    @depends(in_tree_vpx, softfp, target)
    def vpx_as_flags(vpx, softfp, target):
        flags = []
        if vpx and vpx.arm_asm:
            # These flags are a lie; they're just used to enable the requisite
            # opcodes; actual arch detection is done at runtime.
            flags = ['-march=armv7-a', '-mfpu=neon']
            if softfp:
                flags.append('-mfloat-abi=softfp')
        elif vpx and vpx.use_yasm and target.os != 'WINNT' and target.cpu != 'x86_64':
            flags = ['-DPIC']
        return flags


    set_config('VPX_USE_YASM', in_tree_vpx.use_yasm)
    set_config('VPX_ASFLAGS', vpx_as_flags)


# JPEG
# ====

with only_when(compile_environment):
    option('--with-system-jpeg', nargs='?',
           help='Use system libjpeg (installed at given prefix)')

    @depends_if('--with-system-jpeg')
    def jpeg_flags(value):
        if len(value):
            return namespace(
                cflags=('-I%s/include' % value[0],),
                ldflags=('-L%s/lib' % value[0], '-ljpeg'),
            )
        return namespace(
            ldflags=('-ljpeg',),
        )

    with only_when('--with-system-jpeg'):
        check_symbol('jpeg_destroy_compress', flags=jpeg_flags.ldflags,
                     onerror=lambda: die('--with-system-jpeg requested but symbol '
                                         'jpeg_destroy_compress not found.'))

        c_compiler.try_compile(
            includes=[
                'stdio.h',
                'sys/types.h',
                'jpeglib.h',
            ],
            body='''
                #if JPEG_LIB_VERSION < 62
                #error Insufficient JPEG library version
                #endif
            ''',
            flags=jpeg_flags.cflags,
            check_msg='for sufficient jpeg library version',
            onerror=lambda: die('Insufficient JPEG library version for '
                                '--with-system-jpeg (62 required)'),
        )

        c_compiler.try_compile(
            includes=[
                'stdio.h',
                'sys/types.h',
                'jpeglib.h',
            ],
            body='''
                #ifndef JCS_EXTENSIONS
                #error libjpeg-turbo JCS_EXTENSIONS required
                #endif
            ''',
            flags=jpeg_flags.cflags,
            check_msg='for sufficient libjpeg-turbo JCS_EXTENSIONS',
            onerror=lambda: die('libjpeg-turbo JCS_EXTENSIONS required for '
                                 '--with-system-jpeg'),
        )

        set_config('MOZ_JPEG_CFLAGS', jpeg_flags.cflags)
        set_config('MOZ_JPEG_LIBS', jpeg_flags.ldflags)

    @depends('--with-system-jpeg', target)
    def in_tree_jpeg(system_jpeg, target):
        if system_jpeg:
            return

        flags = ()
        use_yasm = None
        need_yasm = False
        if target.kernel == 'Darwin':
            if target.cpu == 'x86':
                flags = ('-DPIC', '-DMACHO')
            elif target.cpu == 'x86_64':
                flags = ('-D__x86_64__', '-DPIC', '-DMACHO')
        elif target.kernel == 'WINNT':
            if target.cpu == 'x86':
                flags = ('-DPIC', '-DWIN32')
            elif target.cpu == 'x86_64':
                flags = ('-D__x86_64__', '-DPIC', '-DWIN64', '-DMSVC')
        elif target.cpu == 'arm':
            flags = ('-march=armv7-a', '-mfpu=neon')
        elif target.cpu == 'aarch64':
            flags = ('-march=armv8-a',)
        elif target.cpu == 'mips32':
            flags = ('-mdspr2',)
        elif target.cpu == 'x86':
            flags = ('-DPIC', '-DELF')
        elif target.cpu == 'x86_64':
            flags = ('-D__x86_64__', '-DPIC', '-DELF')

        if target.cpu in ('x86', 'x86_64'):
            use_yasm = True
            if target.kernel == 'Linux' and target.os == 'GNU':
                need_yasm = Version('1.0.1')
            else:
                need_yasm = Version('1.1')

        return namespace(flags=flags, use_yasm=use_yasm, need_yasm=need_yasm)

    set_config('LIBJPEG_TURBO_USE_YASM', in_tree_jpeg.use_yasm)
    set_config('LIBJPEG_TURBO_ASFLAGS', in_tree_jpeg.flags)


# Libav-fft Support
# ==============================================================
with only_when(compile_environment):
    @depends(target)
    def libav_fft(target):
        flags = None
        if target.kernel == 'WINNT' and target.cpu == 'x86':
            flags = ['-DPIC', '-DWIN32']
        elif target.kernel == 'WINNT' and target.cpu == 'aarch64':
            flags = ['-DPIC', '-DWIN64']
        elif target.cpu == 'x86_64':
            if target.kernel == 'Darwin':
                flags = ['-D__x86_64__', '-DPIC', '-DMACHO']
            elif target.kernel == 'WINNT':
                flags = ['-D__x86_64__', '-DPIC', '-DWIN64', '-DMSVC']
            else:
                flags = ['-D__x86_64__', '-DPIC', '-DELF']
        if flags:
            if target.kernel == 'Linux' and target.os == 'GNU':
                need_yasm = Version('1.0.1')
            else:
                need_yasm = Version('1.1')
            return namespace(flags=flags, need_yasm=need_yasm)


    set_config('MOZ_LIBAV_FFT', depends(when=libav_fft)(lambda: True))
    set_define('MOZ_LIBAV_FFT', depends(when=libav_fft)(lambda: True))
    set_config('LIBAV_FFT_ASFLAGS', libav_fft.flags)


# FFmpeg's ffvpx configuration
# ==============================================================
# Artifact builds need MOZ_FFVPX defined as if compilation happened.
with only_when(compile_environment | artifact_builds):
    @depends_if(yasm_version)
    def yasm_has_avx2(yasm_version):
        return yasm_version >= '1.2'


    set_config('YASM_HAS_AVX2', yasm_has_avx2)


    @depends(yasm_has_avx2, libav_fft, vpx_as_flags, target)
    def ffvpx(yasm_has_avx2, libav_fft, vpx_as_flags, target):
        enable = flac_only = use_yasm = False
        flags = []
        if target.cpu in ('x86', 'x86_64') or \
                target.cpu == 'aarch64' and target.kernel == 'WINNT':
            enable = True
            if libav_fft and libav_fft.flags:
                use_yasm = True
                flags.extend(libav_fft.flags)
                if target.kernel == 'WINNT':
                    if target.cpu == 'x86':
                        # 32-bit windows need to prefix symbols with an underscore.
                        flags.extend(('-DPREFIX', '-Pconfig_win32.asm'))
                    elif target.cpu == 'aarch64':
                        use_yasm = False
                    else:
                        flags.append('-Pconfig_win64.asm')
                elif target.kernel == 'Darwin':
                    # 32/64-bit macosx assemblers need to prefix symbols with an
                    # underscore.
                    flags.extend(('-DPREFIX', '-Pconfig_darwin64.asm'))
                else:
                    # Default to unix.
                    flags.append('-Pconfig_unix64.asm')
            else:
                flac_only = True
        elif target.cpu in ('arm', 'aarch64') and \
                target.kernel not in ('WINNT', 'Darwin'):
            enable = flac_only = True
            if vpx_as_flags:
                flags.extend(vpx_as_flags)

        if use_yasm:
            # default disabled components
            flags.append('-Pdefaults_disabled.asm')
            if not yasm_has_avx2:
                flags.extend((
                    '-DHAVE_AVX2=0',
                    '-DHAVE_AVX2_INTERNAL=0',
                    '-DHAVE_AVX2_EXTERNAL=0',
                ))

        return namespace(
            enable=enable,
            use_yasm=use_yasm,
            flac_only=flac_only,
            flags=flags,
        )


    set_config('MOZ_FFVPX', True, when=ffvpx.enable)
    set_define('MOZ_FFVPX', True, when=ffvpx.enable)
    set_config('MOZ_FFVPX_FLACONLY', True, when=ffvpx.flac_only)
    set_define('MOZ_FFVPX_FLACONLY', True, when=ffvpx.flac_only)
    set_config('FFVPX_ASFLAGS', ffvpx.flags)
    set_config('FFVPX_USE_YASM', True, when=ffvpx.use_yasm)


@depends(yasm_version, in_tree_vpx.need_yasm, in_tree_jpeg.use_yasm,
         libav_fft.need_yasm, ffvpx.use_yasm)
@imports(_from='__builtin__', _import='sorted')
def valid_yasm_version(yasm_version, for_vpx, for_jpeg, for_libav,
                       for_ffvpx=False):
    # Note: the default for for_ffvpx above only matters for unit tests.
    requires = {
        'vpx': for_vpx,
        'jpeg': for_jpeg,
        'libav': for_libav,
        'ffvpx': for_ffvpx,
    }
    requires = {k: v for (k, v) in requires.items() if v}
    if requires and not yasm_version:
        items = sorted(requires.keys())
        if len(items) > 1:
            what = ' and '.join((', '.join(items[:-1]), items[-1]))
        else:
            what = items[0]
        die('Yasm is required to build with %s, but you do not appear to have '
            'Yasm installed.' % what)

    versioned = {k: v for (k, v) in requires.items() if v is not True}
    by_version = sorted(versioned.items(), key=lambda x: x[1])
    if by_version:
        what, version = by_version[-1]
        if yasm_version < version:
            die('Yasm version %s or greater is required to build with %s.'
                % (version, what))


# ANGLE OpenGL->D3D translator for WebGL
# ==============================================================

with only_when(compile_environment & target_is_windows):
    def d3d_compiler_dll_result(value):
        if not value.path:
            return 'provided by the OS'
        return value.path

    @depends(target, valid_windows_sdk_dir, fxc)
    @checking('for D3D compiler DLL', d3d_compiler_dll_result)
    @imports('os.path')
    def d3d_compiler_dll(target, windows_sdk_dir, fxc):
        suffix = {
            'x86_64': 'x64',
        }.get(target.cpu, target.cpu)

        name = 'd3dcompiler_47.dll'

        if target.cpu == 'aarch64':
            # AArch64 Windows comes with d3dcompiler_47.dll installed
            return namespace(name=name, path=None)

        if windows_sdk_dir:
            path = os.path.join(windows_sdk_dir.path, 'Redist', 'D3D', suffix, name)
            error_extra = 'in Windows SDK at {}'.format(windows_sdk_dir.path)
        else:
            path = os.path.join(os.path.dirname(fxc), name)
            error_extra = 'alongside FXC at {}'.format(fxc)

        if os.path.exists(path):
            return namespace(name=name, path=path)
        die('Could not find {} {}'.format(name, error_extra))


    set_config('MOZ_ANGLE_RENDERER', True)
    set_config('MOZ_D3DCOMPILER_VISTA_DLL', d3d_compiler_dll.name,
               when=d3d_compiler_dll.path)
    set_config('MOZ_D3DCOMPILER_VISTA_DLL_PATH', d3d_compiler_dll.path)

# Remoting protocol support
# ==============================================================

@depends(toolkit)
def has_remote(toolkit):
    if toolkit in ('gtk', 'windows'):
        return True

set_config('MOZ_HAS_REMOTE', has_remote)
set_define('MOZ_HAS_REMOTE', has_remote)


# new XULStore implementation
# ==============================================================

@depends(milestone)
def new_xulstore(milestone):
    if milestone.is_nightly:
        return True

set_config('MOZ_NEW_XULSTORE', True, when=new_xulstore)
set_define('MOZ_NEW_XULSTORE', True, when=new_xulstore)


# new Notification Store implementation
# ==============================================================

@depends(milestone)
def new_notification_store(milestone):
    if milestone.is_nightly:
        return True

set_config('MOZ_NEW_NOTIFICATION_STORE', True, when=new_notification_store)
set_define('MOZ_NEW_NOTIFICATION_STORE', True, when=new_notification_store)


# new Cert Storage implementation
# ==============================================================

@depends(milestone)
def new_cert_storage(milestone):
    if milestone.is_nightly:
        return True

set_config('MOZ_NEW_CERT_STORAGE', True, when=new_cert_storage)
set_define('MOZ_NEW_CERT_STORAGE', True, when=new_cert_storage)<|MERGE_RESOLUTION|>--- conflicted
+++ resolved
@@ -318,11 +318,7 @@
 # ==============================================================
 @depends(toolkit)
 def pdf_printing(toolkit):
-<<<<<<< HEAD
-    if toolkit in ('windows', 'gtk3', 'android', 'gonk'):
-=======
-    if toolkit in ('windows', 'gtk', 'android'):
->>>>>>> 4cb4d652
+    if toolkit in ('windows', 'gtk', 'android', 'gonk'):
         return True
 
 @depends(pdf_printing)
