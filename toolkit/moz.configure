--- conflicted
+++ resolved
@@ -1983,23 +1983,6 @@
 set_define('MOZ_GLEAN', True, when=glean)
 
 
-<<<<<<< HEAD
-# New WebExtension `storage.sync` implementation in Rust
-# ==============================================================
-
-@depends(milestone)
-def new_webext_storage(milestone):
-    return True
-    # We are not building b2g as a nightly even when tracking trunk.
-    # if milestone.is_nightly:
-    #  return True
-
-set_config('MOZ_NEW_WEBEXT_STORAGE', True, when=new_webext_storage)
-set_define('MOZ_NEW_WEBEXT_STORAGE', True, when=new_webext_storage)
-
-
-=======
->>>>>>> 58c18a33
 # dump_syms
 # ==============================================================
 
