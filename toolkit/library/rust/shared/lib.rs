// This Source Code Form is subject to the terms of the Mozilla Public
// License, v. 2.0. If a copy of the MPL was not distributed with this
// file, You can obtain one at http://mozilla.org/MPL/2.0/.

#![cfg_attr(feature = "oom_with_hook", feature(alloc_error_hook))]

extern crate geckoservo;

extern crate app_services_logger;
#[cfg(feature = "cubeb-remoting")]
extern crate audioipc_client;
#[cfg(feature = "cubeb-remoting")]
extern crate audioipc_server;
extern crate authenticator;
#[cfg(feature = "bitsdownload")]
extern crate bitsdownload;
#[cfg(feature = "moz_places")]
extern crate bookmark_sync;
extern crate cascade_bloom_filter;
#[cfg(feature = "new_cert_storage")]
extern crate cert_storage;
extern crate chardetng_c;
extern crate cosec;
#[cfg(feature = "cubeb_coreaudio_rust")]
extern crate cubeb_coreaudio;
#[cfg(feature = "cubeb_pulse_rust")]
extern crate cubeb_pulse;
extern crate encoding_glue;
#[cfg(feature = "rust_fxa_client")]
extern crate firefox_accounts_bridge;
#[cfg(feature = "glean")]
extern crate fog_control;
extern crate gkrust_utils;
extern crate http_sfv;
extern crate jsrust_shared;
extern crate kvstore;
extern crate l10nregistry_ffi;
extern crate mapped_hyph;
extern crate mozurl;
extern crate mp4parse_capi;
extern crate netwerk_helper;
extern crate nserror;
extern crate nsstring;
extern crate prefs_parser;
extern crate processtools;
#[cfg(feature = "gecko_profiler")]
extern crate profiler_helper;
extern crate rsdparsa_capi;
extern crate shift_or_euc_c;
extern crate static_prefs;
extern crate storage;
#[cfg(feature = "quantum_render")]
extern crate webrender_bindings;
extern crate xpcom;
#[cfg(feature = "new_xulstore")]
extern crate xulstore;

extern crate audio_thread_priority;

// Build on Gonk for now.
// #[cfg(not(target_os = "android"))]
extern crate webext_storage_bridge;

#[cfg(feature = "webrtc")]
extern crate mdns_service;
extern crate neqo_glue;
#[cfg(feature = "webgpu")]
extern crate wgpu_bindings;

#[cfg(feature = "wasm_library_sandboxing")]
extern crate rlbox_lucet_sandbox;

extern crate qcms;

extern crate unic_langid;
extern crate unic_langid_ffi;

extern crate fluent_langneg;
extern crate fluent_langneg_ffi;

extern crate fluent;
extern crate fluent_ffi;

// Build on Gonk for now.
// #[cfg(not(target_os = "android"))]
extern crate viaduct;

#[cfg(feature = "remote")]
extern crate remote;

extern crate gecko_logger;

<<<<<<< HEAD
// Gecko <-> SIDL integration
extern crate gecko_sidl;

#[cfg(target_os = "linux")]
=======
#[cfg(feature = "oxidized_breakpad")]
>>>>>>> 89c85eee
extern crate rust_minidump_writer_linux;

extern crate log;
use log::info;

use std::{ffi::CStr, os::raw::c_char};

use gecko_logger::GeckoLogger;

#[no_mangle]
pub extern "C" fn GkRust_Init() {
    // Initialize logging.
    let _ = GeckoLogger::init();
}

#[no_mangle]
pub extern "C" fn GkRust_Shutdown() {}

/// Used to implement `nsIDebug2::RustPanic` for testing purposes.
#[no_mangle]
pub extern "C" fn intentional_panic(message: *const c_char) {
    panic!("{}", unsafe { CStr::from_ptr(message) }.to_string_lossy());
}

/// Used to implement `nsIDebug2::rustLog` for testing purposes.
#[no_mangle]
pub extern "C" fn debug_log(target: *const c_char, message: *const c_char) {
    unsafe {
        // NOTE: The `info!` log macro is used here because we have the `release_max_level_info` feature set.
        info!(target: CStr::from_ptr(target).to_str().unwrap(), "{}", CStr::from_ptr(message).to_str().unwrap());
    }
}

#[cfg(feature = "oom_with_hook")]
mod oom_hook {
    use std::alloc::{set_alloc_error_hook, Layout};

    extern "C" {
        fn GeckoHandleOOM(size: usize) -> !;
    }

    pub fn hook(layout: Layout) {
        unsafe {
            GeckoHandleOOM(layout.size());
        }
    }

    pub fn install() {
        set_alloc_error_hook(hook);
    }
}

#[no_mangle]
pub extern "C" fn install_rust_oom_hook() {
    #[cfg(feature = "oom_with_hook")]
    oom_hook::install();
}

#[cfg(feature = "moz_memory")]
mod moz_memory {
    use std::alloc::{GlobalAlloc, Layout};
    use std::os::raw::c_void;

    extern "C" {
        fn malloc(size: usize) -> *mut c_void;

        fn free(ptr: *mut c_void);

        fn calloc(nmemb: usize, size: usize) -> *mut c_void;

        fn realloc(ptr: *mut c_void, size: usize) -> *mut c_void;

        #[cfg(windows)]
        fn _aligned_malloc(size: usize, align: usize) -> *mut c_void;

        #[cfg(not(windows))]
        fn memalign(align: usize, size: usize) -> *mut c_void;
    }

    #[cfg(windows)]
    unsafe fn memalign(align: usize, size: usize) -> *mut c_void {
        _aligned_malloc(size, align)
    }

    pub struct GeckoAlloc;

    #[inline(always)]
    fn need_memalign(layout: Layout) -> bool {
        // mozjemalloc guarantees a minimum alignment of 16 for all sizes, except
        // for size classes below 16 (4 and 8).
        layout.align() > layout.size() || layout.align() > 16
    }

    unsafe impl GlobalAlloc for GeckoAlloc {
        unsafe fn alloc(&self, layout: Layout) -> *mut u8 {
            if need_memalign(layout) {
                memalign(layout.align(), layout.size()) as *mut u8
            } else {
                malloc(layout.size()) as *mut u8
            }
        }

        unsafe fn dealloc(&self, ptr: *mut u8, _layout: Layout) {
            free(ptr as *mut c_void)
        }

        unsafe fn alloc_zeroed(&self, layout: Layout) -> *mut u8 {
            if need_memalign(layout) {
                let ptr = self.alloc(layout);
                if !ptr.is_null() {
                    std::ptr::write_bytes(ptr, 0, layout.size());
                }
                ptr
            } else {
                calloc(1, layout.size()) as *mut u8
            }
        }

        unsafe fn realloc(&self, ptr: *mut u8, layout: Layout, new_size: usize) -> *mut u8 {
            let new_layout = Layout::from_size_align_unchecked(new_size, layout.align());
            if need_memalign(new_layout) {
                let new_ptr = self.alloc(new_layout);
                if !new_ptr.is_null() {
                    let size = std::cmp::min(layout.size(), new_size);
                    std::ptr::copy_nonoverlapping(ptr, new_ptr, size);
                    self.dealloc(ptr, layout);
                }
                new_ptr
            } else {
                realloc(ptr as *mut c_void, new_size) as *mut u8
            }
        }
    }
}

#[cfg(feature = "moz_memory")]
#[global_allocator]
static A: moz_memory::GeckoAlloc = moz_memory::GeckoAlloc;<|MERGE_RESOLUTION|>--- conflicted
+++ resolved
@@ -90,14 +90,11 @@
 
 extern crate gecko_logger;
 
-<<<<<<< HEAD
 // Gecko <-> SIDL integration
 extern crate gecko_sidl;
 
 #[cfg(target_os = "linux")]
-=======
 #[cfg(feature = "oxidized_breakpad")]
->>>>>>> 89c85eee
 extern crate rust_minidump_writer_linux;
 
 extern crate log;
