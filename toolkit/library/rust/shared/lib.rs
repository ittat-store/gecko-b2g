--- conflicted
+++ resolved
@@ -85,19 +85,14 @@
 
 extern crate gecko_logger;
 
-<<<<<<< HEAD
 // Gecko <-> SIDL integration
 #[cfg(feature = "sidl")]
 extern crate gecko_sidl;
 
-use std::ffi::CStr;
-use std::os::raw::c_char;
-=======
 extern crate log;
 use log::info;
 
 use std::{ffi::CStr, os::raw::c_char};
->>>>>>> f317705b
 
 use gecko_logger::GeckoLogger;
 
