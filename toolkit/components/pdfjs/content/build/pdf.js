/**
 * @licstart The following is the entire license notice for the
 * Javascript code in this page
 *
 * Copyright 2020 Mozilla Foundation
 *
 * Licensed under the Apache License, Version 2.0 (the "License");
 * you may not use this file except in compliance with the License.
 * You may obtain a copy of the License at
 *
 *     http://www.apache.org/licenses/LICENSE-2.0
 *
 * Unless required by applicable law or agreed to in writing, software
 * distributed under the License is distributed on an "AS IS" BASIS,
 * WITHOUT WARRANTIES OR CONDITIONS OF ANY KIND, either express or implied.
 * See the License for the specific language governing permissions and
 * limitations under the License.
 *
 * @licend The above is the entire license notice for the
 * Javascript code in this page
 */

(function webpackUniversalModuleDefinition(root, factory) {
	if(typeof exports === 'object' && typeof module === 'object')
		module.exports = factory();
	else if(typeof define === 'function' && define.amd)
		define("pdfjs-dist/build/pdf", [], factory);
	else if(typeof exports === 'object')
		exports["pdfjs-dist/build/pdf"] = factory();
	else
		root["pdfjs-dist/build/pdf"] = root.pdfjsLib = factory();
})(this, function() {
return /******/ (function(modules) { // webpackBootstrap
/******/ 	// The module cache
/******/ 	var installedModules = {};
/******/
/******/ 	// The require function
/******/ 	function __w_pdfjs_require__(moduleId) {
/******/
/******/ 		// Check if module is in cache
/******/ 		if(installedModules[moduleId]) {
/******/ 			return installedModules[moduleId].exports;
/******/ 		}
/******/ 		// Create a new module (and put it into the cache)
/******/ 		var module = installedModules[moduleId] = {
/******/ 			i: moduleId,
/******/ 			l: false,
/******/ 			exports: {}
/******/ 		};
/******/
/******/ 		// Execute the module function
/******/ 		modules[moduleId].call(module.exports, module, module.exports, __w_pdfjs_require__);
/******/
/******/ 		// Flag the module as loaded
/******/ 		module.l = true;
/******/
/******/ 		// Return the exports of the module
/******/ 		return module.exports;
/******/ 	}
/******/
/******/
/******/ 	// expose the modules object (__webpack_modules__)
/******/ 	__w_pdfjs_require__.m = modules;
/******/
/******/ 	// expose the module cache
/******/ 	__w_pdfjs_require__.c = installedModules;
/******/
/******/ 	// define getter function for harmony exports
/******/ 	__w_pdfjs_require__.d = function(exports, name, getter) {
/******/ 		if(!__w_pdfjs_require__.o(exports, name)) {
/******/ 			Object.defineProperty(exports, name, { enumerable: true, get: getter });
/******/ 		}
/******/ 	};
/******/
/******/ 	// define __esModule on exports
/******/ 	__w_pdfjs_require__.r = function(exports) {
/******/ 		if(typeof Symbol !== 'undefined' && Symbol.toStringTag) {
/******/ 			Object.defineProperty(exports, Symbol.toStringTag, { value: 'Module' });
/******/ 		}
/******/ 		Object.defineProperty(exports, '__esModule', { value: true });
/******/ 	};
/******/
/******/ 	// create a fake namespace object
/******/ 	// mode & 1: value is a module id, require it
/******/ 	// mode & 2: merge all properties of value into the ns
/******/ 	// mode & 4: return value when already ns object
/******/ 	// mode & 8|1: behave like require
/******/ 	__w_pdfjs_require__.t = function(value, mode) {
/******/ 		if(mode & 1) value = __w_pdfjs_require__(value);
/******/ 		if(mode & 8) return value;
/******/ 		if((mode & 4) && typeof value === 'object' && value && value.__esModule) return value;
/******/ 		var ns = Object.create(null);
/******/ 		__w_pdfjs_require__.r(ns);
/******/ 		Object.defineProperty(ns, 'default', { enumerable: true, value: value });
/******/ 		if(mode & 2 && typeof value != 'string') for(var key in value) __w_pdfjs_require__.d(ns, key, function(key) { return value[key]; }.bind(null, key));
/******/ 		return ns;
/******/ 	};
/******/
/******/ 	// getDefaultExport function for compatibility with non-harmony modules
/******/ 	__w_pdfjs_require__.n = function(module) {
/******/ 		var getter = module && module.__esModule ?
/******/ 			function getDefault() { return module['default']; } :
/******/ 			function getModuleExports() { return module; };
/******/ 		__w_pdfjs_require__.d(getter, 'a', getter);
/******/ 		return getter;
/******/ 	};
/******/
/******/ 	// Object.prototype.hasOwnProperty.call
/******/ 	__w_pdfjs_require__.o = function(object, property) { return Object.prototype.hasOwnProperty.call(object, property); };
/******/
/******/ 	// __webpack_public_path__
/******/ 	__w_pdfjs_require__.p = "";
/******/
/******/
/******/ 	// Load entry module and return exports
/******/ 	return __w_pdfjs_require__(__w_pdfjs_require__.s = 0);
/******/ })
/************************************************************************/
/******/ ([
/* 0 */
/***/ (function(module, exports, __w_pdfjs_require__) {

"use strict";


Object.defineProperty(exports, "__esModule", {
  value: true
});
Object.defineProperty(exports, "addLinkAttributes", {
  enumerable: true,
  get: function () {
    return _display_utils.addLinkAttributes;
  }
});
Object.defineProperty(exports, "getFilenameFromUrl", {
  enumerable: true,
  get: function () {
    return _display_utils.getFilenameFromUrl;
  }
});
Object.defineProperty(exports, "LinkTarget", {
  enumerable: true,
  get: function () {
    return _display_utils.LinkTarget;
  }
});
Object.defineProperty(exports, "loadScript", {
  enumerable: true,
  get: function () {
    return _display_utils.loadScript;
  }
});
Object.defineProperty(exports, "PDFDateString", {
  enumerable: true,
  get: function () {
    return _display_utils.PDFDateString;
  }
});
Object.defineProperty(exports, "RenderingCancelledException", {
  enumerable: true,
  get: function () {
    return _display_utils.RenderingCancelledException;
  }
});
Object.defineProperty(exports, "build", {
  enumerable: true,
  get: function () {
    return _api.build;
  }
});
Object.defineProperty(exports, "getDocument", {
  enumerable: true,
  get: function () {
    return _api.getDocument;
  }
});
Object.defineProperty(exports, "LoopbackPort", {
  enumerable: true,
  get: function () {
    return _api.LoopbackPort;
  }
});
Object.defineProperty(exports, "PDFDataRangeTransport", {
  enumerable: true,
  get: function () {
    return _api.PDFDataRangeTransport;
  }
});
Object.defineProperty(exports, "PDFWorker", {
  enumerable: true,
  get: function () {
    return _api.PDFWorker;
  }
});
Object.defineProperty(exports, "version", {
  enumerable: true,
  get: function () {
    return _api.version;
  }
});
Object.defineProperty(exports, "CMapCompressionType", {
  enumerable: true,
  get: function () {
    return _util.CMapCompressionType;
  }
});
Object.defineProperty(exports, "createObjectURL", {
  enumerable: true,
  get: function () {
    return _util.createObjectURL;
  }
});
Object.defineProperty(exports, "createPromiseCapability", {
  enumerable: true,
  get: function () {
    return _util.createPromiseCapability;
  }
});
Object.defineProperty(exports, "createValidAbsoluteUrl", {
  enumerable: true,
  get: function () {
    return _util.createValidAbsoluteUrl;
  }
});
Object.defineProperty(exports, "InvalidPDFException", {
  enumerable: true,
  get: function () {
    return _util.InvalidPDFException;
  }
});
Object.defineProperty(exports, "MissingPDFException", {
  enumerable: true,
  get: function () {
    return _util.MissingPDFException;
  }
});
Object.defineProperty(exports, "OPS", {
  enumerable: true,
  get: function () {
    return _util.OPS;
  }
});
Object.defineProperty(exports, "PasswordResponses", {
  enumerable: true,
  get: function () {
    return _util.PasswordResponses;
  }
});
Object.defineProperty(exports, "PermissionFlag", {
  enumerable: true,
  get: function () {
    return _util.PermissionFlag;
  }
});
Object.defineProperty(exports, "removeNullCharacters", {
  enumerable: true,
  get: function () {
    return _util.removeNullCharacters;
  }
});
Object.defineProperty(exports, "shadow", {
  enumerable: true,
  get: function () {
    return _util.shadow;
  }
});
Object.defineProperty(exports, "UnexpectedResponseException", {
  enumerable: true,
  get: function () {
    return _util.UnexpectedResponseException;
  }
});
Object.defineProperty(exports, "UNSUPPORTED_FEATURES", {
  enumerable: true,
  get: function () {
    return _util.UNSUPPORTED_FEATURES;
  }
});
Object.defineProperty(exports, "Util", {
  enumerable: true,
  get: function () {
    return _util.Util;
  }
});
Object.defineProperty(exports, "VerbosityLevel", {
  enumerable: true,
  get: function () {
    return _util.VerbosityLevel;
  }
});
Object.defineProperty(exports, "AnnotationLayer", {
  enumerable: true,
  get: function () {
    return _annotation_layer.AnnotationLayer;
  }
});
Object.defineProperty(exports, "apiCompatibilityParams", {
  enumerable: true,
  get: function () {
    return _api_compatibility.apiCompatibilityParams;
  }
});
Object.defineProperty(exports, "GlobalWorkerOptions", {
  enumerable: true,
  get: function () {
    return _worker_options.GlobalWorkerOptions;
  }
});
Object.defineProperty(exports, "renderTextLayer", {
  enumerable: true,
  get: function () {
    return _text_layer.renderTextLayer;
  }
});
Object.defineProperty(exports, "SVGGraphics", {
  enumerable: true,
  get: function () {
    return _svg.SVGGraphics;
  }
});

var _display_utils = __w_pdfjs_require__(1);

var _api = __w_pdfjs_require__(5);

var _util = __w_pdfjs_require__(2);

var _annotation_layer = __w_pdfjs_require__(19);

var _api_compatibility = __w_pdfjs_require__(9);

var _worker_options = __w_pdfjs_require__(12);

var _text_layer = __w_pdfjs_require__(20);

var _svg = __w_pdfjs_require__(21);

<<<<<<< HEAD
const pdfjsVersion = '2.7.43';
const pdfjsBuild = '008eed0ef';
=======
const pdfjsVersion = '2.7.59';
const pdfjsBuild = 'e73354a32';
>>>>>>> b29fcea7
;

/***/ }),
/* 1 */
/***/ (function(module, exports, __w_pdfjs_require__) {

"use strict";


Object.defineProperty(exports, "__esModule", {
  value: true
});
exports.addLinkAttributes = addLinkAttributes;
exports.getFilenameFromUrl = getFilenameFromUrl;
exports.isFetchSupported = isFetchSupported;
exports.isValidFetchUrl = isValidFetchUrl;
exports.loadScript = loadScript;
exports.deprecated = deprecated;
exports.PDFDateString = exports.StatTimer = exports.DOMSVGFactory = exports.DOMCMapReaderFactory = exports.BaseCMapReaderFactory = exports.DOMCanvasFactory = exports.BaseCanvasFactory = exports.DEFAULT_LINK_REL = exports.LinkTarget = exports.RenderingCancelledException = exports.PageViewport = void 0;

var _util = __w_pdfjs_require__(2);

const DEFAULT_LINK_REL = "noopener noreferrer nofollow";
exports.DEFAULT_LINK_REL = DEFAULT_LINK_REL;
const SVG_NS = "http://www.w3.org/2000/svg";

class BaseCanvasFactory {
  constructor() {
    if (this.constructor === BaseCanvasFactory) {
      (0, _util.unreachable)("Cannot initialize BaseCanvasFactory.");
    }
  }

  create(width, height) {
    (0, _util.unreachable)("Abstract method `create` called.");
  }

  reset(canvasAndContext, width, height) {
    if (!canvasAndContext.canvas) {
      throw new Error("Canvas is not specified");
    }

    if (width <= 0 || height <= 0) {
      throw new Error("Invalid canvas size");
    }

    canvasAndContext.canvas.width = width;
    canvasAndContext.canvas.height = height;
  }

  destroy(canvasAndContext) {
    if (!canvasAndContext.canvas) {
      throw new Error("Canvas is not specified");
    }

    canvasAndContext.canvas.width = 0;
    canvasAndContext.canvas.height = 0;
    canvasAndContext.canvas = null;
    canvasAndContext.context = null;
  }

}

exports.BaseCanvasFactory = BaseCanvasFactory;

class DOMCanvasFactory extends BaseCanvasFactory {
  constructor({
    ownerDocument = globalThis.document
  } = {}) {
    super();
    this._document = ownerDocument;
  }

  create(width, height) {
    if (width <= 0 || height <= 0) {
      throw new Error("Invalid canvas size");
    }

    const canvas = this._document.createElement("canvas");

    const context = canvas.getContext("2d");
    canvas.width = width;
    canvas.height = height;
    return {
      canvas,
      context
    };
  }

}

exports.DOMCanvasFactory = DOMCanvasFactory;

class BaseCMapReaderFactory {
  constructor({
    baseUrl = null,
    isCompressed = false
  }) {
    if (this.constructor === BaseCMapReaderFactory) {
      (0, _util.unreachable)("Cannot initialize BaseCMapReaderFactory.");
    }

    this.baseUrl = baseUrl;
    this.isCompressed = isCompressed;
  }

  async fetch({
    name
  }) {
    if (!this.baseUrl) {
      throw new Error('The CMap "baseUrl" parameter must be specified, ensure that ' + 'the "cMapUrl" and "cMapPacked" API parameters are provided.');
    }

    if (!name) {
      throw new Error("CMap name must be specified.");
    }

    const url = this.baseUrl + name + (this.isCompressed ? ".bcmap" : "");
    const compressionType = this.isCompressed ? _util.CMapCompressionType.BINARY : _util.CMapCompressionType.NONE;
    return this._fetchData(url, compressionType).catch(reason => {
      throw new Error(`Unable to load ${this.isCompressed ? "binary " : ""}CMap at: ${url}`);
    });
  }

  _fetchData(url, compressionType) {
    (0, _util.unreachable)("Abstract method `_fetchData` called.");
  }

}

exports.BaseCMapReaderFactory = BaseCMapReaderFactory;

class DOMCMapReaderFactory extends BaseCMapReaderFactory {
  _fetchData(url, compressionType) {
    return fetch(url).then(async response => {
      if (!response.ok) {
        throw new Error(response.statusText);
      }

      let cMapData;

      if (this.isCompressed) {
        cMapData = new Uint8Array(await response.arrayBuffer());
      } else {
        cMapData = (0, _util.stringToBytes)(await response.text());
      }

      return {
        cMapData,
        compressionType
      };
    });
  }

}

exports.DOMCMapReaderFactory = DOMCMapReaderFactory;

class DOMSVGFactory {
  create(width, height) {
    (0, _util.assert)(width > 0 && height > 0, "Invalid SVG dimensions");
    const svg = document.createElementNS(SVG_NS, "svg:svg");
    svg.setAttribute("version", "1.1");
    svg.setAttribute("width", width + "px");
    svg.setAttribute("height", height + "px");
    svg.setAttribute("preserveAspectRatio", "none");
    svg.setAttribute("viewBox", "0 0 " + width + " " + height);
    return svg;
  }

  createElement(type) {
    (0, _util.assert)(typeof type === "string", "Invalid SVG element type");
    return document.createElementNS(SVG_NS, type);
  }

}

exports.DOMSVGFactory = DOMSVGFactory;

class PageViewport {
  constructor({
    viewBox,
    scale,
    rotation,
    offsetX = 0,
    offsetY = 0,
    dontFlip = false
  }) {
    this.viewBox = viewBox;
    this.scale = scale;
    this.rotation = rotation;
    this.offsetX = offsetX;
    this.offsetY = offsetY;
    const centerX = (viewBox[2] + viewBox[0]) / 2;
    const centerY = (viewBox[3] + viewBox[1]) / 2;
    let rotateA, rotateB, rotateC, rotateD;
    rotation = rotation % 360;
    rotation = rotation < 0 ? rotation + 360 : rotation;

    switch (rotation) {
      case 180:
        rotateA = -1;
        rotateB = 0;
        rotateC = 0;
        rotateD = 1;
        break;

      case 90:
        rotateA = 0;
        rotateB = 1;
        rotateC = 1;
        rotateD = 0;
        break;

      case 270:
        rotateA = 0;
        rotateB = -1;
        rotateC = -1;
        rotateD = 0;
        break;

      case 0:
        rotateA = 1;
        rotateB = 0;
        rotateC = 0;
        rotateD = -1;
        break;

      default:
        throw new Error("PageViewport: Invalid rotation, must be a multiple of 90 degrees.");
    }

    if (dontFlip) {
      rotateC = -rotateC;
      rotateD = -rotateD;
    }

    let offsetCanvasX, offsetCanvasY;
    let width, height;

    if (rotateA === 0) {
      offsetCanvasX = Math.abs(centerY - viewBox[1]) * scale + offsetX;
      offsetCanvasY = Math.abs(centerX - viewBox[0]) * scale + offsetY;
      width = Math.abs(viewBox[3] - viewBox[1]) * scale;
      height = Math.abs(viewBox[2] - viewBox[0]) * scale;
    } else {
      offsetCanvasX = Math.abs(centerX - viewBox[0]) * scale + offsetX;
      offsetCanvasY = Math.abs(centerY - viewBox[1]) * scale + offsetY;
      width = Math.abs(viewBox[2] - viewBox[0]) * scale;
      height = Math.abs(viewBox[3] - viewBox[1]) * scale;
    }

    this.transform = [rotateA * scale, rotateB * scale, rotateC * scale, rotateD * scale, offsetCanvasX - rotateA * scale * centerX - rotateC * scale * centerY, offsetCanvasY - rotateB * scale * centerX - rotateD * scale * centerY];
    this.width = width;
    this.height = height;
  }

  clone({
    scale = this.scale,
    rotation = this.rotation,
    offsetX = this.offsetX,
    offsetY = this.offsetY,
    dontFlip = false
  } = {}) {
    return new PageViewport({
      viewBox: this.viewBox.slice(),
      scale,
      rotation,
      offsetX,
      offsetY,
      dontFlip
    });
  }

  convertToViewportPoint(x, y) {
    return _util.Util.applyTransform([x, y], this.transform);
  }

  convertToViewportRectangle(rect) {
    const topLeft = _util.Util.applyTransform([rect[0], rect[1]], this.transform);

    const bottomRight = _util.Util.applyTransform([rect[2], rect[3]], this.transform);

    return [topLeft[0], topLeft[1], bottomRight[0], bottomRight[1]];
  }

  convertToPdfPoint(x, y) {
    return _util.Util.applyInverseTransform([x, y], this.transform);
  }

}

exports.PageViewport = PageViewport;

class RenderingCancelledException extends _util.BaseException {
  constructor(msg, type) {
    super(msg);
    this.type = type;
  }

}

exports.RenderingCancelledException = RenderingCancelledException;
const LinkTarget = {
  NONE: 0,
  SELF: 1,
  BLANK: 2,
  PARENT: 3,
  TOP: 4
};
exports.LinkTarget = LinkTarget;

function addLinkAttributes(link, {
  url,
  target,
  rel,
  enabled = true
} = {}) {
  (0, _util.assert)(url && typeof url === "string", 'addLinkAttributes: A valid "url" parameter must provided.');
  const urlNullRemoved = (0, _util.removeNullCharacters)(url);

  if (enabled) {
    link.href = link.title = urlNullRemoved;
  } else {
    link.href = "";
    link.title = `Disabled: ${urlNullRemoved}`;

    link.onclick = () => {
      return false;
    };
  }

  let targetStr = "";

  switch (target) {
    case LinkTarget.NONE:
      break;

    case LinkTarget.SELF:
      targetStr = "_self";
      break;

    case LinkTarget.BLANK:
      targetStr = "_blank";
      break;

    case LinkTarget.PARENT:
      targetStr = "_parent";
      break;

    case LinkTarget.TOP:
      targetStr = "_top";
      break;
  }

  link.target = targetStr;
  link.rel = typeof rel === "string" ? rel : DEFAULT_LINK_REL;
}

function getFilenameFromUrl(url) {
  const anchor = url.indexOf("#");
  const query = url.indexOf("?");
  const end = Math.min(anchor > 0 ? anchor : url.length, query > 0 ? query : url.length);
  return url.substring(url.lastIndexOf("/", end) + 1, end);
}

class StatTimer {
  constructor() {
    this.started = Object.create(null);
    this.times = [];
  }

  time(name) {
    if (name in this.started) {
      (0, _util.warn)(`Timer is already running for ${name}`);
    }

    this.started[name] = Date.now();
  }

  timeEnd(name) {
    if (!(name in this.started)) {
      (0, _util.warn)(`Timer has not been started for ${name}`);
    }

    this.times.push({
      name,
      start: this.started[name],
      end: Date.now()
    });
    delete this.started[name];
  }

  toString() {
    const outBuf = [];
    let longest = 0;

    for (const time of this.times) {
      const name = time.name;

      if (name.length > longest) {
        longest = name.length;
      }
    }

    for (const time of this.times) {
      const duration = time.end - time.start;
      outBuf.push(`${time.name.padEnd(longest)} ${duration}ms\n`);
    }

    return outBuf.join("");
  }

}

exports.StatTimer = StatTimer;

function isFetchSupported() {
  return typeof fetch !== "undefined" && typeof Response !== "undefined" && "body" in Response.prototype && typeof ReadableStream !== "undefined";
}

function isValidFetchUrl(url, baseUrl) {
  try {
    const {
      protocol
    } = baseUrl ? new URL(url, baseUrl) : new URL(url);
    return protocol === "http:" || protocol === "https:";
  } catch (ex) {
    return false;
  }
}

function loadScript(src) {
  return new Promise((resolve, reject) => {
    const script = document.createElement("script");
    script.src = src;
    script.onload = resolve;

    script.onerror = function () {
      reject(new Error(`Cannot load script at: ${script.src}`));
    };

    (document.head || document.documentElement).appendChild(script);
  });
}

function deprecated(details) {
  console.log("Deprecated API usage: " + details);
}

let pdfDateStringRegex;

class PDFDateString {
  static toDateObject(input) {
    if (!input || !(0, _util.isString)(input)) {
      return null;
    }

    if (!pdfDateStringRegex) {
      pdfDateStringRegex = new RegExp("^D:" + "(\\d{4})" + "(\\d{2})?" + "(\\d{2})?" + "(\\d{2})?" + "(\\d{2})?" + "(\\d{2})?" + "([Z|+|-])?" + "(\\d{2})?" + "'?" + "(\\d{2})?" + "'?");
    }

    const matches = pdfDateStringRegex.exec(input);

    if (!matches) {
      return null;
    }

    const year = parseInt(matches[1], 10);
    let month = parseInt(matches[2], 10);
    month = month >= 1 && month <= 12 ? month - 1 : 0;
    let day = parseInt(matches[3], 10);
    day = day >= 1 && day <= 31 ? day : 1;
    let hour = parseInt(matches[4], 10);
    hour = hour >= 0 && hour <= 23 ? hour : 0;
    let minute = parseInt(matches[5], 10);
    minute = minute >= 0 && minute <= 59 ? minute : 0;
    let second = parseInt(matches[6], 10);
    second = second >= 0 && second <= 59 ? second : 0;
    const universalTimeRelation = matches[7] || "Z";
    let offsetHour = parseInt(matches[8], 10);
    offsetHour = offsetHour >= 0 && offsetHour <= 23 ? offsetHour : 0;
    let offsetMinute = parseInt(matches[9], 10) || 0;
    offsetMinute = offsetMinute >= 0 && offsetMinute <= 59 ? offsetMinute : 0;

    if (universalTimeRelation === "-") {
      hour += offsetHour;
      minute += offsetMinute;
    } else if (universalTimeRelation === "+") {
      hour -= offsetHour;
      minute -= offsetMinute;
    }

    return new Date(Date.UTC(year, month, day, hour, minute, second));
  }

}

exports.PDFDateString = PDFDateString;

/***/ }),
/* 2 */
/***/ (function(module, exports, __w_pdfjs_require__) {

"use strict";


Object.defineProperty(exports, "__esModule", {
  value: true
});
exports.arrayByteLength = arrayByteLength;
exports.arraysToBytes = arraysToBytes;
exports.assert = assert;
exports.bytesToString = bytesToString;
exports.createPromiseCapability = createPromiseCapability;
exports.escapeString = escapeString;
exports.encodeToXmlString = encodeToXmlString;
exports.getModificationDate = getModificationDate;
exports.getVerbosityLevel = getVerbosityLevel;
exports.info = info;
exports.isArrayBuffer = isArrayBuffer;
exports.isArrayEqual = isArrayEqual;
exports.isBool = isBool;
exports.isNum = isNum;
exports.isString = isString;
exports.isSameOrigin = isSameOrigin;
exports.createValidAbsoluteUrl = createValidAbsoluteUrl;
exports.removeNullCharacters = removeNullCharacters;
exports.setVerbosityLevel = setVerbosityLevel;
exports.shadow = shadow;
exports.string32 = string32;
exports.stringToBytes = stringToBytes;
exports.stringToPDFString = stringToPDFString;
exports.stringToUTF8String = stringToUTF8String;
exports.utf8StringToString = utf8StringToString;
exports.warn = warn;
exports.unreachable = unreachable;
exports.IsEvalSupportedCached = exports.IsLittleEndianCached = exports.createObjectURL = exports.FormatError = exports.Util = exports.UnknownErrorException = exports.UnexpectedResponseException = exports.TextRenderingMode = exports.StreamType = exports.PermissionFlag = exports.PasswordResponses = exports.PasswordException = exports.MissingPDFException = exports.InvalidPDFException = exports.AbortException = exports.CMapCompressionType = exports.ImageKind = exports.FontType = exports.AnnotationType = exports.AnnotationStateModelType = exports.AnnotationReviewState = exports.AnnotationReplyType = exports.AnnotationMarkedState = exports.AnnotationFlag = exports.AnnotationFieldFlag = exports.AnnotationBorderStyleType = exports.UNSUPPORTED_FEATURES = exports.VerbosityLevel = exports.OPS = exports.IDENTITY_MATRIX = exports.FONT_IDENTITY_MATRIX = exports.BaseException = void 0;

__w_pdfjs_require__(3);

const IDENTITY_MATRIX = [1, 0, 0, 1, 0, 0];
exports.IDENTITY_MATRIX = IDENTITY_MATRIX;
const FONT_IDENTITY_MATRIX = [0.001, 0, 0, 0.001, 0, 0];
exports.FONT_IDENTITY_MATRIX = FONT_IDENTITY_MATRIX;
const PermissionFlag = {
  PRINT: 0x04,
  MODIFY_CONTENTS: 0x08,
  COPY: 0x10,
  MODIFY_ANNOTATIONS: 0x20,
  FILL_INTERACTIVE_FORMS: 0x100,
  COPY_FOR_ACCESSIBILITY: 0x200,
  ASSEMBLE: 0x400,
  PRINT_HIGH_QUALITY: 0x800
};
exports.PermissionFlag = PermissionFlag;
const TextRenderingMode = {
  FILL: 0,
  STROKE: 1,
  FILL_STROKE: 2,
  INVISIBLE: 3,
  FILL_ADD_TO_PATH: 4,
  STROKE_ADD_TO_PATH: 5,
  FILL_STROKE_ADD_TO_PATH: 6,
  ADD_TO_PATH: 7,
  FILL_STROKE_MASK: 3,
  ADD_TO_PATH_FLAG: 4
};
exports.TextRenderingMode = TextRenderingMode;
const ImageKind = {
  GRAYSCALE_1BPP: 1,
  RGB_24BPP: 2,
  RGBA_32BPP: 3
};
exports.ImageKind = ImageKind;
const AnnotationType = {
  TEXT: 1,
  LINK: 2,
  FREETEXT: 3,
  LINE: 4,
  SQUARE: 5,
  CIRCLE: 6,
  POLYGON: 7,
  POLYLINE: 8,
  HIGHLIGHT: 9,
  UNDERLINE: 10,
  SQUIGGLY: 11,
  STRIKEOUT: 12,
  STAMP: 13,
  CARET: 14,
  INK: 15,
  POPUP: 16,
  FILEATTACHMENT: 17,
  SOUND: 18,
  MOVIE: 19,
  WIDGET: 20,
  SCREEN: 21,
  PRINTERMARK: 22,
  TRAPNET: 23,
  WATERMARK: 24,
  THREED: 25,
  REDACT: 26
};
exports.AnnotationType = AnnotationType;
const AnnotationStateModelType = {
  MARKED: "Marked",
  REVIEW: "Review"
};
exports.AnnotationStateModelType = AnnotationStateModelType;
const AnnotationMarkedState = {
  MARKED: "Marked",
  UNMARKED: "Unmarked"
};
exports.AnnotationMarkedState = AnnotationMarkedState;
const AnnotationReviewState = {
  ACCEPTED: "Accepted",
  REJECTED: "Rejected",
  CANCELLED: "Cancelled",
  COMPLETED: "Completed",
  NONE: "None"
};
exports.AnnotationReviewState = AnnotationReviewState;
const AnnotationReplyType = {
  GROUP: "Group",
  REPLY: "R"
};
exports.AnnotationReplyType = AnnotationReplyType;
const AnnotationFlag = {
  INVISIBLE: 0x01,
  HIDDEN: 0x02,
  PRINT: 0x04,
  NOZOOM: 0x08,
  NOROTATE: 0x10,
  NOVIEW: 0x20,
  READONLY: 0x40,
  LOCKED: 0x80,
  TOGGLENOVIEW: 0x100,
  LOCKEDCONTENTS: 0x200
};
exports.AnnotationFlag = AnnotationFlag;
const AnnotationFieldFlag = {
  READONLY: 0x0000001,
  REQUIRED: 0x0000002,
  NOEXPORT: 0x0000004,
  MULTILINE: 0x0001000,
  PASSWORD: 0x0002000,
  NOTOGGLETOOFF: 0x0004000,
  RADIO: 0x0008000,
  PUSHBUTTON: 0x0010000,
  COMBO: 0x0020000,
  EDIT: 0x0040000,
  SORT: 0x0080000,
  FILESELECT: 0x0100000,
  MULTISELECT: 0x0200000,
  DONOTSPELLCHECK: 0x0400000,
  DONOTSCROLL: 0x0800000,
  COMB: 0x1000000,
  RICHTEXT: 0x2000000,
  RADIOSINUNISON: 0x2000000,
  COMMITONSELCHANGE: 0x4000000
};
exports.AnnotationFieldFlag = AnnotationFieldFlag;
const AnnotationBorderStyleType = {
  SOLID: 1,
  DASHED: 2,
  BEVELED: 3,
  INSET: 4,
  UNDERLINE: 5
};
exports.AnnotationBorderStyleType = AnnotationBorderStyleType;
const StreamType = {
  UNKNOWN: "UNKNOWN",
  FLATE: "FLATE",
  LZW: "LZW",
  DCT: "DCT",
  JPX: "JPX",
  JBIG: "JBIG",
  A85: "A85",
  AHX: "AHX",
  CCF: "CCF",
  RLX: "RLX"
};
exports.StreamType = StreamType;
const FontType = {
  UNKNOWN: "UNKNOWN",
  TYPE1: "TYPE1",
  TYPE1C: "TYPE1C",
  CIDFONTTYPE0: "CIDFONTTYPE0",
  CIDFONTTYPE0C: "CIDFONTTYPE0C",
  TRUETYPE: "TRUETYPE",
  CIDFONTTYPE2: "CIDFONTTYPE2",
  TYPE3: "TYPE3",
  OPENTYPE: "OPENTYPE",
  TYPE0: "TYPE0",
  MMTYPE1: "MMTYPE1"
};
exports.FontType = FontType;
const VerbosityLevel = {
  ERRORS: 0,
  WARNINGS: 1,
  INFOS: 5
};
exports.VerbosityLevel = VerbosityLevel;
const CMapCompressionType = {
  NONE: 0,
  BINARY: 1,
  STREAM: 2
};
exports.CMapCompressionType = CMapCompressionType;
const OPS = {
  dependency: 1,
  setLineWidth: 2,
  setLineCap: 3,
  setLineJoin: 4,
  setMiterLimit: 5,
  setDash: 6,
  setRenderingIntent: 7,
  setFlatness: 8,
  setGState: 9,
  save: 10,
  restore: 11,
  transform: 12,
  moveTo: 13,
  lineTo: 14,
  curveTo: 15,
  curveTo2: 16,
  curveTo3: 17,
  closePath: 18,
  rectangle: 19,
  stroke: 20,
  closeStroke: 21,
  fill: 22,
  eoFill: 23,
  fillStroke: 24,
  eoFillStroke: 25,
  closeFillStroke: 26,
  closeEOFillStroke: 27,
  endPath: 28,
  clip: 29,
  eoClip: 30,
  beginText: 31,
  endText: 32,
  setCharSpacing: 33,
  setWordSpacing: 34,
  setHScale: 35,
  setLeading: 36,
  setFont: 37,
  setTextRenderingMode: 38,
  setTextRise: 39,
  moveText: 40,
  setLeadingMoveText: 41,
  setTextMatrix: 42,
  nextLine: 43,
  showText: 44,
  showSpacedText: 45,
  nextLineShowText: 46,
  nextLineSetSpacingShowText: 47,
  setCharWidth: 48,
  setCharWidthAndBounds: 49,
  setStrokeColorSpace: 50,
  setFillColorSpace: 51,
  setStrokeColor: 52,
  setStrokeColorN: 53,
  setFillColor: 54,
  setFillColorN: 55,
  setStrokeGray: 56,
  setFillGray: 57,
  setStrokeRGBColor: 58,
  setFillRGBColor: 59,
  setStrokeCMYKColor: 60,
  setFillCMYKColor: 61,
  shadingFill: 62,
  beginInlineImage: 63,
  beginImageData: 64,
  endInlineImage: 65,
  paintXObject: 66,
  markPoint: 67,
  markPointProps: 68,
  beginMarkedContent: 69,
  beginMarkedContentProps: 70,
  endMarkedContent: 71,
  beginCompat: 72,
  endCompat: 73,
  paintFormXObjectBegin: 74,
  paintFormXObjectEnd: 75,
  beginGroup: 76,
  endGroup: 77,
  beginAnnotations: 78,
  endAnnotations: 79,
  beginAnnotation: 80,
  endAnnotation: 81,
  paintJpegXObject: 82,
  paintImageMaskXObject: 83,
  paintImageMaskXObjectGroup: 84,
  paintImageXObject: 85,
  paintInlineImageXObject: 86,
  paintInlineImageXObjectGroup: 87,
  paintImageXObjectRepeat: 88,
  paintImageMaskXObjectRepeat: 89,
  paintSolidColorImageMask: 90,
  constructPath: 91
};
exports.OPS = OPS;
const UNSUPPORTED_FEATURES = {
  unknown: "unknown",
  forms: "forms",
  javaScript: "javaScript",
  smask: "smask",
  shadingPattern: "shadingPattern",
  font: "font",
  errorTilingPattern: "errorTilingPattern",
  errorExtGState: "errorExtGState",
  errorXObject: "errorXObject",
  errorFontLoadType3: "errorFontLoadType3",
  errorFontState: "errorFontState",
  errorFontMissing: "errorFontMissing",
  errorFontTranslate: "errorFontTranslate",
  errorColorSpace: "errorColorSpace",
  errorOperatorList: "errorOperatorList",
  errorFontToUnicode: "errorFontToUnicode",
  errorFontLoadNative: "errorFontLoadNative",
  errorFontGetPath: "errorFontGetPath",
  errorMarkedContent: "errorMarkedContent"
};
exports.UNSUPPORTED_FEATURES = UNSUPPORTED_FEATURES;
const PasswordResponses = {
  NEED_PASSWORD: 1,
  INCORRECT_PASSWORD: 2
};
exports.PasswordResponses = PasswordResponses;
let verbosity = VerbosityLevel.WARNINGS;

function setVerbosityLevel(level) {
  if (Number.isInteger(level)) {
    verbosity = level;
  }
}

function getVerbosityLevel() {
  return verbosity;
}

function info(msg) {
  if (verbosity >= VerbosityLevel.INFOS) {
    console.log(`Info: ${msg}`);
  }
}

function warn(msg) {
  if (verbosity >= VerbosityLevel.WARNINGS) {
    console.log(`Warning: ${msg}`);
  }
}

function unreachable(msg) {
  throw new Error(msg);
}

function assert(cond, msg) {
  if (!cond) {
    unreachable(msg);
  }
}

function isSameOrigin(baseUrl, otherUrl) {
  let base;

  try {
    base = new URL(baseUrl);

    if (!base.origin || base.origin === "null") {
      return false;
    }
  } catch (e) {
    return false;
  }

  const other = new URL(otherUrl, base);
  return base.origin === other.origin;
}

function _isValidProtocol(url) {
  if (!url) {
    return false;
  }

  switch (url.protocol) {
    case "http:":
    case "https:":
    case "ftp:":
    case "mailto:":
    case "tel:":
      return true;

    default:
      return false;
  }
}

function createValidAbsoluteUrl(url, baseUrl) {
  if (!url) {
    return null;
  }

  try {
    const absoluteUrl = baseUrl ? new URL(url, baseUrl) : new URL(url);

    if (_isValidProtocol(absoluteUrl)) {
      return absoluteUrl;
    }
  } catch (ex) {}

  return null;
}

function shadow(obj, prop, value) {
  Object.defineProperty(obj, prop, {
    value,
    enumerable: true,
    configurable: true,
    writable: false
  });
  return value;
}

const BaseException = function BaseExceptionClosure() {
  function BaseException(message) {
    if (this.constructor === BaseException) {
      unreachable("Cannot initialize BaseException.");
    }

    this.message = message;
    this.name = this.constructor.name;
  }

  BaseException.prototype = new Error();
  BaseException.constructor = BaseException;
  return BaseException;
}();

exports.BaseException = BaseException;

class PasswordException extends BaseException {
  constructor(msg, code) {
    super(msg);
    this.code = code;
  }

}

exports.PasswordException = PasswordException;

class UnknownErrorException extends BaseException {
  constructor(msg, details) {
    super(msg);
    this.details = details;
  }

}

exports.UnknownErrorException = UnknownErrorException;

class InvalidPDFException extends BaseException {}

exports.InvalidPDFException = InvalidPDFException;

class MissingPDFException extends BaseException {}

exports.MissingPDFException = MissingPDFException;

class UnexpectedResponseException extends BaseException {
  constructor(msg, status) {
    super(msg);
    this.status = status;
  }

}

exports.UnexpectedResponseException = UnexpectedResponseException;

class FormatError extends BaseException {}

exports.FormatError = FormatError;

class AbortException extends BaseException {}

exports.AbortException = AbortException;
const NullCharactersRegExp = /\x00/g;

function removeNullCharacters(str) {
  if (typeof str !== "string") {
    warn("The argument for removeNullCharacters must be a string.");
    return str;
  }

  return str.replace(NullCharactersRegExp, "");
}

function bytesToString(bytes) {
  assert(bytes !== null && typeof bytes === "object" && bytes.length !== undefined, "Invalid argument for bytesToString");
  const length = bytes.length;
  const MAX_ARGUMENT_COUNT = 8192;

  if (length < MAX_ARGUMENT_COUNT) {
    return String.fromCharCode.apply(null, bytes);
  }

  const strBuf = [];

  for (let i = 0; i < length; i += MAX_ARGUMENT_COUNT) {
    const chunkEnd = Math.min(i + MAX_ARGUMENT_COUNT, length);
    const chunk = bytes.subarray(i, chunkEnd);
    strBuf.push(String.fromCharCode.apply(null, chunk));
  }

  return strBuf.join("");
}

function stringToBytes(str) {
  assert(typeof str === "string", "Invalid argument for stringToBytes");
  const length = str.length;
  const bytes = new Uint8Array(length);

  for (let i = 0; i < length; ++i) {
    bytes[i] = str.charCodeAt(i) & 0xff;
  }

  return bytes;
}

function arrayByteLength(arr) {
  if (arr.length !== undefined) {
    return arr.length;
  }

  assert(arr.byteLength !== undefined, "arrayByteLength - invalid argument.");
  return arr.byteLength;
}

function arraysToBytes(arr) {
  const length = arr.length;

  if (length === 1 && arr[0] instanceof Uint8Array) {
    return arr[0];
  }

  let resultLength = 0;

  for (let i = 0; i < length; i++) {
    resultLength += arrayByteLength(arr[i]);
  }

  let pos = 0;
  const data = new Uint8Array(resultLength);

  for (let i = 0; i < length; i++) {
    let item = arr[i];

    if (!(item instanceof Uint8Array)) {
      if (typeof item === "string") {
        item = stringToBytes(item);
      } else {
        item = new Uint8Array(item);
      }
    }

    const itemLength = item.byteLength;
    data.set(item, pos);
    pos += itemLength;
  }

  return data;
}

function string32(value) {
  return String.fromCharCode(value >> 24 & 0xff, value >> 16 & 0xff, value >> 8 & 0xff, value & 0xff);
}

function isLittleEndian() {
  const buffer8 = new Uint8Array(4);
  buffer8[0] = 1;
  const view32 = new Uint32Array(buffer8.buffer, 0, 1);
  return view32[0] === 1;
}

const IsLittleEndianCached = {
  get value() {
    return shadow(this, "value", isLittleEndian());
  }

};
exports.IsLittleEndianCached = IsLittleEndianCached;

function isEvalSupported() {
  try {
    new Function("");
    return true;
  } catch (e) {
    return false;
  }
}

const IsEvalSupportedCached = {
  get value() {
    return shadow(this, "value", isEvalSupported());
  }

};
exports.IsEvalSupportedCached = IsEvalSupportedCached;
const rgbBuf = ["rgb(", 0, ",", 0, ",", 0, ")"];

class Util {
  static makeCssRgb(r, g, b) {
    rgbBuf[1] = r;
    rgbBuf[3] = g;
    rgbBuf[5] = b;
    return rgbBuf.join("");
  }

  static transform(m1, m2) {
    return [m1[0] * m2[0] + m1[2] * m2[1], m1[1] * m2[0] + m1[3] * m2[1], m1[0] * m2[2] + m1[2] * m2[3], m1[1] * m2[2] + m1[3] * m2[3], m1[0] * m2[4] + m1[2] * m2[5] + m1[4], m1[1] * m2[4] + m1[3] * m2[5] + m1[5]];
  }

  static applyTransform(p, m) {
    const xt = p[0] * m[0] + p[1] * m[2] + m[4];
    const yt = p[0] * m[1] + p[1] * m[3] + m[5];
    return [xt, yt];
  }

  static applyInverseTransform(p, m) {
    const d = m[0] * m[3] - m[1] * m[2];
    const xt = (p[0] * m[3] - p[1] * m[2] + m[2] * m[5] - m[4] * m[3]) / d;
    const yt = (-p[0] * m[1] + p[1] * m[0] + m[4] * m[1] - m[5] * m[0]) / d;
    return [xt, yt];
  }

  static getAxialAlignedBoundingBox(r, m) {
    const p1 = Util.applyTransform(r, m);
    const p2 = Util.applyTransform(r.slice(2, 4), m);
    const p3 = Util.applyTransform([r[0], r[3]], m);
    const p4 = Util.applyTransform([r[2], r[1]], m);
    return [Math.min(p1[0], p2[0], p3[0], p4[0]), Math.min(p1[1], p2[1], p3[1], p4[1]), Math.max(p1[0], p2[0], p3[0], p4[0]), Math.max(p1[1], p2[1], p3[1], p4[1])];
  }

  static inverseTransform(m) {
    const d = m[0] * m[3] - m[1] * m[2];
    return [m[3] / d, -m[1] / d, -m[2] / d, m[0] / d, (m[2] * m[5] - m[4] * m[3]) / d, (m[4] * m[1] - m[5] * m[0]) / d];
  }

  static apply3dTransform(m, v) {
    return [m[0] * v[0] + m[1] * v[1] + m[2] * v[2], m[3] * v[0] + m[4] * v[1] + m[5] * v[2], m[6] * v[0] + m[7] * v[1] + m[8] * v[2]];
  }

  static singularValueDecompose2dScale(m) {
    const transpose = [m[0], m[2], m[1], m[3]];
    const a = m[0] * transpose[0] + m[1] * transpose[2];
    const b = m[0] * transpose[1] + m[1] * transpose[3];
    const c = m[2] * transpose[0] + m[3] * transpose[2];
    const d = m[2] * transpose[1] + m[3] * transpose[3];
    const first = (a + d) / 2;
    const second = Math.sqrt((a + d) * (a + d) - 4 * (a * d - c * b)) / 2;
    const sx = first + second || 1;
    const sy = first - second || 1;
    return [Math.sqrt(sx), Math.sqrt(sy)];
  }

  static normalizeRect(rect) {
    const r = rect.slice(0);

    if (rect[0] > rect[2]) {
      r[0] = rect[2];
      r[2] = rect[0];
    }

    if (rect[1] > rect[3]) {
      r[1] = rect[3];
      r[3] = rect[1];
    }

    return r;
  }

  static intersect(rect1, rect2) {
    function compare(a, b) {
      return a - b;
    }

    const orderedX = [rect1[0], rect1[2], rect2[0], rect2[2]].sort(compare);
    const orderedY = [rect1[1], rect1[3], rect2[1], rect2[3]].sort(compare);
    const result = [];
    rect1 = Util.normalizeRect(rect1);
    rect2 = Util.normalizeRect(rect2);

    if (orderedX[0] === rect1[0] && orderedX[1] === rect2[0] || orderedX[0] === rect2[0] && orderedX[1] === rect1[0]) {
      result[0] = orderedX[1];
      result[2] = orderedX[2];
    } else {
      return null;
    }

    if (orderedY[0] === rect1[1] && orderedY[1] === rect2[1] || orderedY[0] === rect2[1] && orderedY[1] === rect1[1]) {
      result[1] = orderedY[1];
      result[3] = orderedY[2];
    } else {
      return null;
    }

    return result;
  }

}

exports.Util = Util;
const PDFStringTranslateTable = [0, 0, 0, 0, 0, 0, 0, 0, 0, 0, 0, 0, 0, 0, 0, 0, 0, 0, 0, 0, 0, 0, 0, 0, 0x2D8, 0x2C7, 0x2C6, 0x2D9, 0x2DD, 0x2DB, 0x2DA, 0x2DC, 0, 0, 0, 0, 0, 0, 0, 0, 0, 0, 0, 0, 0, 0, 0, 0, 0, 0, 0, 0, 0, 0, 0, 0, 0, 0, 0, 0, 0, 0, 0, 0, 0, 0, 0, 0, 0, 0, 0, 0, 0, 0, 0, 0, 0, 0, 0, 0, 0, 0, 0, 0, 0, 0, 0, 0, 0, 0, 0, 0, 0, 0, 0, 0, 0, 0, 0, 0, 0, 0, 0, 0, 0, 0, 0, 0, 0, 0, 0, 0, 0, 0, 0, 0, 0, 0, 0, 0, 0, 0, 0, 0, 0, 0, 0, 0, 0x2022, 0x2020, 0x2021, 0x2026, 0x2014, 0x2013, 0x192, 0x2044, 0x2039, 0x203A, 0x2212, 0x2030, 0x201E, 0x201C, 0x201D, 0x2018, 0x2019, 0x201A, 0x2122, 0xFB01, 0xFB02, 0x141, 0x152, 0x160, 0x178, 0x17D, 0x131, 0x142, 0x153, 0x161, 0x17E, 0, 0x20AC];

function stringToPDFString(str) {
  const length = str.length,
        strBuf = [];

  if (str[0] === "\xFE" && str[1] === "\xFF") {
    for (let i = 2; i < length; i += 2) {
      strBuf.push(String.fromCharCode(str.charCodeAt(i) << 8 | str.charCodeAt(i + 1)));
    }
  } else if (str[0] === "\xFF" && str[1] === "\xFE") {
    for (let i = 2; i < length; i += 2) {
      strBuf.push(String.fromCharCode(str.charCodeAt(i + 1) << 8 | str.charCodeAt(i)));
    }
  } else {
    for (let i = 0; i < length; ++i) {
      const code = PDFStringTranslateTable[str.charCodeAt(i)];
      strBuf.push(code ? String.fromCharCode(code) : str.charAt(i));
    }
  }

  return strBuf.join("");
}

function escapeString(str) {
  return str.replace(/([\(\)\\\n\r])/g, match => {
    if (match === "\n") {
      return "\\n";
    } else if (match === "\r") {
      return "\\r";
    }

    return `\\${match}`;
  });
}

function stringToUTF8String(str) {
  return decodeURIComponent(escape(str));
}

function utf8StringToString(str) {
  return unescape(encodeURIComponent(str));
}

function isBool(v) {
  return typeof v === "boolean";
}

function isNum(v) {
  return typeof v === "number";
}

function isString(v) {
  return typeof v === "string";
}

function isArrayBuffer(v) {
  return typeof v === "object" && v !== null && v.byteLength !== undefined;
}

function isArrayEqual(arr1, arr2) {
  if (arr1.length !== arr2.length) {
    return false;
  }

  return arr1.every(function (element, index) {
    return element === arr2[index];
  });
}

function getModificationDate(date = new Date()) {
  const buffer = [date.getUTCFullYear().toString(), (date.getUTCMonth() + 1).toString().padStart(2, "0"), date.getUTCDate().toString().padStart(2, "0"), date.getUTCHours().toString().padStart(2, "0"), date.getUTCMinutes().toString().padStart(2, "0"), date.getUTCSeconds().toString().padStart(2, "0")];
  return buffer.join("");
}

function createPromiseCapability() {
  const capability = Object.create(null);
  let isSettled = false;
  Object.defineProperty(capability, "settled", {
    get() {
      return isSettled;
    }

  });
  capability.promise = new Promise(function (resolve, reject) {
    capability.resolve = function (data) {
      isSettled = true;
      resolve(data);
    };

    capability.reject = function (reason) {
      isSettled = true;
      reject(reason);
    };
  });
  return capability;
}

const createObjectURL = function createObjectURLClosure() {
  const digits = "ABCDEFGHIJKLMNOPQRSTUVWXYZabcdefghijklmnopqrstuvwxyz0123456789+/=";
  return function createObjectURL(data, contentType, forceDataSchema = false) {
    if (!forceDataSchema && URL.createObjectURL) {
      const blob = new Blob([data], {
        type: contentType
      });
      return URL.createObjectURL(blob);
    }

    let buffer = `data:${contentType};base64,`;

    for (let i = 0, ii = data.length; i < ii; i += 3) {
      const b1 = data[i] & 0xff;
      const b2 = data[i + 1] & 0xff;
      const b3 = data[i + 2] & 0xff;
      const d1 = b1 >> 2,
            d2 = (b1 & 3) << 4 | b2 >> 4;
      const d3 = i + 1 < ii ? (b2 & 0xf) << 2 | b3 >> 6 : 64;
      const d4 = i + 2 < ii ? b3 & 0x3f : 64;
      buffer += digits[d1] + digits[d2] + digits[d3] + digits[d4];
    }

    return buffer;
  };
}();

exports.createObjectURL = createObjectURL;
const XMLEntities = {
  0x3c: "&lt;",
  0x3e: "&gt;",
  0x26: "&amp;",
  0x22: "&quot;",
  0x27: "&apos;"
};

function encodeToXmlString(str) {
  const buffer = [];
  let start = 0;

  for (let i = 0, ii = str.length; i < ii; i++) {
    const char = str.codePointAt(i);

    if (0x20 <= char && char <= 0x7e) {
      const entity = XMLEntities[char];

      if (entity) {
        if (start < i) {
          buffer.push(str.substring(start, i));
        }

        buffer.push(entity);
        start = i + 1;
      }
    } else {
      if (start < i) {
        buffer.push(str.substring(start, i));
      }

      buffer.push(`&#x${char.toString(16).toUpperCase()};`);

      if (char > 0xd7ff && (char < 0xe000 || char > 0xfffd)) {
        i++;
      }

      start = i + 1;
    }
  }

  if (buffer.length === 0) {
    return str;
  }

  if (start < str.length) {
    buffer.push(str.substring(start, str.length));
  }

  return buffer.join("");
}

/***/ }),
/* 3 */
/***/ (function(module, exports, __w_pdfjs_require__) {

"use strict";


var _is_node = __w_pdfjs_require__(4);

;

/***/ }),
/* 4 */
/***/ (function(module, exports, __w_pdfjs_require__) {

"use strict";


Object.defineProperty(exports, "__esModule", {
  value: true
});
exports.isNodeJS = void 0;
const isNodeJS = typeof process === "object" && process + "" === "[object process]" && !process.versions.nw && !(process.versions.electron && process.type && process.type !== "browser");
exports.isNodeJS = isNodeJS;

/***/ }),
/* 5 */
/***/ (function(module, exports, __w_pdfjs_require__) {

"use strict";


Object.defineProperty(exports, "__esModule", {
  value: true
});
exports.getDocument = getDocument;
exports.setPDFNetworkStreamFactory = setPDFNetworkStreamFactory;
exports.build = exports.version = exports.PDFPageProxy = exports.PDFDocumentProxy = exports.PDFWorker = exports.PDFDataRangeTransport = exports.LoopbackPort = void 0;

var _util = __w_pdfjs_require__(2);

var _display_utils = __w_pdfjs_require__(1);

var _font_loader = __w_pdfjs_require__(6);

var _node_utils = __w_pdfjs_require__(7);

var _annotation_storage = __w_pdfjs_require__(8);

var _api_compatibility = __w_pdfjs_require__(9);

var _canvas = __w_pdfjs_require__(10);

var _worker_options = __w_pdfjs_require__(12);

var _is_node = __w_pdfjs_require__(4);

var _message_handler = __w_pdfjs_require__(13);

var _metadata = __w_pdfjs_require__(14);

var _optional_content_config = __w_pdfjs_require__(16);

var _transport_stream = __w_pdfjs_require__(17);

var _webgl = __w_pdfjs_require__(18);

const DEFAULT_RANGE_CHUNK_SIZE = 65536;
const RENDERING_CANCELLED_TIMEOUT = 100;
const DefaultCanvasFactory = _display_utils.DOMCanvasFactory;
const DefaultCMapReaderFactory = _display_utils.DOMCMapReaderFactory;
let createPDFNetworkStream;

function setPDFNetworkStreamFactory(pdfNetworkStreamFactory) {
  createPDFNetworkStream = pdfNetworkStreamFactory;
}

function getDocument(src) {
  const task = new PDFDocumentLoadingTask();
  let source;

  if (typeof src === "string") {
    source = {
      url: src
    };
  } else if ((0, _util.isArrayBuffer)(src)) {
    source = {
      data: src
    };
  } else if (src instanceof PDFDataRangeTransport) {
    source = {
      range: src
    };
  } else {
    if (typeof src !== "object") {
      throw new Error("Invalid parameter in getDocument, " + "need either Uint8Array, string or a parameter object");
    }

    if (!src.url && !src.data && !src.range) {
      throw new Error("Invalid parameter object: need either .data, .range or .url");
    }

    source = src;
  }

  const params = Object.create(null);
  let rangeTransport = null,
      worker = null;

  for (const key in source) {
    if (key === "url" && typeof window !== "undefined") {
      params[key] = new URL(source[key], window.location).href;
      continue;
    } else if (key === "range") {
      rangeTransport = source[key];
      continue;
    } else if (key === "worker") {
      worker = source[key];
      continue;
    } else if (key === "data" && !(source[key] instanceof Uint8Array)) {
      const pdfBytes = source[key];

      if (typeof pdfBytes === "string") {
        params[key] = (0, _util.stringToBytes)(pdfBytes);
      } else if (typeof pdfBytes === "object" && pdfBytes !== null && !isNaN(pdfBytes.length)) {
        params[key] = new Uint8Array(pdfBytes);
      } else if ((0, _util.isArrayBuffer)(pdfBytes)) {
        params[key] = new Uint8Array(pdfBytes);
      } else {
        throw new Error("Invalid PDF binary data: either typed array, " + "string or array-like object is expected in the " + "data property.");
      }

      continue;
    }

    params[key] = source[key];
  }

  params.rangeChunkSize = params.rangeChunkSize || DEFAULT_RANGE_CHUNK_SIZE;
  params.CMapReaderFactory = params.CMapReaderFactory || DefaultCMapReaderFactory;
  params.ignoreErrors = params.stopAtErrors !== true;
  params.fontExtraProperties = params.fontExtraProperties === true;
  params.pdfBug = params.pdfBug === true;

  if (!Number.isInteger(params.maxImageSize)) {
    params.maxImageSize = -1;
  }

  if (typeof params.isEvalSupported !== "boolean") {
    params.isEvalSupported = true;
  }

  if (typeof params.disableFontFace !== "boolean") {
    params.disableFontFace = _api_compatibility.apiCompatibilityParams.disableFontFace || false;
  }

  if (typeof params.ownerDocument === "undefined") {
    params.ownerDocument = globalThis.document;
  }

  if (typeof params.disableRange !== "boolean") {
    params.disableRange = false;
  }

  if (typeof params.disableStream !== "boolean") {
    params.disableStream = false;
  }

  if (typeof params.disableAutoFetch !== "boolean") {
    params.disableAutoFetch = false;
  }

  (0, _util.setVerbosityLevel)(params.verbosity);

  if (!worker) {
    const workerParams = {
      verbosity: params.verbosity,
      port: _worker_options.GlobalWorkerOptions.workerPort
    };
    worker = workerParams.port ? PDFWorker.fromPort(workerParams) : new PDFWorker(workerParams);
    task._worker = worker;
  }

  const docId = task.docId;
  worker.promise.then(function () {
    if (task.destroyed) {
      throw new Error("Loading aborted");
    }

    const workerIdPromise = _fetchDocument(worker, params, rangeTransport, docId);

    const networkStreamPromise = new Promise(function (resolve) {
      let networkStream;

      if (rangeTransport) {
        networkStream = new _transport_stream.PDFDataTransportStream({
          length: params.length,
          initialData: params.initialData,
          progressiveDone: params.progressiveDone,
          disableRange: params.disableRange,
          disableStream: params.disableStream
        }, rangeTransport);
      } else if (!params.data) {
        networkStream = createPDFNetworkStream({
          url: params.url,
          length: params.length,
          httpHeaders: params.httpHeaders,
          withCredentials: params.withCredentials,
          rangeChunkSize: params.rangeChunkSize,
          disableRange: params.disableRange,
          disableStream: params.disableStream
        });
      }

      resolve(networkStream);
    });
    return Promise.all([workerIdPromise, networkStreamPromise]).then(function ([workerId, networkStream]) {
      if (task.destroyed) {
        throw new Error("Loading aborted");
      }

      const messageHandler = new _message_handler.MessageHandler(docId, workerId, worker.port);
      messageHandler.postMessageTransfers = worker.postMessageTransfers;
      const transport = new WorkerTransport(messageHandler, task, networkStream, params);
      task._transport = transport;
      messageHandler.send("Ready", null);
    });
  }).catch(task._capability.reject);
  return task;
}

function _fetchDocument(worker, source, pdfDataRangeTransport, docId) {
  if (worker.destroyed) {
    return Promise.reject(new Error("Worker was destroyed"));
  }

  if (pdfDataRangeTransport) {
    source.length = pdfDataRangeTransport.length;
    source.initialData = pdfDataRangeTransport.initialData;
    source.progressiveDone = pdfDataRangeTransport.progressiveDone;
  }

  return worker.messageHandler.sendWithPromise("GetDocRequest", {
    docId,
<<<<<<< HEAD
    apiVersion: '2.7.43',
=======
    apiVersion: '2.7.59',
>>>>>>> b29fcea7
    source: {
      data: source.data,
      url: source.url,
      password: source.password,
      disableAutoFetch: source.disableAutoFetch,
      rangeChunkSize: source.rangeChunkSize,
      length: source.length
    },
    maxImageSize: source.maxImageSize,
    disableFontFace: source.disableFontFace,
    postMessageTransfers: worker.postMessageTransfers,
    docBaseUrl: source.docBaseUrl,
    ignoreErrors: source.ignoreErrors,
    isEvalSupported: source.isEvalSupported,
    fontExtraProperties: source.fontExtraProperties
  }).then(function (workerId) {
    if (worker.destroyed) {
      throw new Error("Worker was destroyed");
    }

    return workerId;
  });
}

const PDFDocumentLoadingTask = function PDFDocumentLoadingTaskClosure() {
  let nextDocumentId = 0;

  class PDFDocumentLoadingTask {
    constructor() {
      this._capability = (0, _util.createPromiseCapability)();
      this._transport = null;
      this._worker = null;
      this.docId = "d" + nextDocumentId++;
      this.destroyed = false;
      this.onPassword = null;
      this.onProgress = null;
      this.onUnsupportedFeature = null;
    }

    get promise() {
      return this._capability.promise;
    }

    destroy() {
      this.destroyed = true;
      const transportDestroyed = !this._transport ? Promise.resolve() : this._transport.destroy();
      return transportDestroyed.then(() => {
        this._transport = null;

        if (this._worker) {
          this._worker.destroy();

          this._worker = null;
        }
      });
    }

  }

  return PDFDocumentLoadingTask;
}();

class PDFDataRangeTransport {
  constructor(length, initialData, progressiveDone = false) {
    this.length = length;
    this.initialData = initialData;
    this.progressiveDone = progressiveDone;
    this._rangeListeners = [];
    this._progressListeners = [];
    this._progressiveReadListeners = [];
    this._progressiveDoneListeners = [];
    this._readyCapability = (0, _util.createPromiseCapability)();
  }

  addRangeListener(listener) {
    this._rangeListeners.push(listener);
  }

  addProgressListener(listener) {
    this._progressListeners.push(listener);
  }

  addProgressiveReadListener(listener) {
    this._progressiveReadListeners.push(listener);
  }

  addProgressiveDoneListener(listener) {
    this._progressiveDoneListeners.push(listener);
  }

  onDataRange(begin, chunk) {
    for (const listener of this._rangeListeners) {
      listener(begin, chunk);
    }
  }

  onDataProgress(loaded, total) {
    this._readyCapability.promise.then(() => {
      for (const listener of this._progressListeners) {
        listener(loaded, total);
      }
    });
  }

  onDataProgressiveRead(chunk) {
    this._readyCapability.promise.then(() => {
      for (const listener of this._progressiveReadListeners) {
        listener(chunk);
      }
    });
  }

  onDataProgressiveDone() {
    this._readyCapability.promise.then(() => {
      for (const listener of this._progressiveDoneListeners) {
        listener();
      }
    });
  }

  transportReady() {
    this._readyCapability.resolve();
  }

  requestDataRange(begin, end) {
    (0, _util.unreachable)("Abstract method PDFDataRangeTransport.requestDataRange");
  }

  abort() {}

}

exports.PDFDataRangeTransport = PDFDataRangeTransport;

class PDFDocumentProxy {
  constructor(pdfInfo, transport) {
    this._pdfInfo = pdfInfo;
    this._transport = transport;
  }

  get annotationStorage() {
    return (0, _util.shadow)(this, "annotationStorage", new _annotation_storage.AnnotationStorage());
  }

  get numPages() {
    return this._pdfInfo.numPages;
  }

  get fingerprint() {
    return this._pdfInfo.fingerprint;
  }

  getPage(pageNumber) {
    return this._transport.getPage(pageNumber);
  }

  getPageIndex(ref) {
    return this._transport.getPageIndex(ref);
  }

  getDestinations() {
    return this._transport.getDestinations();
  }

  getDestination(id) {
    return this._transport.getDestination(id);
  }

  getPageLabels() {
    return this._transport.getPageLabels();
  }

  getPageLayout() {
    return this._transport.getPageLayout();
  }

  getPageMode() {
    return this._transport.getPageMode();
  }

  getViewerPreferences() {
    return this._transport.getViewerPreferences();
  }

  getOpenAction() {
    return this._transport.getOpenAction();
  }

  getAttachments() {
    return this._transport.getAttachments();
  }

  getJavaScript() {
    return this._transport.getJavaScript();
  }

  getOutline() {
    return this._transport.getOutline();
  }

  getOptionalContentConfig() {
    return this._transport.getOptionalContentConfig();
  }

  getPermissions() {
    return this._transport.getPermissions();
  }

  getMetadata() {
    return this._transport.getMetadata();
  }

  getData() {
    return this._transport.getData();
  }

  getDownloadInfo() {
    return this._transport.downloadInfoCapability.promise;
  }

  getStats() {
    return this._transport.getStats();
  }

  cleanup() {
    return this._transport.startCleanup();
  }

  destroy() {
    return this.loadingTask.destroy();
  }

  get loadingParams() {
    return this._transport.loadingParams;
  }

  get loadingTask() {
    return this._transport.loadingTask;
  }

  saveDocument(annotationStorage) {
    return this._transport.saveDocument(annotationStorage);
  }

}

exports.PDFDocumentProxy = PDFDocumentProxy;

class PDFPageProxy {
  constructor(pageIndex, pageInfo, transport, ownerDocument, pdfBug = false) {
    this._pageIndex = pageIndex;
    this._pageInfo = pageInfo;
    this._ownerDocument = ownerDocument;
    this._transport = transport;
    this._stats = pdfBug ? new _display_utils.StatTimer() : null;
    this._pdfBug = pdfBug;
    this.commonObjs = transport.commonObjs;
    this.objs = new PDFObjects();
    this.cleanupAfterRender = false;
    this.pendingCleanup = false;
    this._intentStates = new Map();
    this.destroyed = false;
  }

  get pageNumber() {
    return this._pageIndex + 1;
  }

  get rotate() {
    return this._pageInfo.rotate;
  }

  get ref() {
    return this._pageInfo.ref;
  }

  get userUnit() {
    return this._pageInfo.userUnit;
  }

  get view() {
    return this._pageInfo.view;
  }

  getViewport({
    scale,
    rotation = this.rotate,
    offsetX = 0,
    offsetY = 0,
    dontFlip = false
  } = {}) {
    return new _display_utils.PageViewport({
      viewBox: this.view,
      scale,
      rotation,
      offsetX,
      offsetY,
      dontFlip
    });
  }

  getAnnotations({
    intent = null
  } = {}) {
    if (!this.annotationsPromise || this.annotationsIntent !== intent) {
      this.annotationsPromise = this._transport.getAnnotations(this._pageIndex, intent);
      this.annotationsIntent = intent;
    }

    return this.annotationsPromise;
  }

  render({
    canvasContext,
    viewport,
    intent = "display",
    enableWebGL = false,
    renderInteractiveForms = false,
    transform = null,
    imageLayer = null,
    canvasFactory = null,
    background = null,
    annotationStorage = null,
    optionalContentConfigPromise = null
  }) {
    if (this._stats) {
      this._stats.time("Overall");
    }

    const renderingIntent = intent === "print" ? "print" : "display";
    this.pendingCleanup = false;

    if (!optionalContentConfigPromise) {
      optionalContentConfigPromise = this._transport.getOptionalContentConfig();
    }

    let intentState = this._intentStates.get(renderingIntent);

    if (!intentState) {
      intentState = Object.create(null);

      this._intentStates.set(renderingIntent, intentState);
    }

    if (intentState.streamReaderCancelTimeout) {
      clearTimeout(intentState.streamReaderCancelTimeout);
      intentState.streamReaderCancelTimeout = null;
    }

    const canvasFactoryInstance = canvasFactory || new DefaultCanvasFactory({
      ownerDocument: this._ownerDocument
    });
    const webGLContext = new _webgl.WebGLContext({
      enable: enableWebGL
    });

    if (!intentState.displayReadyCapability) {
      intentState.displayReadyCapability = (0, _util.createPromiseCapability)();
      intentState.operatorList = {
        fnArray: [],
        argsArray: [],
        lastChunk: false
      };

      if (this._stats) {
        this._stats.time("Page Request");
      }

      this._pumpOperatorList({
        pageIndex: this._pageIndex,
        intent: renderingIntent,
        renderInteractiveForms: renderInteractiveForms === true,
        annotationStorage: annotationStorage && annotationStorage.getAll() || null
      });
    }

    const complete = error => {
      const i = intentState.renderTasks.indexOf(internalRenderTask);

      if (i >= 0) {
        intentState.renderTasks.splice(i, 1);
      }

      if (this.cleanupAfterRender || renderingIntent === "print") {
        this.pendingCleanup = true;
      }

      this._tryCleanup();

      if (error) {
        internalRenderTask.capability.reject(error);

        this._abortOperatorList({
          intentState,
          reason: error
        });
      } else {
        internalRenderTask.capability.resolve();
      }

      if (this._stats) {
        this._stats.timeEnd("Rendering");

        this._stats.timeEnd("Overall");
      }
    };

    const internalRenderTask = new InternalRenderTask({
      callback: complete,
      params: {
        canvasContext,
        viewport,
        transform,
        imageLayer,
        background
      },
      objs: this.objs,
      commonObjs: this.commonObjs,
      operatorList: intentState.operatorList,
      pageIndex: this._pageIndex,
      canvasFactory: canvasFactoryInstance,
      webGLContext,
      useRequestAnimationFrame: renderingIntent !== "print",
      pdfBug: this._pdfBug
    });

    if (!intentState.renderTasks) {
      intentState.renderTasks = [];
    }

    intentState.renderTasks.push(internalRenderTask);
    const renderTask = internalRenderTask.task;
    Promise.all([intentState.displayReadyCapability.promise, optionalContentConfigPromise]).then(([transparency, optionalContentConfig]) => {
      if (this.pendingCleanup) {
        complete();
        return;
      }

      if (this._stats) {
        this._stats.time("Rendering");
      }

      internalRenderTask.initializeGraphics({
        transparency,
        optionalContentConfig
      });
      internalRenderTask.operatorListChanged();
    }).catch(complete);
    return renderTask;
  }

  getOperatorList() {
    function operatorListChanged() {
      if (intentState.operatorList.lastChunk) {
        intentState.opListReadCapability.resolve(intentState.operatorList);
        const i = intentState.renderTasks.indexOf(opListTask);

        if (i >= 0) {
          intentState.renderTasks.splice(i, 1);
        }
      }
    }

    const renderingIntent = "oplist";

    let intentState = this._intentStates.get(renderingIntent);

    if (!intentState) {
      intentState = Object.create(null);

      this._intentStates.set(renderingIntent, intentState);
    }

    let opListTask;

    if (!intentState.opListReadCapability) {
      opListTask = Object.create(null);
      opListTask.operatorListChanged = operatorListChanged;
      intentState.opListReadCapability = (0, _util.createPromiseCapability)();
      intentState.renderTasks = [];
      intentState.renderTasks.push(opListTask);
      intentState.operatorList = {
        fnArray: [],
        argsArray: [],
        lastChunk: false
      };

      if (this._stats) {
        this._stats.time("Page Request");
      }

      this._pumpOperatorList({
        pageIndex: this._pageIndex,
        intent: renderingIntent
      });
    }

    return intentState.opListReadCapability.promise;
  }

  streamTextContent({
    normalizeWhitespace = false,
    disableCombineTextItems = false
  } = {}) {
    const TEXT_CONTENT_CHUNK_SIZE = 100;
    return this._transport.messageHandler.sendWithStream("GetTextContent", {
      pageIndex: this._pageIndex,
      normalizeWhitespace: normalizeWhitespace === true,
      combineTextItems: disableCombineTextItems !== true
    }, {
      highWaterMark: TEXT_CONTENT_CHUNK_SIZE,

      size(textContent) {
        return textContent.items.length;
      }

    });
  }

  getTextContent(params = {}) {
    const readableStream = this.streamTextContent(params);
    return new Promise(function (resolve, reject) {
      function pump() {
        reader.read().then(function ({
          value,
          done
        }) {
          if (done) {
            resolve(textContent);
            return;
          }

          Object.assign(textContent.styles, value.styles);
          textContent.items.push(...value.items);
          pump();
        }, reject);
      }

      const reader = readableStream.getReader();
      const textContent = {
        items: [],
        styles: Object.create(null)
      };
      pump();
    });
  }

  _destroy() {
    this.destroyed = true;
    this._transport.pageCache[this._pageIndex] = null;
    const waitOn = [];

    for (const [intent, intentState] of this._intentStates) {
      this._abortOperatorList({
        intentState,
        reason: new Error("Page was destroyed."),
        force: true
      });

      if (intent === "oplist") {
        continue;
      }

      for (const internalRenderTask of intentState.renderTasks) {
        waitOn.push(internalRenderTask.completed);
        internalRenderTask.cancel();
      }
    }

    this.objs.clear();
    this.annotationsPromise = null;
    this.pendingCleanup = false;
    return Promise.all(waitOn);
  }

  cleanup(resetStats = false) {
    this.pendingCleanup = true;
    return this._tryCleanup(resetStats);
  }

  _tryCleanup(resetStats = false) {
    if (!this.pendingCleanup) {
      return false;
    }

    for (const {
      renderTasks,
      operatorList
    } of this._intentStates.values()) {
      if (renderTasks.length !== 0 || !operatorList.lastChunk) {
        return false;
      }
    }

    this._intentStates.clear();

    this.objs.clear();
    this.annotationsPromise = null;

    if (resetStats && this._stats) {
      this._stats = new _display_utils.StatTimer();
    }

    this.pendingCleanup = false;
    return true;
  }

  _startRenderPage(transparency, intent) {
    const intentState = this._intentStates.get(intent);

    if (!intentState) {
      return;
    }

    if (this._stats) {
      this._stats.timeEnd("Page Request");
    }

    if (intentState.displayReadyCapability) {
      intentState.displayReadyCapability.resolve(transparency);
    }
  }

  _renderPageChunk(operatorListChunk, intentState) {
    for (let i = 0, ii = operatorListChunk.length; i < ii; i++) {
      intentState.operatorList.fnArray.push(operatorListChunk.fnArray[i]);
      intentState.operatorList.argsArray.push(operatorListChunk.argsArray[i]);
    }

    intentState.operatorList.lastChunk = operatorListChunk.lastChunk;

    for (let i = 0; i < intentState.renderTasks.length; i++) {
      intentState.renderTasks[i].operatorListChanged();
    }

    if (operatorListChunk.lastChunk) {
      this._tryCleanup();
    }
  }

  _pumpOperatorList(args) {
    (0, _util.assert)(args.intent, 'PDFPageProxy._pumpOperatorList: Expected "intent" argument.');

    const readableStream = this._transport.messageHandler.sendWithStream("GetOperatorList", args);

    const reader = readableStream.getReader();

    const intentState = this._intentStates.get(args.intent);

    intentState.streamReader = reader;

    const pump = () => {
      reader.read().then(({
        value,
        done
      }) => {
        if (done) {
          intentState.streamReader = null;
          return;
        }

        if (this._transport.destroyed) {
          return;
        }

        this._renderPageChunk(value, intentState);

        pump();
      }, reason => {
        intentState.streamReader = null;

        if (this._transport.destroyed) {
          return;
        }

        if (intentState.operatorList) {
          intentState.operatorList.lastChunk = true;

          for (let i = 0; i < intentState.renderTasks.length; i++) {
            intentState.renderTasks[i].operatorListChanged();
          }

          this._tryCleanup();
        }

        if (intentState.displayReadyCapability) {
          intentState.displayReadyCapability.reject(reason);
        } else if (intentState.opListReadCapability) {
          intentState.opListReadCapability.reject(reason);
        } else {
          throw reason;
        }
      });
    };

    pump();
  }

  _abortOperatorList({
    intentState,
    reason,
    force = false
  }) {
    (0, _util.assert)(reason instanceof Error || typeof reason === "object" && reason !== null, 'PDFPageProxy._abortOperatorList: Expected "reason" argument.');

    if (!intentState.streamReader) {
      return;
    }

    if (!force) {
      if (intentState.renderTasks.length !== 0) {
        return;
      }

      if (reason instanceof _display_utils.RenderingCancelledException) {
        intentState.streamReaderCancelTimeout = setTimeout(() => {
          this._abortOperatorList({
            intentState,
            reason,
            force: true
          });

          intentState.streamReaderCancelTimeout = null;
        }, RENDERING_CANCELLED_TIMEOUT);
        return;
      }
    }

    intentState.streamReader.cancel(new _util.AbortException(reason && reason.message));
    intentState.streamReader = null;

    if (this._transport.destroyed) {
      return;
    }

    for (const [intent, curIntentState] of this._intentStates) {
      if (curIntentState === intentState) {
        this._intentStates.delete(intent);

        break;
      }
    }

    this.cleanup();
  }

  get stats() {
    return this._stats;
  }

}

exports.PDFPageProxy = PDFPageProxy;

class LoopbackPort {
  constructor(defer = true) {
    this._listeners = [];
    this._defer = defer;
    this._deferred = Promise.resolve(undefined);
  }

  postMessage(obj, transfers) {
    function cloneValue(value) {
      if (typeof value !== "object" || value === null) {
        return value;
      }

      if (cloned.has(value)) {
        return cloned.get(value);
      }

      let buffer, result;

      if ((buffer = value.buffer) && (0, _util.isArrayBuffer)(buffer)) {
        const transferable = transfers && transfers.includes(buffer);

        if (transferable) {
          result = new value.constructor(buffer, value.byteOffset, value.byteLength);
        } else {
          result = new value.constructor(value);
        }

        cloned.set(value, result);
        return result;
      }

      result = Array.isArray(value) ? [] : {};
      cloned.set(value, result);

      for (const i in value) {
        let desc,
            p = value;

        while (!(desc = Object.getOwnPropertyDescriptor(p, i))) {
          p = Object.getPrototypeOf(p);
        }

        if (typeof desc.value === "undefined") {
          continue;
        }

        if (typeof desc.value === "function") {
          if (value.hasOwnProperty && value.hasOwnProperty(i)) {
            throw new Error(`LoopbackPort.postMessage - cannot clone: ${value[i]}`);
          }

          continue;
        }

        result[i] = cloneValue(desc.value);
      }

      return result;
    }

    if (!this._defer) {
      this._listeners.forEach(listener => {
        listener.call(this, {
          data: obj
        });
      });

      return;
    }

    const cloned = new WeakMap();
    const e = {
      data: cloneValue(obj)
    };

    this._deferred.then(() => {
      this._listeners.forEach(listener => {
        listener.call(this, e);
      });
    });
  }

  addEventListener(name, listener) {
    this._listeners.push(listener);
  }

  removeEventListener(name, listener) {
    const i = this._listeners.indexOf(listener);

    this._listeners.splice(i, 1);
  }

  terminate() {
    this._listeners.length = 0;
  }

}

exports.LoopbackPort = LoopbackPort;

const PDFWorker = function PDFWorkerClosure() {
  const pdfWorkerPorts = new WeakMap();
  let isWorkerDisabled = false;
  let fallbackWorkerSrc;
  let nextFakeWorkerId = 0;
  let fakeWorkerCapability;

  function getWorkerSrc() {
    if (_worker_options.GlobalWorkerOptions.workerSrc) {
      return _worker_options.GlobalWorkerOptions.workerSrc;
    }

    if (typeof fallbackWorkerSrc !== "undefined") {
      if (!_is_node.isNodeJS) {
        (0, _display_utils.deprecated)('No "GlobalWorkerOptions.workerSrc" specified.');
      }

      return fallbackWorkerSrc;
    }

    throw new Error('No "GlobalWorkerOptions.workerSrc" specified.');
  }

  function getMainThreadWorkerMessageHandler() {
    let mainWorkerMessageHandler;

    try {
      mainWorkerMessageHandler = globalThis.pdfjsWorker && globalThis.pdfjsWorker.WorkerMessageHandler;
    } catch (ex) {}

    return mainWorkerMessageHandler || null;
  }

  function setupFakeWorkerGlobal() {
    if (fakeWorkerCapability) {
      return fakeWorkerCapability.promise;
    }

    fakeWorkerCapability = (0, _util.createPromiseCapability)();

    const loader = async function () {
      const mainWorkerMessageHandler = getMainThreadWorkerMessageHandler();

      if (mainWorkerMessageHandler) {
        return mainWorkerMessageHandler;
      }

      await (0, _display_utils.loadScript)(getWorkerSrc());
      return window.pdfjsWorker.WorkerMessageHandler;
    };

    loader().then(fakeWorkerCapability.resolve, fakeWorkerCapability.reject);
    return fakeWorkerCapability.promise;
  }

  function createCDNWrapper(url) {
    const wrapper = "importScripts('" + url + "');";
    return URL.createObjectURL(new Blob([wrapper]));
  }

  class PDFWorker {
    constructor({
      name = null,
      port = null,
      verbosity = (0, _util.getVerbosityLevel)()
    } = {}) {
      if (port && pdfWorkerPorts.has(port)) {
        throw new Error("Cannot use more than one PDFWorker per port");
      }

      this.name = name;
      this.destroyed = false;
      this.postMessageTransfers = true;
      this.verbosity = verbosity;
      this._readyCapability = (0, _util.createPromiseCapability)();
      this._port = null;
      this._webWorker = null;
      this._messageHandler = null;

      if (port) {
        pdfWorkerPorts.set(port, this);

        this._initializeFromPort(port);

        return;
      }

      this._initialize();
    }

    get promise() {
      return this._readyCapability.promise;
    }

    get port() {
      return this._port;
    }

    get messageHandler() {
      return this._messageHandler;
    }

    _initializeFromPort(port) {
      this._port = port;
      this._messageHandler = new _message_handler.MessageHandler("main", "worker", port);

      this._messageHandler.on("ready", function () {});

      this._readyCapability.resolve();
    }

    _initialize() {
      if (typeof Worker !== "undefined" && !isWorkerDisabled && !getMainThreadWorkerMessageHandler()) {
        let workerSrc = getWorkerSrc();

        try {
          const worker = new Worker(workerSrc);
          const messageHandler = new _message_handler.MessageHandler("main", "worker", worker);

          const terminateEarly = () => {
            worker.removeEventListener("error", onWorkerError);
            messageHandler.destroy();
            worker.terminate();

            if (this.destroyed) {
              this._readyCapability.reject(new Error("Worker was destroyed"));
            } else {
              this._setupFakeWorker();
            }
          };

          const onWorkerError = () => {
            if (!this._webWorker) {
              terminateEarly();
            }
          };

          worker.addEventListener("error", onWorkerError);
          messageHandler.on("test", data => {
            worker.removeEventListener("error", onWorkerError);

            if (this.destroyed) {
              terminateEarly();
              return;
            }

            if (data) {
              this._messageHandler = messageHandler;
              this._port = worker;
              this._webWorker = worker;

              if (!data.supportTransfers) {
                this.postMessageTransfers = false;
              }

              this._readyCapability.resolve();

              messageHandler.send("configure", {
                verbosity: this.verbosity
              });
            } else {
              this._setupFakeWorker();

              messageHandler.destroy();
              worker.terminate();
            }
          });
          messageHandler.on("ready", data => {
            worker.removeEventListener("error", onWorkerError);

            if (this.destroyed) {
              terminateEarly();
              return;
            }

            try {
              sendTest();
            } catch (e) {
              this._setupFakeWorker();
            }
          });

          const sendTest = () => {
            const testObj = new Uint8Array([this.postMessageTransfers ? 255 : 0]);

            try {
              messageHandler.send("test", testObj, [testObj.buffer]);
            } catch (ex) {
              (0, _util.warn)("Cannot use postMessage transfers.");
              testObj[0] = 0;
              messageHandler.send("test", testObj);
            }
          };

          sendTest();
          return;
        } catch (e) {
          (0, _util.info)("The worker has been disabled.");
        }
      }

      this._setupFakeWorker();
    }

    _setupFakeWorker() {
      if (!isWorkerDisabled) {
        (0, _util.warn)("Setting up fake worker.");
        isWorkerDisabled = true;
      }

      setupFakeWorkerGlobal().then(WorkerMessageHandler => {
        if (this.destroyed) {
          this._readyCapability.reject(new Error("Worker was destroyed"));

          return;
        }

        const port = new LoopbackPort();
        this._port = port;
        const id = "fake" + nextFakeWorkerId++;
        const workerHandler = new _message_handler.MessageHandler(id + "_worker", id, port);
        WorkerMessageHandler.setup(workerHandler, port);
        const messageHandler = new _message_handler.MessageHandler(id, id + "_worker", port);
        this._messageHandler = messageHandler;

        this._readyCapability.resolve();

        messageHandler.send("configure", {
          verbosity: this.verbosity
        });
      }).catch(reason => {
        this._readyCapability.reject(new Error(`Setting up fake worker failed: "${reason.message}".`));
      });
    }

    destroy() {
      this.destroyed = true;

      if (this._webWorker) {
        this._webWorker.terminate();

        this._webWorker = null;
      }

      pdfWorkerPorts.delete(this._port);
      this._port = null;

      if (this._messageHandler) {
        this._messageHandler.destroy();

        this._messageHandler = null;
      }
    }

    static fromPort(params) {
      if (!params || !params.port) {
        throw new Error("PDFWorker.fromPort - invalid method signature.");
      }

      if (pdfWorkerPorts.has(params.port)) {
        return pdfWorkerPorts.get(params.port);
      }

      return new PDFWorker(params);
    }

    static getWorkerSrc() {
      return getWorkerSrc();
    }

  }

  return PDFWorker;
}();

exports.PDFWorker = PDFWorker;

class WorkerTransport {
  constructor(messageHandler, loadingTask, networkStream, params) {
    this.messageHandler = messageHandler;
    this.loadingTask = loadingTask;
    this.commonObjs = new PDFObjects();
    this.fontLoader = new _font_loader.FontLoader({
      docId: loadingTask.docId,
      onUnsupportedFeature: this._onUnsupportedFeature.bind(this),
      ownerDocument: params.ownerDocument
    });
    this._params = params;
    this.CMapReaderFactory = new params.CMapReaderFactory({
      baseUrl: params.cMapUrl,
      isCompressed: params.cMapPacked
    });
    this.destroyed = false;
    this.destroyCapability = null;
    this._passwordCapability = null;
    this._networkStream = networkStream;
    this._fullReader = null;
    this._lastProgress = null;
    this.pageCache = [];
    this.pagePromises = [];
    this.downloadInfoCapability = (0, _util.createPromiseCapability)();
    this.setupMessageHandler();
  }

  destroy() {
    if (this.destroyCapability) {
      return this.destroyCapability.promise;
    }

    this.destroyed = true;
    this.destroyCapability = (0, _util.createPromiseCapability)();

    if (this._passwordCapability) {
      this._passwordCapability.reject(new Error("Worker was destroyed during onPassword callback"));
    }

    const waitOn = [];
    this.pageCache.forEach(function (page) {
      if (page) {
        waitOn.push(page._destroy());
      }
    });
    this.pageCache.length = 0;
    this.pagePromises.length = 0;
    const terminated = this.messageHandler.sendWithPromise("Terminate", null);
    waitOn.push(terminated);
    Promise.all(waitOn).then(() => {
      this.fontLoader.clear();

      if (this._networkStream) {
        this._networkStream.cancelAllRequests(new _util.AbortException("Worker was terminated."));
      }

      if (this.messageHandler) {
        this.messageHandler.destroy();
        this.messageHandler = null;
      }

      this.destroyCapability.resolve();
    }, this.destroyCapability.reject);
    return this.destroyCapability.promise;
  }

  setupMessageHandler() {
    const {
      messageHandler,
      loadingTask
    } = this;
    messageHandler.on("GetReader", (data, sink) => {
      (0, _util.assert)(this._networkStream, "GetReader - no `IPDFStream` instance available.");
      this._fullReader = this._networkStream.getFullReader();

      this._fullReader.onProgress = evt => {
        this._lastProgress = {
          loaded: evt.loaded,
          total: evt.total
        };
      };

      sink.onPull = () => {
        this._fullReader.read().then(function ({
          value,
          done
        }) {
          if (done) {
            sink.close();
            return;
          }

          (0, _util.assert)((0, _util.isArrayBuffer)(value), "GetReader - expected an ArrayBuffer.");
          sink.enqueue(new Uint8Array(value), 1, [value]);
        }).catch(reason => {
          sink.error(reason);
        });
      };

      sink.onCancel = reason => {
        this._fullReader.cancel(reason);

        sink.ready.catch(readyReason => {
          if (this.destroyed) {
            return;
          }

          throw readyReason;
        });
      };
    });
    messageHandler.on("ReaderHeadersReady", data => {
      const headersCapability = (0, _util.createPromiseCapability)();
      const fullReader = this._fullReader;
      fullReader.headersReady.then(() => {
        if (!fullReader.isStreamingSupported || !fullReader.isRangeSupported) {
          if (this._lastProgress && loadingTask.onProgress) {
            loadingTask.onProgress(this._lastProgress);
          }

          fullReader.onProgress = evt => {
            if (loadingTask.onProgress) {
              loadingTask.onProgress({
                loaded: evt.loaded,
                total: evt.total
              });
            }
          };
        }

        headersCapability.resolve({
          isStreamingSupported: fullReader.isStreamingSupported,
          isRangeSupported: fullReader.isRangeSupported,
          contentLength: fullReader.contentLength
        });
      }, headersCapability.reject);
      return headersCapability.promise;
    });
    messageHandler.on("GetRangeReader", (data, sink) => {
      (0, _util.assert)(this._networkStream, "GetRangeReader - no `IPDFStream` instance available.");

      const rangeReader = this._networkStream.getRangeReader(data.begin, data.end);

      if (!rangeReader) {
        sink.close();
        return;
      }

      sink.onPull = () => {
        rangeReader.read().then(function ({
          value,
          done
        }) {
          if (done) {
            sink.close();
            return;
          }

          (0, _util.assert)((0, _util.isArrayBuffer)(value), "GetRangeReader - expected an ArrayBuffer.");
          sink.enqueue(new Uint8Array(value), 1, [value]);
        }).catch(reason => {
          sink.error(reason);
        });
      };

      sink.onCancel = reason => {
        rangeReader.cancel(reason);
        sink.ready.catch(readyReason => {
          if (this.destroyed) {
            return;
          }

          throw readyReason;
        });
      };
    });
    messageHandler.on("GetDoc", ({
      pdfInfo
    }) => {
      this._numPages = pdfInfo.numPages;

      loadingTask._capability.resolve(new PDFDocumentProxy(pdfInfo, this));
    });
    messageHandler.on("DocException", function (ex) {
      let reason;

      switch (ex.name) {
        case "PasswordException":
          reason = new _util.PasswordException(ex.message, ex.code);
          break;

        case "InvalidPDFException":
          reason = new _util.InvalidPDFException(ex.message);
          break;

        case "MissingPDFException":
          reason = new _util.MissingPDFException(ex.message);
          break;

        case "UnexpectedResponseException":
          reason = new _util.UnexpectedResponseException(ex.message, ex.status);
          break;

        case "UnknownErrorException":
          reason = new _util.UnknownErrorException(ex.message, ex.details);
          break;
      }

      if (!(reason instanceof Error)) {
        const msg = "DocException - expected a valid Error.";
        (0, _util.warn)(msg);
      }

      loadingTask._capability.reject(reason);
    });
    messageHandler.on("PasswordRequest", exception => {
      this._passwordCapability = (0, _util.createPromiseCapability)();

      if (loadingTask.onPassword) {
        const updatePassword = password => {
          this._passwordCapability.resolve({
            password
          });
        };

        try {
          loadingTask.onPassword(updatePassword, exception.code);
        } catch (ex) {
          this._passwordCapability.reject(ex);
        }
      } else {
        this._passwordCapability.reject(new _util.PasswordException(exception.message, exception.code));
      }

      return this._passwordCapability.promise;
    });
    messageHandler.on("DataLoaded", data => {
      if (loadingTask.onProgress) {
        loadingTask.onProgress({
          loaded: data.length,
          total: data.length
        });
      }

      this.downloadInfoCapability.resolve(data);
    });
    messageHandler.on("StartRenderPage", data => {
      if (this.destroyed) {
        return;
      }

      const page = this.pageCache[data.pageIndex];

      page._startRenderPage(data.transparency, data.intent);
    });
    messageHandler.on("commonobj", data => {
      if (this.destroyed) {
        return;
      }

      const [id, type, exportedData] = data;

      if (this.commonObjs.has(id)) {
        return;
      }

      switch (type) {
        case "Font":
          const params = this._params;

          if ("error" in exportedData) {
            const exportedError = exportedData.error;
            (0, _util.warn)(`Error during font loading: ${exportedError}`);
            this.commonObjs.resolve(id, exportedError);
            break;
          }

          let fontRegistry = null;

          if (params.pdfBug && globalThis.FontInspector && globalThis.FontInspector.enabled) {
            fontRegistry = {
              registerFont(font, url) {
                globalThis.FontInspector.fontAdded(font, url);
              }

            };
          }

          const font = new _font_loader.FontFaceObject(exportedData, {
            isEvalSupported: params.isEvalSupported,
            disableFontFace: params.disableFontFace,
            ignoreErrors: params.ignoreErrors,
            onUnsupportedFeature: this._onUnsupportedFeature.bind(this),
            fontRegistry
          });
          this.fontLoader.bind(font).catch(reason => {
            return messageHandler.sendWithPromise("FontFallback", {
              id
            });
          }).finally(() => {
            if (!params.fontExtraProperties && font.data) {
              font.data = null;
            }

            this.commonObjs.resolve(id, font);
          });
          break;

        case "FontPath":
        case "Image":
          this.commonObjs.resolve(id, exportedData);
          break;

        default:
          throw new Error(`Got unknown common object type ${type}`);
      }
    });
    messageHandler.on("obj", data => {
      if (this.destroyed) {
        return undefined;
      }

      const [id, pageIndex, type, imageData] = data;
      const pageProxy = this.pageCache[pageIndex];

      if (pageProxy.objs.has(id)) {
        return undefined;
      }

      switch (type) {
        case "Image":
          pageProxy.objs.resolve(id, imageData);
          const MAX_IMAGE_SIZE_TO_STORE = 8000000;

          if (imageData && "data" in imageData && imageData.data.length > MAX_IMAGE_SIZE_TO_STORE) {
            pageProxy.cleanupAfterRender = true;
          }

          break;

        default:
          throw new Error(`Got unknown object type ${type}`);
      }

      return undefined;
    });
    messageHandler.on("DocProgress", data => {
      if (this.destroyed) {
        return;
      }

      if (loadingTask.onProgress) {
        loadingTask.onProgress({
          loaded: data.loaded,
          total: data.total
        });
      }
    });
    messageHandler.on("UnsupportedFeature", this._onUnsupportedFeature.bind(this));
    messageHandler.on("FetchBuiltInCMap", (data, sink) => {
      if (this.destroyed) {
        sink.error(new Error("Worker was destroyed"));
        return;
      }

      let fetched = false;

      sink.onPull = () => {
        if (fetched) {
          sink.close();
          return;
        }

        fetched = true;
        this.CMapReaderFactory.fetch(data).then(function (builtInCMap) {
          sink.enqueue(builtInCMap, 1, [builtInCMap.cMapData.buffer]);
        }).catch(function (reason) {
          sink.error(reason);
        });
      };
    });
  }

  _onUnsupportedFeature({
    featureId
  }) {
    if (this.destroyed) {
      return;
    }

    if (this.loadingTask.onUnsupportedFeature) {
      this.loadingTask.onUnsupportedFeature(featureId);
    }
  }

  getData() {
    return this.messageHandler.sendWithPromise("GetData", null);
  }

  getPage(pageNumber) {
    if (!Number.isInteger(pageNumber) || pageNumber <= 0 || pageNumber > this._numPages) {
      return Promise.reject(new Error("Invalid page request"));
    }

    const pageIndex = pageNumber - 1;

    if (pageIndex in this.pagePromises) {
      return this.pagePromises[pageIndex];
    }

    const promise = this.messageHandler.sendWithPromise("GetPage", {
      pageIndex
    }).then(pageInfo => {
      if (this.destroyed) {
        throw new Error("Transport destroyed");
      }

      const page = new PDFPageProxy(pageIndex, pageInfo, this, this._params.ownerDocument, this._params.pdfBug);
      this.pageCache[pageIndex] = page;
      return page;
    });
    this.pagePromises[pageIndex] = promise;
    return promise;
  }

  getPageIndex(ref) {
    return this.messageHandler.sendWithPromise("GetPageIndex", {
      ref
    }).catch(function (reason) {
      return Promise.reject(new Error(reason));
    });
  }

  getAnnotations(pageIndex, intent) {
    return this.messageHandler.sendWithPromise("GetAnnotations", {
      pageIndex,
      intent
    });
  }

  saveDocument(annotationStorage) {
    return this.messageHandler.sendWithPromise("SaveDocument", {
      numPages: this._numPages,
      annotationStorage: annotationStorage && annotationStorage.getAll() || null,
      filename: this._fullReader ? this._fullReader.filename : null
    }).finally(() => {
      if (annotationStorage) {
        annotationStorage.resetModified();
      }
    });
  }

  getDestinations() {
    return this.messageHandler.sendWithPromise("GetDestinations", null);
  }

  getDestination(id) {
    if (typeof id !== "string") {
      return Promise.reject(new Error("Invalid destination request."));
    }

    return this.messageHandler.sendWithPromise("GetDestination", {
      id
    });
  }

  getPageLabels() {
    return this.messageHandler.sendWithPromise("GetPageLabels", null);
  }

  getPageLayout() {
    return this.messageHandler.sendWithPromise("GetPageLayout", null);
  }

  getPageMode() {
    return this.messageHandler.sendWithPromise("GetPageMode", null);
  }

  getViewerPreferences() {
    return this.messageHandler.sendWithPromise("GetViewerPreferences", null);
  }

  getOpenAction() {
    return this.messageHandler.sendWithPromise("GetOpenAction", null);
  }

  getAttachments() {
    return this.messageHandler.sendWithPromise("GetAttachments", null);
  }

  getJavaScript() {
    return this.messageHandler.sendWithPromise("GetJavaScript", null);
  }

  getOutline() {
    return this.messageHandler.sendWithPromise("GetOutline", null);
  }

  getOptionalContentConfig() {
    return this.messageHandler.sendWithPromise("GetOptionalContentConfig", null).then(results => {
      return new _optional_content_config.OptionalContentConfig(results);
    });
  }

  getPermissions() {
    return this.messageHandler.sendWithPromise("GetPermissions", null);
  }

  getMetadata() {
    return this.messageHandler.sendWithPromise("GetMetadata", null).then(results => {
      return {
        info: results[0],
        metadata: results[1] ? new _metadata.Metadata(results[1]) : null,
        contentDispositionFilename: this._fullReader ? this._fullReader.filename : null
      };
    });
  }

  getStats() {
    return this.messageHandler.sendWithPromise("GetStats", null);
  }

  startCleanup() {
    return this.messageHandler.sendWithPromise("Cleanup", null).then(() => {
      for (let i = 0, ii = this.pageCache.length; i < ii; i++) {
        const page = this.pageCache[i];

        if (page) {
          const cleanupSuccessful = page.cleanup();

          if (!cleanupSuccessful) {
            throw new Error(`startCleanup: Page ${i + 1} is currently rendering.`);
          }
        }
      }

      this.commonObjs.clear();
      this.fontLoader.clear();
    });
  }

  get loadingParams() {
    const params = this._params;
    return (0, _util.shadow)(this, "loadingParams", {
      disableAutoFetch: params.disableAutoFetch,
      disableFontFace: params.disableFontFace
    });
  }

}

class PDFObjects {
  constructor() {
    this._objs = Object.create(null);
  }

  _ensureObj(objId) {
    if (this._objs[objId]) {
      return this._objs[objId];
    }

    return this._objs[objId] = {
      capability: (0, _util.createPromiseCapability)(),
      data: null,
      resolved: false
    };
  }

  get(objId, callback = null) {
    if (callback) {
      this._ensureObj(objId).capability.promise.then(callback);

      return null;
    }

    const obj = this._objs[objId];

    if (!obj || !obj.resolved) {
      throw new Error(`Requesting object that isn't resolved yet ${objId}.`);
    }

    return obj.data;
  }

  has(objId) {
    const obj = this._objs[objId];
    return obj ? obj.resolved : false;
  }

  resolve(objId, data) {
    const obj = this._ensureObj(objId);

    obj.resolved = true;
    obj.data = data;
    obj.capability.resolve(data);
  }

  clear() {
    this._objs = Object.create(null);
  }

}

class RenderTask {
  constructor(internalRenderTask) {
    this._internalRenderTask = internalRenderTask;
    this.onContinue = null;
  }

  get promise() {
    return this._internalRenderTask.capability.promise;
  }

  cancel() {
    this._internalRenderTask.cancel();
  }

}

const InternalRenderTask = function InternalRenderTaskClosure() {
  const canvasInRendering = new WeakSet();

  class InternalRenderTask {
    constructor({
      callback,
      params,
      objs,
      commonObjs,
      operatorList,
      pageIndex,
      canvasFactory,
      webGLContext,
      useRequestAnimationFrame = false,
      pdfBug = false
    }) {
      this.callback = callback;
      this.params = params;
      this.objs = objs;
      this.commonObjs = commonObjs;
      this.operatorListIdx = null;
      this.operatorList = operatorList;
      this._pageIndex = pageIndex;
      this.canvasFactory = canvasFactory;
      this.webGLContext = webGLContext;
      this._pdfBug = pdfBug;
      this.running = false;
      this.graphicsReadyCallback = null;
      this.graphicsReady = false;
      this._useRequestAnimationFrame = useRequestAnimationFrame === true && typeof window !== "undefined";
      this.cancelled = false;
      this.capability = (0, _util.createPromiseCapability)();
      this.task = new RenderTask(this);
      this._continueBound = this._continue.bind(this);
      this._scheduleNextBound = this._scheduleNext.bind(this);
      this._nextBound = this._next.bind(this);
      this._canvas = params.canvasContext.canvas;
    }

    get completed() {
      return this.capability.promise.catch(function () {});
    }

    initializeGraphics({
      transparency = false,
      optionalContentConfig
    }) {
      if (this.cancelled) {
        return;
      }

      if (this._canvas) {
        if (canvasInRendering.has(this._canvas)) {
          throw new Error("Cannot use the same canvas during multiple render() operations. " + "Use different canvas or ensure previous operations were " + "cancelled or completed.");
        }

        canvasInRendering.add(this._canvas);
      }

      if (this._pdfBug && globalThis.StepperManager && globalThis.StepperManager.enabled) {
        this.stepper = globalThis.StepperManager.create(this._pageIndex);
        this.stepper.init(this.operatorList);
        this.stepper.nextBreakPoint = this.stepper.getNextBreakPoint();
      }

      const {
        canvasContext,
        viewport,
        transform,
        imageLayer,
        background
      } = this.params;
      this.gfx = new _canvas.CanvasGraphics(canvasContext, this.commonObjs, this.objs, this.canvasFactory, this.webGLContext, imageLayer, optionalContentConfig);
      this.gfx.beginDrawing({
        transform,
        viewport,
        transparency,
        background
      });
      this.operatorListIdx = 0;
      this.graphicsReady = true;

      if (this.graphicsReadyCallback) {
        this.graphicsReadyCallback();
      }
    }

    cancel(error = null) {
      this.running = false;
      this.cancelled = true;

      if (this.gfx) {
        this.gfx.endDrawing();
      }

      if (this._canvas) {
        canvasInRendering.delete(this._canvas);
      }

      this.callback(error || new _display_utils.RenderingCancelledException(`Rendering cancelled, page ${this._pageIndex + 1}`, "canvas"));
    }

    operatorListChanged() {
      if (!this.graphicsReady) {
        if (!this.graphicsReadyCallback) {
          this.graphicsReadyCallback = this._continueBound;
        }

        return;
      }

      if (this.stepper) {
        this.stepper.updateOperatorList(this.operatorList);
      }

      if (this.running) {
        return;
      }

      this._continue();
    }

    _continue() {
      this.running = true;

      if (this.cancelled) {
        return;
      }

      if (this.task.onContinue) {
        this.task.onContinue(this._scheduleNextBound);
      } else {
        this._scheduleNext();
      }
    }

    _scheduleNext() {
      if (this._useRequestAnimationFrame) {
        window.requestAnimationFrame(() => {
          this._nextBound().catch(this.cancel.bind(this));
        });
      } else {
        Promise.resolve().then(this._nextBound).catch(this.cancel.bind(this));
      }
    }

    async _next() {
      if (this.cancelled) {
        return;
      }

      this.operatorListIdx = this.gfx.executeOperatorList(this.operatorList, this.operatorListIdx, this._continueBound, this.stepper);

      if (this.operatorListIdx === this.operatorList.argsArray.length) {
        this.running = false;

        if (this.operatorList.lastChunk) {
          this.gfx.endDrawing();

          if (this._canvas) {
            canvasInRendering.delete(this._canvas);
          }

          this.callback();
        }
      }
    }

  }

  return InternalRenderTask;
}();

<<<<<<< HEAD
const version = '2.7.43';
exports.version = version;
const build = '008eed0ef';
=======
const version = '2.7.59';
exports.version = version;
const build = 'e73354a32';
>>>>>>> b29fcea7
exports.build = build;

/***/ }),
/* 6 */
/***/ (function(module, exports, __w_pdfjs_require__) {

"use strict";


Object.defineProperty(exports, "__esModule", {
  value: true
});
exports.FontLoader = exports.FontFaceObject = void 0;

var _util = __w_pdfjs_require__(2);

class BaseFontLoader {
  constructor({
    docId,
    onUnsupportedFeature,
    ownerDocument = globalThis.document
  }) {
    if (this.constructor === BaseFontLoader) {
      (0, _util.unreachable)("Cannot initialize BaseFontLoader.");
    }

    this.docId = docId;
    this._onUnsupportedFeature = onUnsupportedFeature;
    this._document = ownerDocument;
    this.nativeFontFaces = [];
    this.styleElement = null;
  }

  addNativeFontFace(nativeFontFace) {
    this.nativeFontFaces.push(nativeFontFace);

    this._document.fonts.add(nativeFontFace);
  }

  insertRule(rule) {
    let styleElement = this.styleElement;

    if (!styleElement) {
      styleElement = this.styleElement = this._document.createElement("style");
      styleElement.id = `PDFJS_FONT_STYLE_TAG_${this.docId}`;

      this._document.documentElement.getElementsByTagName("head")[0].appendChild(styleElement);
    }

    const styleSheet = styleElement.sheet;
    styleSheet.insertRule(rule, styleSheet.cssRules.length);
  }

  clear() {
    this.nativeFontFaces.forEach(nativeFontFace => {
      this._document.fonts.delete(nativeFontFace);
    });
    this.nativeFontFaces.length = 0;

    if (this.styleElement) {
      this.styleElement.remove();
      this.styleElement = null;
    }
  }

  async bind(font) {
    if (font.attached || font.missingFile) {
      return;
    }

    font.attached = true;

    if (this.isFontLoadingAPISupported) {
      const nativeFontFace = font.createNativeFontFace();

      if (nativeFontFace) {
        this.addNativeFontFace(nativeFontFace);

        try {
          await nativeFontFace.loaded;
        } catch (ex) {
          this._onUnsupportedFeature({
            featureId: _util.UNSUPPORTED_FEATURES.errorFontLoadNative
          });

          (0, _util.warn)(`Failed to load font '${nativeFontFace.family}': '${ex}'.`);
          font.disableFontFace = true;
          throw ex;
        }
      }

      return;
    }

    const rule = font.createFontFaceRule();

    if (rule) {
      this.insertRule(rule);

      if (this.isSyncFontLoadingSupported) {
        return;
      }

      await new Promise(resolve => {
        const request = this._queueLoadingCallback(resolve);

        this._prepareFontLoadEvent([rule], [font], request);
      });
    }
  }

  _queueLoadingCallback(callback) {
    (0, _util.unreachable)("Abstract method `_queueLoadingCallback`.");
  }

  get isFontLoadingAPISupported() {
    const supported = typeof this._document !== "undefined" && !!this._document.fonts;
    return (0, _util.shadow)(this, "isFontLoadingAPISupported", supported);
  }

  get isSyncFontLoadingSupported() {
    (0, _util.unreachable)("Abstract method `isSyncFontLoadingSupported`.");
  }

  get _loadTestFont() {
    (0, _util.unreachable)("Abstract method `_loadTestFont`.");
  }

  _prepareFontLoadEvent(rules, fontsToLoad, request) {
    (0, _util.unreachable)("Abstract method `_prepareFontLoadEvent`.");
  }

}

let FontLoader;
exports.FontLoader = FontLoader;
{
  exports.FontLoader = FontLoader = class MozcentralFontLoader extends BaseFontLoader {
    get isSyncFontLoadingSupported() {
      return (0, _util.shadow)(this, "isSyncFontLoadingSupported", true);
    }

  };
}

class FontFaceObject {
  constructor(translatedData, {
    isEvalSupported = true,
    disableFontFace = false,
    ignoreErrors = false,
    onUnsupportedFeature = null,
    fontRegistry = null
  }) {
    this.compiledGlyphs = Object.create(null);

    for (const i in translatedData) {
      this[i] = translatedData[i];
    }

    this.isEvalSupported = isEvalSupported !== false;
    this.disableFontFace = disableFontFace === true;
    this.ignoreErrors = ignoreErrors === true;
    this._onUnsupportedFeature = onUnsupportedFeature;
    this.fontRegistry = fontRegistry;
  }

  createNativeFontFace() {
    if (!this.data || this.disableFontFace) {
      return null;
    }

    const nativeFontFace = new FontFace(this.loadedName, this.data, {});

    if (this.fontRegistry) {
      this.fontRegistry.registerFont(this);
    }

    return nativeFontFace;
  }

  createFontFaceRule() {
    if (!this.data || this.disableFontFace) {
      return null;
    }

    const data = (0, _util.bytesToString)(new Uint8Array(this.data));
    const url = `url(data:${this.mimetype};base64,${btoa(data)});`;
    const rule = `@font-face {font-family:"${this.loadedName}";src:${url}}`;

    if (this.fontRegistry) {
      this.fontRegistry.registerFont(this, url);
    }

    return rule;
  }

  getPathGenerator(objs, character) {
    if (this.compiledGlyphs[character] !== undefined) {
      return this.compiledGlyphs[character];
    }

    let cmds, current;

    try {
      cmds = objs.get(this.loadedName + "_path_" + character);
    } catch (ex) {
      if (!this.ignoreErrors) {
        throw ex;
      }

      if (this._onUnsupportedFeature) {
        this._onUnsupportedFeature({
          featureId: _util.UNSUPPORTED_FEATURES.errorFontGetPath
        });
      }

      (0, _util.warn)(`getPathGenerator - ignoring character: "${ex}".`);
      return this.compiledGlyphs[character] = function (c, size) {};
    }

    if (this.isEvalSupported && _util.IsEvalSupportedCached.value) {
      let args,
          js = "";

      for (let i = 0, ii = cmds.length; i < ii; i++) {
        current = cmds[i];

        if (current.args !== undefined) {
          args = current.args.join(",");
        } else {
          args = "";
        }

        js += "c." + current.cmd + "(" + args + ");\n";
      }

      return this.compiledGlyphs[character] = new Function("c", "size", js);
    }

    return this.compiledGlyphs[character] = function (c, size) {
      for (let i = 0, ii = cmds.length; i < ii; i++) {
        current = cmds[i];

        if (current.cmd === "scale") {
          current.args = [size, -size];
        }

        c[current.cmd].apply(c, current.args);
      }
    };
  }

}

exports.FontFaceObject = FontFaceObject;

/***/ }),
/* 7 */
/***/ (function(module, exports, __w_pdfjs_require__) {

"use strict";


Object.defineProperty(exports, "__esModule", {
  value: true
});
exports.NodeCMapReaderFactory = exports.NodeCanvasFactory = void 0;

var _display_utils = __w_pdfjs_require__(1);

var _is_node = __w_pdfjs_require__(4);

var _util = __w_pdfjs_require__(2);

let NodeCanvasFactory = class {
  constructor() {
    (0, _util.unreachable)("Not implemented: NodeCanvasFactory");
  }

};
exports.NodeCanvasFactory = NodeCanvasFactory;
let NodeCMapReaderFactory = class {
  constructor() {
    (0, _util.unreachable)("Not implemented: NodeCMapReaderFactory");
  }

};
exports.NodeCMapReaderFactory = NodeCMapReaderFactory;
;

/***/ }),
/* 8 */
/***/ (function(module, exports, __w_pdfjs_require__) {

"use strict";


Object.defineProperty(exports, "__esModule", {
  value: true
});
exports.AnnotationStorage = void 0;

class AnnotationStorage {
  constructor() {
    this._storage = new Map();
    this._modified = false;
    this.onSetModified = null;
    this.onResetModified = null;
  }

  getOrCreateValue(key, defaultValue) {
    if (this._storage.has(key)) {
      return this._storage.get(key);
    }

    this._storage.set(key, defaultValue);

    return defaultValue;
  }

  setValue(key, value) {
    if (this._storage.get(key) !== value) {
      this._setModified();
    }

    this._storage.set(key, value);
  }

  getAll() {
    if (this._storage.size === 0) {
      return null;
    }

    return Object.fromEntries(this._storage);
  }

  get size() {
    return this._storage.size;
  }

  _setModified() {
    if (!this._modified) {
      this._modified = true;

      if (typeof this.onSetModified === "function") {
        this.onSetModified();
      }
    }
  }

  resetModified() {
    if (this._modified) {
      this._modified = false;

      if (typeof this.onResetModified === "function") {
        this.onResetModified();
      }
    }
  }

}

exports.AnnotationStorage = AnnotationStorage;

/***/ }),
/* 9 */
/***/ (function(module, exports, __w_pdfjs_require__) {

"use strict";


Object.defineProperty(exports, "__esModule", {
  value: true
});
exports.apiCompatibilityParams = void 0;

var _is_node = __w_pdfjs_require__(4);

const compatibilityParams = Object.create(null);
;
const apiCompatibilityParams = Object.freeze(compatibilityParams);
exports.apiCompatibilityParams = apiCompatibilityParams;

/***/ }),
/* 10 */
/***/ (function(module, exports, __w_pdfjs_require__) {

"use strict";


Object.defineProperty(exports, "__esModule", {
  value: true
});
exports.CanvasGraphics = void 0;

var _util = __w_pdfjs_require__(2);

var _pattern_helper = __w_pdfjs_require__(11);

var MIN_FONT_SIZE = 16;
var MAX_FONT_SIZE = 100;
var MAX_GROUP_SIZE = 4096;
var MIN_WIDTH_FACTOR = 0.65;
var COMPILE_TYPE3_GLYPHS = true;
var MAX_SIZE_TO_COMPILE = 1000;
var FULL_CHUNK_HEIGHT = 16;

function addContextCurrentTransform(ctx) {
  if (!ctx.mozCurrentTransform) {
    ctx._originalSave = ctx.save;
    ctx._originalRestore = ctx.restore;
    ctx._originalRotate = ctx.rotate;
    ctx._originalScale = ctx.scale;
    ctx._originalTranslate = ctx.translate;
    ctx._originalTransform = ctx.transform;
    ctx._originalSetTransform = ctx.setTransform;
    ctx._transformMatrix = ctx._transformMatrix || [1, 0, 0, 1, 0, 0];
    ctx._transformStack = [];
    Object.defineProperty(ctx, "mozCurrentTransform", {
      get: function getCurrentTransform() {
        return this._transformMatrix;
      }
    });
    Object.defineProperty(ctx, "mozCurrentTransformInverse", {
      get: function getCurrentTransformInverse() {
        var m = this._transformMatrix;
        var a = m[0],
            b = m[1],
            c = m[2],
            d = m[3],
            e = m[4],
            f = m[5];
        var ad_bc = a * d - b * c;
        var bc_ad = b * c - a * d;
        return [d / ad_bc, b / bc_ad, c / bc_ad, a / ad_bc, (d * e - c * f) / bc_ad, (b * e - a * f) / ad_bc];
      }
    });

    ctx.save = function ctxSave() {
      var old = this._transformMatrix;

      this._transformStack.push(old);

      this._transformMatrix = old.slice(0, 6);

      this._originalSave();
    };

    ctx.restore = function ctxRestore() {
      var prev = this._transformStack.pop();

      if (prev) {
        this._transformMatrix = prev;

        this._originalRestore();
      }
    };

    ctx.translate = function ctxTranslate(x, y) {
      var m = this._transformMatrix;
      m[4] = m[0] * x + m[2] * y + m[4];
      m[5] = m[1] * x + m[3] * y + m[5];

      this._originalTranslate(x, y);
    };

    ctx.scale = function ctxScale(x, y) {
      var m = this._transformMatrix;
      m[0] = m[0] * x;
      m[1] = m[1] * x;
      m[2] = m[2] * y;
      m[3] = m[3] * y;

      this._originalScale(x, y);
    };

    ctx.transform = function ctxTransform(a, b, c, d, e, f) {
      var m = this._transformMatrix;
      this._transformMatrix = [m[0] * a + m[2] * b, m[1] * a + m[3] * b, m[0] * c + m[2] * d, m[1] * c + m[3] * d, m[0] * e + m[2] * f + m[4], m[1] * e + m[3] * f + m[5]];

      ctx._originalTransform(a, b, c, d, e, f);
    };

    ctx.setTransform = function ctxSetTransform(a, b, c, d, e, f) {
      this._transformMatrix = [a, b, c, d, e, f];

      ctx._originalSetTransform(a, b, c, d, e, f);
    };

    ctx.rotate = function ctxRotate(angle) {
      var cosValue = Math.cos(angle);
      var sinValue = Math.sin(angle);
      var m = this._transformMatrix;
      this._transformMatrix = [m[0] * cosValue + m[2] * sinValue, m[1] * cosValue + m[3] * sinValue, m[0] * -sinValue + m[2] * cosValue, m[1] * -sinValue + m[3] * cosValue, m[4], m[5]];

      this._originalRotate(angle);
    };
  }
}

var CachedCanvases = function CachedCanvasesClosure() {
  function CachedCanvases(canvasFactory) {
    this.canvasFactory = canvasFactory;
    this.cache = Object.create(null);
  }

  CachedCanvases.prototype = {
    getCanvas: function CachedCanvases_getCanvas(id, width, height, trackTransform) {
      var canvasEntry;

      if (this.cache[id] !== undefined) {
        canvasEntry = this.cache[id];
        this.canvasFactory.reset(canvasEntry, width, height);
        canvasEntry.context.setTransform(1, 0, 0, 1, 0, 0);
      } else {
        canvasEntry = this.canvasFactory.create(width, height);
        this.cache[id] = canvasEntry;
      }

      if (trackTransform) {
        addContextCurrentTransform(canvasEntry.context);
      }

      return canvasEntry;
    },

    clear() {
      for (var id in this.cache) {
        var canvasEntry = this.cache[id];
        this.canvasFactory.destroy(canvasEntry);
        delete this.cache[id];
      }
    }

  };
  return CachedCanvases;
}();

function compileType3Glyph(imgData) {
  var POINT_TO_PROCESS_LIMIT = 1000;
  var width = imgData.width,
      height = imgData.height;
  var i,
      j,
      j0,
      width1 = width + 1;
  var points = new Uint8Array(width1 * (height + 1));
  var POINT_TYPES = new Uint8Array([0, 2, 4, 0, 1, 0, 5, 4, 8, 10, 0, 8, 0, 2, 1, 0]);
  var lineSize = width + 7 & ~7,
      data0 = imgData.data;
  var data = new Uint8Array(lineSize * height),
      pos = 0,
      ii;

  for (i = 0, ii = data0.length; i < ii; i++) {
    var mask = 128,
        elem = data0[i];

    while (mask > 0) {
      data[pos++] = elem & mask ? 0 : 255;
      mask >>= 1;
    }
  }

  var count = 0;
  pos = 0;

  if (data[pos] !== 0) {
    points[0] = 1;
    ++count;
  }

  for (j = 1; j < width; j++) {
    if (data[pos] !== data[pos + 1]) {
      points[j] = data[pos] ? 2 : 1;
      ++count;
    }

    pos++;
  }

  if (data[pos] !== 0) {
    points[j] = 2;
    ++count;
  }

  for (i = 1; i < height; i++) {
    pos = i * lineSize;
    j0 = i * width1;

    if (data[pos - lineSize] !== data[pos]) {
      points[j0] = data[pos] ? 1 : 8;
      ++count;
    }

    var sum = (data[pos] ? 4 : 0) + (data[pos - lineSize] ? 8 : 0);

    for (j = 1; j < width; j++) {
      sum = (sum >> 2) + (data[pos + 1] ? 4 : 0) + (data[pos - lineSize + 1] ? 8 : 0);

      if (POINT_TYPES[sum]) {
        points[j0 + j] = POINT_TYPES[sum];
        ++count;
      }

      pos++;
    }

    if (data[pos - lineSize] !== data[pos]) {
      points[j0 + j] = data[pos] ? 2 : 4;
      ++count;
    }

    if (count > POINT_TO_PROCESS_LIMIT) {
      return null;
    }
  }

  pos = lineSize * (height - 1);
  j0 = i * width1;

  if (data[pos] !== 0) {
    points[j0] = 8;
    ++count;
  }

  for (j = 1; j < width; j++) {
    if (data[pos] !== data[pos + 1]) {
      points[j0 + j] = data[pos] ? 4 : 8;
      ++count;
    }

    pos++;
  }

  if (data[pos] !== 0) {
    points[j0 + j] = 4;
    ++count;
  }

  if (count > POINT_TO_PROCESS_LIMIT) {
    return null;
  }

  var steps = new Int32Array([0, width1, -1, 0, -width1, 0, 0, 0, 1]);
  var outlines = [];

  for (i = 0; count && i <= height; i++) {
    var p = i * width1;
    var end = p + width;

    while (p < end && !points[p]) {
      p++;
    }

    if (p === end) {
      continue;
    }

    var coords = [p % width1, i];
    var type = points[p],
        p0 = p,
        pp;

    do {
      var step = steps[type];

      do {
        p += step;
      } while (!points[p]);

      pp = points[p];

      if (pp !== 5 && pp !== 10) {
        type = pp;
        points[p] = 0;
      } else {
        type = pp & 0x33 * type >> 4;
        points[p] &= type >> 2 | type << 2;
      }

      coords.push(p % width1);
      coords.push(p / width1 | 0);

      if (!points[p]) {
        --count;
      }
    } while (p0 !== p);

    outlines.push(coords);
    --i;
  }

  var drawOutline = function (c) {
    c.save();
    c.scale(1 / width, -1 / height);
    c.translate(0, -height);
    c.beginPath();

    for (let k = 0, kk = outlines.length; k < kk; k++) {
      var o = outlines[k];
      c.moveTo(o[0], o[1]);

      for (let l = 2, ll = o.length; l < ll; l += 2) {
        c.lineTo(o[l], o[l + 1]);
      }
    }

    c.fill();
    c.beginPath();
    c.restore();
  };

  return drawOutline;
}

var CanvasExtraState = function CanvasExtraStateClosure() {
  function CanvasExtraState() {
    this.alphaIsShape = false;
    this.fontSize = 0;
    this.fontSizeScale = 1;
    this.textMatrix = _util.IDENTITY_MATRIX;
    this.textMatrixScale = 1;
    this.fontMatrix = _util.FONT_IDENTITY_MATRIX;
    this.leading = 0;
    this.x = 0;
    this.y = 0;
    this.lineX = 0;
    this.lineY = 0;
    this.charSpacing = 0;
    this.wordSpacing = 0;
    this.textHScale = 1;
    this.textRenderingMode = _util.TextRenderingMode.FILL;
    this.textRise = 0;
    this.fillColor = "#000000";
    this.strokeColor = "#000000";
    this.patternFill = false;
    this.fillAlpha = 1;
    this.strokeAlpha = 1;
    this.lineWidth = 1;
    this.activeSMask = null;
    this.resumeSMaskCtx = null;
    this.transferMaps = null;
  }

  CanvasExtraState.prototype = {
    clone: function CanvasExtraState_clone() {
      return Object.create(this);
    },
    setCurrentPoint: function CanvasExtraState_setCurrentPoint(x, y) {
      this.x = x;
      this.y = y;
    }
  };
  return CanvasExtraState;
}();

var CanvasGraphics = function CanvasGraphicsClosure() {
  var EXECUTION_TIME = 15;
  var EXECUTION_STEPS = 10;

  function CanvasGraphics(canvasCtx, commonObjs, objs, canvasFactory, webGLContext, imageLayer, optionalContentConfig) {
    this.ctx = canvasCtx;
    this.current = new CanvasExtraState();
    this.stateStack = [];
    this.pendingClip = null;
    this.pendingEOFill = false;
    this.res = null;
    this.xobjs = null;
    this.commonObjs = commonObjs;
    this.objs = objs;
    this.canvasFactory = canvasFactory;
    this.webGLContext = webGLContext;
    this.imageLayer = imageLayer;
    this.groupStack = [];
    this.processingType3 = null;
    this.baseTransform = null;
    this.baseTransformStack = [];
    this.groupLevel = 0;
    this.smaskStack = [];
    this.smaskCounter = 0;
    this.tempSMask = null;
    this.contentVisible = true;
    this.markedContentStack = [];
    this.optionalContentConfig = optionalContentConfig;
    this.cachedCanvases = new CachedCanvases(this.canvasFactory);

    if (canvasCtx) {
      addContextCurrentTransform(canvasCtx);
    }

    this._cachedGetSinglePixelWidth = null;
  }

  function putBinaryImageData(ctx, imgData, transferMaps = null) {
    if (typeof ImageData !== "undefined" && imgData instanceof ImageData) {
      ctx.putImageData(imgData, 0, 0);
      return;
    }

    var height = imgData.height,
        width = imgData.width;
    var partialChunkHeight = height % FULL_CHUNK_HEIGHT;
    var fullChunks = (height - partialChunkHeight) / FULL_CHUNK_HEIGHT;
    var totalChunks = partialChunkHeight === 0 ? fullChunks : fullChunks + 1;
    var chunkImgData = ctx.createImageData(width, FULL_CHUNK_HEIGHT);
    var srcPos = 0,
        destPos;
    var src = imgData.data;
    var dest = chunkImgData.data;
    var i, j, thisChunkHeight, elemsInThisChunk;
    let transferMapRed, transferMapGreen, transferMapBlue, transferMapGray;

    if (transferMaps) {
      switch (transferMaps.length) {
        case 1:
          transferMapRed = transferMaps[0];
          transferMapGreen = transferMaps[0];
          transferMapBlue = transferMaps[0];
          transferMapGray = transferMaps[0];
          break;

        case 4:
          transferMapRed = transferMaps[0];
          transferMapGreen = transferMaps[1];
          transferMapBlue = transferMaps[2];
          transferMapGray = transferMaps[3];
          break;
      }
    }

    if (imgData.kind === _util.ImageKind.GRAYSCALE_1BPP) {
      var srcLength = src.byteLength;
      var dest32 = new Uint32Array(dest.buffer, 0, dest.byteLength >> 2);
      var dest32DataLength = dest32.length;
      var fullSrcDiff = width + 7 >> 3;
      var white = 0xffffffff;
      var black = _util.IsLittleEndianCached.value ? 0xff000000 : 0x000000ff;

      if (transferMapGray) {
        if (transferMapGray[0] === 0xff && transferMapGray[0xff] === 0) {
          [white, black] = [black, white];
        }
      }

      for (i = 0; i < totalChunks; i++) {
        thisChunkHeight = i < fullChunks ? FULL_CHUNK_HEIGHT : partialChunkHeight;
        destPos = 0;

        for (j = 0; j < thisChunkHeight; j++) {
          var srcDiff = srcLength - srcPos;
          let k = 0;
          var kEnd = srcDiff > fullSrcDiff ? width : srcDiff * 8 - 7;
          var kEndUnrolled = kEnd & ~7;
          var mask = 0;
          var srcByte = 0;

          for (; k < kEndUnrolled; k += 8) {
            srcByte = src[srcPos++];
            dest32[destPos++] = srcByte & 128 ? white : black;
            dest32[destPos++] = srcByte & 64 ? white : black;
            dest32[destPos++] = srcByte & 32 ? white : black;
            dest32[destPos++] = srcByte & 16 ? white : black;
            dest32[destPos++] = srcByte & 8 ? white : black;
            dest32[destPos++] = srcByte & 4 ? white : black;
            dest32[destPos++] = srcByte & 2 ? white : black;
            dest32[destPos++] = srcByte & 1 ? white : black;
          }

          for (; k < kEnd; k++) {
            if (mask === 0) {
              srcByte = src[srcPos++];
              mask = 128;
            }

            dest32[destPos++] = srcByte & mask ? white : black;
            mask >>= 1;
          }
        }

        while (destPos < dest32DataLength) {
          dest32[destPos++] = 0;
        }

        ctx.putImageData(chunkImgData, 0, i * FULL_CHUNK_HEIGHT);
      }
    } else if (imgData.kind === _util.ImageKind.RGBA_32BPP) {
      const hasTransferMaps = !!(transferMapRed || transferMapGreen || transferMapBlue);
      j = 0;
      elemsInThisChunk = width * FULL_CHUNK_HEIGHT * 4;

      for (i = 0; i < fullChunks; i++) {
        dest.set(src.subarray(srcPos, srcPos + elemsInThisChunk));
        srcPos += elemsInThisChunk;

        if (hasTransferMaps) {
          for (let k = 0; k < elemsInThisChunk; k += 4) {
            if (transferMapRed) {
              dest[k + 0] = transferMapRed[dest[k + 0]];
            }

            if (transferMapGreen) {
              dest[k + 1] = transferMapGreen[dest[k + 1]];
            }

            if (transferMapBlue) {
              dest[k + 2] = transferMapBlue[dest[k + 2]];
            }
          }
        }

        ctx.putImageData(chunkImgData, 0, j);
        j += FULL_CHUNK_HEIGHT;
      }

      if (i < totalChunks) {
        elemsInThisChunk = width * partialChunkHeight * 4;
        dest.set(src.subarray(srcPos, srcPos + elemsInThisChunk));

        if (hasTransferMaps) {
          for (let k = 0; k < elemsInThisChunk; k += 4) {
            if (transferMapRed) {
              dest[k + 0] = transferMapRed[dest[k + 0]];
            }

            if (transferMapGreen) {
              dest[k + 1] = transferMapGreen[dest[k + 1]];
            }

            if (transferMapBlue) {
              dest[k + 2] = transferMapBlue[dest[k + 2]];
            }
          }
        }

        ctx.putImageData(chunkImgData, 0, j);
      }
    } else if (imgData.kind === _util.ImageKind.RGB_24BPP) {
      const hasTransferMaps = !!(transferMapRed || transferMapGreen || transferMapBlue);
      thisChunkHeight = FULL_CHUNK_HEIGHT;
      elemsInThisChunk = width * thisChunkHeight;

      for (i = 0; i < totalChunks; i++) {
        if (i >= fullChunks) {
          thisChunkHeight = partialChunkHeight;
          elemsInThisChunk = width * thisChunkHeight;
        }

        destPos = 0;

        for (j = elemsInThisChunk; j--;) {
          dest[destPos++] = src[srcPos++];
          dest[destPos++] = src[srcPos++];
          dest[destPos++] = src[srcPos++];
          dest[destPos++] = 255;
        }

        if (hasTransferMaps) {
          for (let k = 0; k < destPos; k += 4) {
            if (transferMapRed) {
              dest[k + 0] = transferMapRed[dest[k + 0]];
            }

            if (transferMapGreen) {
              dest[k + 1] = transferMapGreen[dest[k + 1]];
            }

            if (transferMapBlue) {
              dest[k + 2] = transferMapBlue[dest[k + 2]];
            }
          }
        }

        ctx.putImageData(chunkImgData, 0, i * FULL_CHUNK_HEIGHT);
      }
    } else {
      throw new Error(`bad image kind: ${imgData.kind}`);
    }
  }

  function putBinaryImageMask(ctx, imgData) {
    var height = imgData.height,
        width = imgData.width;
    var partialChunkHeight = height % FULL_CHUNK_HEIGHT;
    var fullChunks = (height - partialChunkHeight) / FULL_CHUNK_HEIGHT;
    var totalChunks = partialChunkHeight === 0 ? fullChunks : fullChunks + 1;
    var chunkImgData = ctx.createImageData(width, FULL_CHUNK_HEIGHT);
    var srcPos = 0;
    var src = imgData.data;
    var dest = chunkImgData.data;

    for (var i = 0; i < totalChunks; i++) {
      var thisChunkHeight = i < fullChunks ? FULL_CHUNK_HEIGHT : partialChunkHeight;
      var destPos = 3;

      for (var j = 0; j < thisChunkHeight; j++) {
        var mask = 0;

        for (var k = 0; k < width; k++) {
          if (!mask) {
            var elem = src[srcPos++];
            mask = 128;
          }

          dest[destPos] = elem & mask ? 0 : 255;
          destPos += 4;
          mask >>= 1;
        }
      }

      ctx.putImageData(chunkImgData, 0, i * FULL_CHUNK_HEIGHT);
    }
  }

  function copyCtxState(sourceCtx, destCtx) {
    var properties = ["strokeStyle", "fillStyle", "fillRule", "globalAlpha", "lineWidth", "lineCap", "lineJoin", "miterLimit", "globalCompositeOperation", "font"];

    for (var i = 0, ii = properties.length; i < ii; i++) {
      var property = properties[i];

      if (sourceCtx[property] !== undefined) {
        destCtx[property] = sourceCtx[property];
      }
    }

    if (sourceCtx.setLineDash !== undefined) {
      destCtx.setLineDash(sourceCtx.getLineDash());
      destCtx.lineDashOffset = sourceCtx.lineDashOffset;
    }
  }

  function resetCtxToDefault(ctx) {
    ctx.strokeStyle = "#000000";
    ctx.fillStyle = "#000000";
    ctx.fillRule = "nonzero";
    ctx.globalAlpha = 1;
    ctx.lineWidth = 1;
    ctx.lineCap = "butt";
    ctx.lineJoin = "miter";
    ctx.miterLimit = 10;
    ctx.globalCompositeOperation = "source-over";
    ctx.font = "10px sans-serif";

    if (ctx.setLineDash !== undefined) {
      ctx.setLineDash([]);
      ctx.lineDashOffset = 0;
    }
  }

  function composeSMaskBackdrop(bytes, r0, g0, b0) {
    var length = bytes.length;

    for (var i = 3; i < length; i += 4) {
      var alpha = bytes[i];

      if (alpha === 0) {
        bytes[i - 3] = r0;
        bytes[i - 2] = g0;
        bytes[i - 1] = b0;
      } else if (alpha < 255) {
        var alpha_ = 255 - alpha;
        bytes[i - 3] = bytes[i - 3] * alpha + r0 * alpha_ >> 8;
        bytes[i - 2] = bytes[i - 2] * alpha + g0 * alpha_ >> 8;
        bytes[i - 1] = bytes[i - 1] * alpha + b0 * alpha_ >> 8;
      }
    }
  }

  function composeSMaskAlpha(maskData, layerData, transferMap) {
    var length = maskData.length;
    var scale = 1 / 255;

    for (var i = 3; i < length; i += 4) {
      var alpha = transferMap ? transferMap[maskData[i]] : maskData[i];
      layerData[i] = layerData[i] * alpha * scale | 0;
    }
  }

  function composeSMaskLuminosity(maskData, layerData, transferMap) {
    var length = maskData.length;

    for (var i = 3; i < length; i += 4) {
      var y = maskData[i - 3] * 77 + maskData[i - 2] * 152 + maskData[i - 1] * 28;
      layerData[i] = transferMap ? layerData[i] * transferMap[y >> 8] >> 8 : layerData[i] * y >> 16;
    }
  }

  function genericComposeSMask(maskCtx, layerCtx, width, height, subtype, backdrop, transferMap) {
    var hasBackdrop = !!backdrop;
    var r0 = hasBackdrop ? backdrop[0] : 0;
    var g0 = hasBackdrop ? backdrop[1] : 0;
    var b0 = hasBackdrop ? backdrop[2] : 0;
    var composeFn;

    if (subtype === "Luminosity") {
      composeFn = composeSMaskLuminosity;
    } else {
      composeFn = composeSMaskAlpha;
    }

    var PIXELS_TO_PROCESS = 1048576;
    var chunkSize = Math.min(height, Math.ceil(PIXELS_TO_PROCESS / width));

    for (var row = 0; row < height; row += chunkSize) {
      var chunkHeight = Math.min(chunkSize, height - row);
      var maskData = maskCtx.getImageData(0, row, width, chunkHeight);
      var layerData = layerCtx.getImageData(0, row, width, chunkHeight);

      if (hasBackdrop) {
        composeSMaskBackdrop(maskData.data, r0, g0, b0);
      }

      composeFn(maskData.data, layerData.data, transferMap);
      maskCtx.putImageData(layerData, 0, row);
    }
  }

  function composeSMask(ctx, smask, layerCtx, webGLContext) {
    var mask = smask.canvas;
    var maskCtx = smask.context;
    ctx.setTransform(smask.scaleX, 0, 0, smask.scaleY, smask.offsetX, smask.offsetY);
    var backdrop = smask.backdrop || null;

    if (!smask.transferMap && webGLContext.isEnabled) {
      const composed = webGLContext.composeSMask({
        layer: layerCtx.canvas,
        mask,
        properties: {
          subtype: smask.subtype,
          backdrop
        }
      });
      ctx.setTransform(1, 0, 0, 1, 0, 0);
      ctx.drawImage(composed, smask.offsetX, smask.offsetY);
      return;
    }

    genericComposeSMask(maskCtx, layerCtx, mask.width, mask.height, smask.subtype, backdrop, smask.transferMap);
    ctx.drawImage(mask, 0, 0);
  }

  var LINE_CAP_STYLES = ["butt", "round", "square"];
  var LINE_JOIN_STYLES = ["miter", "round", "bevel"];
  var NORMAL_CLIP = {};
  var EO_CLIP = {};
  CanvasGraphics.prototype = {
    beginDrawing({
      transform,
      viewport,
      transparency = false,
      background = null
    }) {
      var width = this.ctx.canvas.width;
      var height = this.ctx.canvas.height;
      this.ctx.save();
      this.ctx.fillStyle = background || "rgb(255, 255, 255)";
      this.ctx.fillRect(0, 0, width, height);
      this.ctx.restore();

      if (transparency) {
        var transparentCanvas = this.cachedCanvases.getCanvas("transparent", width, height, true);
        this.compositeCtx = this.ctx;
        this.transparentCanvas = transparentCanvas.canvas;
        this.ctx = transparentCanvas.context;
        this.ctx.save();
        this.ctx.transform.apply(this.ctx, this.compositeCtx.mozCurrentTransform);
      }

      this.ctx.save();
      resetCtxToDefault(this.ctx);

      if (transform) {
        this.ctx.transform.apply(this.ctx, transform);
      }

      this.ctx.transform.apply(this.ctx, viewport.transform);
      this.baseTransform = this.ctx.mozCurrentTransform.slice();

      if (this.imageLayer) {
        this.imageLayer.beginLayout();
      }
    },

    executeOperatorList: function CanvasGraphics_executeOperatorList(operatorList, executionStartIdx, continueCallback, stepper) {
      var argsArray = operatorList.argsArray;
      var fnArray = operatorList.fnArray;
      var i = executionStartIdx || 0;
      var argsArrayLen = argsArray.length;

      if (argsArrayLen === i) {
        return i;
      }

      var chunkOperations = argsArrayLen - i > EXECUTION_STEPS && typeof continueCallback === "function";
      var endTime = chunkOperations ? Date.now() + EXECUTION_TIME : 0;
      var steps = 0;
      var commonObjs = this.commonObjs;
      var objs = this.objs;
      var fnId;

      while (true) {
        if (stepper !== undefined && i === stepper.nextBreakPoint) {
          stepper.breakIt(i, continueCallback);
          return i;
        }

        fnId = fnArray[i];

        if (fnId !== _util.OPS.dependency) {
          this[fnId].apply(this, argsArray[i]);
        } else {
          for (const depObjId of argsArray[i]) {
            const objsPool = depObjId.startsWith("g_") ? commonObjs : objs;

            if (!objsPool.has(depObjId)) {
              objsPool.get(depObjId, continueCallback);
              return i;
            }
          }
        }

        i++;

        if (i === argsArrayLen) {
          return i;
        }

        if (chunkOperations && ++steps > EXECUTION_STEPS) {
          if (Date.now() > endTime) {
            continueCallback();
            return i;
          }

          steps = 0;
        }
      }
    },
    endDrawing: function CanvasGraphics_endDrawing() {
      if (this.current.activeSMask !== null) {
        this.endSMaskGroup();
      }

      this.ctx.restore();

      if (this.transparentCanvas) {
        this.ctx = this.compositeCtx;
        this.ctx.save();
        this.ctx.setTransform(1, 0, 0, 1, 0, 0);
        this.ctx.drawImage(this.transparentCanvas, 0, 0);
        this.ctx.restore();
        this.transparentCanvas = null;
      }

      this.cachedCanvases.clear();
      this.webGLContext.clear();

      if (this.imageLayer) {
        this.imageLayer.endLayout();
      }
    },
    setLineWidth: function CanvasGraphics_setLineWidth(width) {
      this.current.lineWidth = width;
      this.ctx.lineWidth = width;
    },
    setLineCap: function CanvasGraphics_setLineCap(style) {
      this.ctx.lineCap = LINE_CAP_STYLES[style];
    },
    setLineJoin: function CanvasGraphics_setLineJoin(style) {
      this.ctx.lineJoin = LINE_JOIN_STYLES[style];
    },
    setMiterLimit: function CanvasGraphics_setMiterLimit(limit) {
      this.ctx.miterLimit = limit;
    },
    setDash: function CanvasGraphics_setDash(dashArray, dashPhase) {
      var ctx = this.ctx;

      if (ctx.setLineDash !== undefined) {
        ctx.setLineDash(dashArray);
        ctx.lineDashOffset = dashPhase;
      }
    },

    setRenderingIntent(intent) {},

    setFlatness(flatness) {},

    setGState: function CanvasGraphics_setGState(states) {
      for (var i = 0, ii = states.length; i < ii; i++) {
        var state = states[i];
        var key = state[0];
        var value = state[1];

        switch (key) {
          case "LW":
            this.setLineWidth(value);
            break;

          case "LC":
            this.setLineCap(value);
            break;

          case "LJ":
            this.setLineJoin(value);
            break;

          case "ML":
            this.setMiterLimit(value);
            break;

          case "D":
            this.setDash(value[0], value[1]);
            break;

          case "RI":
            this.setRenderingIntent(value);
            break;

          case "FL":
            this.setFlatness(value);
            break;

          case "Font":
            this.setFont(value[0], value[1]);
            break;

          case "CA":
            this.current.strokeAlpha = state[1];
            break;

          case "ca":
            this.current.fillAlpha = state[1];
            this.ctx.globalAlpha = state[1];
            break;

          case "BM":
            this.ctx.globalCompositeOperation = value;
            break;

          case "SMask":
            if (this.current.activeSMask) {
              if (this.stateStack.length > 0 && this.stateStack[this.stateStack.length - 1].activeSMask === this.current.activeSMask) {
                this.suspendSMaskGroup();
              } else {
                this.endSMaskGroup();
              }
            }

            this.current.activeSMask = value ? this.tempSMask : null;

            if (this.current.activeSMask) {
              this.beginSMaskGroup();
            }

            this.tempSMask = null;
            break;

          case "TR":
            this.current.transferMaps = value;
        }
      }
    },
    beginSMaskGroup: function CanvasGraphics_beginSMaskGroup() {
      var activeSMask = this.current.activeSMask;
      var drawnWidth = activeSMask.canvas.width;
      var drawnHeight = activeSMask.canvas.height;
      var cacheId = "smaskGroupAt" + this.groupLevel;
      var scratchCanvas = this.cachedCanvases.getCanvas(cacheId, drawnWidth, drawnHeight, true);
      var currentCtx = this.ctx;
      var currentTransform = currentCtx.mozCurrentTransform;
      this.ctx.save();
      var groupCtx = scratchCanvas.context;
      groupCtx.scale(1 / activeSMask.scaleX, 1 / activeSMask.scaleY);
      groupCtx.translate(-activeSMask.offsetX, -activeSMask.offsetY);
      groupCtx.transform.apply(groupCtx, currentTransform);
      activeSMask.startTransformInverse = groupCtx.mozCurrentTransformInverse;
      copyCtxState(currentCtx, groupCtx);
      this.ctx = groupCtx;
      this.setGState([["BM", "source-over"], ["ca", 1], ["CA", 1]]);
      this.groupStack.push(currentCtx);
      this.groupLevel++;
    },
    suspendSMaskGroup: function CanvasGraphics_endSMaskGroup() {
      var groupCtx = this.ctx;
      this.groupLevel--;
      this.ctx = this.groupStack.pop();
      composeSMask(this.ctx, this.current.activeSMask, groupCtx, this.webGLContext);
      this.ctx.restore();
      this.ctx.save();
      copyCtxState(groupCtx, this.ctx);
      this.current.resumeSMaskCtx = groupCtx;

      var deltaTransform = _util.Util.transform(this.current.activeSMask.startTransformInverse, groupCtx.mozCurrentTransform);

      this.ctx.transform.apply(this.ctx, deltaTransform);
      groupCtx.save();
      groupCtx.setTransform(1, 0, 0, 1, 0, 0);
      groupCtx.clearRect(0, 0, groupCtx.canvas.width, groupCtx.canvas.height);
      groupCtx.restore();
    },
    resumeSMaskGroup: function CanvasGraphics_endSMaskGroup() {
      var groupCtx = this.current.resumeSMaskCtx;
      var currentCtx = this.ctx;
      this.ctx = groupCtx;
      this.groupStack.push(currentCtx);
      this.groupLevel++;
    },
    endSMaskGroup: function CanvasGraphics_endSMaskGroup() {
      var groupCtx = this.ctx;
      this.groupLevel--;
      this.ctx = this.groupStack.pop();
      composeSMask(this.ctx, this.current.activeSMask, groupCtx, this.webGLContext);
      this.ctx.restore();
      copyCtxState(groupCtx, this.ctx);

      var deltaTransform = _util.Util.transform(this.current.activeSMask.startTransformInverse, groupCtx.mozCurrentTransform);

      this.ctx.transform.apply(this.ctx, deltaTransform);
    },
    save: function CanvasGraphics_save() {
      this.ctx.save();
      var old = this.current;
      this.stateStack.push(old);
      this.current = old.clone();
      this.current.resumeSMaskCtx = null;
    },
    restore: function CanvasGraphics_restore() {
      if (this.current.resumeSMaskCtx) {
        this.resumeSMaskGroup();
      }

      if (this.current.activeSMask !== null && (this.stateStack.length === 0 || this.stateStack[this.stateStack.length - 1].activeSMask !== this.current.activeSMask)) {
        this.endSMaskGroup();
      }

      if (this.stateStack.length !== 0) {
        this.current = this.stateStack.pop();
        this.ctx.restore();
        this.pendingClip = null;
        this._cachedGetSinglePixelWidth = null;
      }
    },
    transform: function CanvasGraphics_transform(a, b, c, d, e, f) {
      this.ctx.transform(a, b, c, d, e, f);
      this._cachedGetSinglePixelWidth = null;
    },
    constructPath: function CanvasGraphics_constructPath(ops, args) {
      var ctx = this.ctx;
      var current = this.current;
      var x = current.x,
          y = current.y;

      for (var i = 0, j = 0, ii = ops.length; i < ii; i++) {
        switch (ops[i] | 0) {
          case _util.OPS.rectangle:
            x = args[j++];
            y = args[j++];
            var width = args[j++];
            var height = args[j++];

            if (width === 0 && ctx.lineWidth < this.getSinglePixelWidth()) {
              width = this.getSinglePixelWidth();
            }

            if (height === 0 && ctx.lineWidth < this.getSinglePixelWidth()) {
              height = this.getSinglePixelWidth();
            }

            var xw = x + width;
            var yh = y + height;
            ctx.moveTo(x, y);
            ctx.lineTo(xw, y);
            ctx.lineTo(xw, yh);
            ctx.lineTo(x, yh);
            ctx.lineTo(x, y);
            ctx.closePath();
            break;

          case _util.OPS.moveTo:
            x = args[j++];
            y = args[j++];
            ctx.moveTo(x, y);
            break;

          case _util.OPS.lineTo:
            x = args[j++];
            y = args[j++];
            ctx.lineTo(x, y);
            break;

          case _util.OPS.curveTo:
            x = args[j + 4];
            y = args[j + 5];
            ctx.bezierCurveTo(args[j], args[j + 1], args[j + 2], args[j + 3], x, y);
            j += 6;
            break;

          case _util.OPS.curveTo2:
            ctx.bezierCurveTo(x, y, args[j], args[j + 1], args[j + 2], args[j + 3]);
            x = args[j + 2];
            y = args[j + 3];
            j += 4;
            break;

          case _util.OPS.curveTo3:
            x = args[j + 2];
            y = args[j + 3];
            ctx.bezierCurveTo(args[j], args[j + 1], x, y, x, y);
            j += 4;
            break;

          case _util.OPS.closePath:
            ctx.closePath();
            break;
        }
      }

      current.setCurrentPoint(x, y);
    },
    closePath: function CanvasGraphics_closePath() {
      this.ctx.closePath();
    },
    stroke: function CanvasGraphics_stroke(consumePath) {
      consumePath = typeof consumePath !== "undefined" ? consumePath : true;
      var ctx = this.ctx;
      var strokeColor = this.current.strokeColor;
      ctx.globalAlpha = this.current.strokeAlpha;

      if (this.contentVisible) {
        if (strokeColor && strokeColor.hasOwnProperty("type") && strokeColor.type === "Pattern") {
          ctx.save();
          const transform = ctx.mozCurrentTransform;

          const scale = _util.Util.singularValueDecompose2dScale(transform)[0];

          ctx.strokeStyle = strokeColor.getPattern(ctx, this);
          ctx.lineWidth = Math.max(this.getSinglePixelWidth() * MIN_WIDTH_FACTOR, this.current.lineWidth * scale);
          ctx.stroke();
          ctx.restore();
        } else {
          ctx.lineWidth = Math.max(this.getSinglePixelWidth() * MIN_WIDTH_FACTOR, this.current.lineWidth);
          ctx.stroke();
        }
      }

      if (consumePath) {
        this.consumePath();
      }

      ctx.globalAlpha = this.current.fillAlpha;
    },
    closeStroke: function CanvasGraphics_closeStroke() {
      this.closePath();
      this.stroke();
    },
    fill: function CanvasGraphics_fill(consumePath) {
      consumePath = typeof consumePath !== "undefined" ? consumePath : true;
      var ctx = this.ctx;
      var fillColor = this.current.fillColor;
      var isPatternFill = this.current.patternFill;
      var needRestore = false;

      if (isPatternFill) {
        ctx.save();

        if (this.baseTransform) {
          ctx.setTransform.apply(ctx, this.baseTransform);
        }

        ctx.fillStyle = fillColor.getPattern(ctx, this);
        needRestore = true;
      }

      if (this.contentVisible) {
        if (this.pendingEOFill) {
          ctx.fill("evenodd");
          this.pendingEOFill = false;
        } else {
          ctx.fill();
        }
      }

      if (needRestore) {
        ctx.restore();
      }

      if (consumePath) {
        this.consumePath();
      }
    },
    eoFill: function CanvasGraphics_eoFill() {
      this.pendingEOFill = true;
      this.fill();
    },
    fillStroke: function CanvasGraphics_fillStroke() {
      this.fill(false);
      this.stroke(false);
      this.consumePath();
    },
    eoFillStroke: function CanvasGraphics_eoFillStroke() {
      this.pendingEOFill = true;
      this.fillStroke();
    },
    closeFillStroke: function CanvasGraphics_closeFillStroke() {
      this.closePath();
      this.fillStroke();
    },
    closeEOFillStroke: function CanvasGraphics_closeEOFillStroke() {
      this.pendingEOFill = true;
      this.closePath();
      this.fillStroke();
    },
    endPath: function CanvasGraphics_endPath() {
      this.consumePath();
    },
    clip: function CanvasGraphics_clip() {
      this.pendingClip = NORMAL_CLIP;
    },
    eoClip: function CanvasGraphics_eoClip() {
      this.pendingClip = EO_CLIP;
    },
    beginText: function CanvasGraphics_beginText() {
      this.current.textMatrix = _util.IDENTITY_MATRIX;
      this.current.textMatrixScale = 1;
      this.current.x = this.current.lineX = 0;
      this.current.y = this.current.lineY = 0;
    },
    endText: function CanvasGraphics_endText() {
      var paths = this.pendingTextPaths;
      var ctx = this.ctx;

      if (paths === undefined) {
        ctx.beginPath();
        return;
      }

      ctx.save();
      ctx.beginPath();

      for (var i = 0; i < paths.length; i++) {
        var path = paths[i];
        ctx.setTransform.apply(ctx, path.transform);
        ctx.translate(path.x, path.y);
        path.addToPath(ctx, path.fontSize);
      }

      ctx.restore();
      ctx.clip();
      ctx.beginPath();
      delete this.pendingTextPaths;
    },
    setCharSpacing: function CanvasGraphics_setCharSpacing(spacing) {
      this.current.charSpacing = spacing;
    },
    setWordSpacing: function CanvasGraphics_setWordSpacing(spacing) {
      this.current.wordSpacing = spacing;
    },
    setHScale: function CanvasGraphics_setHScale(scale) {
      this.current.textHScale = scale / 100;
    },
    setLeading: function CanvasGraphics_setLeading(leading) {
      this.current.leading = -leading;
    },
    setFont: function CanvasGraphics_setFont(fontRefName, size) {
      var fontObj = this.commonObjs.get(fontRefName);
      var current = this.current;

      if (!fontObj) {
        throw new Error(`Can't find font for ${fontRefName}`);
      }

      current.fontMatrix = fontObj.fontMatrix ? fontObj.fontMatrix : _util.FONT_IDENTITY_MATRIX;

      if (current.fontMatrix[0] === 0 || current.fontMatrix[3] === 0) {
        (0, _util.warn)("Invalid font matrix for font " + fontRefName);
      }

      if (size < 0) {
        size = -size;
        current.fontDirection = -1;
      } else {
        current.fontDirection = 1;
      }

      this.current.font = fontObj;
      this.current.fontSize = size;

      if (fontObj.isType3Font) {
        return;
      }

      var name = fontObj.loadedName || "sans-serif";
      let bold = "normal";

      if (fontObj.black) {
        bold = "900";
      } else if (fontObj.bold) {
        bold = "bold";
      }

      var italic = fontObj.italic ? "italic" : "normal";
      var typeface = `"${name}", ${fontObj.fallbackName}`;
      let browserFontSize = size;

      if (size < MIN_FONT_SIZE) {
        browserFontSize = MIN_FONT_SIZE;
      } else if (size > MAX_FONT_SIZE) {
        browserFontSize = MAX_FONT_SIZE;
      }

      this.current.fontSizeScale = size / browserFontSize;
      this.ctx.font = `${italic} ${bold} ${browserFontSize}px ${typeface}`;
    },
    setTextRenderingMode: function CanvasGraphics_setTextRenderingMode(mode) {
      this.current.textRenderingMode = mode;
    },
    setTextRise: function CanvasGraphics_setTextRise(rise) {
      this.current.textRise = rise;
    },
    moveText: function CanvasGraphics_moveText(x, y) {
      this.current.x = this.current.lineX += x;
      this.current.y = this.current.lineY += y;
    },
    setLeadingMoveText: function CanvasGraphics_setLeadingMoveText(x, y) {
      this.setLeading(-y);
      this.moveText(x, y);
    },
    setTextMatrix: function CanvasGraphics_setTextMatrix(a, b, c, d, e, f) {
      this.current.textMatrix = [a, b, c, d, e, f];
      this.current.textMatrixScale = Math.sqrt(a * a + b * b);
      this.current.x = this.current.lineX = 0;
      this.current.y = this.current.lineY = 0;
    },
    nextLine: function CanvasGraphics_nextLine() {
      this.moveText(0, this.current.leading);
    },

    paintChar(character, x, y, patternTransform) {
      var ctx = this.ctx;
      var current = this.current;
      var font = current.font;
      var textRenderingMode = current.textRenderingMode;
      var fontSize = current.fontSize / current.fontSizeScale;
      var fillStrokeMode = textRenderingMode & _util.TextRenderingMode.FILL_STROKE_MASK;
      var isAddToPathSet = !!(textRenderingMode & _util.TextRenderingMode.ADD_TO_PATH_FLAG);
      const patternFill = current.patternFill && !font.missingFile;
      var addToPath;

      if (font.disableFontFace || isAddToPathSet || patternFill) {
        addToPath = font.getPathGenerator(this.commonObjs, character);
      }

      if (font.disableFontFace || patternFill) {
        ctx.save();
        ctx.translate(x, y);
        ctx.beginPath();
        addToPath(ctx, fontSize);

        if (patternTransform) {
          ctx.setTransform.apply(ctx, patternTransform);
        }

        if (fillStrokeMode === _util.TextRenderingMode.FILL || fillStrokeMode === _util.TextRenderingMode.FILL_STROKE) {
          ctx.fill();
        }

        if (fillStrokeMode === _util.TextRenderingMode.STROKE || fillStrokeMode === _util.TextRenderingMode.FILL_STROKE) {
          ctx.stroke();
        }

        ctx.restore();
      } else {
        if (fillStrokeMode === _util.TextRenderingMode.FILL || fillStrokeMode === _util.TextRenderingMode.FILL_STROKE) {
          ctx.fillText(character, x, y);
        }

        if (fillStrokeMode === _util.TextRenderingMode.STROKE || fillStrokeMode === _util.TextRenderingMode.FILL_STROKE) {
          ctx.strokeText(character, x, y);
        }
      }

      if (isAddToPathSet) {
        var paths = this.pendingTextPaths || (this.pendingTextPaths = []);
        paths.push({
          transform: ctx.mozCurrentTransform,
          x,
          y,
          fontSize,
          addToPath
        });
      }
    },

    get isFontSubpixelAAEnabled() {
      const {
        context: ctx
      } = this.cachedCanvases.getCanvas("isFontSubpixelAAEnabled", 10, 10);
      ctx.scale(1.5, 1);
      ctx.fillText("I", 0, 10);
      var data = ctx.getImageData(0, 0, 10, 10).data;
      var enabled = false;

      for (var i = 3; i < data.length; i += 4) {
        if (data[i] > 0 && data[i] < 255) {
          enabled = true;
          break;
        }
      }

      return (0, _util.shadow)(this, "isFontSubpixelAAEnabled", enabled);
    },

    showText: function CanvasGraphics_showText(glyphs) {
      var current = this.current;
      var font = current.font;

      if (font.isType3Font) {
        return this.showType3Text(glyphs);
      }

      var fontSize = current.fontSize;

      if (fontSize === 0) {
        return undefined;
      }

      var ctx = this.ctx;
      var fontSizeScale = current.fontSizeScale;
      var charSpacing = current.charSpacing;
      var wordSpacing = current.wordSpacing;
      var fontDirection = current.fontDirection;
      var textHScale = current.textHScale * fontDirection;
      var glyphsLength = glyphs.length;
      var vertical = font.vertical;
      var spacingDir = vertical ? 1 : -1;
      var defaultVMetrics = font.defaultVMetrics;
      var widthAdvanceScale = fontSize * current.fontMatrix[0];
      var simpleFillText = current.textRenderingMode === _util.TextRenderingMode.FILL && !font.disableFontFace && !current.patternFill;
      ctx.save();
      let patternTransform;

      if (current.patternFill) {
        ctx.save();
        const pattern = current.fillColor.getPattern(ctx, this);
        patternTransform = ctx.mozCurrentTransform;
        ctx.restore();
        ctx.fillStyle = pattern;
      }

      ctx.transform.apply(ctx, current.textMatrix);
      ctx.translate(current.x, current.y + current.textRise);

      if (fontDirection > 0) {
        ctx.scale(textHScale, -1);
      } else {
        ctx.scale(textHScale, 1);
      }

      var lineWidth = current.lineWidth;
      var scale = current.textMatrixScale;

      if (scale === 0 || lineWidth === 0) {
        var fillStrokeMode = current.textRenderingMode & _util.TextRenderingMode.FILL_STROKE_MASK;

        if (fillStrokeMode === _util.TextRenderingMode.STROKE || fillStrokeMode === _util.TextRenderingMode.FILL_STROKE) {
          this._cachedGetSinglePixelWidth = null;
          lineWidth = this.getSinglePixelWidth() * MIN_WIDTH_FACTOR;
        }
      } else {
        lineWidth /= scale;
      }

      if (fontSizeScale !== 1.0) {
        ctx.scale(fontSizeScale, fontSizeScale);
        lineWidth /= fontSizeScale;
      }

      ctx.lineWidth = lineWidth;
      var x = 0,
          i;

      for (i = 0; i < glyphsLength; ++i) {
        var glyph = glyphs[i];

        if ((0, _util.isNum)(glyph)) {
          x += spacingDir * glyph * fontSize / 1000;
          continue;
        }

        var restoreNeeded = false;
        var spacing = (glyph.isSpace ? wordSpacing : 0) + charSpacing;
        var character = glyph.fontChar;
        var accent = glyph.accent;
        var scaledX, scaledY, scaledAccentX, scaledAccentY;
        var width = glyph.width;

        if (vertical) {
          var vmetric, vx, vy;
          vmetric = glyph.vmetric || defaultVMetrics;
          vx = glyph.vmetric ? vmetric[1] : width * 0.5;
          vx = -vx * widthAdvanceScale;
          vy = vmetric[2] * widthAdvanceScale;
          width = vmetric ? -vmetric[0] : width;
          scaledX = vx / fontSizeScale;
          scaledY = (x + vy) / fontSizeScale;
        } else {
          scaledX = x / fontSizeScale;
          scaledY = 0;
        }

        if (font.remeasure && width > 0) {
          var measuredWidth = ctx.measureText(character).width * 1000 / fontSize * fontSizeScale;

          if (width < measuredWidth && this.isFontSubpixelAAEnabled) {
            var characterScaleX = width / measuredWidth;
            restoreNeeded = true;
            ctx.save();
            ctx.scale(characterScaleX, 1);
            scaledX /= characterScaleX;
          } else if (width !== measuredWidth) {
            scaledX += (width - measuredWidth) / 2000 * fontSize / fontSizeScale;
          }
        }

        if (this.contentVisible && (glyph.isInFont || font.missingFile)) {
          if (simpleFillText && !accent) {
            ctx.fillText(character, scaledX, scaledY);
          } else {
            this.paintChar(character, scaledX, scaledY, patternTransform);

            if (accent) {
              scaledAccentX = scaledX + fontSize * accent.offset.x / fontSizeScale;
              scaledAccentY = scaledY - fontSize * accent.offset.y / fontSizeScale;
              this.paintChar(accent.fontChar, scaledAccentX, scaledAccentY, patternTransform);
            }
          }
        }

        var charWidth;

        if (vertical) {
          charWidth = width * widthAdvanceScale - spacing * fontDirection;
        } else {
          charWidth = width * widthAdvanceScale + spacing * fontDirection;
        }

        x += charWidth;

        if (restoreNeeded) {
          ctx.restore();
        }
      }

      if (vertical) {
        current.y -= x;
      } else {
        current.x += x * textHScale;
      }

      ctx.restore();
    },
    showType3Text: function CanvasGraphics_showType3Text(glyphs) {
      var ctx = this.ctx;
      var current = this.current;
      var font = current.font;
      var fontSize = current.fontSize;
      var fontDirection = current.fontDirection;
      var spacingDir = font.vertical ? 1 : -1;
      var charSpacing = current.charSpacing;
      var wordSpacing = current.wordSpacing;
      var textHScale = current.textHScale * fontDirection;
      var fontMatrix = current.fontMatrix || _util.FONT_IDENTITY_MATRIX;
      var glyphsLength = glyphs.length;
      var isTextInvisible = current.textRenderingMode === _util.TextRenderingMode.INVISIBLE;
      var i, glyph, width, spacingLength;

      if (isTextInvisible || fontSize === 0) {
        return;
      }

      this._cachedGetSinglePixelWidth = null;
      ctx.save();
      ctx.transform.apply(ctx, current.textMatrix);
      ctx.translate(current.x, current.y);
      ctx.scale(textHScale, fontDirection);

      for (i = 0; i < glyphsLength; ++i) {
        glyph = glyphs[i];

        if ((0, _util.isNum)(glyph)) {
          spacingLength = spacingDir * glyph * fontSize / 1000;
          this.ctx.translate(spacingLength, 0);
          current.x += spacingLength * textHScale;
          continue;
        }

        var spacing = (glyph.isSpace ? wordSpacing : 0) + charSpacing;
        var operatorList = font.charProcOperatorList[glyph.operatorListId];

        if (!operatorList) {
          (0, _util.warn)(`Type3 character "${glyph.operatorListId}" is not available.`);
          continue;
        }

        if (this.contentVisible) {
          this.processingType3 = glyph;
          this.save();
          ctx.scale(fontSize, fontSize);
          ctx.transform.apply(ctx, fontMatrix);
          this.executeOperatorList(operatorList);
          this.restore();
        }

        var transformed = _util.Util.applyTransform([glyph.width, 0], fontMatrix);

        width = transformed[0] * fontSize + spacing;
        ctx.translate(width, 0);
        current.x += width * textHScale;
      }

      ctx.restore();
      this.processingType3 = null;
    },
    setCharWidth: function CanvasGraphics_setCharWidth(xWidth, yWidth) {},
    setCharWidthAndBounds: function CanvasGraphics_setCharWidthAndBounds(xWidth, yWidth, llx, lly, urx, ury) {
      this.ctx.rect(llx, lly, urx - llx, ury - lly);
      this.clip();
      this.endPath();
    },
    getColorN_Pattern: function CanvasGraphics_getColorN_Pattern(IR) {
      var pattern;

      if (IR[0] === "TilingPattern") {
        var color = IR[1];
        var baseTransform = this.baseTransform || this.ctx.mozCurrentTransform.slice();
        var canvasGraphicsFactory = {
          createCanvasGraphics: ctx => {
            return new CanvasGraphics(ctx, this.commonObjs, this.objs, this.canvasFactory, this.webGLContext);
          }
        };
        pattern = new _pattern_helper.TilingPattern(IR, color, this.ctx, canvasGraphicsFactory, baseTransform);
      } else {
        pattern = (0, _pattern_helper.getShadingPatternFromIR)(IR);
      }

      return pattern;
    },
    setStrokeColorN: function CanvasGraphics_setStrokeColorN() {
      this.current.strokeColor = this.getColorN_Pattern(arguments);
    },
    setFillColorN: function CanvasGraphics_setFillColorN() {
      this.current.fillColor = this.getColorN_Pattern(arguments);
      this.current.patternFill = true;
    },
    setStrokeRGBColor: function CanvasGraphics_setStrokeRGBColor(r, g, b) {
      var color = _util.Util.makeCssRgb(r, g, b);

      this.ctx.strokeStyle = color;
      this.current.strokeColor = color;
    },
    setFillRGBColor: function CanvasGraphics_setFillRGBColor(r, g, b) {
      var color = _util.Util.makeCssRgb(r, g, b);

      this.ctx.fillStyle = color;
      this.current.fillColor = color;
      this.current.patternFill = false;
    },
    shadingFill: function CanvasGraphics_shadingFill(patternIR) {
      if (!this.contentVisible) {
        return;
      }

      var ctx = this.ctx;
      this.save();
      var pattern = (0, _pattern_helper.getShadingPatternFromIR)(patternIR);
      ctx.fillStyle = pattern.getPattern(ctx, this, true);
      var inv = ctx.mozCurrentTransformInverse;

      if (inv) {
        var canvas = ctx.canvas;
        var width = canvas.width;
        var height = canvas.height;

        var bl = _util.Util.applyTransform([0, 0], inv);

        var br = _util.Util.applyTransform([0, height], inv);

        var ul = _util.Util.applyTransform([width, 0], inv);

        var ur = _util.Util.applyTransform([width, height], inv);

        var x0 = Math.min(bl[0], br[0], ul[0], ur[0]);
        var y0 = Math.min(bl[1], br[1], ul[1], ur[1]);
        var x1 = Math.max(bl[0], br[0], ul[0], ur[0]);
        var y1 = Math.max(bl[1], br[1], ul[1], ur[1]);
        this.ctx.fillRect(x0, y0, x1 - x0, y1 - y0);
      } else {
        this.ctx.fillRect(-1e10, -1e10, 2e10, 2e10);
      }

      this.restore();
    },
    beginInlineImage: function CanvasGraphics_beginInlineImage() {
      (0, _util.unreachable)("Should not call beginInlineImage");
    },
    beginImageData: function CanvasGraphics_beginImageData() {
      (0, _util.unreachable)("Should not call beginImageData");
    },
    paintFormXObjectBegin: function CanvasGraphics_paintFormXObjectBegin(matrix, bbox) {
      if (!this.contentVisible) {
        return;
      }

      this.save();
      this.baseTransformStack.push(this.baseTransform);

      if (Array.isArray(matrix) && matrix.length === 6) {
        this.transform.apply(this, matrix);
      }

      this.baseTransform = this.ctx.mozCurrentTransform;

      if (bbox) {
        var width = bbox[2] - bbox[0];
        var height = bbox[3] - bbox[1];
        this.ctx.rect(bbox[0], bbox[1], width, height);
        this.clip();
        this.endPath();
      }
    },
    paintFormXObjectEnd: function CanvasGraphics_paintFormXObjectEnd() {
      if (!this.contentVisible) {
        return;
      }

      this.restore();
      this.baseTransform = this.baseTransformStack.pop();
    },
    beginGroup: function CanvasGraphics_beginGroup(group) {
      if (!this.contentVisible) {
        return;
      }

      this.save();
      var currentCtx = this.ctx;

      if (!group.isolated) {
        (0, _util.info)("TODO: Support non-isolated groups.");
      }

      if (group.knockout) {
        (0, _util.warn)("Knockout groups not supported.");
      }

      var currentTransform = currentCtx.mozCurrentTransform;

      if (group.matrix) {
        currentCtx.transform.apply(currentCtx, group.matrix);
      }

      if (!group.bbox) {
        throw new Error("Bounding box is required.");
      }

      var bounds = _util.Util.getAxialAlignedBoundingBox(group.bbox, currentCtx.mozCurrentTransform);

      var canvasBounds = [0, 0, currentCtx.canvas.width, currentCtx.canvas.height];
      bounds = _util.Util.intersect(bounds, canvasBounds) || [0, 0, 0, 0];
      var offsetX = Math.floor(bounds[0]);
      var offsetY = Math.floor(bounds[1]);
      var drawnWidth = Math.max(Math.ceil(bounds[2]) - offsetX, 1);
      var drawnHeight = Math.max(Math.ceil(bounds[3]) - offsetY, 1);
      var scaleX = 1,
          scaleY = 1;

      if (drawnWidth > MAX_GROUP_SIZE) {
        scaleX = drawnWidth / MAX_GROUP_SIZE;
        drawnWidth = MAX_GROUP_SIZE;
      }

      if (drawnHeight > MAX_GROUP_SIZE) {
        scaleY = drawnHeight / MAX_GROUP_SIZE;
        drawnHeight = MAX_GROUP_SIZE;
      }

      var cacheId = "groupAt" + this.groupLevel;

      if (group.smask) {
        cacheId += "_smask_" + this.smaskCounter++ % 2;
      }

      var scratchCanvas = this.cachedCanvases.getCanvas(cacheId, drawnWidth, drawnHeight, true);
      var groupCtx = scratchCanvas.context;
      groupCtx.scale(1 / scaleX, 1 / scaleY);
      groupCtx.translate(-offsetX, -offsetY);
      groupCtx.transform.apply(groupCtx, currentTransform);

      if (group.smask) {
        this.smaskStack.push({
          canvas: scratchCanvas.canvas,
          context: groupCtx,
          offsetX,
          offsetY,
          scaleX,
          scaleY,
          subtype: group.smask.subtype,
          backdrop: group.smask.backdrop,
          transferMap: group.smask.transferMap || null,
          startTransformInverse: null
        });
      } else {
        currentCtx.setTransform(1, 0, 0, 1, 0, 0);
        currentCtx.translate(offsetX, offsetY);
        currentCtx.scale(scaleX, scaleY);
      }

      copyCtxState(currentCtx, groupCtx);
      this.ctx = groupCtx;
      this.setGState([["BM", "source-over"], ["ca", 1], ["CA", 1]]);
      this.groupStack.push(currentCtx);
      this.groupLevel++;
      this.current.activeSMask = null;
    },
    endGroup: function CanvasGraphics_endGroup(group) {
      if (!this.contentVisible) {
        return;
      }

      this.groupLevel--;
      var groupCtx = this.ctx;
      this.ctx = this.groupStack.pop();

      if (this.ctx.imageSmoothingEnabled !== undefined) {
        this.ctx.imageSmoothingEnabled = false;
      } else {
        this.ctx.mozImageSmoothingEnabled = false;
      }

      if (group.smask) {
        this.tempSMask = this.smaskStack.pop();
      } else {
        this.ctx.drawImage(groupCtx.canvas, 0, 0);
      }

      this.restore();
    },
    beginAnnotations: function CanvasGraphics_beginAnnotations() {
      this.save();

      if (this.baseTransform) {
        this.ctx.setTransform.apply(this.ctx, this.baseTransform);
      }
    },
    endAnnotations: function CanvasGraphics_endAnnotations() {
      this.restore();
    },
    beginAnnotation: function CanvasGraphics_beginAnnotation(rect, transform, matrix) {
      this.save();
      resetCtxToDefault(this.ctx);
      this.current = new CanvasExtraState();

      if (Array.isArray(rect) && rect.length === 4) {
        var width = rect[2] - rect[0];
        var height = rect[3] - rect[1];
        this.ctx.rect(rect[0], rect[1], width, height);
        this.clip();
        this.endPath();
      }

      this.transform.apply(this, transform);
      this.transform.apply(this, matrix);
    },
    endAnnotation: function CanvasGraphics_endAnnotation() {
      this.restore();
    },
    paintImageMaskXObject: function CanvasGraphics_paintImageMaskXObject(img) {
      if (!this.contentVisible) {
        return;
      }

      var ctx = this.ctx;
      var width = img.width,
          height = img.height;
      var fillColor = this.current.fillColor;
      var isPatternFill = this.current.patternFill;
      var glyph = this.processingType3;

      if (COMPILE_TYPE3_GLYPHS && glyph && glyph.compiled === undefined) {
        if (width <= MAX_SIZE_TO_COMPILE && height <= MAX_SIZE_TO_COMPILE) {
          glyph.compiled = compileType3Glyph({
            data: img.data,
            width,
            height
          });
        } else {
          glyph.compiled = null;
        }
      }

      if (glyph && glyph.compiled) {
        glyph.compiled(ctx);
        return;
      }

      var maskCanvas = this.cachedCanvases.getCanvas("maskCanvas", width, height);
      var maskCtx = maskCanvas.context;
      maskCtx.save();
      putBinaryImageMask(maskCtx, img);
      maskCtx.globalCompositeOperation = "source-in";
      maskCtx.fillStyle = isPatternFill ? fillColor.getPattern(maskCtx, this) : fillColor;
      maskCtx.fillRect(0, 0, width, height);
      maskCtx.restore();
      this.paintInlineImageXObject(maskCanvas.canvas);
    },

    paintImageMaskXObjectRepeat(imgData, scaleX, skewX = 0, skewY = 0, scaleY, positions) {
      if (!this.contentVisible) {
        return;
      }

      var width = imgData.width;
      var height = imgData.height;
      var fillColor = this.current.fillColor;
      var isPatternFill = this.current.patternFill;
      var maskCanvas = this.cachedCanvases.getCanvas("maskCanvas", width, height);
      var maskCtx = maskCanvas.context;
      maskCtx.save();
      putBinaryImageMask(maskCtx, imgData);
      maskCtx.globalCompositeOperation = "source-in";
      maskCtx.fillStyle = isPatternFill ? fillColor.getPattern(maskCtx, this) : fillColor;
      maskCtx.fillRect(0, 0, width, height);
      maskCtx.restore();
      var ctx = this.ctx;

      for (var i = 0, ii = positions.length; i < ii; i += 2) {
        ctx.save();
        ctx.transform(scaleX, skewX, skewY, scaleY, positions[i], positions[i + 1]);
        ctx.scale(1, -1);
        ctx.drawImage(maskCanvas.canvas, 0, 0, width, height, 0, -1, 1, 1);
        ctx.restore();
      }
    },

    paintImageMaskXObjectGroup: function CanvasGraphics_paintImageMaskXObjectGroup(images) {
      if (!this.contentVisible) {
        return;
      }

      var ctx = this.ctx;
      var fillColor = this.current.fillColor;
      var isPatternFill = this.current.patternFill;

      for (var i = 0, ii = images.length; i < ii; i++) {
        var image = images[i];
        var width = image.width,
            height = image.height;
        var maskCanvas = this.cachedCanvases.getCanvas("maskCanvas", width, height);
        var maskCtx = maskCanvas.context;
        maskCtx.save();
        putBinaryImageMask(maskCtx, image);
        maskCtx.globalCompositeOperation = "source-in";
        maskCtx.fillStyle = isPatternFill ? fillColor.getPattern(maskCtx, this) : fillColor;
        maskCtx.fillRect(0, 0, width, height);
        maskCtx.restore();
        ctx.save();
        ctx.transform.apply(ctx, image.transform);
        ctx.scale(1, -1);
        ctx.drawImage(maskCanvas.canvas, 0, 0, width, height, 0, -1, 1, 1);
        ctx.restore();
      }
    },
    paintImageXObject: function CanvasGraphics_paintImageXObject(objId) {
      if (!this.contentVisible) {
        return;
      }

      const imgData = objId.startsWith("g_") ? this.commonObjs.get(objId) : this.objs.get(objId);

      if (!imgData) {
        (0, _util.warn)("Dependent image isn't ready yet");
        return;
      }

      this.paintInlineImageXObject(imgData);
    },
    paintImageXObjectRepeat: function CanvasGraphics_paintImageXObjectRepeat(objId, scaleX, scaleY, positions) {
      if (!this.contentVisible) {
        return;
      }

      const imgData = objId.startsWith("g_") ? this.commonObjs.get(objId) : this.objs.get(objId);

      if (!imgData) {
        (0, _util.warn)("Dependent image isn't ready yet");
        return;
      }

      var width = imgData.width;
      var height = imgData.height;
      var map = [];

      for (var i = 0, ii = positions.length; i < ii; i += 2) {
        map.push({
          transform: [scaleX, 0, 0, scaleY, positions[i], positions[i + 1]],
          x: 0,
          y: 0,
          w: width,
          h: height
        });
      }

      this.paintInlineImageXObjectGroup(imgData, map);
    },
    paintInlineImageXObject: function CanvasGraphics_paintInlineImageXObject(imgData) {
      if (!this.contentVisible) {
        return;
      }

      var width = imgData.width;
      var height = imgData.height;
      var ctx = this.ctx;
      this.save();
      ctx.scale(1 / width, -1 / height);
      var currentTransform = ctx.mozCurrentTransformInverse;
      var a = currentTransform[0],
          b = currentTransform[1];
      var widthScale = Math.max(Math.sqrt(a * a + b * b), 1);
      var c = currentTransform[2],
          d = currentTransform[3];
      var heightScale = Math.max(Math.sqrt(c * c + d * d), 1);
      var imgToPaint, tmpCanvas;

      if (typeof HTMLElement === "function" && imgData instanceof HTMLElement || !imgData.data) {
        imgToPaint = imgData;
      } else {
        tmpCanvas = this.cachedCanvases.getCanvas("inlineImage", width, height);
        var tmpCtx = tmpCanvas.context;
        putBinaryImageData(tmpCtx, imgData, this.current.transferMaps);
        imgToPaint = tmpCanvas.canvas;
      }

      var paintWidth = width,
          paintHeight = height;
      var tmpCanvasId = "prescale1";

      while (widthScale > 2 && paintWidth > 1 || heightScale > 2 && paintHeight > 1) {
        var newWidth = paintWidth,
            newHeight = paintHeight;

        if (widthScale > 2 && paintWidth > 1) {
          newWidth = Math.ceil(paintWidth / 2);
          widthScale /= paintWidth / newWidth;
        }

        if (heightScale > 2 && paintHeight > 1) {
          newHeight = Math.ceil(paintHeight / 2);
          heightScale /= paintHeight / newHeight;
        }

        tmpCanvas = this.cachedCanvases.getCanvas(tmpCanvasId, newWidth, newHeight);
        tmpCtx = tmpCanvas.context;
        tmpCtx.clearRect(0, 0, newWidth, newHeight);
        tmpCtx.drawImage(imgToPaint, 0, 0, paintWidth, paintHeight, 0, 0, newWidth, newHeight);
        imgToPaint = tmpCanvas.canvas;
        paintWidth = newWidth;
        paintHeight = newHeight;
        tmpCanvasId = tmpCanvasId === "prescale1" ? "prescale2" : "prescale1";
      }

      ctx.drawImage(imgToPaint, 0, 0, paintWidth, paintHeight, 0, -height, width, height);

      if (this.imageLayer) {
        var position = this.getCanvasPosition(0, -height);
        this.imageLayer.appendImage({
          imgData,
          left: position[0],
          top: position[1],
          width: width / currentTransform[0],
          height: height / currentTransform[3]
        });
      }

      this.restore();
    },
    paintInlineImageXObjectGroup: function CanvasGraphics_paintInlineImageXObjectGroup(imgData, map) {
      if (!this.contentVisible) {
        return;
      }

      var ctx = this.ctx;
      var w = imgData.width;
      var h = imgData.height;
      var tmpCanvas = this.cachedCanvases.getCanvas("inlineImage", w, h);
      var tmpCtx = tmpCanvas.context;
      putBinaryImageData(tmpCtx, imgData, this.current.transferMaps);

      for (var i = 0, ii = map.length; i < ii; i++) {
        var entry = map[i];
        ctx.save();
        ctx.transform.apply(ctx, entry.transform);
        ctx.scale(1, -1);
        ctx.drawImage(tmpCanvas.canvas, entry.x, entry.y, entry.w, entry.h, 0, -1, 1, 1);

        if (this.imageLayer) {
          var position = this.getCanvasPosition(entry.x, entry.y);
          this.imageLayer.appendImage({
            imgData,
            left: position[0],
            top: position[1],
            width: w,
            height: h
          });
        }

        ctx.restore();
      }
    },
    paintSolidColorImageMask: function CanvasGraphics_paintSolidColorImageMask() {
      if (!this.contentVisible) {
        return;
      }

      this.ctx.fillRect(0, 0, 1, 1);
    },
    markPoint: function CanvasGraphics_markPoint(tag) {},
    markPointProps: function CanvasGraphics_markPointProps(tag, properties) {},
    beginMarkedContent: function CanvasGraphics_beginMarkedContent(tag) {
      this.markedContentStack.push({
        visible: true
      });
    },
    beginMarkedContentProps: function CanvasGraphics_beginMarkedContentProps(tag, properties) {
      if (tag === "OC") {
        this.markedContentStack.push({
          visible: this.optionalContentConfig.isVisible(properties)
        });
      } else {
        this.markedContentStack.push({
          visible: true
        });
      }

      this.contentVisible = this.isContentVisible();
    },
    endMarkedContent: function CanvasGraphics_endMarkedContent() {
      this.markedContentStack.pop();
      this.contentVisible = this.isContentVisible();
    },
    beginCompat: function CanvasGraphics_beginCompat() {},
    endCompat: function CanvasGraphics_endCompat() {},
    consumePath: function CanvasGraphics_consumePath() {
      var ctx = this.ctx;

      if (this.pendingClip) {
        if (this.pendingClip === EO_CLIP) {
          ctx.clip("evenodd");
        } else {
          ctx.clip();
        }

        this.pendingClip = null;
      }

      ctx.beginPath();
    },

    getSinglePixelWidth(scale) {
      if (this._cachedGetSinglePixelWidth === null) {
        const inverse = this.ctx.mozCurrentTransformInverse;
        this._cachedGetSinglePixelWidth = Math.sqrt(Math.max(inverse[0] * inverse[0] + inverse[1] * inverse[1], inverse[2] * inverse[2] + inverse[3] * inverse[3]));
      }

      return this._cachedGetSinglePixelWidth;
    },

    getCanvasPosition: function CanvasGraphics_getCanvasPosition(x, y) {
      var transform = this.ctx.mozCurrentTransform;
      return [transform[0] * x + transform[2] * y + transform[4], transform[1] * x + transform[3] * y + transform[5]];
    },
    isContentVisible: function CanvasGraphics_isContentVisible() {
      for (let i = this.markedContentStack.length - 1; i >= 0; i--) {
        if (!this.markedContentStack[i].visible) {
          return false;
        }
      }

      return true;
    }
  };

  for (var op in _util.OPS) {
    CanvasGraphics.prototype[_util.OPS[op]] = CanvasGraphics.prototype[op];
  }

  return CanvasGraphics;
}();

exports.CanvasGraphics = CanvasGraphics;

/***/ }),
/* 11 */
/***/ (function(module, exports, __w_pdfjs_require__) {

"use strict";


Object.defineProperty(exports, "__esModule", {
  value: true
});
exports.getShadingPatternFromIR = getShadingPatternFromIR;
exports.TilingPattern = void 0;

var _util = __w_pdfjs_require__(2);

var ShadingIRs = {};

function applyBoundingBox(ctx, bbox) {
  if (!bbox || typeof Path2D === "undefined") {
    return;
  }

  const width = bbox[2] - bbox[0];
  const height = bbox[3] - bbox[1];
  const region = new Path2D();
  region.rect(bbox[0], bbox[1], width, height);
  ctx.clip(region);
}

ShadingIRs.RadialAxial = {
  fromIR: function RadialAxial_fromIR(raw) {
    var type = raw[1];
    var bbox = raw[2];
    var colorStops = raw[3];
    var p0 = raw[4];
    var p1 = raw[5];
    var r0 = raw[6];
    var r1 = raw[7];
    return {
      type: "Pattern",
      getPattern: function RadialAxial_getPattern(ctx) {
        applyBoundingBox(ctx, bbox);
        var grad;

        if (type === "axial") {
          grad = ctx.createLinearGradient(p0[0], p0[1], p1[0], p1[1]);
        } else if (type === "radial") {
          grad = ctx.createRadialGradient(p0[0], p0[1], r0, p1[0], p1[1], r1);
        }

        for (var i = 0, ii = colorStops.length; i < ii; ++i) {
          var c = colorStops[i];
          grad.addColorStop(c[0], c[1]);
        }

        return grad;
      }
    };
  }
};

var createMeshCanvas = function createMeshCanvasClosure() {
  function drawTriangle(data, context, p1, p2, p3, c1, c2, c3) {
    var coords = context.coords,
        colors = context.colors;
    var bytes = data.data,
        rowSize = data.width * 4;
    var tmp;

    if (coords[p1 + 1] > coords[p2 + 1]) {
      tmp = p1;
      p1 = p2;
      p2 = tmp;
      tmp = c1;
      c1 = c2;
      c2 = tmp;
    }

    if (coords[p2 + 1] > coords[p3 + 1]) {
      tmp = p2;
      p2 = p3;
      p3 = tmp;
      tmp = c2;
      c2 = c3;
      c3 = tmp;
    }

    if (coords[p1 + 1] > coords[p2 + 1]) {
      tmp = p1;
      p1 = p2;
      p2 = tmp;
      tmp = c1;
      c1 = c2;
      c2 = tmp;
    }

    var x1 = (coords[p1] + context.offsetX) * context.scaleX;
    var y1 = (coords[p1 + 1] + context.offsetY) * context.scaleY;
    var x2 = (coords[p2] + context.offsetX) * context.scaleX;
    var y2 = (coords[p2 + 1] + context.offsetY) * context.scaleY;
    var x3 = (coords[p3] + context.offsetX) * context.scaleX;
    var y3 = (coords[p3 + 1] + context.offsetY) * context.scaleY;

    if (y1 >= y3) {
      return;
    }

    var c1r = colors[c1],
        c1g = colors[c1 + 1],
        c1b = colors[c1 + 2];
    var c2r = colors[c2],
        c2g = colors[c2 + 1],
        c2b = colors[c2 + 2];
    var c3r = colors[c3],
        c3g = colors[c3 + 1],
        c3b = colors[c3 + 2];
    var minY = Math.round(y1),
        maxY = Math.round(y3);
    var xa, car, cag, cab;
    var xb, cbr, cbg, cbb;

    for (var y = minY; y <= maxY; y++) {
      if (y < y2) {
        let k;

        if (y < y1) {
          k = 0;
        } else if (y1 === y2) {
          k = 1;
        } else {
          k = (y1 - y) / (y1 - y2);
        }

        xa = x1 - (x1 - x2) * k;
        car = c1r - (c1r - c2r) * k;
        cag = c1g - (c1g - c2g) * k;
        cab = c1b - (c1b - c2b) * k;
      } else {
        let k;

        if (y > y3) {
          k = 1;
        } else if (y2 === y3) {
          k = 0;
        } else {
          k = (y2 - y) / (y2 - y3);
        }

        xa = x2 - (x2 - x3) * k;
        car = c2r - (c2r - c3r) * k;
        cag = c2g - (c2g - c3g) * k;
        cab = c2b - (c2b - c3b) * k;
      }

      let k;

      if (y < y1) {
        k = 0;
      } else if (y > y3) {
        k = 1;
      } else {
        k = (y1 - y) / (y1 - y3);
      }

      xb = x1 - (x1 - x3) * k;
      cbr = c1r - (c1r - c3r) * k;
      cbg = c1g - (c1g - c3g) * k;
      cbb = c1b - (c1b - c3b) * k;
      var x1_ = Math.round(Math.min(xa, xb));
      var x2_ = Math.round(Math.max(xa, xb));
      var j = rowSize * y + x1_ * 4;

      for (var x = x1_; x <= x2_; x++) {
        k = (xa - x) / (xa - xb);

        if (k < 0) {
          k = 0;
        } else if (k > 1) {
          k = 1;
        }

        bytes[j++] = car - (car - cbr) * k | 0;
        bytes[j++] = cag - (cag - cbg) * k | 0;
        bytes[j++] = cab - (cab - cbb) * k | 0;
        bytes[j++] = 255;
      }
    }
  }

  function drawFigure(data, figure, context) {
    var ps = figure.coords;
    var cs = figure.colors;
    var i, ii;

    switch (figure.type) {
      case "lattice":
        var verticesPerRow = figure.verticesPerRow;
        var rows = Math.floor(ps.length / verticesPerRow) - 1;
        var cols = verticesPerRow - 1;

        for (i = 0; i < rows; i++) {
          var q = i * verticesPerRow;

          for (var j = 0; j < cols; j++, q++) {
            drawTriangle(data, context, ps[q], ps[q + 1], ps[q + verticesPerRow], cs[q], cs[q + 1], cs[q + verticesPerRow]);
            drawTriangle(data, context, ps[q + verticesPerRow + 1], ps[q + 1], ps[q + verticesPerRow], cs[q + verticesPerRow + 1], cs[q + 1], cs[q + verticesPerRow]);
          }
        }

        break;

      case "triangles":
        for (i = 0, ii = ps.length; i < ii; i += 3) {
          drawTriangle(data, context, ps[i], ps[i + 1], ps[i + 2], cs[i], cs[i + 1], cs[i + 2]);
        }

        break;

      default:
        throw new Error("illegal figure");
    }
  }

  function createMeshCanvas(bounds, combinesScale, coords, colors, figures, backgroundColor, cachedCanvases, webGLContext) {
    var EXPECTED_SCALE = 1.1;
    var MAX_PATTERN_SIZE = 3000;
    var BORDER_SIZE = 2;
    var offsetX = Math.floor(bounds[0]);
    var offsetY = Math.floor(bounds[1]);
    var boundsWidth = Math.ceil(bounds[2]) - offsetX;
    var boundsHeight = Math.ceil(bounds[3]) - offsetY;
    var width = Math.min(Math.ceil(Math.abs(boundsWidth * combinesScale[0] * EXPECTED_SCALE)), MAX_PATTERN_SIZE);
    var height = Math.min(Math.ceil(Math.abs(boundsHeight * combinesScale[1] * EXPECTED_SCALE)), MAX_PATTERN_SIZE);
    var scaleX = boundsWidth / width;
    var scaleY = boundsHeight / height;
    var context = {
      coords,
      colors,
      offsetX: -offsetX,
      offsetY: -offsetY,
      scaleX: 1 / scaleX,
      scaleY: 1 / scaleY
    };
    var paddedWidth = width + BORDER_SIZE * 2;
    var paddedHeight = height + BORDER_SIZE * 2;
    var canvas, tmpCanvas, i, ii;

    if (webGLContext.isEnabled) {
      canvas = webGLContext.drawFigures({
        width,
        height,
        backgroundColor,
        figures,
        context
      });
      tmpCanvas = cachedCanvases.getCanvas("mesh", paddedWidth, paddedHeight, false);
      tmpCanvas.context.drawImage(canvas, BORDER_SIZE, BORDER_SIZE);
      canvas = tmpCanvas.canvas;
    } else {
      tmpCanvas = cachedCanvases.getCanvas("mesh", paddedWidth, paddedHeight, false);
      var tmpCtx = tmpCanvas.context;
      var data = tmpCtx.createImageData(width, height);

      if (backgroundColor) {
        var bytes = data.data;

        for (i = 0, ii = bytes.length; i < ii; i += 4) {
          bytes[i] = backgroundColor[0];
          bytes[i + 1] = backgroundColor[1];
          bytes[i + 2] = backgroundColor[2];
          bytes[i + 3] = 255;
        }
      }

      for (i = 0; i < figures.length; i++) {
        drawFigure(data, figures[i], context);
      }

      tmpCtx.putImageData(data, BORDER_SIZE, BORDER_SIZE);
      canvas = tmpCanvas.canvas;
    }

    return {
      canvas,
      offsetX: offsetX - BORDER_SIZE * scaleX,
      offsetY: offsetY - BORDER_SIZE * scaleY,
      scaleX,
      scaleY
    };
  }

  return createMeshCanvas;
}();

ShadingIRs.Mesh = {
  fromIR: function Mesh_fromIR(raw) {
    var coords = raw[2];
    var colors = raw[3];
    var figures = raw[4];
    var bounds = raw[5];
    var matrix = raw[6];
    var bbox = raw[7];
    var background = raw[8];
    return {
      type: "Pattern",
      getPattern: function Mesh_getPattern(ctx, owner, shadingFill) {
        applyBoundingBox(ctx, bbox);
        var scale;

        if (shadingFill) {
          scale = _util.Util.singularValueDecompose2dScale(ctx.mozCurrentTransform);
        } else {
          scale = _util.Util.singularValueDecompose2dScale(owner.baseTransform);

          if (matrix) {
            var matrixScale = _util.Util.singularValueDecompose2dScale(matrix);

            scale = [scale[0] * matrixScale[0], scale[1] * matrixScale[1]];
          }
        }

        var temporaryPatternCanvas = createMeshCanvas(bounds, scale, coords, colors, figures, shadingFill ? null : background, owner.cachedCanvases, owner.webGLContext);

        if (!shadingFill) {
          ctx.setTransform.apply(ctx, owner.baseTransform);

          if (matrix) {
            ctx.transform.apply(ctx, matrix);
          }
        }

        ctx.translate(temporaryPatternCanvas.offsetX, temporaryPatternCanvas.offsetY);
        ctx.scale(temporaryPatternCanvas.scaleX, temporaryPatternCanvas.scaleY);
        return ctx.createPattern(temporaryPatternCanvas.canvas, "no-repeat");
      }
    };
  }
};
ShadingIRs.Dummy = {
  fromIR: function Dummy_fromIR() {
    return {
      type: "Pattern",
      getPattern: function Dummy_fromIR_getPattern() {
        return "hotpink";
      }
    };
  }
};

function getShadingPatternFromIR(raw) {
  var shadingIR = ShadingIRs[raw[0]];

  if (!shadingIR) {
    throw new Error(`Unknown IR type: ${raw[0]}`);
  }

  return shadingIR.fromIR(raw);
}

var TilingPattern = function TilingPatternClosure() {
  var PaintType = {
    COLORED: 1,
    UNCOLORED: 2
  };
  var MAX_PATTERN_SIZE = 3000;

  function TilingPattern(IR, color, ctx, canvasGraphicsFactory, baseTransform) {
    this.operatorList = IR[2];
    this.matrix = IR[3] || [1, 0, 0, 1, 0, 0];
    this.bbox = IR[4];
    this.xstep = IR[5];
    this.ystep = IR[6];
    this.paintType = IR[7];
    this.tilingType = IR[8];
    this.color = color;
    this.canvasGraphicsFactory = canvasGraphicsFactory;
    this.baseTransform = baseTransform;
    this.type = "Pattern";
    this.ctx = ctx;
  }

  TilingPattern.prototype = {
    createPatternCanvas: function TilinPattern_createPatternCanvas(owner) {
      var operatorList = this.operatorList;
      var bbox = this.bbox;
      var xstep = this.xstep;
      var ystep = this.ystep;
      var paintType = this.paintType;
      var tilingType = this.tilingType;
      var color = this.color;
      var canvasGraphicsFactory = this.canvasGraphicsFactory;
      (0, _util.info)("TilingType: " + tilingType);
      var x0 = bbox[0],
          y0 = bbox[1],
          x1 = bbox[2],
          y1 = bbox[3];

      var matrixScale = _util.Util.singularValueDecompose2dScale(this.matrix);

      var curMatrixScale = _util.Util.singularValueDecompose2dScale(this.baseTransform);

      var combinedScale = [matrixScale[0] * curMatrixScale[0], matrixScale[1] * curMatrixScale[1]];
      var dimx = this.getSizeAndScale(xstep, this.ctx.canvas.width, combinedScale[0]);
      var dimy = this.getSizeAndScale(ystep, this.ctx.canvas.height, combinedScale[1]);
      var tmpCanvas = owner.cachedCanvases.getCanvas("pattern", dimx.size, dimy.size, true);
      var tmpCtx = tmpCanvas.context;
      var graphics = canvasGraphicsFactory.createCanvasGraphics(tmpCtx);
      graphics.groupLevel = owner.groupLevel;
      this.setFillAndStrokeStyleToContext(graphics, paintType, color);
      graphics.transform(dimx.scale, 0, 0, dimy.scale, 0, 0);
      graphics.transform(1, 0, 0, 1, -x0, -y0);
      this.clipBbox(graphics, bbox, x0, y0, x1, y1);
      graphics.executeOperatorList(operatorList);
      this.ctx.transform(1, 0, 0, 1, x0, y0);
      this.ctx.scale(1 / dimx.scale, 1 / dimy.scale);
      return tmpCanvas.canvas;
    },
    getSizeAndScale: function TilingPattern_getSizeAndScale(step, realOutputSize, scale) {
      step = Math.abs(step);
      var maxSize = Math.max(MAX_PATTERN_SIZE, realOutputSize);
      var size = Math.ceil(step * scale);

      if (size >= maxSize) {
        size = maxSize;
      } else {
        scale = size / step;
      }

      return {
        scale,
        size
      };
    },
    clipBbox: function clipBbox(graphics, bbox, x0, y0, x1, y1) {
      if (Array.isArray(bbox) && bbox.length === 4) {
        var bboxWidth = x1 - x0;
        var bboxHeight = y1 - y0;
        graphics.ctx.rect(x0, y0, bboxWidth, bboxHeight);
        graphics.clip();
        graphics.endPath();
      }
    },
    setFillAndStrokeStyleToContext: function setFillAndStrokeStyleToContext(graphics, paintType, color) {
      const context = graphics.ctx,
            current = graphics.current;

      switch (paintType) {
        case PaintType.COLORED:
          var ctx = this.ctx;
          context.fillStyle = ctx.fillStyle;
          context.strokeStyle = ctx.strokeStyle;
          current.fillColor = ctx.fillStyle;
          current.strokeColor = ctx.strokeStyle;
          break;

        case PaintType.UNCOLORED:
          var cssColor = _util.Util.makeCssRgb(color[0], color[1], color[2]);

          context.fillStyle = cssColor;
          context.strokeStyle = cssColor;
          current.fillColor = cssColor;
          current.strokeColor = cssColor;
          break;

        default:
          throw new _util.FormatError(`Unsupported paint type: ${paintType}`);
      }
    },
    getPattern: function TilingPattern_getPattern(ctx, owner) {
      ctx = this.ctx;
      ctx.setTransform.apply(ctx, this.baseTransform);
      ctx.transform.apply(ctx, this.matrix);
      var temporaryPatternCanvas = this.createPatternCanvas(owner);
      return ctx.createPattern(temporaryPatternCanvas, "repeat");
    }
  };
  return TilingPattern;
}();

exports.TilingPattern = TilingPattern;

/***/ }),
/* 12 */
/***/ (function(module, exports, __w_pdfjs_require__) {

"use strict";


Object.defineProperty(exports, "__esModule", {
  value: true
});
exports.GlobalWorkerOptions = void 0;
const GlobalWorkerOptions = Object.create(null);
exports.GlobalWorkerOptions = GlobalWorkerOptions;
GlobalWorkerOptions.workerPort = GlobalWorkerOptions.workerPort === undefined ? null : GlobalWorkerOptions.workerPort;
GlobalWorkerOptions.workerSrc = GlobalWorkerOptions.workerSrc === undefined ? "" : GlobalWorkerOptions.workerSrc;

/***/ }),
/* 13 */
/***/ (function(module, exports, __w_pdfjs_require__) {

"use strict";


Object.defineProperty(exports, "__esModule", {
  value: true
});
exports.MessageHandler = void 0;

var _util = __w_pdfjs_require__(2);

const CallbackKind = {
  UNKNOWN: 0,
  DATA: 1,
  ERROR: 2
};
const StreamKind = {
  UNKNOWN: 0,
  CANCEL: 1,
  CANCEL_COMPLETE: 2,
  CLOSE: 3,
  ENQUEUE: 4,
  ERROR: 5,
  PULL: 6,
  PULL_COMPLETE: 7,
  START_COMPLETE: 8
};

function wrapReason(reason) {
  if (typeof reason !== "object" || reason === null) {
    return reason;
  }

  switch (reason.name) {
    case "AbortException":
      return new _util.AbortException(reason.message);

    case "MissingPDFException":
      return new _util.MissingPDFException(reason.message);

    case "UnexpectedResponseException":
      return new _util.UnexpectedResponseException(reason.message, reason.status);

    case "UnknownErrorException":
      return new _util.UnknownErrorException(reason.message, reason.details);

    default:
      return new _util.UnknownErrorException(reason.message, reason.toString());
  }
}

class MessageHandler {
  constructor(sourceName, targetName, comObj) {
    this.sourceName = sourceName;
    this.targetName = targetName;
    this.comObj = comObj;
    this.callbackId = 1;
    this.streamId = 1;
    this.postMessageTransfers = true;
    this.streamSinks = Object.create(null);
    this.streamControllers = Object.create(null);
    this.callbackCapabilities = Object.create(null);
    this.actionHandler = Object.create(null);

    this._onComObjOnMessage = event => {
      const data = event.data;

      if (data.targetName !== this.sourceName) {
        return;
      }

      if (data.stream) {
        this._processStreamMessage(data);

        return;
      }

      if (data.callback) {
        const callbackId = data.callbackId;
        const capability = this.callbackCapabilities[callbackId];

        if (!capability) {
          throw new Error(`Cannot resolve callback ${callbackId}`);
        }

        delete this.callbackCapabilities[callbackId];

        if (data.callback === CallbackKind.DATA) {
          capability.resolve(data.data);
        } else if (data.callback === CallbackKind.ERROR) {
          capability.reject(wrapReason(data.reason));
        } else {
          throw new Error("Unexpected callback case");
        }

        return;
      }

      const action = this.actionHandler[data.action];

      if (!action) {
        throw new Error(`Unknown action from worker: ${data.action}`);
      }

      if (data.callbackId) {
        const cbSourceName = this.sourceName;
        const cbTargetName = data.sourceName;
        new Promise(function (resolve) {
          resolve(action(data.data));
        }).then(function (result) {
          comObj.postMessage({
            sourceName: cbSourceName,
            targetName: cbTargetName,
            callback: CallbackKind.DATA,
            callbackId: data.callbackId,
            data: result
          });
        }, function (reason) {
          comObj.postMessage({
            sourceName: cbSourceName,
            targetName: cbTargetName,
            callback: CallbackKind.ERROR,
            callbackId: data.callbackId,
            reason: wrapReason(reason)
          });
        });
        return;
      }

      if (data.streamId) {
        this._createStreamSink(data);

        return;
      }

      action(data.data);
    };

    comObj.addEventListener("message", this._onComObjOnMessage);
  }

  on(actionName, handler) {
    const ah = this.actionHandler;

    if (ah[actionName]) {
      throw new Error(`There is already an actionName called "${actionName}"`);
    }

    ah[actionName] = handler;
  }

  send(actionName, data, transfers) {
    this._postMessage({
      sourceName: this.sourceName,
      targetName: this.targetName,
      action: actionName,
      data
    }, transfers);
  }

  sendWithPromise(actionName, data, transfers) {
    const callbackId = this.callbackId++;
    const capability = (0, _util.createPromiseCapability)();
    this.callbackCapabilities[callbackId] = capability;

    try {
      this._postMessage({
        sourceName: this.sourceName,
        targetName: this.targetName,
        action: actionName,
        callbackId,
        data
      }, transfers);
    } catch (ex) {
      capability.reject(ex);
    }

    return capability.promise;
  }

  sendWithStream(actionName, data, queueingStrategy, transfers) {
    const streamId = this.streamId++;
    const sourceName = this.sourceName;
    const targetName = this.targetName;
    const comObj = this.comObj;
    return new ReadableStream({
      start: controller => {
        const startCapability = (0, _util.createPromiseCapability)();
        this.streamControllers[streamId] = {
          controller,
          startCall: startCapability,
          pullCall: null,
          cancelCall: null,
          isClosed: false
        };

        this._postMessage({
          sourceName,
          targetName,
          action: actionName,
          streamId,
          data,
          desiredSize: controller.desiredSize
        }, transfers);

        return startCapability.promise;
      },
      pull: controller => {
        const pullCapability = (0, _util.createPromiseCapability)();
        this.streamControllers[streamId].pullCall = pullCapability;
        comObj.postMessage({
          sourceName,
          targetName,
          stream: StreamKind.PULL,
          streamId,
          desiredSize: controller.desiredSize
        });
        return pullCapability.promise;
      },
      cancel: reason => {
        (0, _util.assert)(reason instanceof Error, "cancel must have a valid reason");
        const cancelCapability = (0, _util.createPromiseCapability)();
        this.streamControllers[streamId].cancelCall = cancelCapability;
        this.streamControllers[streamId].isClosed = true;
        comObj.postMessage({
          sourceName,
          targetName,
          stream: StreamKind.CANCEL,
          streamId,
          reason: wrapReason(reason)
        });
        return cancelCapability.promise;
      }
    }, queueingStrategy);
  }

  _createStreamSink(data) {
    const self = this;
    const action = this.actionHandler[data.action];
    const streamId = data.streamId;
    const sourceName = this.sourceName;
    const targetName = data.sourceName;
    const comObj = this.comObj;
    const streamSink = {
      enqueue(chunk, size = 1, transfers) {
        if (this.isCancelled) {
          return;
        }

        const lastDesiredSize = this.desiredSize;
        this.desiredSize -= size;

        if (lastDesiredSize > 0 && this.desiredSize <= 0) {
          this.sinkCapability = (0, _util.createPromiseCapability)();
          this.ready = this.sinkCapability.promise;
        }

        self._postMessage({
          sourceName,
          targetName,
          stream: StreamKind.ENQUEUE,
          streamId,
          chunk
        }, transfers);
      },

      close() {
        if (this.isCancelled) {
          return;
        }

        this.isCancelled = true;
        comObj.postMessage({
          sourceName,
          targetName,
          stream: StreamKind.CLOSE,
          streamId
        });
        delete self.streamSinks[streamId];
      },

      error(reason) {
        (0, _util.assert)(reason instanceof Error, "error must have a valid reason");

        if (this.isCancelled) {
          return;
        }

        this.isCancelled = true;
        comObj.postMessage({
          sourceName,
          targetName,
          stream: StreamKind.ERROR,
          streamId,
          reason: wrapReason(reason)
        });
      },

      sinkCapability: (0, _util.createPromiseCapability)(),
      onPull: null,
      onCancel: null,
      isCancelled: false,
      desiredSize: data.desiredSize,
      ready: null
    };
    streamSink.sinkCapability.resolve();
    streamSink.ready = streamSink.sinkCapability.promise;
    this.streamSinks[streamId] = streamSink;
    new Promise(function (resolve) {
      resolve(action(data.data, streamSink));
    }).then(function () {
      comObj.postMessage({
        sourceName,
        targetName,
        stream: StreamKind.START_COMPLETE,
        streamId,
        success: true
      });
    }, function (reason) {
      comObj.postMessage({
        sourceName,
        targetName,
        stream: StreamKind.START_COMPLETE,
        streamId,
        reason: wrapReason(reason)
      });
    });
  }

  _processStreamMessage(data) {
    const streamId = data.streamId;
    const sourceName = this.sourceName;
    const targetName = data.sourceName;
    const comObj = this.comObj;

    switch (data.stream) {
      case StreamKind.START_COMPLETE:
        if (data.success) {
          this.streamControllers[streamId].startCall.resolve();
        } else {
          this.streamControllers[streamId].startCall.reject(wrapReason(data.reason));
        }

        break;

      case StreamKind.PULL_COMPLETE:
        if (data.success) {
          this.streamControllers[streamId].pullCall.resolve();
        } else {
          this.streamControllers[streamId].pullCall.reject(wrapReason(data.reason));
        }

        break;

      case StreamKind.PULL:
        if (!this.streamSinks[streamId]) {
          comObj.postMessage({
            sourceName,
            targetName,
            stream: StreamKind.PULL_COMPLETE,
            streamId,
            success: true
          });
          break;
        }

        if (this.streamSinks[streamId].desiredSize <= 0 && data.desiredSize > 0) {
          this.streamSinks[streamId].sinkCapability.resolve();
        }

        this.streamSinks[streamId].desiredSize = data.desiredSize;
        const {
          onPull
        } = this.streamSinks[data.streamId];
        new Promise(function (resolve) {
          resolve(onPull && onPull());
        }).then(function () {
          comObj.postMessage({
            sourceName,
            targetName,
            stream: StreamKind.PULL_COMPLETE,
            streamId,
            success: true
          });
        }, function (reason) {
          comObj.postMessage({
            sourceName,
            targetName,
            stream: StreamKind.PULL_COMPLETE,
            streamId,
            reason: wrapReason(reason)
          });
        });
        break;

      case StreamKind.ENQUEUE:
        (0, _util.assert)(this.streamControllers[streamId], "enqueue should have stream controller");

        if (this.streamControllers[streamId].isClosed) {
          break;
        }

        this.streamControllers[streamId].controller.enqueue(data.chunk);
        break;

      case StreamKind.CLOSE:
        (0, _util.assert)(this.streamControllers[streamId], "close should have stream controller");

        if (this.streamControllers[streamId].isClosed) {
          break;
        }

        this.streamControllers[streamId].isClosed = true;
        this.streamControllers[streamId].controller.close();

        this._deleteStreamController(streamId);

        break;

      case StreamKind.ERROR:
        (0, _util.assert)(this.streamControllers[streamId], "error should have stream controller");
        this.streamControllers[streamId].controller.error(wrapReason(data.reason));

        this._deleteStreamController(streamId);

        break;

      case StreamKind.CANCEL_COMPLETE:
        if (data.success) {
          this.streamControllers[streamId].cancelCall.resolve();
        } else {
          this.streamControllers[streamId].cancelCall.reject(wrapReason(data.reason));
        }

        this._deleteStreamController(streamId);

        break;

      case StreamKind.CANCEL:
        if (!this.streamSinks[streamId]) {
          break;
        }

        const {
          onCancel
        } = this.streamSinks[data.streamId];
        new Promise(function (resolve) {
          resolve(onCancel && onCancel(wrapReason(data.reason)));
        }).then(function () {
          comObj.postMessage({
            sourceName,
            targetName,
            stream: StreamKind.CANCEL_COMPLETE,
            streamId,
            success: true
          });
        }, function (reason) {
          comObj.postMessage({
            sourceName,
            targetName,
            stream: StreamKind.CANCEL_COMPLETE,
            streamId,
            reason: wrapReason(reason)
          });
        });
        this.streamSinks[streamId].sinkCapability.reject(wrapReason(data.reason));
        this.streamSinks[streamId].isCancelled = true;
        delete this.streamSinks[streamId];
        break;

      default:
        throw new Error("Unexpected stream case");
    }
  }

  async _deleteStreamController(streamId) {
    await Promise.allSettled([this.streamControllers[streamId].startCall, this.streamControllers[streamId].pullCall, this.streamControllers[streamId].cancelCall].map(function (capability) {
      return capability && capability.promise;
    }));
    delete this.streamControllers[streamId];
  }

  _postMessage(message, transfers) {
    if (transfers && this.postMessageTransfers) {
      this.comObj.postMessage(message, transfers);
    } else {
      this.comObj.postMessage(message);
    }
  }

  destroy() {
    this.comObj.removeEventListener("message", this._onComObjOnMessage);
  }

}

exports.MessageHandler = MessageHandler;

/***/ }),
/* 14 */
/***/ (function(module, exports, __w_pdfjs_require__) {

"use strict";


Object.defineProperty(exports, "__esModule", {
  value: true
});
exports.Metadata = void 0;

var _util = __w_pdfjs_require__(2);

var _xml_parser = __w_pdfjs_require__(15);

class Metadata {
  constructor(data) {
    (0, _util.assert)(typeof data === "string", "Metadata: input is not a string");
    data = this._repair(data);
    const parser = new _xml_parser.SimpleXMLParser();
    const xmlDocument = parser.parseFromString(data);
    this._metadataMap = new Map();

    if (xmlDocument) {
      this._parse(xmlDocument);
    }
  }

  _repair(data) {
    return data.replace(/^[^<]+/, "").replace(/>\\376\\377([^<]+)/g, function (all, codes) {
      const bytes = codes.replace(/\\([0-3])([0-7])([0-7])/g, function (code, d1, d2, d3) {
        return String.fromCharCode(d1 * 64 + d2 * 8 + d3 * 1);
      }).replace(/&(amp|apos|gt|lt|quot);/g, function (str, name) {
        switch (name) {
          case "amp":
            return "&";

          case "apos":
            return "'";

          case "gt":
            return ">";

          case "lt":
            return "<";

          case "quot":
            return '"';
        }

        throw new Error(`_repair: ${name} isn't defined.`);
      });
      let chars = "";

      for (let i = 0, ii = bytes.length; i < ii; i += 2) {
        const code = bytes.charCodeAt(i) * 256 + bytes.charCodeAt(i + 1);

        if (code >= 32 && code < 127 && code !== 60 && code !== 62 && code !== 38) {
          chars += String.fromCharCode(code);
        } else {
          chars += "&#x" + (0x10000 + code).toString(16).substring(1) + ";";
        }
      }

      return ">" + chars;
    });
  }

  _parse(xmlDocument) {
    let rdf = xmlDocument.documentElement;

    if (rdf.nodeName.toLowerCase() !== "rdf:rdf") {
      rdf = rdf.firstChild;

      while (rdf && rdf.nodeName.toLowerCase() !== "rdf:rdf") {
        rdf = rdf.nextSibling;
      }
    }

    const nodeName = rdf ? rdf.nodeName.toLowerCase() : null;

    if (!rdf || nodeName !== "rdf:rdf" || !rdf.hasChildNodes()) {
      return;
    }

    const children = rdf.childNodes;

    for (let i = 0, ii = children.length; i < ii; i++) {
      const desc = children[i];

      if (desc.nodeName.toLowerCase() !== "rdf:description") {
        continue;
      }

      for (let j = 0, jj = desc.childNodes.length; j < jj; j++) {
        if (desc.childNodes[j].nodeName.toLowerCase() !== "#text") {
          const entry = desc.childNodes[j];
          const name = entry.nodeName.toLowerCase();

          this._metadataMap.set(name, entry.textContent.trim());
        }
      }
    }
  }

  get(name) {
    return this._metadataMap.has(name) ? this._metadataMap.get(name) : null;
  }

  getAll() {
    return Object.fromEntries(this._metadataMap);
  }

  has(name) {
    return this._metadataMap.has(name);
  }

}

exports.Metadata = Metadata;

/***/ }),
/* 15 */
/***/ (function(module, exports, __w_pdfjs_require__) {

"use strict";


Object.defineProperty(exports, "__esModule", {
  value: true
});
exports.SimpleXMLParser = exports.SimpleDOMNode = void 0;

var _util = __w_pdfjs_require__(2);

const XMLParserErrorCode = {
  NoError: 0,
  EndOfDocument: -1,
  UnterminatedCdat: -2,
  UnterminatedXmlDeclaration: -3,
  UnterminatedDoctypeDeclaration: -4,
  UnterminatedComment: -5,
  MalformedElement: -6,
  OutOfMemory: -7,
  UnterminatedAttributeValue: -8,
  UnterminatedElement: -9,
  ElementNeverBegun: -10
};

function isWhitespace(s, index) {
  const ch = s[index];
  return ch === " " || ch === "\n" || ch === "\r" || ch === "\t";
}

function isWhitespaceString(s) {
  for (let i = 0, ii = s.length; i < ii; i++) {
    if (!isWhitespace(s, i)) {
      return false;
    }
  }

  return true;
}

class XMLParserBase {
  _resolveEntities(s) {
    return s.replace(/&([^;]+);/g, (all, entity) => {
      if (entity.substring(0, 2) === "#x") {
        return String.fromCodePoint(parseInt(entity.substring(2), 16));
      } else if (entity.substring(0, 1) === "#") {
        return String.fromCodePoint(parseInt(entity.substring(1), 10));
      }

      switch (entity) {
        case "lt":
          return "<";

        case "gt":
          return ">";

        case "amp":
          return "&";

        case "quot":
          return '"';
      }

      return this.onResolveEntity(entity);
    });
  }

  _parseContent(s, start) {
    const attributes = [];
    let pos = start;

    function skipWs() {
      while (pos < s.length && isWhitespace(s, pos)) {
        ++pos;
      }
    }

    while (pos < s.length && !isWhitespace(s, pos) && s[pos] !== ">" && s[pos] !== "/") {
      ++pos;
    }

    const name = s.substring(start, pos);
    skipWs();

    while (pos < s.length && s[pos] !== ">" && s[pos] !== "/" && s[pos] !== "?") {
      skipWs();
      let attrName = "",
          attrValue = "";

      while (pos < s.length && !isWhitespace(s, pos) && s[pos] !== "=") {
        attrName += s[pos];
        ++pos;
      }

      skipWs();

      if (s[pos] !== "=") {
        return null;
      }

      ++pos;
      skipWs();
      const attrEndChar = s[pos];

      if (attrEndChar !== '"' && attrEndChar !== "'") {
        return null;
      }

      const attrEndIndex = s.indexOf(attrEndChar, ++pos);

      if (attrEndIndex < 0) {
        return null;
      }

      attrValue = s.substring(pos, attrEndIndex);
      attributes.push({
        name: attrName,
        value: this._resolveEntities(attrValue)
      });
      pos = attrEndIndex + 1;
      skipWs();
    }

    return {
      name,
      attributes,
      parsed: pos - start
    };
  }

  _parseProcessingInstruction(s, start) {
    let pos = start;

    function skipWs() {
      while (pos < s.length && isWhitespace(s, pos)) {
        ++pos;
      }
    }

    while (pos < s.length && !isWhitespace(s, pos) && s[pos] !== ">" && s[pos] !== "/") {
      ++pos;
    }

    const name = s.substring(start, pos);
    skipWs();
    const attrStart = pos;

    while (pos < s.length && (s[pos] !== "?" || s[pos + 1] !== ">")) {
      ++pos;
    }

    const value = s.substring(attrStart, pos);
    return {
      name,
      value,
      parsed: pos - start
    };
  }

  parseXml(s) {
    let i = 0;

    while (i < s.length) {
      const ch = s[i];
      let j = i;

      if (ch === "<") {
        ++j;
        const ch2 = s[j];
        let q;

        switch (ch2) {
          case "/":
            ++j;
            q = s.indexOf(">", j);

            if (q < 0) {
              this.onError(XMLParserErrorCode.UnterminatedElement);
              return;
            }

            this.onEndElement(s.substring(j, q));
            j = q + 1;
            break;

          case "?":
            ++j;

            const pi = this._parseProcessingInstruction(s, j);

            if (s.substring(j + pi.parsed, j + pi.parsed + 2) !== "?>") {
              this.onError(XMLParserErrorCode.UnterminatedXmlDeclaration);
              return;
            }

            this.onPi(pi.name, pi.value);
            j += pi.parsed + 2;
            break;

          case "!":
            if (s.substring(j + 1, j + 3) === "--") {
              q = s.indexOf("-->", j + 3);

              if (q < 0) {
                this.onError(XMLParserErrorCode.UnterminatedComment);
                return;
              }

              this.onComment(s.substring(j + 3, q));
              j = q + 3;
            } else if (s.substring(j + 1, j + 8) === "[CDATA[") {
              q = s.indexOf("]]>", j + 8);

              if (q < 0) {
                this.onError(XMLParserErrorCode.UnterminatedCdat);
                return;
              }

              this.onCdata(s.substring(j + 8, q));
              j = q + 3;
            } else if (s.substring(j + 1, j + 8) === "DOCTYPE") {
              const q2 = s.indexOf("[", j + 8);
              let complexDoctype = false;
              q = s.indexOf(">", j + 8);

              if (q < 0) {
                this.onError(XMLParserErrorCode.UnterminatedDoctypeDeclaration);
                return;
              }

              if (q2 > 0 && q > q2) {
                q = s.indexOf("]>", j + 8);

                if (q < 0) {
                  this.onError(XMLParserErrorCode.UnterminatedDoctypeDeclaration);
                  return;
                }

                complexDoctype = true;
              }

              const doctypeContent = s.substring(j + 8, q + (complexDoctype ? 1 : 0));
              this.onDoctype(doctypeContent);
              j = q + (complexDoctype ? 2 : 1);
            } else {
              this.onError(XMLParserErrorCode.MalformedElement);
              return;
            }

            break;

          default:
            const content = this._parseContent(s, j);

            if (content === null) {
              this.onError(XMLParserErrorCode.MalformedElement);
              return;
            }

            let isClosed = false;

            if (s.substring(j + content.parsed, j + content.parsed + 2) === "/>") {
              isClosed = true;
            } else if (s.substring(j + content.parsed, j + content.parsed + 1) !== ">") {
              this.onError(XMLParserErrorCode.UnterminatedElement);
              return;
            }

            this.onBeginElement(content.name, content.attributes, isClosed);
            j += content.parsed + (isClosed ? 2 : 1);
            break;
        }
      } else {
        while (j < s.length && s[j] !== "<") {
          j++;
        }

        const text = s.substring(i, j);
        this.onText(this._resolveEntities(text));
      }

      i = j;
    }
  }

  onResolveEntity(name) {
    return `&${name};`;
  }

  onPi(name, value) {}

  onComment(text) {}

  onCdata(text) {}

  onDoctype(doctypeContent) {}

  onText(text) {}

  onBeginElement(name, attributes, isEmpty) {}

  onEndElement(name) {}

  onError(code) {}

}

class SimpleDOMNode {
  constructor(nodeName, nodeValue) {
    this.nodeName = nodeName;
    this.nodeValue = nodeValue;
    Object.defineProperty(this, "parentNode", {
      value: null,
      writable: true
    });
  }

  get firstChild() {
    return this.childNodes && this.childNodes[0];
  }

  get nextSibling() {
    const childNodes = this.parentNode.childNodes;

    if (!childNodes) {
      return undefined;
    }

    const index = childNodes.indexOf(this);

    if (index === -1) {
      return undefined;
    }

    return childNodes[index + 1];
  }

  get textContent() {
    if (!this.childNodes) {
      return this.nodeValue || "";
    }

    return this.childNodes.map(function (child) {
      return child.textContent;
    }).join("");
  }

  hasChildNodes() {
    return this.childNodes && this.childNodes.length > 0;
  }

  searchNode(paths, pos) {
    if (pos >= paths.length) {
      return this;
    }

    const component = paths[pos];
    const stack = [];
    let node = this;

    while (true) {
      if (component.name === node.nodeName) {
        if (component.pos === 0) {
          const res = node.searchNode(paths, pos + 1);

          if (res !== null) {
            return res;
          }
        } else if (stack.length === 0) {
          return null;
        } else {
          const [parent] = stack.pop();
          let siblingPos = 0;

          for (const child of parent.childNodes) {
            if (component.name === child.nodeName) {
              if (siblingPos === component.pos) {
                return child.searchNode(paths, pos + 1);
              }

              siblingPos++;
            }
          }

          return node.searchNode(paths, pos + 1);
        }
      }

      if (node.childNodes && node.childNodes.length !== 0) {
        stack.push([node, 0]);
        node = node.childNodes[0];
      } else if (stack.length === 0) {
        return null;
      } else {
        while (stack.length !== 0) {
          const [parent, currentPos] = stack.pop();
          const newPos = currentPos + 1;

          if (newPos < parent.childNodes.length) {
            stack.push([parent, newPos]);
            node = parent.childNodes[newPos];
            break;
          }
        }

        if (stack.length === 0) {
          return null;
        }
      }
    }
  }

  dump(buffer) {
    if (this.nodeName === "#text") {
      buffer.push((0, _util.encodeToXmlString)(this.nodeValue));
      return;
    }

    buffer.push(`<${this.nodeName}`);

    if (this.attributes) {
      for (const attribute of this.attributes) {
        buffer.push(` ${attribute.name}=\"${(0, _util.encodeToXmlString)(attribute.value)}\"`);
      }
    }

    if (this.hasChildNodes()) {
      buffer.push(">");

      for (const child of this.childNodes) {
        child.dump(buffer);
      }

      buffer.push(`</${this.nodeName}>`);
    } else if (this.nodeValue) {
      buffer.push(`>${(0, _util.encodeToXmlString)(this.nodeValue)}</${this.nodeName}>`);
    } else {
      buffer.push("/>");
    }
  }

}

exports.SimpleDOMNode = SimpleDOMNode;

class SimpleXMLParser extends XMLParserBase {
  constructor(hasAttributes = false) {
    super();
    this._currentFragment = null;
    this._stack = null;
    this._errorCode = XMLParserErrorCode.NoError;
    this._hasAttributes = hasAttributes;
  }

  parseFromString(data) {
    this._currentFragment = [];
    this._stack = [];
    this._errorCode = XMLParserErrorCode.NoError;
    this.parseXml(data);

    if (this._errorCode !== XMLParserErrorCode.NoError) {
      return undefined;
    }

    const [documentElement] = this._currentFragment;

    if (!documentElement) {
      return undefined;
    }

    return {
      documentElement
    };
  }

  onResolveEntity(name) {
    switch (name) {
      case "apos":
        return "'";
    }

    return super.onResolveEntity(name);
  }

  onText(text) {
    if (isWhitespaceString(text)) {
      return;
    }

    const node = new SimpleDOMNode("#text", text);

    this._currentFragment.push(node);
  }

  onCdata(text) {
    const node = new SimpleDOMNode("#text", text);

    this._currentFragment.push(node);
  }

  onBeginElement(name, attributes, isEmpty) {
    const node = new SimpleDOMNode(name);
    node.childNodes = [];

    if (this._hasAttributes) {
      node.attributes = attributes;
    }

    this._currentFragment.push(node);

    if (isEmpty) {
      return;
    }

    this._stack.push(this._currentFragment);

    this._currentFragment = node.childNodes;
  }

  onEndElement(name) {
    this._currentFragment = this._stack.pop() || [];
    const lastElement = this._currentFragment[this._currentFragment.length - 1];

    if (!lastElement) {
      return;
    }

    for (let i = 0, ii = lastElement.childNodes.length; i < ii; i++) {
      lastElement.childNodes[i].parentNode = lastElement;
    }
  }

  onError(code) {
    this._errorCode = code;
  }

}

exports.SimpleXMLParser = SimpleXMLParser;

/***/ }),
/* 16 */
/***/ (function(module, exports, __w_pdfjs_require__) {

"use strict";


Object.defineProperty(exports, "__esModule", {
  value: true
});
exports.OptionalContentConfig = void 0;

var _util = __w_pdfjs_require__(2);

class OptionalContentGroup {
  constructor(name, intent) {
    this.visible = true;
    this.name = name;
    this.intent = intent;
  }

}

class OptionalContentConfig {
  constructor(data) {
    this.name = null;
    this.creator = null;
    this._order = null;
    this._groups = new Map();

    if (data === null) {
      return;
    }

    this.name = data.name;
    this.creator = data.creator;
    this._order = data.order;

    for (const group of data.groups) {
      this._groups.set(group.id, new OptionalContentGroup(group.name, group.intent));
    }

    if (data.baseState === "OFF") {
      for (const group of this._groups) {
        group.visible = false;
      }
    }

    for (const on of data.on) {
      this._groups.get(on).visible = true;
    }

    for (const off of data.off) {
      this._groups.get(off).visible = false;
    }
  }

  isVisible(group) {
    if (group.type === "OCG") {
      if (!this._groups.has(group.id)) {
        (0, _util.warn)(`Optional content group not found: ${group.id}`);
        return true;
      }

      return this._groups.get(group.id).visible;
    } else if (group.type === "OCMD") {
      if (group.expression) {
        (0, _util.warn)("Visibility expression not supported yet.");
      }

      if (!group.policy || group.policy === "AnyOn") {
        for (const id of group.ids) {
          if (!this._groups.has(id)) {
            (0, _util.warn)(`Optional content group not found: ${id}`);
            return true;
          }

          if (this._groups.get(id).visible) {
            return true;
          }
        }

        return false;
      } else if (group.policy === "AllOn") {
        for (const id of group.ids) {
          if (!this._groups.has(id)) {
            (0, _util.warn)(`Optional content group not found: ${id}`);
            return true;
          }

          if (!this._groups.get(id).visible) {
            return false;
          }
        }

        return true;
      } else if (group.policy === "AnyOff") {
        for (const id of group.ids) {
          if (!this._groups.has(id)) {
            (0, _util.warn)(`Optional content group not found: ${id}`);
            return true;
          }

          if (!this._groups.get(id).visible) {
            return true;
          }
        }

        return false;
      } else if (group.policy === "AllOff") {
        for (const id of group.ids) {
          if (!this._groups.has(id)) {
            (0, _util.warn)(`Optional content group not found: ${id}`);
            return true;
          }

          if (this._groups.get(id).visible) {
            return false;
          }
        }

        return true;
      }

      (0, _util.warn)(`Unknown optional content policy ${group.policy}.`);
      return true;
    }

    (0, _util.warn)(`Unknown group type ${group.type}.`);
    return true;
  }

  setVisibility(id, visible = true) {
    if (!this._groups.has(id)) {
      (0, _util.warn)(`Optional content group not found: ${id}`);
      return;
    }

    this._groups.get(id).visible = !!visible;
  }

  getOrder() {
    if (!this._groups.size) {
      return null;
    }

    if (this._order) {
      return this._order.slice();
    }

    return Array.from(this._groups.keys());
  }

  getGroups() {
    if (!this._groups.size) {
      return null;
    }

    return Object.fromEntries(this._groups);
  }

  getGroup(id) {
    return this._groups.get(id) || null;
  }

}

exports.OptionalContentConfig = OptionalContentConfig;

/***/ }),
/* 17 */
/***/ (function(module, exports, __w_pdfjs_require__) {

"use strict";


Object.defineProperty(exports, "__esModule", {
  value: true
});
exports.PDFDataTransportStream = void 0;

var _util = __w_pdfjs_require__(2);

class PDFDataTransportStream {
  constructor(params, pdfDataRangeTransport) {
    (0, _util.assert)(pdfDataRangeTransport, 'PDFDataTransportStream - missing required "pdfDataRangeTransport" argument.');
    this._queuedChunks = [];
    this._progressiveDone = params.progressiveDone || false;
    const initialData = params.initialData;

    if (initialData && initialData.length > 0) {
      const buffer = new Uint8Array(initialData).buffer;

      this._queuedChunks.push(buffer);
    }

    this._pdfDataRangeTransport = pdfDataRangeTransport;
    this._isStreamingSupported = !params.disableStream;
    this._isRangeSupported = !params.disableRange;
    this._contentLength = params.length;
    this._fullRequestReader = null;
    this._rangeReaders = [];

    this._pdfDataRangeTransport.addRangeListener((begin, chunk) => {
      this._onReceiveData({
        begin,
        chunk
      });
    });

    this._pdfDataRangeTransport.addProgressListener((loaded, total) => {
      this._onProgress({
        loaded,
        total
      });
    });

    this._pdfDataRangeTransport.addProgressiveReadListener(chunk => {
      this._onReceiveData({
        chunk
      });
    });

    this._pdfDataRangeTransport.addProgressiveDoneListener(() => {
      this._onProgressiveDone();
    });

    this._pdfDataRangeTransport.transportReady();
  }

  _onReceiveData(args) {
    const buffer = new Uint8Array(args.chunk).buffer;

    if (args.begin === undefined) {
      if (this._fullRequestReader) {
        this._fullRequestReader._enqueue(buffer);
      } else {
        this._queuedChunks.push(buffer);
      }
    } else {
      const found = this._rangeReaders.some(function (rangeReader) {
        if (rangeReader._begin !== args.begin) {
          return false;
        }

        rangeReader._enqueue(buffer);

        return true;
      });

      (0, _util.assert)(found, "_onReceiveData - no `PDFDataTransportStreamRangeReader` instance found.");
    }
  }

  get _progressiveDataLength() {
    return this._fullRequestReader ? this._fullRequestReader._loaded : 0;
  }

  _onProgress(evt) {
    if (evt.total === undefined) {
      const firstReader = this._rangeReaders[0];

      if (firstReader && firstReader.onProgress) {
        firstReader.onProgress({
          loaded: evt.loaded
        });
      }
    } else {
      const fullReader = this._fullRequestReader;

      if (fullReader && fullReader.onProgress) {
        fullReader.onProgress({
          loaded: evt.loaded,
          total: evt.total
        });
      }
    }
  }

  _onProgressiveDone() {
    if (this._fullRequestReader) {
      this._fullRequestReader.progressiveDone();
    }

    this._progressiveDone = true;
  }

  _removeRangeReader(reader) {
    const i = this._rangeReaders.indexOf(reader);

    if (i >= 0) {
      this._rangeReaders.splice(i, 1);
    }
  }

  getFullReader() {
    (0, _util.assert)(!this._fullRequestReader, "PDFDataTransportStream.getFullReader can only be called once.");
    const queuedChunks = this._queuedChunks;
    this._queuedChunks = null;
    return new PDFDataTransportStreamReader(this, queuedChunks, this._progressiveDone);
  }

  getRangeReader(begin, end) {
    if (end <= this._progressiveDataLength) {
      return null;
    }

    const reader = new PDFDataTransportStreamRangeReader(this, begin, end);

    this._pdfDataRangeTransport.requestDataRange(begin, end);

    this._rangeReaders.push(reader);

    return reader;
  }

  cancelAllRequests(reason) {
    if (this._fullRequestReader) {
      this._fullRequestReader.cancel(reason);
    }

    const readers = this._rangeReaders.slice(0);

    readers.forEach(function (rangeReader) {
      rangeReader.cancel(reason);
    });

    this._pdfDataRangeTransport.abort();
  }

}

exports.PDFDataTransportStream = PDFDataTransportStream;

class PDFDataTransportStreamReader {
  constructor(stream, queuedChunks, progressiveDone = false) {
    this._stream = stream;
    this._done = progressiveDone || false;
    this._filename = null;
    this._queuedChunks = queuedChunks || [];
    this._loaded = 0;

    for (const chunk of this._queuedChunks) {
      this._loaded += chunk.byteLength;
    }

    this._requests = [];
    this._headersReady = Promise.resolve();
    stream._fullRequestReader = this;
    this.onProgress = null;
  }

  _enqueue(chunk) {
    if (this._done) {
      return;
    }

    if (this._requests.length > 0) {
      const requestCapability = this._requests.shift();

      requestCapability.resolve({
        value: chunk,
        done: false
      });
    } else {
      this._queuedChunks.push(chunk);
    }

    this._loaded += chunk.byteLength;
  }

  get headersReady() {
    return this._headersReady;
  }

  get filename() {
    return this._filename;
  }

  get isRangeSupported() {
    return this._stream._isRangeSupported;
  }

  get isStreamingSupported() {
    return this._stream._isStreamingSupported;
  }

  get contentLength() {
    return this._stream._contentLength;
  }

  async read() {
    if (this._queuedChunks.length > 0) {
      const chunk = this._queuedChunks.shift();

      return {
        value: chunk,
        done: false
      };
    }

    if (this._done) {
      return {
        value: undefined,
        done: true
      };
    }

    const requestCapability = (0, _util.createPromiseCapability)();

    this._requests.push(requestCapability);

    return requestCapability.promise;
  }

  cancel(reason) {
    this._done = true;

    this._requests.forEach(function (requestCapability) {
      requestCapability.resolve({
        value: undefined,
        done: true
      });
    });

    this._requests = [];
  }

  progressiveDone() {
    if (this._done) {
      return;
    }

    this._done = true;
  }

}

class PDFDataTransportStreamRangeReader {
  constructor(stream, begin, end) {
    this._stream = stream;
    this._begin = begin;
    this._end = end;
    this._queuedChunk = null;
    this._requests = [];
    this._done = false;
    this.onProgress = null;
  }

  _enqueue(chunk) {
    if (this._done) {
      return;
    }

    if (this._requests.length === 0) {
      this._queuedChunk = chunk;
    } else {
      const requestsCapability = this._requests.shift();

      requestsCapability.resolve({
        value: chunk,
        done: false
      });

      this._requests.forEach(function (requestCapability) {
        requestCapability.resolve({
          value: undefined,
          done: true
        });
      });

      this._requests = [];
    }

    this._done = true;

    this._stream._removeRangeReader(this);
  }

  get isStreamingSupported() {
    return false;
  }

  async read() {
    if (this._queuedChunk) {
      const chunk = this._queuedChunk;
      this._queuedChunk = null;
      return {
        value: chunk,
        done: false
      };
    }

    if (this._done) {
      return {
        value: undefined,
        done: true
      };
    }

    const requestCapability = (0, _util.createPromiseCapability)();

    this._requests.push(requestCapability);

    return requestCapability.promise;
  }

  cancel(reason) {
    this._done = true;

    this._requests.forEach(function (requestCapability) {
      requestCapability.resolve({
        value: undefined,
        done: true
      });
    });

    this._requests = [];

    this._stream._removeRangeReader(this);
  }

}

/***/ }),
/* 18 */
/***/ (function(module, exports, __w_pdfjs_require__) {

"use strict";


Object.defineProperty(exports, "__esModule", {
  value: true
});
exports.WebGLContext = void 0;

var _util = __w_pdfjs_require__(2);

class WebGLContext {
  constructor({
    enable = false
  }) {
    this._enabled = enable === true;
  }

  get isEnabled() {
    let enabled = this._enabled;

    if (enabled) {
      enabled = WebGLUtils.tryInitGL();
    }

    return (0, _util.shadow)(this, "isEnabled", enabled);
  }

  composeSMask({
    layer,
    mask,
    properties
  }) {
    return WebGLUtils.composeSMask(layer, mask, properties);
  }

  drawFigures({
    width,
    height,
    backgroundColor,
    figures,
    context
  }) {
    return WebGLUtils.drawFigures(width, height, backgroundColor, figures, context);
  }

  clear() {
    WebGLUtils.cleanup();
  }

}

exports.WebGLContext = WebGLContext;

var WebGLUtils = function WebGLUtilsClosure() {
  function loadShader(gl, code, shaderType) {
    var shader = gl.createShader(shaderType);
    gl.shaderSource(shader, code);
    gl.compileShader(shader);
    var compiled = gl.getShaderParameter(shader, gl.COMPILE_STATUS);

    if (!compiled) {
      var errorMsg = gl.getShaderInfoLog(shader);
      throw new Error("Error during shader compilation: " + errorMsg);
    }

    return shader;
  }

  function createVertexShader(gl, code) {
    return loadShader(gl, code, gl.VERTEX_SHADER);
  }

  function createFragmentShader(gl, code) {
    return loadShader(gl, code, gl.FRAGMENT_SHADER);
  }

  function createProgram(gl, shaders) {
    var program = gl.createProgram();

    for (var i = 0, ii = shaders.length; i < ii; ++i) {
      gl.attachShader(program, shaders[i]);
    }

    gl.linkProgram(program);
    var linked = gl.getProgramParameter(program, gl.LINK_STATUS);

    if (!linked) {
      var errorMsg = gl.getProgramInfoLog(program);
      throw new Error("Error during program linking: " + errorMsg);
    }

    return program;
  }

  function createTexture(gl, image, textureId) {
    gl.activeTexture(textureId);
    var texture = gl.createTexture();
    gl.bindTexture(gl.TEXTURE_2D, texture);
    gl.texParameteri(gl.TEXTURE_2D, gl.TEXTURE_WRAP_S, gl.CLAMP_TO_EDGE);
    gl.texParameteri(gl.TEXTURE_2D, gl.TEXTURE_WRAP_T, gl.CLAMP_TO_EDGE);
    gl.texParameteri(gl.TEXTURE_2D, gl.TEXTURE_MIN_FILTER, gl.NEAREST);
    gl.texParameteri(gl.TEXTURE_2D, gl.TEXTURE_MAG_FILTER, gl.NEAREST);
    gl.texImage2D(gl.TEXTURE_2D, 0, gl.RGBA, gl.RGBA, gl.UNSIGNED_BYTE, image);
    return texture;
  }

  var currentGL, currentCanvas;

  function generateGL() {
    if (currentGL) {
      return;
    }

    currentCanvas = document.createElement("canvas");
    currentGL = currentCanvas.getContext("webgl", {
      premultipliedalpha: false
    });
  }

  var smaskVertexShaderCode = "\
  attribute vec2 a_position;                                    \
  attribute vec2 a_texCoord;                                    \
                                                                \
  uniform vec2 u_resolution;                                    \
                                                                \
  varying vec2 v_texCoord;                                      \
                                                                \
  void main() {                                                 \
    vec2 clipSpace = (a_position / u_resolution) * 2.0 - 1.0;   \
    gl_Position = vec4(clipSpace * vec2(1, -1), 0, 1);          \
                                                                \
    v_texCoord = a_texCoord;                                    \
  }                                                             ";
  var smaskFragmentShaderCode = "\
  precision mediump float;                                      \
                                                                \
  uniform vec4 u_backdrop;                                      \
  uniform int u_subtype;                                        \
  uniform sampler2D u_image;                                    \
  uniform sampler2D u_mask;                                     \
                                                                \
  varying vec2 v_texCoord;                                      \
                                                                \
  void main() {                                                 \
    vec4 imageColor = texture2D(u_image, v_texCoord);           \
    vec4 maskColor = texture2D(u_mask, v_texCoord);             \
    if (u_backdrop.a > 0.0) {                                   \
      maskColor.rgb = maskColor.rgb * maskColor.a +             \
                      u_backdrop.rgb * (1.0 - maskColor.a);     \
    }                                                           \
    float lum;                                                  \
    if (u_subtype == 0) {                                       \
      lum = maskColor.a;                                        \
    } else {                                                    \
      lum = maskColor.r * 0.3 + maskColor.g * 0.59 +            \
            maskColor.b * 0.11;                                 \
    }                                                           \
    imageColor.a *= lum;                                        \
    imageColor.rgb *= imageColor.a;                             \
    gl_FragColor = imageColor;                                  \
  }                                                             ";
  var smaskCache = null;

  function initSmaskGL() {
    var canvas, gl;
    generateGL();
    canvas = currentCanvas;
    currentCanvas = null;
    gl = currentGL;
    currentGL = null;
    var vertexShader = createVertexShader(gl, smaskVertexShaderCode);
    var fragmentShader = createFragmentShader(gl, smaskFragmentShaderCode);
    var program = createProgram(gl, [vertexShader, fragmentShader]);
    gl.useProgram(program);
    var cache = {};
    cache.gl = gl;
    cache.canvas = canvas;
    cache.resolutionLocation = gl.getUniformLocation(program, "u_resolution");
    cache.positionLocation = gl.getAttribLocation(program, "a_position");
    cache.backdropLocation = gl.getUniformLocation(program, "u_backdrop");
    cache.subtypeLocation = gl.getUniformLocation(program, "u_subtype");
    var texCoordLocation = gl.getAttribLocation(program, "a_texCoord");
    var texLayerLocation = gl.getUniformLocation(program, "u_image");
    var texMaskLocation = gl.getUniformLocation(program, "u_mask");
    var texCoordBuffer = gl.createBuffer();
    gl.bindBuffer(gl.ARRAY_BUFFER, texCoordBuffer);
    gl.bufferData(gl.ARRAY_BUFFER, new Float32Array([0.0, 0.0, 1.0, 0.0, 0.0, 1.0, 0.0, 1.0, 1.0, 0.0, 1.0, 1.0]), gl.STATIC_DRAW);
    gl.enableVertexAttribArray(texCoordLocation);
    gl.vertexAttribPointer(texCoordLocation, 2, gl.FLOAT, false, 0, 0);
    gl.uniform1i(texLayerLocation, 0);
    gl.uniform1i(texMaskLocation, 1);
    smaskCache = cache;
  }

  function composeSMask(layer, mask, properties) {
    var width = layer.width,
        height = layer.height;

    if (!smaskCache) {
      initSmaskGL();
    }

    var cache = smaskCache,
        canvas = cache.canvas,
        gl = cache.gl;
    canvas.width = width;
    canvas.height = height;
    gl.viewport(0, 0, gl.drawingBufferWidth, gl.drawingBufferHeight);
    gl.uniform2f(cache.resolutionLocation, width, height);

    if (properties.backdrop) {
      gl.uniform4f(cache.resolutionLocation, properties.backdrop[0], properties.backdrop[1], properties.backdrop[2], 1);
    } else {
      gl.uniform4f(cache.resolutionLocation, 0, 0, 0, 0);
    }

    gl.uniform1i(cache.subtypeLocation, properties.subtype === "Luminosity" ? 1 : 0);
    var texture = createTexture(gl, layer, gl.TEXTURE0);
    var maskTexture = createTexture(gl, mask, gl.TEXTURE1);
    var buffer = gl.createBuffer();
    gl.bindBuffer(gl.ARRAY_BUFFER, buffer);
    gl.bufferData(gl.ARRAY_BUFFER, new Float32Array([0, 0, width, 0, 0, height, 0, height, width, 0, width, height]), gl.STATIC_DRAW);
    gl.enableVertexAttribArray(cache.positionLocation);
    gl.vertexAttribPointer(cache.positionLocation, 2, gl.FLOAT, false, 0, 0);
    gl.clearColor(0, 0, 0, 0);
    gl.enable(gl.BLEND);
    gl.blendFunc(gl.ONE, gl.ONE_MINUS_SRC_ALPHA);
    gl.clear(gl.COLOR_BUFFER_BIT);
    gl.drawArrays(gl.TRIANGLES, 0, 6);
    gl.flush();
    gl.deleteTexture(texture);
    gl.deleteTexture(maskTexture);
    gl.deleteBuffer(buffer);
    return canvas;
  }

  var figuresVertexShaderCode = "\
  attribute vec2 a_position;                                    \
  attribute vec3 a_color;                                       \
                                                                \
  uniform vec2 u_resolution;                                    \
  uniform vec2 u_scale;                                         \
  uniform vec2 u_offset;                                        \
                                                                \
  varying vec4 v_color;                                         \
                                                                \
  void main() {                                                 \
    vec2 position = (a_position + u_offset) * u_scale;          \
    vec2 clipSpace = (position / u_resolution) * 2.0 - 1.0;     \
    gl_Position = vec4(clipSpace * vec2(1, -1), 0, 1);          \
                                                                \
    v_color = vec4(a_color / 255.0, 1.0);                       \
  }                                                             ";
  var figuresFragmentShaderCode = "\
  precision mediump float;                                      \
                                                                \
  varying vec4 v_color;                                         \
                                                                \
  void main() {                                                 \
    gl_FragColor = v_color;                                     \
  }                                                             ";
  var figuresCache = null;

  function initFiguresGL() {
    var canvas, gl;
    generateGL();
    canvas = currentCanvas;
    currentCanvas = null;
    gl = currentGL;
    currentGL = null;
    var vertexShader = createVertexShader(gl, figuresVertexShaderCode);
    var fragmentShader = createFragmentShader(gl, figuresFragmentShaderCode);
    var program = createProgram(gl, [vertexShader, fragmentShader]);
    gl.useProgram(program);
    var cache = {};
    cache.gl = gl;
    cache.canvas = canvas;
    cache.resolutionLocation = gl.getUniformLocation(program, "u_resolution");
    cache.scaleLocation = gl.getUniformLocation(program, "u_scale");
    cache.offsetLocation = gl.getUniformLocation(program, "u_offset");
    cache.positionLocation = gl.getAttribLocation(program, "a_position");
    cache.colorLocation = gl.getAttribLocation(program, "a_color");
    figuresCache = cache;
  }

  function drawFigures(width, height, backgroundColor, figures, context) {
    if (!figuresCache) {
      initFiguresGL();
    }

    var cache = figuresCache,
        canvas = cache.canvas,
        gl = cache.gl;
    canvas.width = width;
    canvas.height = height;
    gl.viewport(0, 0, gl.drawingBufferWidth, gl.drawingBufferHeight);
    gl.uniform2f(cache.resolutionLocation, width, height);
    var count = 0;
    var i, ii, rows;

    for (i = 0, ii = figures.length; i < ii; i++) {
      switch (figures[i].type) {
        case "lattice":
          rows = figures[i].coords.length / figures[i].verticesPerRow | 0;
          count += (rows - 1) * (figures[i].verticesPerRow - 1) * 6;
          break;

        case "triangles":
          count += figures[i].coords.length;
          break;
      }
    }

    var coords = new Float32Array(count * 2);
    var colors = new Uint8Array(count * 3);
    var coordsMap = context.coords,
        colorsMap = context.colors;
    var pIndex = 0,
        cIndex = 0;

    for (i = 0, ii = figures.length; i < ii; i++) {
      var figure = figures[i],
          ps = figure.coords,
          cs = figure.colors;

      switch (figure.type) {
        case "lattice":
          var cols = figure.verticesPerRow;
          rows = ps.length / cols | 0;

          for (var row = 1; row < rows; row++) {
            var offset = row * cols + 1;

            for (var col = 1; col < cols; col++, offset++) {
              coords[pIndex] = coordsMap[ps[offset - cols - 1]];
              coords[pIndex + 1] = coordsMap[ps[offset - cols - 1] + 1];
              coords[pIndex + 2] = coordsMap[ps[offset - cols]];
              coords[pIndex + 3] = coordsMap[ps[offset - cols] + 1];
              coords[pIndex + 4] = coordsMap[ps[offset - 1]];
              coords[pIndex + 5] = coordsMap[ps[offset - 1] + 1];
              colors[cIndex] = colorsMap[cs[offset - cols - 1]];
              colors[cIndex + 1] = colorsMap[cs[offset - cols - 1] + 1];
              colors[cIndex + 2] = colorsMap[cs[offset - cols - 1] + 2];
              colors[cIndex + 3] = colorsMap[cs[offset - cols]];
              colors[cIndex + 4] = colorsMap[cs[offset - cols] + 1];
              colors[cIndex + 5] = colorsMap[cs[offset - cols] + 2];
              colors[cIndex + 6] = colorsMap[cs[offset - 1]];
              colors[cIndex + 7] = colorsMap[cs[offset - 1] + 1];
              colors[cIndex + 8] = colorsMap[cs[offset - 1] + 2];
              coords[pIndex + 6] = coords[pIndex + 2];
              coords[pIndex + 7] = coords[pIndex + 3];
              coords[pIndex + 8] = coords[pIndex + 4];
              coords[pIndex + 9] = coords[pIndex + 5];
              coords[pIndex + 10] = coordsMap[ps[offset]];
              coords[pIndex + 11] = coordsMap[ps[offset] + 1];
              colors[cIndex + 9] = colors[cIndex + 3];
              colors[cIndex + 10] = colors[cIndex + 4];
              colors[cIndex + 11] = colors[cIndex + 5];
              colors[cIndex + 12] = colors[cIndex + 6];
              colors[cIndex + 13] = colors[cIndex + 7];
              colors[cIndex + 14] = colors[cIndex + 8];
              colors[cIndex + 15] = colorsMap[cs[offset]];
              colors[cIndex + 16] = colorsMap[cs[offset] + 1];
              colors[cIndex + 17] = colorsMap[cs[offset] + 2];
              pIndex += 12;
              cIndex += 18;
            }
          }

          break;

        case "triangles":
          for (var j = 0, jj = ps.length; j < jj; j++) {
            coords[pIndex] = coordsMap[ps[j]];
            coords[pIndex + 1] = coordsMap[ps[j] + 1];
            colors[cIndex] = colorsMap[cs[j]];
            colors[cIndex + 1] = colorsMap[cs[j] + 1];
            colors[cIndex + 2] = colorsMap[cs[j] + 2];
            pIndex += 2;
            cIndex += 3;
          }

          break;
      }
    }

    if (backgroundColor) {
      gl.clearColor(backgroundColor[0] / 255, backgroundColor[1] / 255, backgroundColor[2] / 255, 1.0);
    } else {
      gl.clearColor(0, 0, 0, 0);
    }

    gl.clear(gl.COLOR_BUFFER_BIT);
    var coordsBuffer = gl.createBuffer();
    gl.bindBuffer(gl.ARRAY_BUFFER, coordsBuffer);
    gl.bufferData(gl.ARRAY_BUFFER, coords, gl.STATIC_DRAW);
    gl.enableVertexAttribArray(cache.positionLocation);
    gl.vertexAttribPointer(cache.positionLocation, 2, gl.FLOAT, false, 0, 0);
    var colorsBuffer = gl.createBuffer();
    gl.bindBuffer(gl.ARRAY_BUFFER, colorsBuffer);
    gl.bufferData(gl.ARRAY_BUFFER, colors, gl.STATIC_DRAW);
    gl.enableVertexAttribArray(cache.colorLocation);
    gl.vertexAttribPointer(cache.colorLocation, 3, gl.UNSIGNED_BYTE, false, 0, 0);
    gl.uniform2f(cache.scaleLocation, context.scaleX, context.scaleY);
    gl.uniform2f(cache.offsetLocation, context.offsetX, context.offsetY);
    gl.drawArrays(gl.TRIANGLES, 0, count);
    gl.flush();
    gl.deleteBuffer(coordsBuffer);
    gl.deleteBuffer(colorsBuffer);
    return canvas;
  }

  return {
    tryInitGL() {
      try {
        generateGL();
        return !!currentGL;
      } catch (ex) {}

      return false;
    },

    composeSMask,
    drawFigures,

    cleanup() {
      if (smaskCache && smaskCache.canvas) {
        smaskCache.canvas.width = 0;
        smaskCache.canvas.height = 0;
      }

      if (figuresCache && figuresCache.canvas) {
        figuresCache.canvas.width = 0;
        figuresCache.canvas.height = 0;
      }

      smaskCache = null;
      figuresCache = null;
    }

  };
}();

/***/ }),
/* 19 */
/***/ (function(module, exports, __w_pdfjs_require__) {

"use strict";


Object.defineProperty(exports, "__esModule", {
  value: true
});
exports.AnnotationLayer = void 0;

var _display_utils = __w_pdfjs_require__(1);

var _util = __w_pdfjs_require__(2);

var _annotation_storage = __w_pdfjs_require__(8);

class AnnotationElementFactory {
  static create(parameters) {
    const subtype = parameters.data.annotationType;

    switch (subtype) {
      case _util.AnnotationType.LINK:
        return new LinkAnnotationElement(parameters);

      case _util.AnnotationType.TEXT:
        return new TextAnnotationElement(parameters);

      case _util.AnnotationType.WIDGET:
        const fieldType = parameters.data.fieldType;

        switch (fieldType) {
          case "Tx":
            return new TextWidgetAnnotationElement(parameters);

          case "Btn":
            if (parameters.data.radioButton) {
              return new RadioButtonWidgetAnnotationElement(parameters);
            } else if (parameters.data.checkBox) {
              return new CheckboxWidgetAnnotationElement(parameters);
            }

            return new PushButtonWidgetAnnotationElement(parameters);

          case "Ch":
            return new ChoiceWidgetAnnotationElement(parameters);
        }

        return new WidgetAnnotationElement(parameters);

      case _util.AnnotationType.POPUP:
        return new PopupAnnotationElement(parameters);

      case _util.AnnotationType.FREETEXT:
        return new FreeTextAnnotationElement(parameters);

      case _util.AnnotationType.LINE:
        return new LineAnnotationElement(parameters);

      case _util.AnnotationType.SQUARE:
        return new SquareAnnotationElement(parameters);

      case _util.AnnotationType.CIRCLE:
        return new CircleAnnotationElement(parameters);

      case _util.AnnotationType.POLYLINE:
        return new PolylineAnnotationElement(parameters);

      case _util.AnnotationType.CARET:
        return new CaretAnnotationElement(parameters);

      case _util.AnnotationType.INK:
        return new InkAnnotationElement(parameters);

      case _util.AnnotationType.POLYGON:
        return new PolygonAnnotationElement(parameters);

      case _util.AnnotationType.HIGHLIGHT:
        return new HighlightAnnotationElement(parameters);

      case _util.AnnotationType.UNDERLINE:
        return new UnderlineAnnotationElement(parameters);

      case _util.AnnotationType.SQUIGGLY:
        return new SquigglyAnnotationElement(parameters);

      case _util.AnnotationType.STRIKEOUT:
        return new StrikeOutAnnotationElement(parameters);

      case _util.AnnotationType.STAMP:
        return new StampAnnotationElement(parameters);

      case _util.AnnotationType.FILEATTACHMENT:
        return new FileAttachmentAnnotationElement(parameters);

      default:
        return new AnnotationElement(parameters);
    }
  }

}

class AnnotationElement {
  constructor(parameters, isRenderable = false, ignoreBorder = false) {
    this.isRenderable = isRenderable;
    this.data = parameters.data;
    this.layer = parameters.layer;
    this.page = parameters.page;
    this.viewport = parameters.viewport;
    this.linkService = parameters.linkService;
    this.downloadManager = parameters.downloadManager;
    this.imageResourcesPath = parameters.imageResourcesPath;
    this.renderInteractiveForms = parameters.renderInteractiveForms;
    this.svgFactory = parameters.svgFactory;
    this.annotationStorage = parameters.annotationStorage;

    if (isRenderable) {
      this.container = this._createContainer(ignoreBorder);
    }
  }

  _createContainer(ignoreBorder = false) {
    const data = this.data,
          page = this.page,
          viewport = this.viewport;
    const container = document.createElement("section");
    let width = data.rect[2] - data.rect[0];
    let height = data.rect[3] - data.rect[1];
    container.setAttribute("data-annotation-id", data.id);

    const rect = _util.Util.normalizeRect([data.rect[0], page.view[3] - data.rect[1] + page.view[1], data.rect[2], page.view[3] - data.rect[3] + page.view[1]]);

    container.style.transform = `matrix(${viewport.transform.join(",")})`;
    container.style.transformOrigin = `-${rect[0]}px -${rect[1]}px`;

    if (!ignoreBorder && data.borderStyle.width > 0) {
      container.style.borderWidth = `${data.borderStyle.width}px`;

      if (data.borderStyle.style !== _util.AnnotationBorderStyleType.UNDERLINE) {
        width = width - 2 * data.borderStyle.width;
        height = height - 2 * data.borderStyle.width;
      }

      const horizontalRadius = data.borderStyle.horizontalCornerRadius;
      const verticalRadius = data.borderStyle.verticalCornerRadius;

      if (horizontalRadius > 0 || verticalRadius > 0) {
        const radius = `${horizontalRadius}px / ${verticalRadius}px`;
        container.style.borderRadius = radius;
      }

      switch (data.borderStyle.style) {
        case _util.AnnotationBorderStyleType.SOLID:
          container.style.borderStyle = "solid";
          break;

        case _util.AnnotationBorderStyleType.DASHED:
          container.style.borderStyle = "dashed";
          break;

        case _util.AnnotationBorderStyleType.BEVELED:
          (0, _util.warn)("Unimplemented border style: beveled");
          break;

        case _util.AnnotationBorderStyleType.INSET:
          (0, _util.warn)("Unimplemented border style: inset");
          break;

        case _util.AnnotationBorderStyleType.UNDERLINE:
          container.style.borderBottomStyle = "solid";
          break;

        default:
          break;
      }

      if (data.color) {
        container.style.borderColor = _util.Util.makeCssRgb(data.color[0] | 0, data.color[1] | 0, data.color[2] | 0);
      } else {
        container.style.borderWidth = 0;
      }
    }

    container.style.left = `${rect[0]}px`;
    container.style.top = `${rect[1]}px`;
    container.style.width = `${width}px`;
    container.style.height = `${height}px`;
    return container;
  }

  _createPopup(container, trigger, data) {
    if (!trigger) {
      trigger = document.createElement("div");
      trigger.style.height = container.style.height;
      trigger.style.width = container.style.width;
      container.appendChild(trigger);
    }

    const popupElement = new PopupElement({
      container,
      trigger,
      color: data.color,
      title: data.title,
      modificationDate: data.modificationDate,
      contents: data.contents,
      hideWrapper: true
    });
    const popup = popupElement.render();
    popup.style.left = container.style.width;
    container.appendChild(popup);
  }

  render() {
    (0, _util.unreachable)("Abstract method `AnnotationElement.render` called");
  }

}

class LinkAnnotationElement extends AnnotationElement {
  constructor(parameters) {
    const isRenderable = !!(parameters.data.url || parameters.data.dest || parameters.data.action);
    super(parameters, isRenderable);
  }

  render() {
    this.container.className = "linkAnnotation";
    const {
      data,
      linkService
    } = this;
    const link = document.createElement("a");

    if (data.url) {
      (0, _display_utils.addLinkAttributes)(link, {
        url: data.url,
        target: data.newWindow ? _display_utils.LinkTarget.BLANK : linkService.externalLinkTarget,
        rel: linkService.externalLinkRel,
        enabled: linkService.externalLinkEnabled
      });
    } else if (data.action) {
      this._bindNamedAction(link, data.action);
    } else {
      this._bindLink(link, data.dest);
    }

    this.container.appendChild(link);
    return this.container;
  }

  _bindLink(link, destination) {
    link.href = this.linkService.getDestinationHash(destination);

    link.onclick = () => {
      if (destination) {
        this.linkService.navigateTo(destination);
      }

      return false;
    };

    if (destination) {
      link.className = "internalLink";
    }
  }

  _bindNamedAction(link, action) {
    link.href = this.linkService.getAnchorUrl("");

    link.onclick = () => {
      this.linkService.executeNamedAction(action);
      return false;
    };

    link.className = "internalLink";
  }

}

class TextAnnotationElement extends AnnotationElement {
  constructor(parameters) {
    const isRenderable = !!(parameters.data.hasPopup || parameters.data.title || parameters.data.contents);
    super(parameters, isRenderable);
  }

  render() {
    this.container.className = "textAnnotation";
    const image = document.createElement("img");
    image.style.height = this.container.style.height;
    image.style.width = this.container.style.width;
    image.src = this.imageResourcesPath + "annotation-" + this.data.name.toLowerCase() + ".svg";
    image.alt = "[{{type}} Annotation]";
    image.dataset.l10nId = "text_annotation_type";
    image.dataset.l10nArgs = JSON.stringify({
      type: this.data.name
    });

    if (!this.data.hasPopup) {
      this._createPopup(this.container, image, this.data);
    }

    this.container.appendChild(image);
    return this.container;
  }

}

class WidgetAnnotationElement extends AnnotationElement {
  render() {
    return this.container;
  }

}

class TextWidgetAnnotationElement extends WidgetAnnotationElement {
  constructor(parameters) {
    const isRenderable = parameters.renderInteractiveForms || !parameters.data.hasAppearance && !!parameters.data.fieldValue;
    super(parameters, isRenderable);
  }

  render() {
    const TEXT_ALIGNMENT = ["left", "center", "right"];
    const storage = this.annotationStorage;
    const id = this.data.id;
    this.container.className = "textWidgetAnnotation";
    let element = null;

    if (this.renderInteractiveForms) {
      const textContent = storage.getOrCreateValue(id, this.data.fieldValue);

      if (this.data.multiLine) {
        element = document.createElement("textarea");
        element.textContent = textContent;
      } else {
        element = document.createElement("input");
        element.type = "text";
        element.setAttribute("value", textContent);
      }

      element.addEventListener("input", function (event) {
        storage.setValue(id, event.target.value);
      });
      element.addEventListener("blur", function (event) {
        event.target.setSelectionRange(0, 0);
      });
      element.disabled = this.data.readOnly;
      element.name = this.data.fieldName;

      if (this.data.maxLen !== null) {
        element.maxLength = this.data.maxLen;
      }

      if (this.data.comb) {
        const fieldWidth = this.data.rect[2] - this.data.rect[0];
        const combWidth = fieldWidth / this.data.maxLen;
        element.classList.add("comb");
        element.style.letterSpacing = `calc(${combWidth}px - 1ch)`;
      }
    } else {
      element = document.createElement("div");
      element.textContent = this.data.fieldValue;
      element.style.verticalAlign = "middle";
      element.style.display = "table-cell";
      let font = null;

      if (this.data.fontRefName && this.page.commonObjs.has(this.data.fontRefName)) {
        font = this.page.commonObjs.get(this.data.fontRefName);
      }

      this._setTextStyle(element, font);
    }

    if (this.data.textAlignment !== null) {
      element.style.textAlign = TEXT_ALIGNMENT[this.data.textAlignment];
    }

    this.container.appendChild(element);
    return this.container;
  }

  _setTextStyle(element, font) {
    const style = element.style;
    style.fontSize = `${this.data.fontSize}px`;
    style.direction = this.data.fontDirection < 0 ? "rtl" : "ltr";

    if (!font) {
      return;
    }

    let bold = "normal";

    if (font.black) {
      bold = "900";
    } else if (font.bold) {
      bold = "bold";
    }

    style.fontWeight = bold;
    style.fontStyle = font.italic ? "italic" : "normal";
    const fontFamily = font.loadedName ? `"${font.loadedName}", ` : "";
    const fallbackName = font.fallbackName || "Helvetica, sans-serif";
    style.fontFamily = fontFamily + fallbackName;
  }

}

class CheckboxWidgetAnnotationElement extends WidgetAnnotationElement {
  constructor(parameters) {
    super(parameters, parameters.renderInteractiveForms);
  }

  render() {
    const storage = this.annotationStorage;
    const data = this.data;
    const id = data.id;
    const value = storage.getOrCreateValue(id, data.fieldValue && data.fieldValue !== "Off");
    this.container.className = "buttonWidgetAnnotation checkBox";
    const element = document.createElement("input");
    element.disabled = data.readOnly;
    element.type = "checkbox";
    element.name = this.data.fieldName;

    if (value) {
      element.setAttribute("checked", true);
    }

    element.addEventListener("change", function (event) {
      storage.setValue(id, event.target.checked);
    });
    this.container.appendChild(element);
    return this.container;
  }

}

class RadioButtonWidgetAnnotationElement extends WidgetAnnotationElement {
  constructor(parameters) {
    super(parameters, parameters.renderInteractiveForms);
  }

  render() {
    this.container.className = "buttonWidgetAnnotation radioButton";
    const storage = this.annotationStorage;
    const data = this.data;
    const id = data.id;
    const value = storage.getOrCreateValue(id, data.fieldValue === data.buttonValue);
    const element = document.createElement("input");
    element.disabled = data.readOnly;
    element.type = "radio";
    element.name = data.fieldName;

    if (value) {
      element.setAttribute("checked", true);
    }

    element.addEventListener("change", function (event) {
      const name = event.target.name;

      for (const radio of document.getElementsByName(name)) {
        if (radio !== event.target) {
          storage.setValue(radio.parentNode.getAttribute("data-annotation-id"), false);
        }
      }

      storage.setValue(id, event.target.checked);
    });
    this.container.appendChild(element);
    return this.container;
  }

}

class PushButtonWidgetAnnotationElement extends LinkAnnotationElement {
  render() {
    const container = super.render();
    container.className = "buttonWidgetAnnotation pushButton";
    return container;
  }

}

class ChoiceWidgetAnnotationElement extends WidgetAnnotationElement {
  constructor(parameters) {
    super(parameters, parameters.renderInteractiveForms);
  }

  render() {
    this.container.className = "choiceWidgetAnnotation";
    const storage = this.annotationStorage;
    const id = this.data.id;
    storage.getOrCreateValue(id, this.data.fieldValue.length > 0 ? this.data.fieldValue[0] : null);
    const selectElement = document.createElement("select");
    selectElement.disabled = this.data.readOnly;
    selectElement.name = this.data.fieldName;

    if (!this.data.combo) {
      selectElement.size = this.data.options.length;

      if (this.data.multiSelect) {
        selectElement.multiple = true;
      }
    }

    for (const option of this.data.options) {
      const optionElement = document.createElement("option");
      optionElement.textContent = option.displayValue;
      optionElement.value = option.exportValue;

      if (this.data.fieldValue.includes(option.exportValue)) {
        optionElement.setAttribute("selected", true);
      }

      selectElement.appendChild(optionElement);
    }

    selectElement.addEventListener("input", function (event) {
      const options = event.target.options;
      const value = options[options.selectedIndex].value;
      storage.setValue(id, value);
    });
    this.container.appendChild(selectElement);
    return this.container;
  }

}

class PopupAnnotationElement extends AnnotationElement {
  constructor(parameters) {
    const isRenderable = !!(parameters.data.title || parameters.data.contents);
    super(parameters, isRenderable);
  }

  render() {
    const IGNORE_TYPES = ["Line", "Square", "Circle", "PolyLine", "Polygon", "Ink"];
    this.container.className = "popupAnnotation";

    if (IGNORE_TYPES.includes(this.data.parentType)) {
      return this.container;
    }

    const selector = `[data-annotation-id="${this.data.parentId}"]`;
    const parentElement = this.layer.querySelector(selector);

    if (!parentElement) {
      return this.container;
    }

    const popup = new PopupElement({
      container: this.container,
      trigger: parentElement,
      color: this.data.color,
      title: this.data.title,
      modificationDate: this.data.modificationDate,
      contents: this.data.contents
    });
    const parentLeft = parseFloat(parentElement.style.left);
    const parentWidth = parseFloat(parentElement.style.width);
    this.container.style.transformOrigin = `-${parentLeft + parentWidth}px -${parentElement.style.top}`;
    this.container.style.left = `${parentLeft + parentWidth}px`;
    this.container.appendChild(popup.render());
    return this.container;
  }

}

class PopupElement {
  constructor(parameters) {
    this.container = parameters.container;
    this.trigger = parameters.trigger;
    this.color = parameters.color;
    this.title = parameters.title;
    this.modificationDate = parameters.modificationDate;
    this.contents = parameters.contents;
    this.hideWrapper = parameters.hideWrapper || false;
    this.pinned = false;
  }

  render() {
    const BACKGROUND_ENLIGHT = 0.7;
    const wrapper = document.createElement("div");
    wrapper.className = "popupWrapper";
    this.hideElement = this.hideWrapper ? wrapper : this.container;
    this.hideElement.setAttribute("hidden", true);
    const popup = document.createElement("div");
    popup.className = "popup";
    const color = this.color;

    if (color) {
      const r = BACKGROUND_ENLIGHT * (255 - color[0]) + color[0];
      const g = BACKGROUND_ENLIGHT * (255 - color[1]) + color[1];
      const b = BACKGROUND_ENLIGHT * (255 - color[2]) + color[2];
      popup.style.backgroundColor = _util.Util.makeCssRgb(r | 0, g | 0, b | 0);
    }

    const title = document.createElement("h1");
    title.textContent = this.title;
    popup.appendChild(title);

    const dateObject = _display_utils.PDFDateString.toDateObject(this.modificationDate);

    if (dateObject) {
      const modificationDate = document.createElement("span");
      modificationDate.textContent = "{{date}}, {{time}}";
      modificationDate.dataset.l10nId = "annotation_date_string";
      modificationDate.dataset.l10nArgs = JSON.stringify({
        date: dateObject.toLocaleDateString(),
        time: dateObject.toLocaleTimeString()
      });
      popup.appendChild(modificationDate);
    }

    const contents = this._formatContents(this.contents);

    popup.appendChild(contents);
    this.trigger.addEventListener("click", this._toggle.bind(this));
    this.trigger.addEventListener("mouseover", this._show.bind(this, false));
    this.trigger.addEventListener("mouseout", this._hide.bind(this, false));
    popup.addEventListener("click", this._hide.bind(this, true));
    wrapper.appendChild(popup);
    return wrapper;
  }

  _formatContents(contents) {
    const p = document.createElement("p");
    const lines = contents.split(/(?:\r\n?|\n)/);

    for (let i = 0, ii = lines.length; i < ii; ++i) {
      const line = lines[i];
      p.appendChild(document.createTextNode(line));

      if (i < ii - 1) {
        p.appendChild(document.createElement("br"));
      }
    }

    return p;
  }

  _toggle() {
    if (this.pinned) {
      this._hide(true);
    } else {
      this._show(true);
    }
  }

  _show(pin = false) {
    if (pin) {
      this.pinned = true;
    }

    if (this.hideElement.hasAttribute("hidden")) {
      this.hideElement.removeAttribute("hidden");
      this.container.style.zIndex += 1;
    }
  }

  _hide(unpin = true) {
    if (unpin) {
      this.pinned = false;
    }

    if (!this.hideElement.hasAttribute("hidden") && !this.pinned) {
      this.hideElement.setAttribute("hidden", true);
      this.container.style.zIndex -= 1;
    }
  }

}

class FreeTextAnnotationElement extends AnnotationElement {
  constructor(parameters) {
    const isRenderable = !!(parameters.data.hasPopup || parameters.data.title || parameters.data.contents);
    super(parameters, isRenderable, true);
  }

  render() {
    this.container.className = "freeTextAnnotation";

    if (!this.data.hasPopup) {
      this._createPopup(this.container, null, this.data);
    }

    return this.container;
  }

}

class LineAnnotationElement extends AnnotationElement {
  constructor(parameters) {
    const isRenderable = !!(parameters.data.hasPopup || parameters.data.title || parameters.data.contents);
    super(parameters, isRenderable, true);
  }

  render() {
    this.container.className = "lineAnnotation";
    const data = this.data;
    const width = data.rect[2] - data.rect[0];
    const height = data.rect[3] - data.rect[1];
    const svg = this.svgFactory.create(width, height);
    const line = this.svgFactory.createElement("svg:line");
    line.setAttribute("x1", data.rect[2] - data.lineCoordinates[0]);
    line.setAttribute("y1", data.rect[3] - data.lineCoordinates[1]);
    line.setAttribute("x2", data.rect[2] - data.lineCoordinates[2]);
    line.setAttribute("y2", data.rect[3] - data.lineCoordinates[3]);
    line.setAttribute("stroke-width", data.borderStyle.width || 1);
    line.setAttribute("stroke", "transparent");
    svg.appendChild(line);
    this.container.append(svg);

    this._createPopup(this.container, line, data);

    return this.container;
  }

}

class SquareAnnotationElement extends AnnotationElement {
  constructor(parameters) {
    const isRenderable = !!(parameters.data.hasPopup || parameters.data.title || parameters.data.contents);
    super(parameters, isRenderable, true);
  }

  render() {
    this.container.className = "squareAnnotation";
    const data = this.data;
    const width = data.rect[2] - data.rect[0];
    const height = data.rect[3] - data.rect[1];
    const svg = this.svgFactory.create(width, height);
    const borderWidth = data.borderStyle.width;
    const square = this.svgFactory.createElement("svg:rect");
    square.setAttribute("x", borderWidth / 2);
    square.setAttribute("y", borderWidth / 2);
    square.setAttribute("width", width - borderWidth);
    square.setAttribute("height", height - borderWidth);
    square.setAttribute("stroke-width", borderWidth || 1);
    square.setAttribute("stroke", "transparent");
    square.setAttribute("fill", "none");
    svg.appendChild(square);
    this.container.append(svg);

    this._createPopup(this.container, square, data);

    return this.container;
  }

}

class CircleAnnotationElement extends AnnotationElement {
  constructor(parameters) {
    const isRenderable = !!(parameters.data.hasPopup || parameters.data.title || parameters.data.contents);
    super(parameters, isRenderable, true);
  }

  render() {
    this.container.className = "circleAnnotation";
    const data = this.data;
    const width = data.rect[2] - data.rect[0];
    const height = data.rect[3] - data.rect[1];
    const svg = this.svgFactory.create(width, height);
    const borderWidth = data.borderStyle.width;
    const circle = this.svgFactory.createElement("svg:ellipse");
    circle.setAttribute("cx", width / 2);
    circle.setAttribute("cy", height / 2);
    circle.setAttribute("rx", width / 2 - borderWidth / 2);
    circle.setAttribute("ry", height / 2 - borderWidth / 2);
    circle.setAttribute("stroke-width", borderWidth || 1);
    circle.setAttribute("stroke", "transparent");
    circle.setAttribute("fill", "none");
    svg.appendChild(circle);
    this.container.append(svg);

    this._createPopup(this.container, circle, data);

    return this.container;
  }

}

class PolylineAnnotationElement extends AnnotationElement {
  constructor(parameters) {
    const isRenderable = !!(parameters.data.hasPopup || parameters.data.title || parameters.data.contents);
    super(parameters, isRenderable, true);
    this.containerClassName = "polylineAnnotation";
    this.svgElementName = "svg:polyline";
  }

  render() {
    this.container.className = this.containerClassName;
    const data = this.data;
    const width = data.rect[2] - data.rect[0];
    const height = data.rect[3] - data.rect[1];
    const svg = this.svgFactory.create(width, height);
    let points = [];

    for (const coordinate of data.vertices) {
      const x = coordinate.x - data.rect[0];
      const y = data.rect[3] - coordinate.y;
      points.push(x + "," + y);
    }

    points = points.join(" ");
    const polyline = this.svgFactory.createElement(this.svgElementName);
    polyline.setAttribute("points", points);
    polyline.setAttribute("stroke-width", data.borderStyle.width || 1);
    polyline.setAttribute("stroke", "transparent");
    polyline.setAttribute("fill", "none");
    svg.appendChild(polyline);
    this.container.append(svg);

    this._createPopup(this.container, polyline, data);

    return this.container;
  }

}

class PolygonAnnotationElement extends PolylineAnnotationElement {
  constructor(parameters) {
    super(parameters);
    this.containerClassName = "polygonAnnotation";
    this.svgElementName = "svg:polygon";
  }

}

class CaretAnnotationElement extends AnnotationElement {
  constructor(parameters) {
    const isRenderable = !!(parameters.data.hasPopup || parameters.data.title || parameters.data.contents);
    super(parameters, isRenderable, true);
  }

  render() {
    this.container.className = "caretAnnotation";

    if (!this.data.hasPopup) {
      this._createPopup(this.container, null, this.data);
    }

    return this.container;
  }

}

class InkAnnotationElement extends AnnotationElement {
  constructor(parameters) {
    const isRenderable = !!(parameters.data.hasPopup || parameters.data.title || parameters.data.contents);
    super(parameters, isRenderable, true);
    this.containerClassName = "inkAnnotation";
    this.svgElementName = "svg:polyline";
  }

  render() {
    this.container.className = this.containerClassName;
    const data = this.data;
    const width = data.rect[2] - data.rect[0];
    const height = data.rect[3] - data.rect[1];
    const svg = this.svgFactory.create(width, height);

    for (const inkList of data.inkLists) {
      let points = [];

      for (const coordinate of inkList) {
        const x = coordinate.x - data.rect[0];
        const y = data.rect[3] - coordinate.y;
        points.push(`${x},${y}`);
      }

      points = points.join(" ");
      const polyline = this.svgFactory.createElement(this.svgElementName);
      polyline.setAttribute("points", points);
      polyline.setAttribute("stroke-width", data.borderStyle.width || 1);
      polyline.setAttribute("stroke", "transparent");
      polyline.setAttribute("fill", "none");

      this._createPopup(this.container, polyline, data);

      svg.appendChild(polyline);
    }

    this.container.append(svg);
    return this.container;
  }

}

class HighlightAnnotationElement extends AnnotationElement {
  constructor(parameters) {
    const isRenderable = !!(parameters.data.hasPopup || parameters.data.title || parameters.data.contents);
    super(parameters, isRenderable, true);
  }

  render() {
    this.container.className = "highlightAnnotation";

    if (!this.data.hasPopup) {
      this._createPopup(this.container, null, this.data);
    }

    return this.container;
  }

}

class UnderlineAnnotationElement extends AnnotationElement {
  constructor(parameters) {
    const isRenderable = !!(parameters.data.hasPopup || parameters.data.title || parameters.data.contents);
    super(parameters, isRenderable, true);
  }

  render() {
    this.container.className = "underlineAnnotation";

    if (!this.data.hasPopup) {
      this._createPopup(this.container, null, this.data);
    }

    return this.container;
  }

}

class SquigglyAnnotationElement extends AnnotationElement {
  constructor(parameters) {
    const isRenderable = !!(parameters.data.hasPopup || parameters.data.title || parameters.data.contents);
    super(parameters, isRenderable, true);
  }

  render() {
    this.container.className = "squigglyAnnotation";

    if (!this.data.hasPopup) {
      this._createPopup(this.container, null, this.data);
    }

    return this.container;
  }

}

class StrikeOutAnnotationElement extends AnnotationElement {
  constructor(parameters) {
    const isRenderable = !!(parameters.data.hasPopup || parameters.data.title || parameters.data.contents);
    super(parameters, isRenderable, true);
  }

  render() {
    this.container.className = "strikeoutAnnotation";

    if (!this.data.hasPopup) {
      this._createPopup(this.container, null, this.data);
    }

    return this.container;
  }

}

class StampAnnotationElement extends AnnotationElement {
  constructor(parameters) {
    const isRenderable = !!(parameters.data.hasPopup || parameters.data.title || parameters.data.contents);
    super(parameters, isRenderable, true);
  }

  render() {
    this.container.className = "stampAnnotation";

    if (!this.data.hasPopup) {
      this._createPopup(this.container, null, this.data);
    }

    return this.container;
  }

}

class FileAttachmentAnnotationElement extends AnnotationElement {
  constructor(parameters) {
    super(parameters, true);
    const {
      filename,
      content
    } = this.data.file;
    this.filename = (0, _display_utils.getFilenameFromUrl)(filename);
    this.content = content;

    if (this.linkService.eventBus) {
      this.linkService.eventBus.dispatch("fileattachmentannotation", {
        source: this,
        id: (0, _util.stringToPDFString)(filename),
        filename,
        content
      });
    }
  }

  render() {
    this.container.className = "fileAttachmentAnnotation";
    const trigger = document.createElement("div");
    trigger.style.height = this.container.style.height;
    trigger.style.width = this.container.style.width;
    trigger.addEventListener("dblclick", this._download.bind(this));

    if (!this.data.hasPopup && (this.data.title || this.data.contents)) {
      this._createPopup(this.container, trigger, this.data);
    }

    this.container.appendChild(trigger);
    return this.container;
  }

  _download() {
    if (!this.downloadManager) {
      (0, _util.warn)("Download cannot be started due to unavailable download manager");
      return;
    }

    this.downloadManager.downloadData(this.content, this.filename, "");
  }

}

class AnnotationLayer {
  static render(parameters) {
    const sortedAnnotations = [],
          popupAnnotations = [];

    for (const data of parameters.annotations) {
      if (!data) {
        continue;
      }

      if (data.annotationType === _util.AnnotationType.POPUP) {
        popupAnnotations.push(data);
        continue;
      }

      sortedAnnotations.push(data);
    }

    if (popupAnnotations.length) {
      sortedAnnotations.push(...popupAnnotations);
    }

    for (const data of sortedAnnotations) {
      const element = AnnotationElementFactory.create({
        data,
        layer: parameters.div,
        page: parameters.page,
        viewport: parameters.viewport,
        linkService: parameters.linkService,
        downloadManager: parameters.downloadManager,
        imageResourcesPath: parameters.imageResourcesPath || "",
        renderInteractiveForms: typeof parameters.renderInteractiveForms === "boolean" ? parameters.renderInteractiveForms : true,
        svgFactory: new _display_utils.DOMSVGFactory(),
        annotationStorage: parameters.annotationStorage || new _annotation_storage.AnnotationStorage()
      });

      if (element.isRenderable) {
        parameters.div.appendChild(element.render());
      }
    }
  }

  static update(parameters) {
    for (const data of parameters.annotations) {
      const element = parameters.div.querySelector(`[data-annotation-id="${data.id}"]`);

      if (element) {
        element.style.transform = `matrix(${parameters.viewport.transform.join(",")})`;
      }
    }

    parameters.div.removeAttribute("hidden");
  }

}

exports.AnnotationLayer = AnnotationLayer;

/***/ }),
/* 20 */
/***/ (function(module, exports, __w_pdfjs_require__) {

"use strict";


Object.defineProperty(exports, "__esModule", {
  value: true
});
exports.renderTextLayer = void 0;

var _util = __w_pdfjs_require__(2);

var renderTextLayer = function renderTextLayerClosure() {
  var MAX_TEXT_DIVS_TO_RENDER = 100000;
  var NonWhitespaceRegexp = /\S/;

  function isAllWhitespace(str) {
    return !NonWhitespaceRegexp.test(str);
  }

  function appendText(task, geom, styles) {
    var textDiv = document.createElement("span");
    var textDivProperties = {
      angle: 0,
      canvasWidth: 0,
      isWhitespace: false,
      originalTransform: null,
      paddingBottom: 0,
      paddingLeft: 0,
      paddingRight: 0,
      paddingTop: 0,
      scale: 1
    };

    task._textDivs.push(textDiv);

    if (isAllWhitespace(geom.str)) {
      textDivProperties.isWhitespace = true;

      task._textDivProperties.set(textDiv, textDivProperties);

      return;
    }

    var tx = _util.Util.transform(task._viewport.transform, geom.transform);

    var angle = Math.atan2(tx[1], tx[0]);
    var style = styles[geom.fontName];

    if (style.vertical) {
      angle += Math.PI / 2;
    }

    var fontHeight = Math.sqrt(tx[2] * tx[2] + tx[3] * tx[3]);
    var fontAscent = fontHeight;

    if (style.ascent) {
      fontAscent = style.ascent * fontAscent;
    } else if (style.descent) {
      fontAscent = (1 + style.descent) * fontAscent;
    }

    let left, top;

    if (angle === 0) {
      left = tx[4];
      top = tx[5] - fontAscent;
    } else {
      left = tx[4] + fontAscent * Math.sin(angle);
      top = tx[5] - fontAscent * Math.cos(angle);
    }

    textDiv.style.left = `${left}px`;
    textDiv.style.top = `${top}px`;
    textDiv.style.fontSize = `${fontHeight}px`;
    textDiv.style.fontFamily = style.fontFamily;
    textDiv.textContent = geom.str;

    if (task._fontInspectorEnabled) {
      textDiv.dataset.fontName = geom.fontName;
    }

    if (angle !== 0) {
      textDivProperties.angle = angle * (180 / Math.PI);
    }

    let shouldScaleText = false;

    if (geom.str.length > 1) {
      shouldScaleText = true;
    } else if (geom.transform[0] !== geom.transform[3]) {
      const absScaleX = Math.abs(geom.transform[0]),
            absScaleY = Math.abs(geom.transform[3]);

      if (absScaleX !== absScaleY && Math.max(absScaleX, absScaleY) / Math.min(absScaleX, absScaleY) > 1.5) {
        shouldScaleText = true;
      }
    }

    if (shouldScaleText) {
      if (style.vertical) {
        textDivProperties.canvasWidth = geom.height * task._viewport.scale;
      } else {
        textDivProperties.canvasWidth = geom.width * task._viewport.scale;
      }
    }

    task._textDivProperties.set(textDiv, textDivProperties);

    if (task._textContentStream) {
      task._layoutText(textDiv);
    }

    if (task._enhanceTextSelection) {
      var angleCos = 1,
          angleSin = 0;

      if (angle !== 0) {
        angleCos = Math.cos(angle);
        angleSin = Math.sin(angle);
      }

      var divWidth = (style.vertical ? geom.height : geom.width) * task._viewport.scale;
      var divHeight = fontHeight;
      var m, b;

      if (angle !== 0) {
        m = [angleCos, angleSin, -angleSin, angleCos, left, top];
        b = _util.Util.getAxialAlignedBoundingBox([0, 0, divWidth, divHeight], m);
      } else {
        b = [left, top, left + divWidth, top + divHeight];
      }

      task._bounds.push({
        left: b[0],
        top: b[1],
        right: b[2],
        bottom: b[3],
        div: textDiv,
        size: [divWidth, divHeight],
        m
      });
    }
  }

  function render(task) {
    if (task._canceled) {
      return;
    }

    var textDivs = task._textDivs;
    var capability = task._capability;
    var textDivsLength = textDivs.length;

    if (textDivsLength > MAX_TEXT_DIVS_TO_RENDER) {
      task._renderingDone = true;
      capability.resolve();
      return;
    }

    if (!task._textContentStream) {
      for (var i = 0; i < textDivsLength; i++) {
        task._layoutText(textDivs[i]);
      }
    }

    task._renderingDone = true;
    capability.resolve();
  }

  function findPositiveMin(ts, offset, count) {
    let result = 0;

    for (let i = 0; i < count; i++) {
      const t = ts[offset++];

      if (t > 0) {
        result = result ? Math.min(t, result) : t;
      }
    }

    return result;
  }

  function expand(task) {
    var bounds = task._bounds;
    var viewport = task._viewport;
    var expanded = expandBounds(viewport.width, viewport.height, bounds);

    for (var i = 0; i < expanded.length; i++) {
      var div = bounds[i].div;

      var divProperties = task._textDivProperties.get(div);

      if (divProperties.angle === 0) {
        divProperties.paddingLeft = bounds[i].left - expanded[i].left;
        divProperties.paddingTop = bounds[i].top - expanded[i].top;
        divProperties.paddingRight = expanded[i].right - bounds[i].right;
        divProperties.paddingBottom = expanded[i].bottom - bounds[i].bottom;

        task._textDivProperties.set(div, divProperties);

        continue;
      }

      var e = expanded[i],
          b = bounds[i];
      var m = b.m,
          c = m[0],
          s = m[1];
      var points = [[0, 0], [0, b.size[1]], [b.size[0], 0], b.size];
      var ts = new Float64Array(64);
      points.forEach(function (p, j) {
        var t = _util.Util.applyTransform(p, m);

        ts[j + 0] = c && (e.left - t[0]) / c;
        ts[j + 4] = s && (e.top - t[1]) / s;
        ts[j + 8] = c && (e.right - t[0]) / c;
        ts[j + 12] = s && (e.bottom - t[1]) / s;
        ts[j + 16] = s && (e.left - t[0]) / -s;
        ts[j + 20] = c && (e.top - t[1]) / c;
        ts[j + 24] = s && (e.right - t[0]) / -s;
        ts[j + 28] = c && (e.bottom - t[1]) / c;
        ts[j + 32] = c && (e.left - t[0]) / -c;
        ts[j + 36] = s && (e.top - t[1]) / -s;
        ts[j + 40] = c && (e.right - t[0]) / -c;
        ts[j + 44] = s && (e.bottom - t[1]) / -s;
        ts[j + 48] = s && (e.left - t[0]) / s;
        ts[j + 52] = c && (e.top - t[1]) / -c;
        ts[j + 56] = s && (e.right - t[0]) / s;
        ts[j + 60] = c && (e.bottom - t[1]) / -c;
      });
      var boxScale = 1 + Math.min(Math.abs(c), Math.abs(s));
      divProperties.paddingLeft = findPositiveMin(ts, 32, 16) / boxScale;
      divProperties.paddingTop = findPositiveMin(ts, 48, 16) / boxScale;
      divProperties.paddingRight = findPositiveMin(ts, 0, 16) / boxScale;
      divProperties.paddingBottom = findPositiveMin(ts, 16, 16) / boxScale;

      task._textDivProperties.set(div, divProperties);
    }
  }

  function expandBounds(width, height, boxes) {
    var bounds = boxes.map(function (box, i) {
      return {
        x1: box.left,
        y1: box.top,
        x2: box.right,
        y2: box.bottom,
        index: i,
        x1New: undefined,
        x2New: undefined
      };
    });
    expandBoundsLTR(width, bounds);
    var expanded = new Array(boxes.length);
    bounds.forEach(function (b) {
      var i = b.index;
      expanded[i] = {
        left: b.x1New,
        top: 0,
        right: b.x2New,
        bottom: 0
      };
    });
    boxes.map(function (box, i) {
      var e = expanded[i],
          b = bounds[i];
      b.x1 = box.top;
      b.y1 = width - e.right;
      b.x2 = box.bottom;
      b.y2 = width - e.left;
      b.index = i;
      b.x1New = undefined;
      b.x2New = undefined;
    });
    expandBoundsLTR(height, bounds);
    bounds.forEach(function (b) {
      var i = b.index;
      expanded[i].top = b.x1New;
      expanded[i].bottom = b.x2New;
    });
    return expanded;
  }

  function expandBoundsLTR(width, bounds) {
    bounds.sort(function (a, b) {
      return a.x1 - b.x1 || a.index - b.index;
    });
    var fakeBoundary = {
      x1: -Infinity,
      y1: -Infinity,
      x2: 0,
      y2: Infinity,
      index: -1,
      x1New: 0,
      x2New: 0
    };
    var horizon = [{
      start: -Infinity,
      end: Infinity,
      boundary: fakeBoundary
    }];
    bounds.forEach(function (boundary) {
      var i = 0;

      while (i < horizon.length && horizon[i].end <= boundary.y1) {
        i++;
      }

      var j = horizon.length - 1;

      while (j >= 0 && horizon[j].start >= boundary.y2) {
        j--;
      }

      var horizonPart, affectedBoundary;
      var q,
          k,
          maxXNew = -Infinity;

      for (q = i; q <= j; q++) {
        horizonPart = horizon[q];
        affectedBoundary = horizonPart.boundary;
        var xNew;

        if (affectedBoundary.x2 > boundary.x1) {
          xNew = affectedBoundary.index > boundary.index ? affectedBoundary.x1New : boundary.x1;
        } else if (affectedBoundary.x2New === undefined) {
          xNew = (affectedBoundary.x2 + boundary.x1) / 2;
        } else {
          xNew = affectedBoundary.x2New;
        }

        if (xNew > maxXNew) {
          maxXNew = xNew;
        }
      }

      boundary.x1New = maxXNew;

      for (q = i; q <= j; q++) {
        horizonPart = horizon[q];
        affectedBoundary = horizonPart.boundary;

        if (affectedBoundary.x2New === undefined) {
          if (affectedBoundary.x2 > boundary.x1) {
            if (affectedBoundary.index > boundary.index) {
              affectedBoundary.x2New = affectedBoundary.x2;
            }
          } else {
            affectedBoundary.x2New = maxXNew;
          }
        } else if (affectedBoundary.x2New > maxXNew) {
          affectedBoundary.x2New = Math.max(maxXNew, affectedBoundary.x2);
        }
      }

      var changedHorizon = [],
          lastBoundary = null;

      for (q = i; q <= j; q++) {
        horizonPart = horizon[q];
        affectedBoundary = horizonPart.boundary;
        var useBoundary = affectedBoundary.x2 > boundary.x2 ? affectedBoundary : boundary;

        if (lastBoundary === useBoundary) {
          changedHorizon[changedHorizon.length - 1].end = horizonPart.end;
        } else {
          changedHorizon.push({
            start: horizonPart.start,
            end: horizonPart.end,
            boundary: useBoundary
          });
          lastBoundary = useBoundary;
        }
      }

      if (horizon[i].start < boundary.y1) {
        changedHorizon[0].start = boundary.y1;
        changedHorizon.unshift({
          start: horizon[i].start,
          end: boundary.y1,
          boundary: horizon[i].boundary
        });
      }

      if (boundary.y2 < horizon[j].end) {
        changedHorizon[changedHorizon.length - 1].end = boundary.y2;
        changedHorizon.push({
          start: boundary.y2,
          end: horizon[j].end,
          boundary: horizon[j].boundary
        });
      }

      for (q = i; q <= j; q++) {
        horizonPart = horizon[q];
        affectedBoundary = horizonPart.boundary;

        if (affectedBoundary.x2New !== undefined) {
          continue;
        }

        var used = false;

        for (k = i - 1; !used && k >= 0 && horizon[k].start >= affectedBoundary.y1; k--) {
          used = horizon[k].boundary === affectedBoundary;
        }

        for (k = j + 1; !used && k < horizon.length && horizon[k].end <= affectedBoundary.y2; k++) {
          used = horizon[k].boundary === affectedBoundary;
        }

        for (k = 0; !used && k < changedHorizon.length; k++) {
          used = changedHorizon[k].boundary === affectedBoundary;
        }

        if (!used) {
          affectedBoundary.x2New = maxXNew;
        }
      }

      Array.prototype.splice.apply(horizon, [i, j - i + 1].concat(changedHorizon));
    });
    horizon.forEach(function (horizonPart) {
      var affectedBoundary = horizonPart.boundary;

      if (affectedBoundary.x2New === undefined) {
        affectedBoundary.x2New = Math.max(width, affectedBoundary.x2);
      }
    });
  }

  function TextLayerRenderTask({
    textContent,
    textContentStream,
    container,
    viewport,
    textDivs,
    textContentItemsStr,
    enhanceTextSelection
  }) {
    this._textContent = textContent;
    this._textContentStream = textContentStream;
    this._container = container;
    this._document = container.ownerDocument;
    this._viewport = viewport;
    this._textDivs = textDivs || [];
    this._textContentItemsStr = textContentItemsStr || [];
    this._enhanceTextSelection = !!enhanceTextSelection;
    this._fontInspectorEnabled = !!(globalThis.FontInspector && globalThis.FontInspector.enabled);
    this._reader = null;
    this._layoutTextLastFontSize = null;
    this._layoutTextLastFontFamily = null;
    this._layoutTextCtx = null;
    this._textDivProperties = new WeakMap();
    this._renderingDone = false;
    this._canceled = false;
    this._capability = (0, _util.createPromiseCapability)();
    this._renderTimer = null;
    this._bounds = [];

    this._capability.promise.finally(() => {
      if (this._layoutTextCtx) {
        this._layoutTextCtx.canvas.width = 0;
        this._layoutTextCtx.canvas.height = 0;
        this._layoutTextCtx = null;
      }
    }).catch(() => {});
  }

  TextLayerRenderTask.prototype = {
    get promise() {
      return this._capability.promise;
    },

    cancel: function TextLayer_cancel() {
      this._canceled = true;

      if (this._reader) {
        this._reader.cancel(new _util.AbortException("TextLayer task cancelled."));

        this._reader = null;
      }

      if (this._renderTimer !== null) {
        clearTimeout(this._renderTimer);
        this._renderTimer = null;
      }

      this._capability.reject(new Error("TextLayer task cancelled."));
    },

    _processItems(items, styleCache) {
      for (let i = 0, len = items.length; i < len; i++) {
        this._textContentItemsStr.push(items[i].str);

        appendText(this, items[i], styleCache);
      }
    },

    _layoutText(textDiv) {
      const textDivProperties = this._textDivProperties.get(textDiv);

      if (textDivProperties.isWhitespace) {
        return;
      }

      let transform = "";

      if (textDivProperties.canvasWidth !== 0) {
        const {
          fontSize,
          fontFamily
        } = textDiv.style;

        if (fontSize !== this._layoutTextLastFontSize || fontFamily !== this._layoutTextLastFontFamily) {
          this._layoutTextCtx.font = `${fontSize} ${fontFamily}`;
          this._layoutTextLastFontSize = fontSize;
          this._layoutTextLastFontFamily = fontFamily;
        }

        const {
          width
        } = this._layoutTextCtx.measureText(textDiv.textContent);

        if (width > 0) {
          textDivProperties.scale = textDivProperties.canvasWidth / width;
          transform = `scaleX(${textDivProperties.scale})`;
        }
      }

      if (textDivProperties.angle !== 0) {
        transform = `rotate(${textDivProperties.angle}deg) ${transform}`;
      }

      if (transform.length > 0) {
        if (this._enhanceTextSelection) {
          textDivProperties.originalTransform = transform;
        }

        textDiv.style.transform = transform;
      }

      this._textDivProperties.set(textDiv, textDivProperties);

      this._container.appendChild(textDiv);
    },

    _render: function TextLayer_render(timeout) {
      const capability = (0, _util.createPromiseCapability)();
      let styleCache = Object.create(null);

      const canvas = this._document.createElement("canvas");

      canvas.mozOpaque = true;
      this._layoutTextCtx = canvas.getContext("2d", {
        alpha: false
      });

      if (this._textContent) {
        const textItems = this._textContent.items;
        const textStyles = this._textContent.styles;

        this._processItems(textItems, textStyles);

        capability.resolve();
      } else if (this._textContentStream) {
        const pump = () => {
          this._reader.read().then(({
            value,
            done
          }) => {
            if (done) {
              capability.resolve();
              return;
            }

            Object.assign(styleCache, value.styles);

            this._processItems(value.items, styleCache);

            pump();
          }, capability.reject);
        };

        this._reader = this._textContentStream.getReader();
        pump();
      } else {
        throw new Error('Neither "textContent" nor "textContentStream"' + " parameters specified.");
      }

      capability.promise.then(() => {
        styleCache = null;

        if (!timeout) {
          render(this);
        } else {
          this._renderTimer = setTimeout(() => {
            render(this);
            this._renderTimer = null;
          }, timeout);
        }
      }, this._capability.reject);
    },
    expandTextDivs: function TextLayer_expandTextDivs(expandDivs) {
      if (!this._enhanceTextSelection || !this._renderingDone) {
        return;
      }

      if (this._bounds !== null) {
        expand(this);
        this._bounds = null;
      }

      const transformBuf = [],
            paddingBuf = [];

      for (var i = 0, ii = this._textDivs.length; i < ii; i++) {
        const div = this._textDivs[i];

        const divProps = this._textDivProperties.get(div);

        if (divProps.isWhitespace) {
          continue;
        }

        if (expandDivs) {
          transformBuf.length = 0;
          paddingBuf.length = 0;

          if (divProps.originalTransform) {
            transformBuf.push(divProps.originalTransform);
          }

          if (divProps.paddingTop > 0) {
            paddingBuf.push(`${divProps.paddingTop}px`);
            transformBuf.push(`translateY(${-divProps.paddingTop}px)`);
          } else {
            paddingBuf.push(0);
          }

          if (divProps.paddingRight > 0) {
            paddingBuf.push(`${divProps.paddingRight / divProps.scale}px`);
          } else {
            paddingBuf.push(0);
          }

          if (divProps.paddingBottom > 0) {
            paddingBuf.push(`${divProps.paddingBottom}px`);
          } else {
            paddingBuf.push(0);
          }

          if (divProps.paddingLeft > 0) {
            paddingBuf.push(`${divProps.paddingLeft / divProps.scale}px`);
            transformBuf.push(`translateX(${-divProps.paddingLeft / divProps.scale}px)`);
          } else {
            paddingBuf.push(0);
          }

          div.style.padding = paddingBuf.join(" ");

          if (transformBuf.length) {
            div.style.transform = transformBuf.join(" ");
          }
        } else {
          div.style.padding = null;
          div.style.transform = divProps.originalTransform;
        }
      }
    }
  };

  function renderTextLayer(renderParameters) {
    var task = new TextLayerRenderTask({
      textContent: renderParameters.textContent,
      textContentStream: renderParameters.textContentStream,
      container: renderParameters.container,
      viewport: renderParameters.viewport,
      textDivs: renderParameters.textDivs,
      textContentItemsStr: renderParameters.textContentItemsStr,
      enhanceTextSelection: renderParameters.enhanceTextSelection
    });

    task._render(renderParameters.timeout);

    return task;
  }

  return renderTextLayer;
}();

exports.renderTextLayer = renderTextLayer;

/***/ }),
/* 21 */
/***/ (function(module, exports, __w_pdfjs_require__) {

"use strict";


Object.defineProperty(exports, "__esModule", {
  value: true
});
exports.SVGGraphics = void 0;

var _util = __w_pdfjs_require__(2);

var _display_utils = __w_pdfjs_require__(1);

var _is_node = __w_pdfjs_require__(4);

let SVGGraphics = function () {
  throw new Error("Not implemented: SVGGraphics");
};

exports.SVGGraphics = SVGGraphics;
;

/***/ })
/******/ ]);
});<|MERGE_RESOLUTION|>--- conflicted
+++ resolved
@@ -335,13 +335,8 @@
 
 var _svg = __w_pdfjs_require__(21);
 
-<<<<<<< HEAD
-const pdfjsVersion = '2.7.43';
-const pdfjsBuild = '008eed0ef';
-=======
 const pdfjsVersion = '2.7.59';
 const pdfjsBuild = 'e73354a32';
->>>>>>> b29fcea7
 ;
 
 /***/ }),
@@ -1977,11 +1972,7 @@
 
   return worker.messageHandler.sendWithPromise("GetDocRequest", {
     docId,
-<<<<<<< HEAD
-    apiVersion: '2.7.43',
-=======
     apiVersion: '2.7.59',
->>>>>>> b29fcea7
     source: {
       data: source.data,
       url: source.url,
@@ -3906,15 +3897,9 @@
   return InternalRenderTask;
 }();
 
-<<<<<<< HEAD
-const version = '2.7.43';
-exports.version = version;
-const build = '008eed0ef';
-=======
 const version = '2.7.59';
 exports.version = version;
 const build = 'e73354a32';
->>>>>>> b29fcea7
 exports.build = build;
 
 /***/ }),
