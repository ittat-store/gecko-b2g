--- conflicted
+++ resolved
@@ -38,17 +38,6 @@
           "chrome://global/content/process-content.js",
           true
         );
-<<<<<<< HEAD
-
-        // This file is browser/ specific.
-        if (AppConstants.MOZ_APP_NAME != "b2g") {
-          Services.ppmm.loadProcessScript(
-            "resource:///modules/ContentObservers.js",
-            true
-          );
-        }
-=======
->>>>>>> 7909e86b
         break;
       }
 
