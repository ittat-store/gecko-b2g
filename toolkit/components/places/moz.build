# -*- Mode: python; indent-tabs-mode: nil; tab-width: 40 -*-
# vim: set filetype=python:
# This Source Code Form is subject to the terms of the Mozilla Public
# License, v. 2.0. If a copy of the MPL was not distributed with this
# file, You can obtain one at http://mozilla.org/MPL/2.0/.

if CONFIG["MOZ_PLACES"]:
    TEST_DIRS += ["tests"]

XPIDL_SOURCES += [
    "nsINavHistoryService.idl",
]

XPIDL_MODULE = "places"

if CONFIG["MOZ_PLACES"]:
    XPIDL_SOURCES += [
        "mozIAsyncHistory.idl",
        "mozIPlacesAutoComplete.idl",
        "mozIPlacesPendingOperation.idl",
        "mozISyncedBookmarksMirror.idl",
<<<<<<< HEAD
        "nsIAnnotationService.idl",
=======
>>>>>>> 7aa8b3a2
        "nsIFaviconService.idl",
        "nsINavBookmarksService.idl",
        "nsITaggingService.idl",
    ]

    EXPORTS.mozilla.places = [
        "Database.h",
        "History.h",
        "INativePlacesEventCallback.h",
        "PageIconProtocolHandler.h",
        "Shutdown.h",
        "SyncedBookmarksMirror.h",
    ]

    UNIFIED_SOURCES += [
        "Database.cpp",
        "FaviconHelpers.cpp",
        "Helpers.cpp",
        "History.cpp",
        "nsAnnoProtocolHandler.cpp",
<<<<<<< HEAD
        "nsAnnotationService.cpp",
=======
>>>>>>> 7aa8b3a2
        "nsFaviconService.cpp",
        "nsNavBookmarks.cpp",
        "nsNavHistory.cpp",
        "nsNavHistoryQuery.cpp",
        "nsNavHistoryResult.cpp",
        "PageIconProtocolHandler.cpp",
        "PlaceInfo.cpp",
        "Shutdown.cpp",
        "SQLFunctions.cpp",
        "VisitInfo.cpp",
    ]

    LOCAL_INCLUDES += [
        "../build",
    ]

    EXTRA_JS_MODULES += [
        "BookmarkHTMLUtils.jsm",
        "BookmarkJSONUtils.jsm",
        "Bookmarks.jsm",
        "ExtensionSearchHandler.jsm",
        "History.jsm",
        "PlacesBackups.jsm",
        "PlacesCategoriesStarter.jsm",
        "PlacesDBUtils.jsm",
        "PlacesExpiration.jsm",
        "PlacesRemoteTabsAutocompleteProvider.jsm",
        "PlacesSyncUtils.jsm",
        "PlacesTransactions.jsm",
        "PlacesUtils.jsm",
        "SyncedBookmarksMirror.jsm",
        "TaggingService.jsm",
        "UnifiedComplete.jsm",
    ]

    XPCOM_MANIFESTS += [
        "components.conf",
    ]

    FINAL_LIBRARY = "xul"

include("/ipc/chromium/chromium-config.mozbuild")

with Files("**"):
    BUG_COMPONENT = ("Toolkit", "Places")

if CONFIG["CC_TYPE"] in ("clang", "gcc"):
    CXXFLAGS += ["-Wno-error=shadow"]

JAR_MANIFESTS += ["jar.mn"]<|MERGE_RESOLUTION|>--- conflicted
+++ resolved
@@ -19,10 +19,6 @@
         "mozIPlacesAutoComplete.idl",
         "mozIPlacesPendingOperation.idl",
         "mozISyncedBookmarksMirror.idl",
-<<<<<<< HEAD
-        "nsIAnnotationService.idl",
-=======
->>>>>>> 7aa8b3a2
         "nsIFaviconService.idl",
         "nsINavBookmarksService.idl",
         "nsITaggingService.idl",
@@ -43,10 +39,6 @@
         "Helpers.cpp",
         "History.cpp",
         "nsAnnoProtocolHandler.cpp",
-<<<<<<< HEAD
-        "nsAnnotationService.cpp",
-=======
->>>>>>> 7aa8b3a2
         "nsFaviconService.cpp",
         "nsNavBookmarks.cpp",
         "nsNavHistory.cpp",
