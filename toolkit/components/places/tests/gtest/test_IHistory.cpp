--- conflicted
+++ resolved
@@ -208,11 +208,7 @@
   // unregistered Links (due to request serialization).
 
   nsCOMPtr<nsIURI> testURI = new_test_uri();
-<<<<<<< HEAD
-  RefPtr<Link> link = new mock_Link(expect_no_visit);
-=======
   RefPtr<Link> link = new mock_Link(expect_no_visit, false);
->>>>>>> 401f1ce7
   nsCOMPtr<IHistory> history(do_get_IHistory());
   nsresult rv = history->RegisterVisitedCallback(testURI, link);
   do_check_success(rv);
@@ -246,13 +242,9 @@
   nsresult rv = history->RegisterVisitedCallback(testURI, link);
   do_check_success(rv);
 
-<<<<<<< HEAD
-  SpinEventLoopUntil([&]() { return link->GotNotified(); });
-=======
   if (StaticPrefs::layout_css_notify_of_unvisited()) {
     SpinEventLoopUntil([&]() { return link->GotNotified(); });
   }
->>>>>>> 401f1ce7
 
   link->AwaitNewNotification(expect_visit);
 
