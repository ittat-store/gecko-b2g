/* This Source Code Form is subject to the terms of the Mozilla Public
 * License, v. 2.0. If a copy of the MPL was not distributed with this
 * file, You can obtain one at http://mozilla.org/MPL/2.0/. */

/* eslint no-shadow: error, mozilla/no-aArgs: error */

const { XPCOMUtils } = ChromeUtils.import(
  "resource://gre/modules/XPCOMUtils.jsm"
);

XPCOMUtils.defineLazyModuleGetters(this, {
  AppConstants: "resource://gre/modules/AppConstants.jsm",
  EngineURL: "resource://gre/modules/SearchEngine.jsm",
  OS: "resource://gre/modules/osfile.jsm",
  SearchEngine: "resource://gre/modules/SearchEngine.jsm",
  SearchUtils: "resource://gre/modules/SearchUtils.jsm",
  Services: "resource://gre/modules/Services.jsm",
});

XPCOMUtils.defineLazyServiceGetters(this, {
  gChromeReg: ["@mozilla.org/chrome/chrome-registry;1", "nsIChromeRegistry"],
  gEnvironment: ["@mozilla.org/process/environment;1", "nsIEnvironment"],
});

XPCOMUtils.defineLazyGetter(this, "logConsole", () => {
  return console.createInstance({
    prefix: "OpenSearchEngine",
    maxLogLevel: SearchUtils.loggingEnabled ? "Debug" : "Warn",
  });
});

const OPENSEARCH_NS_10 = "http://a9.com/-/spec/opensearch/1.0/";
const OPENSEARCH_NS_11 = "http://a9.com/-/spec/opensearch/1.1/";

// Although the specification at http://opensearch.a9.com/spec/1.1/description/
// gives the namespace names defined above, many existing OpenSearch engines
// are using the following versions.  We therefore allow either.
const OPENSEARCH_NAMESPACES = [
  OPENSEARCH_NS_11,
  OPENSEARCH_NS_10,
  "http://a9.com/-/spec/opensearchdescription/1.1/",
  "http://a9.com/-/spec/opensearchdescription/1.0/",
];

const OPENSEARCH_LOCALNAME = "OpenSearchDescription";

const MOZSEARCH_NS_10 = "http://www.mozilla.org/2006/browser/search/";
const MOZSEARCH_LOCALNAME = "SearchPlugin";

const OS_PARAM_INPUT_ENCODING_DEF = "UTF-8";

/**
 * Ensures an assertion is met before continuing. Should be used to indicate
 * fatal errors.
 * @param {*} assertion
 *   An assertion that must be met
 * @param {string} message
 *   A message to display if the assertion is not met
 * @param {number} resultCode
 *   The NS_ERROR_* value to throw if the assertion is not met
 * @throws resultCode
 *   If the assertion fails.
 */
function ENSURE_WARN(assertion, message, resultCode) {
  if (!assertion) {
    throw Components.Exception(message, resultCode);
  }
}

/**
 * OpenSearchEngine represents an OpenSearch base search engine.
 */
class OpenSearchEngine extends SearchEngine {
  // The data describing the engine, in the form of an XML document element.
  _data = null;

  /**
   * Constructor.
   *
   * @param {object} options
   *   The options for this search engine. At least one of
   *   options.fileURI or options.uri are required.
   * @param {nsIFile} [options.fileURI]
   *   The file URI that points to the search engine data.
   * @param {nsIURI|string} [options.uri]
   *   Represents the location of the search engine data file.
   */
  constructor(options = {}) {
    let file;
    let uri;
    let shortName;
    if ("fileURI" in options && options.fileURI instanceof Ci.nsIFile) {
      file = options.fileURI;
      shortName = file.leafName;
    } else if ("uri" in options) {
      let optionsURI = options.uri;
      if (typeof optionsURI == "string") {
        optionsURI = SearchUtils.makeURI(optionsURI);
      }
      // makeURI can return null if the URI is invalid.
      if (!optionsURI || !(optionsURI instanceof Ci.nsIURI)) {
        throw new Components.Exception(
          "options.uri isn't a string nor an nsIURI",
          Cr.NS_ERROR_INVALID_ARG
        );
      }
      switch (optionsURI.scheme) {
        case "https":
        case "http":
        case "ftp":
        case "data":
        case "file":
        case "resource":
        case "chrome":
          uri = optionsURI;
          break;
        default:
          throw Components.Exception(
            "Invalid URI passed to SearchEngine constructor",
            Cr.NS_ERROR_INVALID_ARG
          );
      }
      if (
        gEnvironment.get("XPCSHELL_TEST_PROFILE_DIR") &&
        uri.scheme == "resource"
      ) {
        shortName = uri.fileName;
      }
    }

    if (shortName && shortName.endsWith(".xml")) {
      shortName = shortName.slice(0, -4);
    }

    super({
      isAppProvided: false,
      loadPath: OpenSearchEngine.getAnonymizedLoadPath(shortName, file, uri),
    });
  }

  /**
   * Retrieves the engine data from a URI. Initializes the engine, flushes to
   * disk, and notifies the search service once initialization is complete.
   *
   * @param {string|nsIURI} uri
   *   The uri to load the search plugin from.
   * @param {function} [callback]
   *   A callback to receive any details of errors.
   */
  _initFromURIAndLoad(uri, callback) {
    let loadURI = uri instanceof Ci.nsIURI ? uri : SearchUtils.makeURI(uri);
    ENSURE_WARN(
      loadURI,
      "Must have URI when calling _initFromURIAndLoad!",
      Cr.NS_ERROR_UNEXPECTED
    );

    logConsole.debug(
      "_initFromURIAndLoad: Downloading engine from:",
      loadURI.spec
    );

    var chan = SearchUtils.makeChannel(loadURI);

    if (this._engineToUpdate && chan instanceof Ci.nsIHttpChannel) {
      var lastModified = this._engineToUpdate.getAttr("updatelastmodified");
      if (lastModified) {
        chan.setRequestHeader("If-Modified-Since", lastModified, false);
      }
    }
    this._uri = loadURI;

    var listener = new SearchUtils.LoadListener(
      chan,
      this._onLoad.bind(this, callback)
    );
    chan.notificationCallbacks = listener;
    chan.asyncOpen(listener);
  }

  /**
   * Retrieves the data from the engine's file asynchronously.
   * The document element is placed in the engine's data field.
   *
   * @param {nsIFile} file
   *   The file to load the search plugin from.
   */
  async _initFromFile(file) {
    if (!file || !(await OS.File.exists(file.path))) {
      throw Components.Exception(
        "File must exist before calling initFromFile!",
        Cr.NS_ERROR_UNEXPECTED
      );
    }

    let fileURI = Services.io.newFileURI(file);
    await this._retrieveSearchXMLData(fileURI.spec);

    // Now that the data is loaded, initialize the engine object
    this._initFromData();
  }

  /**
   * Retrieves the engine data for a given URI asynchronously.
   *
   * @param {string} url
   *   The URL to get engine data from.
   * @returns {Promise}
   *   A promise, resolved successfully if retrieveing data succeeds.
   */
  _retrieveSearchXMLData(url) {
    return new Promise(resolve => {
      let request = new XMLHttpRequest();
      request.overrideMimeType("text/xml");
      request.onload = event => {
        let responseXML = event.target.responseXML;
        this._data = responseXML.documentElement;
        resolve();
      };
      request.onerror = function(event) {
        resolve();
      };
      request.open("GET", url, true);
      request.send();
    });
  }

  /**
   * Handle the successful download of an engine. Initializes the engine and
   * triggers parsing of the data. The engine is then flushed to disk. Notifies
   * the search service once initialization is complete.
   *
   * @param {function} callback
   *   A callback to receive success or failure notifications. May be null.
   * @param {array} bytes
   *  The loaded search engine data.
   */
  _onLoad(callback, bytes) {
    let onError = errorCode => {
      if (this._engineToUpdate) {
        logConsole.warn("Failed to update", this._engineToUpdate.name);
      }
      callback?.(errorCode);
    };

    if (!bytes) {
      onError(Ci.nsISearchService.ERROR_DOWNLOAD_FAILURE);
      return;
    }

    var parser = new DOMParser();
    var doc = parser.parseFromBuffer(bytes, "text/xml");
    this._data = doc.documentElement;

    try {
      this._initFromData();
    } catch (ex) {
      logConsole.error("_onLoad: Failed to init engine!", ex);

      if (ex.result == Cr.NS_ERROR_FILE_CORRUPTED) {
        onError(Ci.nsISearchService.ERROR_ENGINE_CORRUPTED);
      } else {
        onError(Ci.nsISearchService.ERROR_DOWNLOAD_FAILURE);
      }
      return;
    }

    if (this._engineToUpdate) {
      let engineToUpdate = this._engineToUpdate.wrappedJSObject;

      // Preserve metadata and loadPath.
      Object.keys(engineToUpdate._metaData).forEach(key => {
        this.setAttr(key, engineToUpdate.getAttr(key));
      });
      this._loadPath = engineToUpdate._loadPath;

      // Keep track of the last modified date, so that we can make conditional
      // requests for future updates.
      this.setAttr("updatelastmodified", new Date().toUTCString());

      // Set the new engine's icon, if it doesn't yet have one.
      if (!this._iconURI && engineToUpdate._iconURI) {
        this._iconURI = engineToUpdate._iconURI;
      }
    } else {
      // Check that when adding a new engine (e.g., not updating an
      // existing one), a duplicate engine does not already exist.
      if (Services.search.getEngineByName(this.name)) {
        onError(Ci.nsISearchService.ERROR_DUPLICATE_ENGINE);
        logConsole.debug("_onLoad: duplicate engine found, bailing");
        return;
      }

<<<<<<< HEAD
      engine._loadPath = OpenSearchEngine.getAnonymizedLoadPath(
        SearchUtils.sanitizeName(engine.name),
=======
      this._loadPath = OpenSearchEngine.getAnonymizedLoadPath(
        SearchUtils.sanitizeName(this.name),
>>>>>>> b29fcea7
        null,
        this._uri
      );
      if (this._extensionID) {
        this._loadPath += ":" + this._extensionID;
      }
      this.setAttr(
        "loadPathHash",
        SearchUtils.getVerificationHash(this._loadPath)
      );
    }

    // Notify the search service of the successful load. It will deal with
    // updates by checking this._engineToUpdate.
    SearchUtils.notifyAction(this, SearchUtils.MODIFIED_TYPE.LOADED);

    callback?.();
  }

  /**
   * Initialize this Engine object from the collected data.
   */
  _initFromData() {
    ENSURE_WARN(
      this._data,
      "Can't init an engine with no data!",
      Cr.NS_ERROR_UNEXPECTED
    );

    // Ensure we have a supported engine type before attempting to parse it.
    let element = this._data;
    if (
      (element.localName == MOZSEARCH_LOCALNAME &&
        element.namespaceURI == MOZSEARCH_NS_10) ||
      (element.localName == OPENSEARCH_LOCALNAME &&
        OPENSEARCH_NAMESPACES.includes(element.namespaceURI))
    ) {
      logConsole.debug("Initing search plugin from", this._location);

      this._parse();
    } else {
      Cu.reportError("Invalid search plugin due to namespace not matching.");
      throw Components.Exception(
        this._location + " is not a valid search plugin.",
        Cr.NS_ERROR_FILE_CORRUPTED
      );
    }
    // No need to keep a ref to our data (which in some cases can be a document
    // element) past this point
    this._data = null;
  }

  /**
   * Extracts data from an OpenSearch URL element and creates an EngineURL
   * object which is then added to the engine's list of URLs.
   *
   * @param {HTMLLinkElement} element
   *   The OpenSearch URL element.
   * @throws NS_ERROR_FAILURE if a URL object could not be created.
   *
   * @see http://opensearch.a9.com/spec/1.1/querysyntax/#urltag.
   * @see EngineURL()
   */
  _parseURL(element) {
    var type = element.getAttribute("type");
    // According to the spec, method is optional, defaulting to "GET" if not
    // specified
    var method = element.getAttribute("method") || "GET";
    var template = element.getAttribute("template");
    var resultDomain = element.getAttribute("resultdomain");

    let rels = [];
    if (element.hasAttribute("rel")) {
      rels = element
        .getAttribute("rel")
        .toLowerCase()
        .split(/\s+/);
    }

    // Support an alternate suggestion type, see bug 1425827 for details.
    if (type == "application/json" && rels.includes("suggestions")) {
      type = SearchUtils.URL_TYPE.SUGGEST_JSON;
    }

    try {
      var url = new EngineURL(type, method, template, resultDomain);
    } catch (ex) {
      throw Components.Exception(
        "_parseURL: failed to add " + template + " as a URL",
        Cr.NS_ERROR_FAILURE
      );
    }

    if (rels.length) {
      url.rels = rels;
    }

    for (var i = 0; i < element.children.length; ++i) {
      var param = element.children[i];
      if (param.localName == "Param") {
        try {
          url.addParam(param.getAttribute("name"), param.getAttribute("value"));
        } catch (ex) {
          // Ignore failure
          logConsole.error("_parseURL: Url element has an invalid param");
        }
      } else if (
        param.localName == "MozParam" &&
        // We only support MozParams for default search engines
        this.isAppProvided
      ) {
        let condition = param.getAttribute("condition");

        if (!condition) {
          continue;
        }

        // We can't make these both use _addMozParam due to the fallback
        // handling - WebExtension parameters get treated as MozParams even
        // if they are not, and hence don't have the condition parameter, so
        // we can't warn for them.
        switch (condition) {
          case "purpose":
            url.addParam(
              param.getAttribute("name"),
              param.getAttribute("value"),
              param.getAttribute("purpose")
            );
            break;
          case "pref":
            url._addMozParam({
              pref: param.getAttribute("pref"),
              name: param.getAttribute("name"),
              condition: "pref",
            });
            break;
          default:
            // MozParams must have a condition to be valid
            logConsole.error(
              "Parsing engine:",
              this._location,
              "MozParam:",
              param.getAttribute("name"),
              "has an unknown condition:",
              condition
            );
            break;
        }
      }
    }

    this._urls.push(url);
  }

  /**
   * Get the icon from an OpenSearch Image element.
   *
   * @param {HTMLLinkElement} element
   *   The OpenSearch URL element.
   * @see http://opensearch.a9.com/spec/1.1/description/#image
   */
  _parseImage(element) {
    let width = parseInt(element.getAttribute("width"), 10);
    let height = parseInt(element.getAttribute("height"), 10);
    let isPrefered = width == 16 && height == 16;

    if (isNaN(width) || isNaN(height) || width <= 0 || height <= 0) {
      logConsole.warn(
        "OpenSearch image element must have positive width and height."
      );
      return;
    }

    this._setIcon(element.textContent, isPrefered, width, height);
  }

  /**
   * Extract search engine information from the collected data to initialize
   * the engine object.
   */
  _parse() {
    var doc = this._data;

    // The OpenSearch spec sets a default value for the input encoding.
    this._queryCharset = OS_PARAM_INPUT_ENCODING_DEF;

    for (var i = 0; i < doc.children.length; ++i) {
      var child = doc.children[i];
      switch (child.localName) {
        case "ShortName":
          this._name = child.textContent;
          break;
        case "Description":
          this._description = child.textContent;
          break;
        case "Url":
          try {
            this._parseURL(child);
          } catch (ex) {
            // Parsing of the element failed, just skip it.
            logConsole.error("Failed to parse URL child:", ex);
          }
          break;
        case "Image":
          this._parseImage(child);
          break;
        case "InputEncoding":
          this._queryCharset = child.textContent.toUpperCase();
          break;

        // Non-OpenSearch elements
        case "SearchForm":
          this._searchForm = child.textContent;
          break;
        case "UpdateUrl":
          this._updateURL = child.textContent;
          break;
        case "UpdateInterval":
          this._updateInterval = parseInt(child.textContent);
          break;
        case "IconUpdateUrl":
          this._iconUpdateURL = child.textContent;
          break;
        case "ExtensionID":
          this._extensionID = child.textContent;
          break;
      }
    }
    if (!this.name || !this._urls.length) {
      throw Components.Exception(
        "_parse: No name, or missing URL!",
        Cr.NS_ERROR_FAILURE
      );
    }
    if (!this.supportsResponseType(SearchUtils.URL_TYPE.SEARCH)) {
      throw Components.Exception(
        "_parse: No text/html result type!",
        Cr.NS_ERROR_FAILURE
      );
    }
  }

  get _hasUpdates() {
    // Whether or not the engine has an update URL
    let selfURL = this._getURLOfType(SearchUtils.URL_TYPE.OPENSEARCH, "self");
    return !!(this._updateURL || this._iconUpdateURL || selfURL);
  }

  /**
   * Gets a directory from the directory service.
   * @param {string} key
   *   The directory service key indicating the directory to get.
   * @param {nsIIDRef} iface
   *   The expected interface type of the directory information.
   * @returns {object}
   */
  static getDir(key, iface) {
    return Services.dirsvc.get(key, iface || Ci.nsIFile);
  }

  // This indicates where we found the .xml file to load the engine,
  // and attempts to hide user-identifiable data (such as username).
  static getAnonymizedLoadPath(shortName, file, uri) {
    /* Examples of expected output:
     *   jar:[app]/omni.ja!browser/engine.xml
     *     'browser' here is the name of the chrome package, not a folder.
     *   [profile]/searchplugins/engine.xml
     *   [distribution]/searchplugins/common/engine.xml
     *   [other]/engine.xml
     */

    const NS_XPCOM_CURRENT_PROCESS_DIR = "XCurProcD";
    const NS_APP_USER_PROFILE_50_DIR = "ProfD";
    const XRE_APP_DISTRIBUTION_DIR = "XREAppDist";

    const knownDirs = {
      app: NS_XPCOM_CURRENT_PROCESS_DIR,
      profile: NS_APP_USER_PROFILE_50_DIR,
      distribution: XRE_APP_DISTRIBUTION_DIR,
    };

    let leafName = shortName;
    if (!leafName) {
      return "null";
    }
    leafName += ".xml";

    let prefix = "",
      suffix = "";
    if (!file) {
      if (uri.schemeIs("resource")) {
        uri = SearchUtils.makeURI(
          Services.io
            .getProtocolHandler("resource")
            .QueryInterface(Ci.nsISubstitutingProtocolHandler)
            .resolveURI(uri)
        );
      }
      let scheme = uri.scheme;
      let packageName = "";
      if (scheme == "chrome") {
        packageName = uri.hostPort;
        uri = gChromeReg.convertChromeURL(uri);
      }

      if (AppConstants.platform == "android") {
        // On Android the omni.ja file isn't at the same path as the binary
        // used to start the process. We tweak the path here so that the code
        // shared with Desktop will correctly identify files from the omni.ja
        // file as coming from the [app] folder.
        let appPath = Services.io
          .getProtocolHandler("resource")
          .QueryInterface(Ci.nsIResProtocolHandler)
          .getSubstitution("android");
        if (appPath) {
          appPath = appPath.spec;
          let spec = uri.spec;
          if (spec.includes(appPath)) {
            let appURI = Services.io.newFileURI(
              OpenSearchEngine.getDir(knownDirs.app)
            );
            uri = Services.io.newURI(spec.replace(appPath, appURI.spec));
          }
        }
      }

      if (uri instanceof Ci.nsINestedURI) {
        prefix = "jar:";
        suffix = "!" + packageName + "/" + leafName;
        uri = uri.innermostURI;
      }
      if (uri instanceof Ci.nsIFileURL) {
        file = uri.file;
      } else {
        let path = "[" + scheme + "]";
        if (/^(?:https?|ftp)$/.test(scheme)) {
          path += uri.host;
        }
        return path + "/" + leafName;
      }
    }

    let id;
    let enginePath = file.path;

    for (let key in knownDirs) {
      let path;
      try {
        path = this.getDir(knownDirs[key]).path;
      } catch (e) {
        // Getting XRE_APP_DISTRIBUTION_DIR throws during unit tests.
        continue;
      }
      if (enginePath.startsWith(path)) {
        id =
          "[" + key + "]" + enginePath.slice(path.length).replace(/\\/g, "/");
        break;
      }
    }

    // If the folder doesn't have a known ancestor, don't record its path to
    // avoid leaking user identifiable data.
    if (!id) {
      id = "[other]/" + file.leafName;
    }

    return prefix + id + suffix;
  }
}

var EXPORTED_SYMBOLS = ["OpenSearchEngine"];<|MERGE_RESOLUTION|>--- conflicted
+++ resolved
@@ -291,13 +291,8 @@
         return;
       }
 
-<<<<<<< HEAD
-      engine._loadPath = OpenSearchEngine.getAnonymizedLoadPath(
-        SearchUtils.sanitizeName(engine.name),
-=======
       this._loadPath = OpenSearchEngine.getAnonymizedLoadPath(
         SearchUtils.sanitizeName(this.name),
->>>>>>> b29fcea7
         null,
         this._uri
       );
