--- conflicted
+++ resolved
@@ -409,31 +409,11 @@
         1
       );
 
-<<<<<<< HEAD
       switch (prefValue) {
         case 0: // Desktop
           directoryPath = this._getDirectory("Desk");
           break;
         case 1: // Downloads
-=======
-    switch (prefValue) {
-      case 0: // Desktop
-        directoryPath = this._getDirectory("Desk");
-        break;
-      case 1: // Downloads
-        directoryPath = await this.getSystemDownloadsDirectory();
-        break;
-      case 2: // Custom
-        try {
-          let directory = Services.prefs.getComplexValue(
-            "browser.download.dir",
-            Ci.nsIFile
-          );
-          directoryPath = directory.path;
-          await OS.File.makeDir(directoryPath, { ignoreExisting: true });
-        } catch (ex) {
-          // Either the preference isn't set or the directory cannot be created.
->>>>>>> d8afadc6
           directoryPath = await this.getSystemDownloadsDirectory();
           break;
         case 2: // Custom
@@ -443,9 +423,7 @@
               Ci.nsIFile
             );
             directoryPath = directory.path;
-            await IOUtils.makeDirectory(directoryPath, {
-              createAncestors: false,
-            });
+            await OS.File.makeDir(directoryPath, { ignoreExisting: true });
           } catch (ex) {
             // Either the preference isn't set or the directory cannot be created.
             directoryPath = await this.getSystemDownloadsDirectory();
