--- conflicted
+++ resolved
@@ -425,15 +425,13 @@
     false,
 #endif
 
-<<<<<<< HEAD
+  REMOTE_SETTINGS_VERIFY_SIGNATURE:
+#ifdef MOZ_THUNDERBIRD
+    false,
+#else
+    true,
+#endif
+
   MOZ_B2G_OS_NAME: "@MOZ_B2G_OS_NAME@",
   MOZ_B2G_VERSION: "@MOZ_B2G_VERSION@",
-=======
-  REMOTE_SETTINGS_VERIFY_SIGNATURE:
-#ifdef MOZ_THUNDERBIRD
-    false,
-#else
-    true,
-#endif
->>>>>>> 7909e86b
 });