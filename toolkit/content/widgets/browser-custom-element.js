--- conflicted
+++ resolved
@@ -1378,68 +1378,6 @@
     }
 
     receiveMessage(aMessage) {
-<<<<<<< HEAD
-      if (!this.isRemoteBrowser) {
-        return this._receiveMessage(aMessage);
-      }
-
-      let data = aMessage.data;
-      switch (aMessage.name) {
-        case "Browser:Init":
-          this._outerWindowID = data.outerWindowID;
-          break;
-        case "DOMTitleChanged":
-          this._contentTitle = data.title;
-          break;
-        case "WebView::backgroundcolor":
-          this.webViewDispatchEventFromData("backgroundcolor", data, [
-            "backgroundcolor",
-          ]);
-          break;
-        case "WebView::close":
-          this.dispatchEvent(new CustomEvent("close"));
-          break;
-        case "WebView::contextmenu":
-          return this.webViewfireCtxMenuEvent(data);
-        case "WebView::documentfirstpaint":
-          this.dispatchEvent(new CustomEvent("documentfirstpaint"));
-          break;
-        case "WebView::iconchange":
-          this.webViewDispatchEventFromData("iconchange", data, [
-            "href",
-            "sizes",
-            "rel",
-          ]);
-          break;
-        case "WebView::manifestchange":
-          this.webViewDispatchEventFromData("manifestchange", data, ["href"]);
-          break;
-        case "WebView::metachange":
-          this.webViewDispatchEventFromData("metachange", data, [
-            "name",
-            "content",
-            "type",
-            "lang",
-          ]);
-          break;
-        case "WebView::opensearch":
-          this.webViewDispatchEventFromData("opensearch", data, [
-            "title",
-            "href",
-          ]);
-          break;
-        case "WebView::resize":
-          this.webViewDispatchEventFromData("resize", data, [
-            "width",
-            "height",
-          ]);
-          break;
-        case "WebView::scroll":
-          this.webViewDispatchEventFromData("scroll", data, ["top", "left"]);
-          break;
-        default:
-          return this._receiveMessage(aMessage);
-=======
       if (this.isRemoteBrowser) {
         const data = aMessage.data;
         switch (aMessage.name) {
@@ -1449,10 +1387,55 @@
           case "DOMTitleChanged":
             this._contentTitle = data.title;
             break;
+          case "WebView::backgroundcolor":
+            this.webViewDispatchEventFromData("backgroundcolor", data, [
+              "backgroundcolor",
+            ]);
+            break;
+          case "WebView::close":
+            this.dispatchEvent(new CustomEvent("close"));
+            break;
+          case "WebView::contextmenu":
+            return this.webViewfireCtxMenuEvent(data);
+          case "WebView::documentfirstpaint":
+            this.dispatchEvent(new CustomEvent("documentfirstpaint"));
+            break;
+          case "WebView::iconchange":
+            this.webViewDispatchEventFromData("iconchange", data, [
+              "href",
+              "sizes",
+              "rel",
+            ]);
+            break;
+          case "WebView::manifestchange":
+            this.webViewDispatchEventFromData("manifestchange", data, ["href"]);
+            break;
+          case "WebView::metachange":
+            this.webViewDispatchEventFromData("metachange", data, [
+              "name",
+              "content",
+              "type",
+              "lang",
+            ]);
+            break;
+          case "WebView::opensearch":
+            this.webViewDispatchEventFromData("opensearch", data, [
+              "title",
+              "href",
+            ]);
+            break;
+          case "WebView::resize":
+            this.webViewDispatchEventFromData("resize", data, [
+              "width",
+              "height",
+            ]);
+            break;
+          case "WebView::scroll":
+            this.webViewDispatchEventFromData("scroll", data, ["top", "left"]);
+            break;
           default:
             break;
         }
->>>>>>> f7039a47
       }
     }
 
