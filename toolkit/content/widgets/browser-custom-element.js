--- conflicted
+++ resolved
@@ -1371,10 +1371,6 @@
         switch (aMessage.name) {
           case "Browser:Init":
             this._outerWindowID = data.outerWindowID;
-            break;
-<<<<<<< HEAD
-          case "DOMTitleChanged":
-            this._contentTitle = data.title;
             break;
           case "WebView::backgroundcolor":
             this.webViewDispatchEventFromData("backgroundcolor", data, [
@@ -1422,8 +1418,6 @@
           case "WebView::scroll":
             this.webViewDispatchEventFromData("scroll", data, ["top", "left"]);
             break;
-=======
->>>>>>> 90e57c8e
           default:
             break;
         }
