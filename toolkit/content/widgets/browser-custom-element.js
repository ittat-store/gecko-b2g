/* This Source Code Form is subject to the terms of the Mozilla Public
 * License, v. 2.0. If a copy of the MPL was not distributed with this
 * file, You can obtain one at http://mozilla.org/MPL/2.0/. */

"use strict";

// This is loaded into all XUL windows. Wrap in a block to prevent
// leaking to window scope.
{
  const { Services } = ChromeUtils.import(
    "resource://gre/modules/Services.jsm"
  );
  const { AppConstants } = ChromeUtils.import(
    "resource://gre/modules/AppConstants.jsm"
  );

  const { BrowserUtils } = ChromeUtils.import(
    "resource://gre/modules/BrowserUtils.jsm"
  );

  let LazyModules = {};

  ChromeUtils.defineModuleGetter(
    LazyModules,
    "PermitUnloader",
    "resource://gre/actors/BrowserElementParent.jsm"
  );

  ChromeUtils.defineModuleGetter(
    LazyModules,
    "E10SUtils",
    "resource://gre/modules/E10SUtils.jsm"
  );

  ChromeUtils.defineModuleGetter(
    LazyModules,
    "RemoteWebNavigation",
    "resource://gre/modules/RemoteWebNavigation.jsm"
  );

  ChromeUtils.defineModuleGetter(
    LazyModules,
    "PopupBlocker",
    "resource://gre/actors/PopupBlockingParent.jsm"
  );

  ChromeUtils.defineModuleGetter(
    LazyModules,
    "XPCOMUtils",
    "resource://gre/modules/XPCOMUtils.jsm"
  );

  const elementsToDestroyOnUnload = new Set();

  window.addEventListener(
    "unload",
    () => {
      for (let element of elementsToDestroyOnUnload.values()) {
        element.destroy();
      }
      elementsToDestroyOnUnload.clear();
    },
    { mozSystemGroup: true, once: true }
  );

  class MozBrowser extends MozElements.MozElementMixin(XULFrameElement) {
    static get observedAttributes() {
      return ["remote"];
    }

    constructor() {
      super();

      this.onPageHide = this.onPageHide.bind(this);

      this.isNavigating = false;

      this._documentURI = null;
      this._characterSet = null;
      this._documentContentType = null;

      /**
       * These are managed by the tabbrowser:
       */
      this.droppedLinkHandler = null;
      this.mIconURL = null;
      this.lastURI = null;

      // Track progress listeners added to this <browser>. These need to persist
      // between calls to destroy().
      this.progressListeners = [];

      LazyModules.XPCOMUtils.defineLazyGetter(this, "popupBlocker", () => {
        return new LazyModules.PopupBlocker(this);
      });

      this.addEventListener(
        "dragover",
        event => {
          if (!this.droppedLinkHandler || event.defaultPrevented) {
            return;
          }

          // For drags that appear to be internal text (for example, tab drags),
          // set the dropEffect to 'none'. This prevents the drop even if some
          // other listener cancelled the event.
          var types = event.dataTransfer.types;
          if (
            types.includes("text/x-moz-text-internal") &&
            !types.includes("text/plain")
          ) {
            event.dataTransfer.dropEffect = "none";
            event.stopPropagation();
            event.preventDefault();
          }

          // No need to handle "dragover" in e10s, since nsDocShellTreeOwner.cpp in the child process
          // handles that case using "@mozilla.org/content/dropped-link-handler;1" service.
          if (this.isRemoteBrowser) {
            return;
          }

          let linkHandler = Services.droppedLinkHandler;
          if (linkHandler.canDropLink(event, false)) {
            event.preventDefault();
          }
        },
        { mozSystemGroup: true }
      );

      this.addEventListener(
        "drop",
        event => {
          // No need to handle "drop" in e10s, since nsDocShellTreeOwner.cpp in the child process
          // handles that case using "@mozilla.org/content/dropped-link-handler;1" service.
          if (
            !this.droppedLinkHandler ||
            event.defaultPrevented ||
            this.isRemoteBrowser
          ) {
            return;
          }

          let linkHandler = Services.droppedLinkHandler;
          try {
            // Pass true to prevent the dropping of javascript:/data: URIs
            var links = linkHandler.dropLinks(event, true);
          } catch (ex) {
            return;
          }

          if (links.length) {
            let triggeringPrincipal = linkHandler.getTriggeringPrincipal(event);
            this.droppedLinkHandler(event, links, triggeringPrincipal);
          }
        },
        { mozSystemGroup: true }
      );

      this.addEventListener("dragstart", event => {
        // If we're a remote browser dealing with a dragstart, stop it
        // from propagating up, since our content process should be dealing
        // with the mouse movement.
        if (this.isRemoteBrowser) {
          event.stopPropagation();
        }
      });
    }

    resetFields() {
      if (this.observer) {
        try {
          Services.obs.removeObserver(
            this.observer,
            "browser:purge-session-history"
          );
        } catch (ex) {
          // It's not clear why this sometimes throws an exception.
        }
        this.observer = null;
      }

      let browser = this;
      this.observer = {
        observe(aSubject, aTopic, aState) {
          if (aTopic == "browser:purge-session-history") {
            browser.purgeSessionHistory();
          } else if (aTopic == "apz:cancel-autoscroll") {
            if (aState == browser._autoScrollScrollId) {
              // Set this._autoScrollScrollId to null, so in stopScroll() we
              // don't call stopApzAutoscroll() (since it's APZ that
              // initiated the stopping).
              browser._autoScrollScrollId = null;
              browser._autoScrollPresShellId = null;

              browser._autoScrollPopup.hidePopup();
            }
          }
        },
        QueryInterface: ChromeUtils.generateQI([
          Ci.nsIObserver,
          Ci.nsISupportsWeakReference,
        ]),
      };

      this._documentURI = null;

      this._documentContentType = null;

      /**
       * Weak reference to an optional frame loader that can be used to influence
       * process selection for this browser.
       * See nsIBrowser.sameProcessAsFrameLoader.
       *
       * tabbrowser sets "sameProcessAsFrameLoader" on some browsers before
       * they are connected. This avoids clearing that out while we're doing
       * the initial construct(), which is what would read it.
       */
      if (this.mInitialized) {
        this._sameProcessAsFrameLoader = null;
      }

      this._loadContext = null;

      this._webBrowserFind = null;

      this._finder = null;

      this._remoteFinder = null;

      this._fastFind = null;

      this._innerWindowID = null;

      this._lastSearchString = null;

      this._remoteWebNavigation = null;

      this._remoteWebProgress = null;

      this._characterSet = "";

      this._mayEnableCharacterEncodingMenu = null;

      this._charsetAutodetected = false;

      this._contentPrincipal = null;

      this._contentPartitionedPrincipal = null;

      this._csp = null;

      this._referrerInfo = null;

      this._contentRequestContextID = null;

      this._rdmFullZoom = 1.0;

      this._isSyntheticDocument = false;

      this.mPrefs = Services.prefs;

      this._mStrBundle = null;

      this._audioMuted = false;

      this._hasAnyPlayingMediaBeenBlocked = false;

      this._unselectedTabHoverMessageListenerCount = 0;

      this.urlbarChangeTracker = {
        _startedLoadSinceLastUserTyping: false,

        startedLoad() {
          this._startedLoadSinceLastUserTyping = true;
        },
        finishedLoad() {
          this._startedLoadSinceLastUserTyping = false;
        },
        userTyped() {
          this._startedLoadSinceLastUserTyping = false;
        },
      };

      this._userTypedValue = null;

      this._AUTOSCROLL_SNAP = 10;

      this._autoScrollBrowsingContext = null;

      this._startX = null;

      this._startY = null;

      this._autoScrollPopup = null;

      /**
       * These IDs identify the scroll frame being autoscrolled.
       */
      this._autoScrollScrollId = null;

      this._autoScrollPresShellId = null;

      this._audioChannels = null;
    }

    connectedCallback() {
      // We typically use this to avoid running JS that triggers a layout during parse
      // (see comment on the delayConnectedCallback implementation). In this case, we
      // are using it to avoid a leak - see https://bugzilla.mozilla.org/show_bug.cgi?id=1441935#c20.
      if (this.delayConnectedCallback()) {
        return;
      }

      this.construct();
    }

    disconnectedCallback() {
      this.destroy();
    }

    get autoscrollEnabled() {
      if (this.getAttribute("autoscroll") == "false") {
        return false;
      }

      return this.mPrefs.getBoolPref("general.autoScroll", true);
    }

    get canGoBack() {
      return this.webNavigation.canGoBack;
    }

    get canGoForward() {
      return this.webNavigation.canGoForward;
    }

    get currentURI() {
      if (this.webNavigation) {
        return this.webNavigation.currentURI;
      }
      return null;
    }

    get documentURI() {
      return this.isRemoteBrowser
        ? this._documentURI
        : this.contentDocument.documentURIObject;
    }

    get documentContentType() {
      if (this.isRemoteBrowser) {
        return this._documentContentType;
      }
      return this.contentDocument ? this.contentDocument.contentType : null;
    }

    set documentContentType(aContentType) {
      if (aContentType != null) {
        if (this.isRemoteBrowser) {
          this._documentContentType = aContentType;
        } else {
          this.contentDocument.documentContentType = aContentType;
        }
      }
    }

    set sameProcessAsFrameLoader(val) {
      this._sameProcessAsFrameLoader = Cu.getWeakReference(val);
    }

    get sameProcessAsFrameLoader() {
      return (
        this._sameProcessAsFrameLoader && this._sameProcessAsFrameLoader.get()
      );
    }

    get loadContext() {
      if (this._loadContext) {
        return this._loadContext;
      }

      let { frameLoader } = this;
      if (!frameLoader) {
        return null;
      }
      this._loadContext = frameLoader.loadContext;
      return this._loadContext;
    }

    get autoCompletePopup() {
      return document.getElementById(this.getAttribute("autocompletepopup"));
    }

    get dateTimePicker() {
      return document.getElementById(this.getAttribute("datetimepicker"));
    }

    /**
     * Provides a node to hang popups (such as the datetimepicker) from.
     * If this <browser> isn't the descendant of a <stack>, null is returned
     * instead and popup code must handle this case.
     */
    get popupAnchor() {
      let stack = this.closest("stack");
      if (!stack) {
        return null;
      }

      let popupAnchor = stack.querySelector(".popup-anchor");
      if (popupAnchor) {
        return popupAnchor;
      }

      // Create an anchor for the popup
      popupAnchor = document.createElement("div");
      popupAnchor.className = "popup-anchor";
      popupAnchor.hidden = true;
      stack.appendChild(popupAnchor);
      return popupAnchor;
    }

    set suspendMediaWhenInactive(val) {
      if (this.isRemoteBrowser) {
        let { frameLoader } = this;
        if (frameLoader && frameLoader.remoteTab) {
          frameLoader.remoteTab.suspendMediaWhenInactive = val;
        }
      } else if (this.docShell) {
        this.docShell.suspendMediaWhenInactive = val;
      }
    }

    get suspendMediaWhenInactive() {
      if (this.isRemoteBrowser) {
        let { frameLoader } = this;
        if (frameLoader && frameLoader.remoteTab) {
          return frameLoader.remoteTab.suspendMediaWhenInactive;
        }
        return false;
      }
      return this.docShell && this.docShell.suspendMediaWhenInactive;
    }

    set docShellIsActive(val) {
      if (this.isRemoteBrowser) {
        let { frameLoader } = this;
        if (frameLoader && frameLoader.remoteTab) {
          frameLoader.remoteTab.docShellIsActive = val;
        }
      } else if (this.docShell) {
        this.docShell.isActive = val;
      }
    }

    get docShellIsActive() {
      if (this.isRemoteBrowser) {
        let { frameLoader } = this;
        if (frameLoader && frameLoader.remoteTab) {
          return frameLoader.remoteTab.docShellIsActive;
        }
        return false;
      }
      return this.docShell && this.docShell.isActive;
    }

    set renderLayers(val) {
      if (this.isRemoteBrowser) {
        let { frameLoader } = this;
        if (frameLoader && frameLoader.remoteTab) {
          frameLoader.remoteTab.renderLayers = val;
        }
      } else {
        this.docShellIsActive = val;
      }
    }

    get renderLayers() {
      if (this.isRemoteBrowser) {
        let { frameLoader } = this;
        if (frameLoader && frameLoader.remoteTab) {
          return frameLoader.remoteTab.renderLayers;
        }
        return false;
      }
      return this.docShellIsActive;
    }

    get hasLayers() {
      if (this.isRemoteBrowser) {
        let { frameLoader } = this;
        if (frameLoader && frameLoader.remoteTab) {
          return frameLoader.remoteTab.hasLayers;
        }
        return false;
      }

      return this.docShellIsActive;
    }

    get isRemoteBrowser() {
      return this.getAttribute("remote") == "true";
    }

    get remoteType() {
      if (!this.isRemoteBrowser || !this.messageManager) {
        return null;
      }

      return this.messageManager.remoteType;
    }

    get isCrashed() {
      if (!this.isRemoteBrowser || !this.frameLoader) {
        return false;
      }

      return !this.frameLoader.remoteTab;
    }

    get messageManager() {
      // Bug 1524084 - Trying to get at the message manager while in the crashed state will
      // create a new message manager that won't shut down properly when the crashed browser
      // is removed from the DOM. We work around that right now by returning null if we're
      // in the crashed state.
      if (this.frameLoader && !this.isCrashed) {
        return this.frameLoader.messageManager;
      }
      return null;
    }

    get webBrowserFind() {
      if (!this._webBrowserFind) {
        this._webBrowserFind = this.docShell
          .QueryInterface(Ci.nsIInterfaceRequestor)
          .getInterface(Ci.nsIWebBrowserFind);
      }
      return this._webBrowserFind;
    }

    get finder() {
      if (this.isRemoteBrowser) {
        if (!this._remoteFinder) {
          let jsm = "resource://gre/modules/FinderParent.jsm";
          let { FinderParent } = ChromeUtils.import(jsm, {});
          this._remoteFinder = new FinderParent(this);
        }
        return this._remoteFinder;
      }
      if (!this._finder) {
        if (!this.docShell) {
          return null;
        }

        let Finder = ChromeUtils.import("resource://gre/modules/Finder.jsm", {})
          .Finder;
        this._finder = new Finder(this.docShell);
      }
      return this._finder;
    }

    get fastFind() {
      if (!this._fastFind) {
        if (!("@mozilla.org/typeaheadfind;1" in Cc)) {
          return null;
        }

        var tabBrowser = this.getTabBrowser();
        if (tabBrowser && "fastFind" in tabBrowser) {
          return (this._fastFind = tabBrowser.fastFind);
        }

        if (!this.docShell) {
          return null;
        }

        this._fastFind = Cc["@mozilla.org/typeaheadfind;1"].createInstance(
          Ci.nsITypeAheadFind
        );
        this._fastFind.init(this.docShell);
      }
      return this._fastFind;
    }

    get outerWindowID() {
      return this.browsingContext?.currentWindowGlobal?.outerWindowId;
    }

    get innerWindowID() {
      if (this.isRemoteBrowser) {
        return this._innerWindowID;
      }
      try {
        return this.contentWindow.windowUtils.currentInnerWindowID;
      } catch (e) {
        if (e.result != Cr.NS_ERROR_NOT_AVAILABLE) {
          throw e;
        }
        return null;
      }
    }

    get browsingContext() {
      if (this.frameLoader) {
        return this.frameLoader.browsingContext;
      }
      return null;
    }
    /**
     * Note that this overrides webNavigation on XULFrameElement, and duplicates the return value for the non-remote case
     */
    get webNavigation() {
      return this.isRemoteBrowser
        ? this._remoteWebNavigation
        : this.docShell && this.docShell.QueryInterface(Ci.nsIWebNavigation);
    }

    get webProgress() {
      return this.browsingContext?.webProgress;
    }

    get sessionHistory() {
      return this.webNavigation.sessionHistory;
    }

    get contentTitle() {
      return this.isRemoteBrowser
        ? this.browsingContext?.currentWindowGlobal?.documentTitle
        : this.contentDocument.title;
    }

    set characterSet(val) {
      if (this.isRemoteBrowser) {
        this.sendMessageToActor(
          "UpdateCharacterSet",
          { value: val },
          "BrowserTab"
        );
        this._characterSet = val;
      } else {
        this.docShell.charset = val;
        this.docShell.gatherCharsetMenuTelemetry();
      }
    }

    get characterSet() {
      return this.isRemoteBrowser ? this._characterSet : this.docShell.charset;
    }

    get mayEnableCharacterEncodingMenu() {
      return this.isRemoteBrowser
        ? this._mayEnableCharacterEncodingMenu
        : this.docShell.mayEnableCharacterEncodingMenu;
    }

    set mayEnableCharacterEncodingMenu(aMayEnable) {
      if (this.isRemoteBrowser) {
        this._mayEnableCharacterEncodingMenu = aMayEnable;
      }
    }

    get charsetAutodetected() {
      return this.isRemoteBrowser
        ? this._charsetAutodetected
        : this.docShell.charsetAutodetected;
    }

    set charsetAutodetected(aAutodetected) {
      if (this.isRemoteBrowser) {
        this._charsetAutodetected = aAutodetected;
      }
    }

    get contentPrincipal() {
      return this.isRemoteBrowser
        ? this._contentPrincipal
        : this.contentDocument.nodePrincipal;
    }

    get contentPartitionedPrincipal() {
      return this.isRemoteBrowser
        ? this._contentPartitionedPrincipal
        : this.contentDocument.partitionedPrincipal;
    }

    get contentBlockingAllowListPrincipal() {
      if (!this.isRemoteBrowser) {
        return this.contentDocument.contentBlockingAllowListPrincipal;
      }

      return this.browsingContext.currentWindowGlobal
        .contentBlockingAllowListPrincipal;
    }

    get csp() {
      return this.isRemoteBrowser ? this._csp : this.contentDocument.csp;
    }

    get contentRequestContextID() {
      if (this.isRemoteBrowser) {
        return this._contentRequestContextID;
      }
      try {
        return this.contentDocument.documentLoadGroup.requestContextID;
      } catch (e) {
        return null;
      }
    }

    get referrerInfo() {
      return this.isRemoteBrowser
        ? this._referrerInfo
        : this.contentDocument.referrerInfo;
    }

    set fullZoom(val) {
      if (val.toFixed(2) == this.fullZoom.toFixed(2)) {
        return;
      }
      if (this.browsingContext.inRDMPane) {
        this._rdmFullZoom = val;
        let event = document.createEvent("Events");
        event.initEvent("FullZoomChange", true, false);
        this.dispatchEvent(event);
      } else {
        this.browsingContext.fullZoom = val;
      }
    }

    get fullZoom() {
      if (this.browsingContext.inRDMPane) {
        return this._rdmFullZoom;
      }
      return this.browsingContext.fullZoom;
    }

    set textZoom(val) {
      if (val.toFixed(2) == this.textZoom.toFixed(2)) {
        return;
      }
      this.browsingContext.textZoom = val;
    }

    get textZoom() {
      return this.browsingContext.textZoom;
    }

    enterResponsiveMode() {
      if (this.browsingContext.inRDMPane) {
        return;
      }
      this.browsingContext.inRDMPane = true;
      this._rdmFullZoom = this.browsingContext.fullZoom;
      this.browsingContext.fullZoom = 1.0;
    }

    leaveResponsiveMode() {
      if (!this.browsingContext.inRDMPane) {
        return;
      }
      this.browsingContext.inRDMPane = false;
      this.browsingContext.fullZoom = this._rdmFullZoom;
    }

    get isSyntheticDocument() {
      if (this.isRemoteBrowser) {
        return this._isSyntheticDocument;
      }
      return this.contentDocument.mozSyntheticDocument;
    }

    get hasContentOpener() {
      return !!this.browsingContext.opener;
    }

    get mStrBundle() {
      if (!this._mStrBundle) {
        // need to create string bundle manually instead of using <xul:stringbundle/>
        // see bug 63370 for details
        this._mStrBundle = Services.strings.createBundle(
          "chrome://global/locale/browser.properties"
        );
      }
      return this._mStrBundle;
    }

    get audioMuted() {
      return this._audioMuted;
    }

    get shouldHandleUnselectedTabHover() {
      return this._unselectedTabHoverMessageListenerCount > 0;
    }

    set shouldHandleUnselectedTabHover(value) {
      this._unselectedTabHoverMessageListenerCount += value ? 1 : -1;
    }

    get securityUI() {
      return this.browsingContext.secureBrowserUI;
    }

    set userTypedValue(val) {
      this.urlbarChangeTracker.userTyped();
      this._userTypedValue = val;
    }

    get userTypedValue() {
      return this._userTypedValue;
    }

    get dontPromptAndDontUnload() {
      return 1;
    }

    get dontPromptAndUnload() {
      return 2;
    }

    get allowedAudioChannels() {
      if (!this._audioChannels) {
        this._audioChannels = AudioChannelHandler.generateAllowedChannels(
          this.frameLoader
        );
      }
      return this._audioChannels;
    }

    _wrapURIChangeCall(fn) {
      if (!this.isRemoteBrowser) {
        this.isNavigating = true;
        try {
          fn();
        } finally {
          this.isNavigating = false;
        }
      } else {
        fn();
      }
    }

    goBack(
      requireUserInteraction = BrowserUtils.navigationRequireUserInteraction
    ) {
      var webNavigation = this.webNavigation;
      if (webNavigation.canGoBack) {
        this._wrapURIChangeCall(() =>
          webNavigation.goBack(requireUserInteraction)
        );
      }
    }

    goForward(
      requireUserInteraction = BrowserUtils.navigationRequireUserInteraction
    ) {
      var webNavigation = this.webNavigation;
      if (webNavigation.canGoForward) {
        this._wrapURIChangeCall(() =>
          webNavigation.goForward(requireUserInteraction)
        );
      }
    }

    reload() {
      const nsIWebNavigation = Ci.nsIWebNavigation;
      const flags = nsIWebNavigation.LOAD_FLAGS_NONE;
      this.reloadWithFlags(flags);
    }

    reloadWithFlags(aFlags) {
      this.webNavigation.reload(aFlags);
    }

    stop() {
      const nsIWebNavigation = Ci.nsIWebNavigation;
      const flags = nsIWebNavigation.STOP_ALL;
      this.webNavigation.stop(flags);
    }

    /**
     * throws exception for unknown schemes
     */
    loadURI(aURI, aParams = {}) {
      if (!aURI) {
        aURI = "about:blank";
      }
      let {
        referrerInfo,
        triggeringPrincipal,
        postData,
        headers,
        csp,
      } = aParams;
      let loadFlags =
        aParams.loadFlags ||
        aParams.flags ||
        Ci.nsIWebNavigation.LOAD_FLAGS_NONE;
      let loadURIOptions = {
        triggeringPrincipal,
        csp,
        referrerInfo,
        loadFlags,
        postData,
        headers,
      };
      this._wrapURIChangeCall(() =>
        this.webNavigation.loadURI(aURI, loadURIOptions)
      );
    }

    gotoIndex(aIndex) {
      this._wrapURIChangeCall(() => this.webNavigation.gotoIndex(aIndex));
    }

    preserveLayers(preserve) {
      if (!this.isRemoteBrowser) {
        return;
      }
      let { frameLoader } = this;
      if (frameLoader.remoteTab) {
        frameLoader.remoteTab.preserveLayers(preserve);
      }
    }

    deprioritize() {
      if (!this.isRemoteBrowser) {
        return;
      }
      let { frameLoader } = this;
      if (frameLoader.remoteTab) {
        frameLoader.remoteTab.deprioritize();
      }
    }

    getTabBrowser() {
      if (
        this.ownerGlobal.gBrowser &&
        this.ownerGlobal.gBrowser.getTabForBrowser &&
        this.ownerGlobal.gBrowser.getTabForBrowser(this)
      ) {
        return this.ownerGlobal.gBrowser;
      }
      return null;
    }

    addProgressListener(aListener, aNotifyMask) {
      if (!aNotifyMask) {
        aNotifyMask = Ci.nsIWebProgress.NOTIFY_ALL;
      }

      this.progressListeners.push({
        weakListener: Cu.getWeakReference(aListener),
        mask: aNotifyMask,
      });

      this.webProgress.addProgressListener(aListener, aNotifyMask);
    }

    removeProgressListener(aListener) {
      this.webProgress.removeProgressListener(aListener);

      // Remove aListener from our progress listener list, and clear out dead
      // weak references while we're at it.
      this.progressListeners = this.progressListeners.filter(
        ({ weakListener }) =>
          weakListener.get() && weakListener.get() !== aListener
      );
    }

    /**
     * Move the previously-tracked web progress listeners to this <browser>'s
     * current WebProgress.
     */
    restoreProgressListeners() {
      let listeners = this.progressListeners;
      this.progressListeners = [];

      for (let { weakListener, mask } of listeners) {
        let listener = weakListener.get();
        if (listener) {
          this.addProgressListener(listener, mask);
        }
      }
    }

    onPageHide(aEvent) {
      if (!this.docShell || !this.fastFind) {
        return;
      }
      var tabBrowser = this.getTabBrowser();
      if (
        !tabBrowser ||
        !("fastFind" in tabBrowser) ||
        tabBrowser.selectedBrowser == this
      ) {
        this.fastFind.setDocShell(this.docShell);
      }
    }

    audioPlaybackStarted() {
      if (this._audioMuted) {
        return;
      }
      let event = document.createEvent("Events");
      event.initEvent("DOMAudioPlaybackStarted", true, false);
      this.dispatchEvent(event);
    }

    audioPlaybackStopped() {
      let event = document.createEvent("Events");
      event.initEvent("DOMAudioPlaybackStopped", true, false);
      this.dispatchEvent(event);
    }

    /**
     * When the pref "media.block-autoplay-until-in-foreground" is on,
     * Gecko delays starting playback of media resources in tabs until the
     * tab has been in the foreground or resumed by tab's play tab icon.
     * - When Gecko delays starting playback of a media resource in a window,
     * it sends a message to call activeMediaBlockStarted(). This causes the
     * tab audio indicator to show.
     * - When a tab is foregrounded, Gecko starts playing all delayed media
     * resources in that tab, and sends a message to call
     * activeMediaBlockStopped(). This causes the tab audio indicator to hide.
     */
    activeMediaBlockStarted() {
      this._hasAnyPlayingMediaBeenBlocked = true;
      let event = document.createEvent("Events");
      event.initEvent("DOMAudioPlaybackBlockStarted", true, false);
      this.dispatchEvent(event);
    }

    activeMediaBlockStopped() {
      if (!this._hasAnyPlayingMediaBeenBlocked) {
        return;
      }
      this._hasAnyPlayingMediaBeenBlocked = false;
      let event = document.createEvent("Events");
      event.initEvent("DOMAudioPlaybackBlockStopped", true, false);
      this.dispatchEvent(event);
    }

    mute(transientState) {
      if (!transientState) {
        this._audioMuted = true;
      }
      let context = this.frameLoader.browsingContext;
      context.notifyMediaMutedChanged(true);
    }

    unmute() {
      this._audioMuted = false;
      let context = this.frameLoader.browsingContext;
      context.notifyMediaMutedChanged(false);
    }

    resumeMedia() {
      this.frameLoader.browsingContext.notifyStartDelayedAutoplayMedia();
      if (this._hasAnyPlayingMediaBeenBlocked) {
        this._hasAnyPlayingMediaBeenBlocked = false;
        let event = document.createEvent("Events");
        event.initEvent("DOMAudioPlaybackBlockStopped", true, false);
        this.dispatchEvent(event);
      }
    }

    unselectedTabHover(hovered) {
      if (!this.shouldHandleUnselectedTabHover) {
        return;
      }
      this.sendMessageToActor(
        "Browser:UnselectedTabHover",
        {
          hovered,
        },
        "UnselectedTabHover",
        "roots"
      );
    }

    didStartLoadSinceLastUserTyping() {
      return (
        !this.isNavigating &&
        this.urlbarChangeTracker._startedLoadSinceLastUserTyping
      );
    }

    construct() {
      elementsToDestroyOnUnload.add(this);
      this.resetFields();
      this.mInitialized = true;
      if (this.isRemoteBrowser) {
        /*
         * Don't try to send messages from this function. The message manager for
         * the <browser> element may not be initialized yet.
         */

        this._remoteWebNavigation = new LazyModules.RemoteWebNavigation(this);

        // Initialize contentPrincipal to the about:blank principal for this loadcontext
        let aboutBlank = Services.io.newURI("about:blank");
        let ssm = Services.scriptSecurityManager;
        this._contentPrincipal = ssm.getLoadContextContentPrincipal(
          aboutBlank,
          this.loadContext
        );
        // CSP for about:blank is null; if we ever change _contentPrincipal above,
        // we should re-evaluate the CSP here.
        this._csp = null;

<<<<<<< HEAD
        this.messageManager.addMessageListener("Browser:Init", this);

        // Start WebView additions.
        [
          "backgroundcolor",
          "close",
          "documentfirstpaint",
          "iconchange",
          "manifestchange",
          "metachange",
          "opensearch",
          "resize",
          "scroll",
          "contextmenu",
        ].forEach(item => {
          this.messageManager.addMessageListener(`WebView::${item}`, this);
        });
        this.screenshot_id = 0;
        // End WebView additions.

=======
>>>>>>> bbe92cb7
        let jsm = "resource://gre/modules/RemoteWebProgress.jsm";
        let { RemoteWebProgressManager } = ChromeUtils.import(jsm, {});

        let oldManager = this._remoteWebProgressManager;
        this._remoteWebProgressManager = new RemoteWebProgressManager(this);
        if (oldManager) {
          // We're transitioning from one remote type to another. This means that
          // the RemoteWebProgress listener is listening to the old message manager,
          // and needs to be pointed at the new one.
          this._remoteWebProgressManager.swapListeners(oldManager);
        }

        this._remoteWebProgress = this._remoteWebProgressManager.topLevelWebProgress;

        if (!oldManager) {
          // If we didn't have a manager, then we're transitioning from local to
          // remote. Add all listeners from the previous <browser> to the new
          // RemoteWebProgress.
          this.restoreProgressListeners();
        }

        this.messageManager.loadFrameScript(
          "chrome://global/content/browser-child.js",
          true
        );

        if (!this.hasAttribute("disablehistory")) {
          Services.obs.addObserver(
            this.observer,
            "browser:purge-session-history",
            true
          );
        }
      }

      try {
        // |webNavigation.sessionHistory| will have been set by the frame
        // loader when creating the docShell as long as this xul:browser
        // doesn't have the 'disablehistory' attribute set.
        if (this.docShell && this.webNavigation.sessionHistory) {
          Services.obs.addObserver(
            this.observer,
            "browser:purge-session-history",
            true
          );

          // enable global history if we weren't told otherwise
          if (
            !this.hasAttribute("disableglobalhistory") &&
            !this.isRemoteBrowser
          ) {
            try {
              this.docShell.browsingContext.useGlobalHistory = true;
            } catch (ex) {
              // This can occur if the Places database is locked
              Cu.reportError("Error enabling browser global history: " + ex);
            }
          }
        }
      } catch (e) {
        Cu.reportError(e);
      }
      try {
        // Ensures the securityUI is initialized.
        var securityUI = this.securityUI; // eslint-disable-line no-unused-vars
      } catch (e) {}

      if (!this.isRemoteBrowser) {
        // If we've transitioned from remote to non-remote, we no longer need
        // our RemoteWebProgress or its associated manager, but we'll need to
        // add the progress listeners to the new non-remote WebProgress.
        this._remoteWebProgressManager = null;
        this._remoteWebProgress = null;
        this.restoreProgressListeners();

        this.addEventListener("pagehide", this.onPageHide, true);
      }
    }

    /**
     * This is necessary because the destructor doesn't always get called when
     * we are removed from a tabbrowser. This will be explicitly called by tabbrowser.
     */
    destroy() {
      elementsToDestroyOnUnload.delete(this);

      // Make sure that any open select is closed.
      if (this.hasAttribute("selectmenulist")) {
        let menulist = document.getElementById(
          this.getAttribute("selectmenulist")
        );
        if (menulist && menulist.open) {
          let resourcePath = "resource://gre/actors/SelectParent.jsm";
          let { SelectParentHelper } = ChromeUtils.import(resourcePath);
          SelectParentHelper.hide(menulist, this);
        }
      }

      this.resetFields();

      if (!this.mInitialized) {
        return;
      }

      this.mInitialized = false;
      this.lastURI = null;

      if (!this.isRemoteBrowser) {
        this.removeEventListener("pagehide", this.onPageHide, true);
      }
    }

<<<<<<< HEAD
    receiveMessage(aMessage) {
      if (this.isRemoteBrowser) {
        const data = aMessage.data;
        switch (aMessage.name) {
          case "Browser:Init":
            this._outerWindowID = data.outerWindowID;
            break;
          case "WebView::backgroundcolor":
            this.webViewDispatchEventFromData("backgroundcolor", data, [
              "backgroundcolor",
            ]);
            break;
          case "WebView::close":
            this.dispatchEvent(new CustomEvent("close"));
            break;
          case "WebView::contextmenu":
            return this.webViewfireCtxMenuEvent(data);
          case "WebView::documentfirstpaint":
            this.dispatchEvent(new CustomEvent("documentfirstpaint"));
            break;
          case "WebView::iconchange":
            this.webViewDispatchEventFromData("iconchange", data, [
              "href",
              "sizes",
              "rel",
            ]);
            break;
          case "WebView::manifestchange":
            this.webViewDispatchEventFromData("manifestchange", data, ["href"]);
            break;
          case "WebView::metachange":
            this.webViewDispatchEventFromData("metachange", data, [
              "name",
              "content",
              "type",
              "lang",
            ]);
            break;
          case "WebView::opensearch":
            this.webViewDispatchEventFromData("opensearch", data, [
              "title",
              "href",
            ]);
            break;
          case "WebView::resize":
            this.webViewDispatchEventFromData("resize", data, [
              "width",
              "height",
            ]);
            break;
          case "WebView::scroll":
            this.webViewDispatchEventFromData("scroll", data, ["top", "left"]);
            break;
          default:
            break;
        }
      }
    }

    // Returns a promise resolving with the screenshot as a Blob.
    // We don't use drawSnapshot because we can't get the content
    // size from it.
    webViewGetScreenshot(max_width, max_height, mime_type) {
      let id = `WebView::ReturnScreenShot::${this.screenshot_id}`;
      this.screenshot_id += 1;

      return new Promise((resolve, reject) => {
        let mm = this.messageManager;
        mm.addMessageListener(id, function got_screenshot(message) {
          mm.removeMessageListener(id, got_screenshot);
          let data = message.data;
          if (data.success) {
            resolve(data.result);
          } else {
            reject();
          }
        });

        mm.sendAsyncMessage("WebView::GetScreenshot", {
          max_width,
          max_height,
          mime_type,
          id,
        });
      });
    }

    webViewDispatchEventFromData(name, data, props) {
      let detail = {};
      props.forEach(prop => {
        if (data[prop] !== undefined) {
          detail[prop] = data[prop];
        }
      });
      this.dispatchEvent(new CustomEvent(name, { detail }));
    }

    webViewfireCtxMenuEvent(data) {
      console.log(`webViewfireCtxMenuEvent ${JSON.stringify(data)}`);
      let event = this.webViewcreateEvent(
        "contextmenu",
        data,
        /* cancellable */ true
      );

      if (data.contextmenu) {
        var self = this;
        Cu.exportFunction(
          function(id) {
            self.messageManager.sendAsyncMessage("WebView::fire-ctx-callback", {
              menuitem: id,
            });
          },
          event.detail,
          { defineAs: "contextMenuItemSelected" }
        );
      }

      // The embedder may have default actions on context menu events, so
      // we fire a context menu event even if the child didn't define a
      // custom context menu
      return !this.dispatchEvent(event);
    }

    webViewcreateEvent(evtName, detail, cancelable) {
      // This will have to change if we ever want to send a CustomEvent with null
      // detail.  For now, it's OK.
      if (detail !== undefined && detail !== null) {
        detail = Cu.cloneInto(detail, window);
        return new window.CustomEvent(evtName, {
          bubbles: true,
          cancelable,
          detail,
        });
      }

      return new window.Event(evtName, {
        bubbles: true,
        cancelable,
      });
    }

=======
>>>>>>> bbe92cb7
    get remoteWebProgressManager() {
      return this._remoteWebProgressManager;
    }

    updateForStateChange(aCharset, aDocumentURI, aContentType) {
      if (this.isRemoteBrowser && this.messageManager) {
        if (aCharset != null) {
          this._characterSet = aCharset;
        }

        if (aDocumentURI != null) {
          this._documentURI = aDocumentURI;
        }

        if (aContentType != null) {
          this._documentContentType = aContentType;
        }
      }
    }

    updateWebNavigationForLocationChange(aCanGoBack, aCanGoForward) {
      if (this.isRemoteBrowser && this.messageManager) {
        this._remoteWebNavigation.canGoBack = aCanGoBack;
        this._remoteWebNavigation.canGoForward = aCanGoForward;
      }
    }

    updateForLocationChange(
      aLocation,
      aCharset,
      aMayEnableCharacterEncodingMenu,
      aCharsetAutodetected,
      aDocumentURI,
      aTitle,
      aContentPrincipal,
      aContentPartitionedPrincipal,
      aCSP,
      aReferrerInfo,
      aIsSynthetic,
      aInnerWindowID,
      aHaveRequestContextID,
      aRequestContextID,
      aContentType
    ) {
      if (this.isRemoteBrowser && this.messageManager) {
        if (aCharset != null) {
          this._characterSet = aCharset;
          this._mayEnableCharacterEncodingMenu = aMayEnableCharacterEncodingMenu;
          this._charsetAutodetected = aCharsetAutodetected;
        }

        if (aContentType != null) {
          this._documentContentType = aContentType;
        }

        this._remoteWebNavigation._currentURI = aLocation;
        this._documentURI = aDocumentURI;
        this._contentPrincipal = aContentPrincipal;
        this._contentPartitionedPrincipal = aContentPartitionedPrincipal;
        this._csp = aCSP;
        this._referrerInfo = aReferrerInfo;
        this._isSyntheticDocument = aIsSynthetic;
        this._innerWindowID = aInnerWindowID;
        this._contentRequestContextID = aHaveRequestContextID
          ? aRequestContextID
          : null;
      }
    }

    purgeSessionHistory() {
      if (this.isRemoteBrowser) {
        this._remoteWebNavigation.canGoBack = false;
        this._remoteWebNavigation.canGoForward = false;
      }
      try {
        this.sendMessageToActor(
          "Browser:PurgeSessionHistory",
          {},
          "PurgeSessionHistory",
          "roots"
        );
      } catch (ex) {
        // This can throw if the browser has started to go away.
        if (ex.result != Cr.NS_ERROR_NOT_INITIALIZED) {
          throw ex;
        }
      }
    }

    createAboutBlankContentViewer(aPrincipal, aPartitionedPrincipal) {
      if (this.isRemoteBrowser) {
        // Ensure that the content process has the permissions which are
        // needed to create a document with the given principal.
        let permissionPrincipal = BrowserUtils.principalWithMatchingOA(
          aPrincipal,
          this.contentPrincipal
        );
        this.frameLoader.remoteTab.transmitPermissionsForPrincipal(
          permissionPrincipal
        );

        // This still uses the message manager, for the following reasons:
        //
        // 1. Due to bug 1523638, it's virtually certain that, if we've just created
        //    this <xul:browser>, that the WindowGlobalParent for the top-level frame
        //    of this browser doesn't exist yet, so it's not possible to get at a
        //    JS Window Actor for it.
        //
        // 2. JS Window Actors are tied to the principals for the frames they're running
        //    in - switching principals is therefore self-destructive and unexpected.
        //
        // So we'll continue to use the message manager until we come up with a better
        // solution.
        this.messageManager.sendAsyncMessage(
          "BrowserElement:CreateAboutBlank",
          { principal: aPrincipal, partitionedPrincipal: aPartitionedPrincipal }
        );
        return;
      }
      let principal = BrowserUtils.principalWithMatchingOA(
        aPrincipal,
        this.contentPrincipal
      );
      let partitionedPrincipal = BrowserUtils.principalWithMatchingOA(
        aPartitionedPrincipal,
        this.contentPartitionedPrincipal
      );
      this.docShell.createAboutBlankContentViewer(
        principal,
        partitionedPrincipal
      );
    }

    stopScroll() {
      if (this._autoScrollBrowsingContext) {
        window.removeEventListener("mousemove", this, true);
        window.removeEventListener("mousedown", this, true);
        window.removeEventListener("mouseup", this, true);
        window.removeEventListener("DOMMouseScroll", this, true);
        window.removeEventListener("contextmenu", this, true);
        window.removeEventListener("keydown", this, true);
        window.removeEventListener("keypress", this, true);
        window.removeEventListener("keyup", this, true);

        let autoScrollWnd = this._autoScrollBrowsingContext.currentWindowGlobal;
        if (autoScrollWnd) {
          autoScrollWnd
            .getActor("AutoScroll")
            .sendAsyncMessage("Autoscroll:Stop", {});
        }
        this._autoScrollBrowsingContext = null;

        try {
          Services.obs.removeObserver(this.observer, "apz:cancel-autoscroll");
        } catch (ex) {
          // It's not clear why this sometimes throws an exception
        }

        if (this.isRemoteBrowser && this._autoScrollScrollId != null) {
          let { remoteTab } = this.frameLoader;
          if (remoteTab) {
            remoteTab.stopApzAutoscroll(
              this._autoScrollScrollId,
              this._autoScrollPresShellId
            );
          }
          this._autoScrollScrollId = null;
          this._autoScrollPresShellId = null;
        }
      }
    }

    _getAndMaybeCreateAutoScrollPopup() {
      let autoscrollPopup = document.getElementById("autoscroller");
      if (!autoscrollPopup) {
        autoscrollPopup = document.createXULElement("panel");
        autoscrollPopup.className = "autoscroller";
        autoscrollPopup.setAttribute("consumeoutsideclicks", "true");
        autoscrollPopup.setAttribute("rolluponmousewheel", "true");
        autoscrollPopup.id = "autoscroller";
      }

      return autoscrollPopup;
    }

    startScroll({
      scrolldir,
      screenX,
      screenY,
      scrollId,
      presShellId,
      browsingContext,
    }) {
      if (!this.autoscrollEnabled) {
        return { autoscrollEnabled: false, usingApz: false };
      }

      const POPUP_SIZE = 32;
      if (!this._autoScrollPopup) {
        this._autoScrollPopup = this._getAndMaybeCreateAutoScrollPopup();
        document.documentElement.appendChild(this._autoScrollPopup);
        this._autoScrollPopup.removeAttribute("hidden");
        this._autoScrollPopup.setAttribute("noautofocus", "true");
        this._autoScrollPopup.style.height = POPUP_SIZE + "px";
        this._autoScrollPopup.style.width = POPUP_SIZE + "px";
        this._autoScrollPopup.style.margin = -POPUP_SIZE / 2 + "px";
      }

      let screenManager = Cc["@mozilla.org/gfx/screenmanager;1"].getService(
        Ci.nsIScreenManager
      );
      let screen = screenManager.screenForRect(screenX, screenY, 1, 1);

      // we need these attributes so themers don't need to create per-platform packages
      if (screen.colorDepth > 8) {
        // need high color for transparency
        // Exclude second-rate platforms
        this._autoScrollPopup.setAttribute(
          "transparent",
          !/BeOS|OS\/2/.test(navigator.appVersion)
        );
        // Enable translucency on Windows and Mac
        this._autoScrollPopup.setAttribute(
          "translucent",
          AppConstants.platform == "win" || AppConstants.platform == "macosx"
        );
      }

      this._autoScrollPopup.setAttribute("scrolldir", scrolldir);
      this._autoScrollPopup.addEventListener("popuphidden", this, true);

      // Sanitize screenX/screenY for available screen size with half the size
      // of the popup removed. The popup uses negative margins to center on the
      // coordinates we pass. Unfortunately `window.screen.availLeft` can be negative
      // on Windows in multi-monitor setups, so we use nsIScreenManager instead:
      let left = {},
        top = {},
        width = {},
        height = {};
      screen.GetAvailRect(left, top, width, height);

      // We need to get screen CSS-pixel (rather than display-pixel) coordinates.
      // With 175% DPI, the actual ratio of display pixels to CSS pixels is
      // 1.7647 because of rounding inside gecko. Unfortunately defaultCSSScaleFactor
      // returns the original 1.75 dpi factor. While window.devicePixelRatio would
      // get us the correct ratio, if the window is split between 2 screens,
      // window.devicePixelRatio isn't guaranteed to match the screen we're
      // autoscrolling on. So instead we do the same math as Gecko.
      const scaleFactor = 60 / Math.round(60 / screen.defaultCSSScaleFactor);
      let minX = left.value / scaleFactor + 0.5 * POPUP_SIZE;
      let maxX = (left.value + width.value) / scaleFactor - 0.5 * POPUP_SIZE;
      let minY = top.value / scaleFactor + 0.5 * POPUP_SIZE;
      let maxY = (top.value + height.value) / scaleFactor - 0.5 * POPUP_SIZE;
      let popupX = Math.max(minX, Math.min(maxX, screenX));
      let popupY = Math.max(minY, Math.min(maxY, screenY));
      this._autoScrollPopup.openPopupAtScreen(popupX, popupY);
      this._ignoreMouseEvents = true;
      this._startX = screenX;
      this._startY = screenY;
      this._autoScrollBrowsingContext = browsingContext;

      window.addEventListener("mousemove", this, true);
      window.addEventListener("mousedown", this, true);
      window.addEventListener("mouseup", this, true);
      window.addEventListener("DOMMouseScroll", this, true);
      window.addEventListener("contextmenu", this, true);
      window.addEventListener("keydown", this, true);
      window.addEventListener("keypress", this, true);
      window.addEventListener("keyup", this, true);

      let usingApz = false;
      if (
        this.isRemoteBrowser &&
        scrollId != null &&
        this.mPrefs.getBoolPref("apz.autoscroll.enabled", false)
      ) {
        let { remoteTab } = this.frameLoader;
        if (remoteTab) {
          // If APZ is handling the autoscroll, it may decide to cancel
          // it of its own accord, so register an observer to allow it
          // to notify us of that.
          Services.obs.addObserver(
            this.observer,
            "apz:cancel-autoscroll",
            true
          );

          usingApz = remoteTab.startApzAutoscroll(
            screenX,
            screenY,
            scrollId,
            presShellId
          );
        }
        // Save the IDs for later
        this._autoScrollScrollId = scrollId;
        this._autoScrollPresShellId = presShellId;
      }

      return { autoscrollEnabled: true, usingApz };
    }

    cancelScroll() {
      this._autoScrollPopup.hidePopup();
    }

    handleEvent(aEvent) {
      if (this._autoScrollBrowsingContext) {
        switch (aEvent.type) {
          case "mousemove": {
            var x = aEvent.screenX - this._startX;
            var y = aEvent.screenY - this._startY;

            if (
              x > this._AUTOSCROLL_SNAP ||
              x < -this._AUTOSCROLL_SNAP ||
              y > this._AUTOSCROLL_SNAP ||
              y < -this._AUTOSCROLL_SNAP
            ) {
              this._ignoreMouseEvents = false;
            }
            break;
          }
          case "mouseup":
          case "mousedown":
          case "contextmenu": {
            if (!this._ignoreMouseEvents) {
              // Use a timeout to prevent the mousedown from opening the popup again.
              // Ideally, we could use preventDefault here, but contenteditable
              // and middlemouse paste don't interact well. See bug 1188536.
              setTimeout(() => this._autoScrollPopup.hidePopup(), 0);
            }
            this._ignoreMouseEvents = false;
            break;
          }
          case "DOMMouseScroll": {
            this._autoScrollPopup.hidePopup();
            aEvent.preventDefault();
            break;
          }
          case "popuphidden": {
            this._autoScrollPopup.removeEventListener(
              "popuphidden",
              this,
              true
            );
            this.stopScroll();
            break;
          }
          case "keydown": {
            if (aEvent.keyCode == aEvent.DOM_VK_ESCAPE) {
              // the escape key will be processed by
              // nsXULPopupManager::KeyDown and the panel will be closed.
              // So, don't consume the key event here.
              break;
            }
            // don't break here. we need to eat keydown events.
          }
          // fall through
          case "keypress":
          case "keyup": {
            // All keyevents should be eaten here during autoscrolling.
            aEvent.stopPropagation();
            aEvent.preventDefault();
            break;
          }
        }
      }
    }

    closeBrowser() {
      // The request comes from a XPCOM component, we'd want to redirect
      // the request to tabbrowser.
      let tabbrowser = this.getTabBrowser();
      if (tabbrowser) {
        let tab = tabbrowser.getTabForBrowser(this);
        if (tab) {
          tabbrowser.removeTab(tab);
          return;
        }
      }

      throw new Error(
        "Closing a browser which was not attached to a tabbrowser is unsupported."
      );
    }

    swapBrowsers(aOtherBrowser) {
      // The request comes from a XPCOM component, we'd want to redirect
      // the request to tabbrowser so tabbrowser will be setup correctly,
      // and it will eventually call swapDocShells.
      let ourTabBrowser = this.getTabBrowser();
      let otherTabBrowser = aOtherBrowser.getTabBrowser();
      if (ourTabBrowser && otherTabBrowser) {
        let ourTab = ourTabBrowser.getTabForBrowser(this);
        let otherTab = otherTabBrowser.getTabForBrowser(aOtherBrowser);
        ourTabBrowser.swapBrowsers(ourTab, otherTab);
        return;
      }

      // One of us is not connected to a tabbrowser, so just swap.
      this.swapDocShells(aOtherBrowser);
    }

    swapDocShells(aOtherBrowser) {
      if (this.isRemoteBrowser != aOtherBrowser.isRemoteBrowser) {
        throw new Error(
          "Can only swap docshells between browsers in the same process."
        );
      }

      // Give others a chance to swap state.
      // IMPORTANT: Since a swapDocShells call does not swap the messageManager
      //            instances attached to a browser to aOtherBrowser, others
      //            will need to add the message listeners to the new
      //            messageManager.
      //            This is not a bug in swapDocShells or the FrameLoader,
      //            merely a design decision: If message managers were swapped,
      //            so that no new listeners were needed, the new
      //            aOtherBrowser.messageManager would have listeners pointing
      //            to the JS global of the current browser, which would rather
      //            easily create leaks while swapping.
      // IMPORTANT2: When the current browser element is removed from DOM,
      //             which is quite common after a swpDocShells call, its
      //             frame loader is destroyed, and that destroys the relevant
      //             message manager, which will remove the listeners.
      let event = new CustomEvent("SwapDocShells", { detail: aOtherBrowser });
      this.dispatchEvent(event);
      event = new CustomEvent("SwapDocShells", { detail: this });
      aOtherBrowser.dispatchEvent(event);

      // We need to swap fields that are tied to our docshell or related to
      // the loaded page
      // Fields which are built as a result of notifactions (pageshow/hide,
      // DOMLinkAdded/Removed, onStateChange) should not be swapped here,
      // because these notifications are dispatched again once the docshells
      // are swapped.
      var fieldsToSwap = ["_webBrowserFind", "_rdmFullZoom"];

      if (this.isRemoteBrowser) {
        fieldsToSwap.push(
          ...[
            "_remoteWebNavigation",
            "_remoteWebProgressManager",
            "_remoteWebProgress",
            "_remoteFinder",
            "_securityUI",
            "_documentURI",
            "_documentContentType",
            "_characterSet",
            "_mayEnableCharacterEncodingMenu",
            "_charsetAutodetected",
            "_contentPrincipal",
            "_contentPartitionedPrincipal",
            "_isSyntheticDocument",
            "_innerWindowID",
          ]
        );
      }

      var ourFieldValues = {};
      var otherFieldValues = {};
      for (let field of fieldsToSwap) {
        ourFieldValues[field] = this[field];
        otherFieldValues[field] = aOtherBrowser[field];
      }

      if (window.PopupNotifications) {
        PopupNotifications._swapBrowserNotifications(aOtherBrowser, this);
      }

      try {
        this.swapFrameLoaders(aOtherBrowser);
      } catch (ex) {
        // This may not be implemented for browser elements that are not
        // attached to a BrowserDOMWindow.
      }

      for (let field of fieldsToSwap) {
        this[field] = otherFieldValues[field];
        aOtherBrowser[field] = ourFieldValues[field];
      }

      if (!this.isRemoteBrowser) {
        // Null the current nsITypeAheadFind instances so that they're
        // lazily re-created on access. We need to do this because they
        // might have attached the wrong docShell.
        this._fastFind = aOtherBrowser._fastFind = null;
      } else {
        // Rewire the remote listeners
        this._remoteWebNavigation.swapBrowser(this);
        aOtherBrowser._remoteWebNavigation.swapBrowser(aOtherBrowser);

        if (
          this._remoteWebProgressManager &&
          aOtherBrowser._remoteWebProgressManager
        ) {
          this._remoteWebProgressManager.swapBrowser(this);
          aOtherBrowser._remoteWebProgressManager.swapBrowser(aOtherBrowser);
        }

        if (this._remoteFinder) {
          this._remoteFinder.swapBrowser(this);
        }
        if (aOtherBrowser._remoteFinder) {
          aOtherBrowser._remoteFinder.swapBrowser(aOtherBrowser);
        }
      }

      event = new CustomEvent("EndSwapDocShells", { detail: aOtherBrowser });
      this.dispatchEvent(event);
      event = new CustomEvent("EndSwapDocShells", { detail: this });
      aOtherBrowser.dispatchEvent(event);
    }

    getInPermitUnload(aCallback) {
      if (this.isRemoteBrowser) {
        let { remoteTab } = this.frameLoader;
        if (!remoteTab) {
          // If we're crashed, we're definitely not in this state anymore.
          aCallback(false);
          return;
        }
        aCallback(LazyModules.PermitUnloader.inPermitUnload(this.frameLoader));
        return;
      }

      if (!this.docShell || !this.docShell.contentViewer) {
        aCallback(false);
        return;
      }
      aCallback(this.docShell.contentViewer.inPermitUnload);
    }

    permitUnload(aPermitUnloadFlags) {
      if (this.isRemoteBrowser) {
        if (!LazyModules.PermitUnloader.hasBeforeUnload(this.frameLoader)) {
          return { permitUnload: true, timedOut: false };
        }

        return LazyModules.PermitUnloader.permitUnload(
          this.frameLoader,
          aPermitUnloadFlags
        );
      }

      if (!this.docShell || !this.docShell.contentViewer) {
        return { permitUnload: true, timedOut: false };
      }
      return {
        permitUnload: this.docShell.contentViewer.permitUnload(
          aPermitUnloadFlags
        ),
        timedOut: false,
      };
    }

    print(aOuterWindowID, aPrintSettings, aPrintProgressListener) {
      if (!this.frameLoader) {
        throw Components.Exception("No frame loader.", Cr.NS_ERROR_FAILURE);
      }

      this.frameLoader.print(
        aOuterWindowID,
        aPrintSettings,
        aPrintProgressListener
      );
    }

    async drawSnapshot(x, y, w, h, scale, backgroundColor) {
      let rect = new DOMRect(x, y, w, h);
      try {
        return this.browsingContext.currentWindowGlobal.drawSnapshot(
          rect,
          scale,
          backgroundColor
        );
      } catch (e) {
        return false;
      }
    }

    dropLinks(aLinks, aTriggeringPrincipal) {
      if (!this.droppedLinkHandler) {
        return false;
      }
      let links = [];
      for (let i = 0; i < aLinks.length; i += 3) {
        links.push({
          url: aLinks[i],
          name: aLinks[i + 1],
          type: aLinks[i + 2],
        });
      }
      this.droppedLinkHandler(null, links, aTriggeringPrincipal);
      return true;
    }

    getContentBlockingLog() {
      let windowGlobal = this.browsingContext.currentWindowGlobal;
      if (!windowGlobal) {
        return null;
      }
      return windowGlobal.contentBlockingLog;
    }

    getContentBlockingEvents() {
      let windowGlobal = this.browsingContext.currentWindowGlobal;
      if (!windowGlobal) {
        return 0;
      }
      return windowGlobal.contentBlockingEvents;
    }

    // Send an asynchronous message to the remote child via an actor.
    // Note: use this only for messages through an actor. For old-style
    // messages, use the message manager.
    // The value of the scope argument determines which browsing contexts
    // are sent to:
    //   'all' - send to actors associated with all descendant child frames.
    //   'roots' - send only to actors associated with process roots.
    //   undefined/'' - send only to the top-level actor and not any descendants.
    sendMessageToActor(messageName, args, actorName, scope) {
      if (!this.frameLoader) {
        return;
      }

      function sendToChildren(browsingContext, childScope) {
        let windowGlobal = browsingContext.currentWindowGlobal;
        // If 'roots' is set, only send if windowGlobal.isProcessRoot is true.
        if (
          windowGlobal &&
          (childScope != "roots" || windowGlobal.isProcessRoot)
        ) {
          windowGlobal.getActor(actorName).sendAsyncMessage(messageName, args);
        }

        // Iterate as long as scope in assigned. Note that we use the original
        // passed in scope, not childScope here.
        if (scope) {
          for (let context of browsingContext.children) {
            sendToChildren(context, scope);
          }
        }
      }

      // Pass no second argument to always send to the top-level browsing context.
      sendToChildren(this.browsingContext);
    }

    enterModalState() {
      this.sendMessageToActor("EnterModalState", {}, "BrowserElement", "roots");
    }

    leaveModalState() {
      this.sendMessageToActor(
        "LeaveModalState",
        { forceLeave: true },
        "BrowserElement",
        "roots"
      );
    }

    /**
     * Can be called for a window with or without modal state.
     * If the window is not in modal state, this is a no-op.
     */
    maybeLeaveModalState() {
      this.sendMessageToActor(
        "LeaveModalState",
        { forceLeave: false },
        "BrowserElement",
        "roots"
      );
    }

    getDevicePermissionOrigins(key) {
      if (typeof key !== "string" || key.length === 0) {
        throw new Error("Key must be non empty string.");
      }
      if (!this._devicePermissionOrigins) {
        this._devicePermissionOrigins = new Map();
      }
      let origins = this._devicePermissionOrigins.get(key);
      if (!origins) {
        origins = new Set();
        this._devicePermissionOrigins.set(key, origins);
      }
      return origins;
    }

    get processSwitchBehavior() {
      // If a `remotenessChangeHandler` is attached to this browser, it supports
      // having its toplevel process switched dynamically in response to
      // navigations.
      if (this.hasAttribute("maychangeremoteness")) {
        return Ci.nsIBrowser.PROCESS_BEHAVIOR_STANDARD;
      }

      // For backwards compatibility, we need to mark remote, but
      // non-`allowremote`, frames as `PROCESS_BEHAVIOR_SUBFRAME_ONLY`, as some
      // tests rely on it.
      // FIXME: Remove this?
      if (this.isRemoteBrowser) {
        return Ci.nsIBrowser.PROCESS_BEHAVIOR_SUBFRAME_ONLY;
      }
      // Otherwise, don't allow gecko-initiated toplevel process switches.
      return Ci.nsIBrowser.PROCESS_BEHAVIOR_DISABLED;
    }

    // This method is replaced by frontend code in order to delay performing the
    // process switch until some async operatin is completed.
    //
    // This is used by tabbrowser to flush SessionStore before a process switch.
    async prepareToChangeRemoteness() {
      /* no-op unless replaced */
    }

    // Called by Gecko before the remoteness change happens, allowing for
    // listeners, etc. to be stashed before the process switch.
    beforeChangeRemoteness() {
      // Fire the `WillChangeBrowserRemoteness` event, which may be hooked by
      // frontend code for custom behaviour.
      let event = document.createEvent("Events");
      event.initEvent("WillChangeBrowserRemoteness", true, false);
      this.dispatchEvent(event);

      // Destroy ourselves to unregister from observer notifications
      // FIXME: Can we get away with something less destructive here?
      this.destroy();
    }

    finishChangeRemoteness(redirectLoadSwitchId) {
      // Re-construct ourselves after the destroy in `beforeChangeRemoteness`.
      this.construct();

      // Fire the `DidChangeBrowserRemoteness` event, which may be hooked by
      // frontend code for custom behaviour.
      let event = document.createEvent("Events");
      event.initEvent("DidChangeBrowserRemoteness", true, false);
      this.dispatchEvent(event);

      // If we have a tabbrowser, we need to let it handle restoring session
      // history, and performing the `resumeRedirectedLoad`, in order to get
      // sesssion state set up correctly.
      // FIXME: This probably needs to be hookable by GeckoView.
      let tabbrowser = this.getTabBrowser();
      if (tabbrowser) {
        tabbrowser.finishBrowserRemotenessChange(this, redirectLoadSwitchId);
        return true;
      }
      return false;
    }
  }

  MozXULElement.implementCustomInterface(MozBrowser, [Ci.nsIBrowser]);
  customElements.define("browser", MozBrowser);
}<|MERGE_RESOLUTION|>--- conflicted
+++ resolved
@@ -1108,9 +1108,6 @@
         // we should re-evaluate the CSP here.
         this._csp = null;
 
-<<<<<<< HEAD
-        this.messageManager.addMessageListener("Browser:Init", this);
-
         // Start WebView additions.
         [
           "backgroundcolor",
@@ -1129,8 +1126,6 @@
         this.screenshot_id = 0;
         // End WebView additions.
 
-=======
->>>>>>> bbe92cb7
         let jsm = "resource://gre/modules/RemoteWebProgress.jsm";
         let { RemoteWebProgressManager } = ChromeUtils.import(jsm, {});
 
@@ -1243,14 +1238,10 @@
       }
     }
 
-<<<<<<< HEAD
     receiveMessage(aMessage) {
       if (this.isRemoteBrowser) {
         const data = aMessage.data;
         switch (aMessage.name) {
-          case "Browser:Init":
-            this._outerWindowID = data.outerWindowID;
-            break;
           case "WebView::backgroundcolor":
             this.webViewDispatchEventFromData("backgroundcolor", data, [
               "backgroundcolor",
@@ -1386,8 +1377,6 @@
       });
     }
 
-=======
->>>>>>> bbe92cb7
     get remoteWebProgressManager() {
       return this._remoteWebProgressManager;
     }
