--- conflicted
+++ resolved
@@ -1113,11 +1113,12 @@
   value: false
   mirror: always
 
-<<<<<<< HEAD
+- name: device.sensors.test.events
+  type: bool
+  value: false
+  mirror: always
+
 - name: device.storage.enabled
-=======
-- name: device.sensors.test.events
->>>>>>> 118bc16d
   type: bool
   value: false
   mirror: always
