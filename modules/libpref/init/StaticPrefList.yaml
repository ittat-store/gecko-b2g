--- conflicted
+++ resolved
@@ -1606,7 +1606,6 @@
   value: false
   mirror: always
 
-<<<<<<< HEAD
 # B2G_RIL
 - name: dom.datacall.enabled
   type: bool
@@ -1618,14 +1617,16 @@
 # Besides, this API should be only for sim lock without sim inserted case.
 # Regarding normal sim lock, we still need to go through icc APIs.
 - name: dom.subsidylock.enabled
-=======
+  type: bool
+  value: false
+  mirror: always
+
 # Allow control characters appear in composition string.
 # When this is false, control characters except
 # CHARACTER TABULATION (horizontal tab) are removed from
 # both composition string and data attribute of compositionupdate
 # and compositionend events.
 - name: dom.compositionevent.allow_control_characters
->>>>>>> 85b84f82
   type: bool
   value: false
   mirror: always
