# This Source Code Form is subject to the terms of the Mozilla Public
# License, v. 2.0. If a copy of the MPL was not distributed with this
# file, You can obtain one at http://mozilla.org/MPL/2.0/. */

# This file defines static prefs, i.e. those that are defined at startup and
# used entirely or mostly from C++ and/or Rust code.
#
# The file is separated into sections, where each section contains a group of
# prefs that all share the same first segment of their name -- all the "gfx.*"
# prefs are together, all the "network.*" prefs are together, etc. Sections
# must be kept in alphabetical order, but prefs within sections need not be.
#
# Basics
# ------
# Any pref defined in one of the files included here should *not* be defined
# in a data file such as all.js; that would just be useless duplication.
#
# (Except under unusual circumstances where the value defined here must be
# overridden, e.g. for some Thunderbird prefs. In those cases the default
# value from the data file will override the static default value defined
# here.)
#
# Please follow the existing prefs naming convention when considering adding a
# new pref, and don't create a new pref group unless it's appropriate and there
# are likely to be multiple prefs within that group. (If you do, you'll need to
# update the `pref_groups` variable in modules/libpref/moz.build.)
#
# Definitions
# -----------
# A pref definition looks like this:
#
#   - name: <pref-name>                    # mandatory
#     type: <cpp-type>                     # mandatory
#     value: <default-value>               # mandatory
#     mirror: <never | once | always>      # mandatory
#     do_not_use_directly: <true | false>  # optional
#     include: <header-file>               # optional
#     rust: <true | false>                 # optional
#
# - `name` is the name of the pref, without double-quotes, as it appears
#   in about:config. It is used in most libpref API functions (from both C++
#   and JS code).
#
# - `type` is one of `bool`, `int32_t`, `uint32_t`, `float`, an atomic version
#   of one of those, or `String`. Note that float prefs are stored internally
#   as strings. The C++ preprocessor doesn't like template syntax in a macro
#   argument, so use the typedefs defined in StaticPrefsBase.h; for example,
#   use `RelaxedAtomicBool` instead of `Atomic<bool, Relaxed>`.
#
# - `value` is the default value. Its type should be appropriate for
#   <cpp-type>, otherwise the generated code will fail to compile. A complex
#   C++ numeric expressions like `60 * 60` (which the YAML parser cannot treat
#   as an integer or float) is treated as a string and passed through without
#   change, which is useful.
#
# - `mirror` indicates how the pref value is mirrored into a C++ variable.
#
#   * `never`: There is no C++ mirror variable. The pref value can only be
#     accessed via the standard libpref API functions.
#
#   * `once`: The pref value is mirrored into a variable at startup; the
#     mirror variable is left unchanged after that. (The exact point at which
#     all `once` mirror variables are set is when the first `once` mirror
#     variable is accessed, via its getter function.) This is mostly useful for
#     graphics prefs where we often don't want a new pref value to apply until
#     restart. Otherwise, this update policy is best avoided because its
#     behaviour can cause confusion and bugs.
#
#   * `always`: The mirror variable is always kept in sync with the pref value.
#     This is the most common choice.
#
#   When a mirror variable is present, a getter will be created that can access
#   it. Using the getter function to read the pref's value has the two
#   following advantages over the normal API functions.
#
#   * A direct variable access is faster than a hash table lookup.
#
#   * A mirror variable can be accessed off the main thread. If a pref *is*
#     accessed off the main thread, it should have an atomic type. Assertions
#     enforce this.
#
#   Note that Rust code must access the mirror variable directly, rather than
#   via the getter function.
#
# - `do_not_use_directly` indicates if `_DoNotUseDirectly` should be appended to
#   the name of the getter function. This is simply a naming convention
#   indicating that there is some other wrapper getter function that should be
#   used in preference to the normal static pref getter. Defaults to `false` if
#   not present. Cannot be used with a `never` mirror value, because there is
#   no getter function in that case.
#
# - `include` names a header file that must be included for the pref value to
#   compile correctly, e.g. because it refers to a code constant. System
#   headers should be surrounded with angle brackets, e.g. `<cmath>`.
#
# - `rust` indicates if the mirror variable is used by Rust code. If so, it
#   will be usable via the `static_prefs::pref!` macro, e.g.
#   `static_prefs::pref!("layout.css.font-display.enabled")`.
#
# The getter function's base name is the same as the pref's name, but with
# '.' or '-' chars converted to '_', to make a valid identifier. For example,
# the getter for `foo.bar_baz` is `foo_bar_baz()`. This is ugly but clear,
# and you can search for both the pref name and the getter using the regexp
# /foo.bar.baz/. Suffixes are added as follows:
#
# - If the `mirror` value is `once`, `_AtStartup` is appended, to indicate the
#   value was obtained at startup.
#
# - If the `do_not_use_directly` value is true, `_DoNotUseDirectly` is
#   appended.
#
# Preprocessor
# ------------
# Note finally that this file is preprocessed by preprocessor.py, not the C++
# preprocessor. As a result, the following things may be surprising.
#
# - YAML comments start with a '#', so putting a comment on the same line as a
#   preprocessor directive is dubious. E.g. avoid lines like `#define X 3 #
#   three` because the ` # three` will be part of `X`.
#
# - '@' use is required for substitutions to occur. E.g. with `#define FOO 1`,
#   `FOO` won't be replaced with `1` unless it has '@' chars around it.
#
# - Spaces aren't permitted between the leading '#' and the name of a
#   directive, e.g. `#ifdef XYZ` works but `# ifdef XYZ` does not.
#
# Please indent all prefs defined within #ifdef/#ifndef conditions. This
# improves readability, particular for conditional blocks that exceed a single
# screen. But note that the leading '-' in a definition must remain in the
# first column for it to be valid YAML.

#ifdef RELEASE_OR_BETA
#define IS_NOT_RELEASE_OR_BETA false
#else
#define IS_NOT_RELEASE_OR_BETA true
#endif

#ifdef NIGHTLY_BUILD
#define IS_NIGHTLY_BUILD      true
#define IS_NOT_NIGHTLY_BUILD  false
#else
#define IS_NIGHTLY_BUILD      false
#define IS_NOT_NIGHTLY_BUILD  true
#endif

#ifdef MOZILLA_OFFICIAL
#define IS_NOT_MOZILLA_OFFICIAL false
#else
#define IS_NOT_MOZILLA_OFFICIAL true
#endif

#ifdef EARLY_BETA_OR_EARLIER
#define IS_EARLY_BETA_OR_EARLIER true
#else
#define IS_EARLY_BETA_OR_EARLIER false
#endif

#ifdef ANDROID
#define IS_ANDROID true
#define IS_NOT_ANDROID false
#else
#define IS_ANDROID false
#define IS_NOT_ANDROID true
#endif

#---------------------------------------------------------------------------
# Prefs starting with "accessibility."
#---------------------------------------------------------------------------

- name: accessibility.monoaudio.enable
  type: RelaxedAtomicBool
  value: false
  mirror: always

- name: accessibility.browsewithcaret
  type: RelaxedAtomicBool
  value: false
  mirror: always

- name: accessibility.AOM.enabled
  type: bool
  value: false
  mirror: always

#ifdef ANDROID
  #---------------------------------------------------------------------------
  # Prefs starting with "android."
  #---------------------------------------------------------------------------

  # On Android, we want an opaque background to be visible under the page,
  # so layout should not force a default background.
-   name: android.widget_paints_background
    type: bool
    value: true
    mirror: always
#endif

#---------------------------------------------------------------------------
# Prefs starting with "apz."
# The apz prefs are explained in AsyncPanZoomController.cpp
#---------------------------------------------------------------------------

- name: apz.allow_double_tap_zooming
  type: RelaxedAtomicBool
  value: true
  mirror: always

- name: apz.allow_immediate_handoff
  type: RelaxedAtomicBool
  value: false
  mirror: always

- name: apz.allow_zooming
  type: RelaxedAtomicBool
  value: @IS_ANDROID@
  mirror: always

- name: apz.android.chrome_fling_physics.enabled
  type: RelaxedAtomicBool
  value: true
  mirror: always

- name: apz.android.chrome_fling_physics.friction
  type: AtomicFloat
  value: 0.015f
  mirror: always

- name: apz.android.chrome_fling_physics.inflexion
  type: AtomicFloat
  value: 0.35f
  mirror: always

- name: apz.android.chrome_fling_physics.stop_threshold
  type: AtomicFloat
  value: 0.1f
  mirror: always

- name: apz.autoscroll.enabled
  type: RelaxedAtomicBool
  value: true
  mirror: always

- name: apz.axis_lock.breakout_angle
  type: AtomicFloat
  value: float(M_PI / 8.0)    # 22.5 degrees
  mirror: always
  include: <cmath>

- name: apz.axis_lock.breakout_threshold
  type: AtomicFloat
  value: 1.0f / 32.0f
  mirror: always

- name: apz.axis_lock.direct_pan_angle
  type: AtomicFloat
  value: float(M_PI / 3.0)    # 60 degrees
  mirror: always
  include: <cmath>

- name: apz.axis_lock.lock_angle
  type: AtomicFloat
  value: float(M_PI / 6.0)    # 30 degrees
  mirror: always
  include: <cmath>

# Whether to lock touch scrolling to one axis at a time.
# 0 = FREE (No locking at all)
# 1 = STANDARD (Once locked, remain locked until scrolling ends)
# 2 = STICKY (Allow lock to be broken, with hysteresis)
- name: apz.axis_lock.mode
  type: RelaxedAtomicInt32
  value: 0
  mirror: always

- name: apz.content_response_timeout
  type: RelaxedAtomicInt32
  value: 400
  mirror: always

- name: apz.danger_zone_x
  type: RelaxedAtomicInt32
  value: 50
  mirror: always

- name: apz.danger_zone_y
  type: RelaxedAtomicInt32
  value: 100
  mirror: always

- name: apz.disable_for_scroll_linked_effects
  type: RelaxedAtomicBool
  value: false
  mirror: always

- name: apz.displayport_expiry_ms
  type: RelaxedAtomicUint32
  value: 15000
  mirror: always

- name: apz.drag.enabled
  type: RelaxedAtomicBool
  value: true
  mirror: always

- name: apz.drag.initial.enabled
  type: RelaxedAtomicBool
  value: true
  mirror: always

- name: apz.drag.touch.enabled
  type: RelaxedAtomicBool
  value: true
  mirror: always

- name: apz.enlarge_displayport_when_clipped
  type: RelaxedAtomicBool
  value: @IS_ANDROID@
  mirror: always

# Test only.
- name: apz.fixed-margin-override.enabled
  type: RelaxedAtomicBool
  value: false
  mirror: always

# Test only.
- name: apz.fixed-margin-override.bottom
  type: RelaxedAtomicInt32
  value: 0
  mirror: always

# Test only.
- name: apz.fixed-margin-override.top
  type: RelaxedAtomicInt32
  value: 0
  mirror: always

- name: apz.fling_accel_base_mult
  type: AtomicFloat
  value: 1.0f
  mirror: always

- name: apz.fling_accel_interval_ms
  type: RelaxedAtomicInt32
  value: 500
  mirror: always

- name: apz.fling_accel_supplemental_mult
  type: AtomicFloat
  value: 1.0f
  mirror: always

- name: apz.fling_accel_min_velocity
  type: AtomicFloat
  value: 1.5f
  mirror: always

- name: apz.fling_curve_function_x1
  type: float
  value: 0.0f
  mirror: once

- name: apz.fling_curve_function_x2
  type: float
  value: 1.0f
  mirror: once

- name: apz.fling_curve_function_y1
  type: float
  value: 0.0f
  mirror: once

- name: apz.fling_curve_function_y2
  type: float
  value: 1.0f
  mirror: once

- name: apz.fling_curve_threshold_inches_per_ms
  type: AtomicFloat
  value: -1.0f
  mirror: always

- name: apz.fling_friction
  type: AtomicFloat
  value: 0.002f
  mirror: always

- name: apz.fling_min_velocity_threshold
  type: AtomicFloat
  value: 0.5f
  mirror: always

- name: apz.fling_stop_on_tap_threshold
  type: AtomicFloat
  value: 0.05f
  mirror: always

- name: apz.fling_stopped_threshold
  type: AtomicFloat
  value: 0.01f
  mirror: always

- name: apz.frame_delay.enabled
  type: RelaxedAtomicBool
  value: true
  mirror: always

- name: apz.touch_acceleration_factor_x
  type: float
  value: 1.0f
  mirror: always

- name: apz.touch_acceleration_factor_y
  type: float
  value: 1.0f
  mirror: always

#ifdef MOZ_WIDGET_GTK
-   name: apz.gtk.kinetic_scroll.enabled
    type: RelaxedAtomicBool
    value: true
    mirror: always
#endif

- name: apz.keyboard.enabled
  type: bool
  value: @IS_NOT_ANDROID@
  mirror: once

- name: apz.keyboard.passive-listeners
  type: RelaxedAtomicBool
  value: @IS_NOT_ANDROID@
  mirror: always

- name: apz.max_tap_time
  type: RelaxedAtomicInt32
  value: 300
  mirror: always

- name: apz.max_velocity_inches_per_ms
  type: AtomicFloat
  value: -1.0f
  mirror: always

- name: apz.max_velocity_queue_size
  type: uint32_t
  value: 5
  mirror: once

- name: apz.min_skate_speed
  type: AtomicFloat
  value: 1.0f
  mirror: always

- name: apz.minimap.enabled
  type: RelaxedAtomicBool
  value: false
  mirror: always

- name: apz.one_touch_pinch.enabled
  type: RelaxedAtomicBool
  value: true
  mirror: always

- name: apz.overscroll.enabled
  type: RelaxedAtomicBool
  value: false
  mirror: always

- name: apz.overscroll.min_pan_distance_ratio
  type: AtomicFloat
  value: 1.0f
  mirror: always

- name: apz.overscroll.stop_distance_threshold
  type: AtomicFloat
  value: 5.0f
  mirror: always

- name: apz.paint_skipping.enabled
  type: RelaxedAtomicBool
  value: true
  mirror: always

- name: apz.peek_messages.enabled
  type: RelaxedAtomicBool
  value: true
  mirror: always

# Fetch displayport updates early from the message queue.
- name: apz.pinch_lock.mode
  type: RelaxedAtomicInt32
  value: 1
  mirror: always

- name: apz.pinch_lock.scroll_lock_threshold
  type: AtomicFloat
  value: 1.0f / 32.0f   # 1/32 inches
  mirror: always

- name: apz.pinch_lock.span_breakout_threshold
  type: AtomicFloat
  value: 1.0f / 32.0f   # 1/32 inches
  mirror: always

- name: apz.pinch_lock.span_lock_threshold
  type: AtomicFloat
  value: 1.0f / 32.0f   # 1/32 inches
  mirror: always

- name: apz.pinch_lock.buffer_max_age
  type: int32_t
  value: 50   # milliseconds
  mirror: once

- name: apz.popups.enabled
  type: RelaxedAtomicBool
  value: false
  mirror: always

# Whether to print the APZC tree for debugging.
- name: apz.printtree
  type: RelaxedAtomicBool
  value: false
  mirror: always

- name: apz.record_checkerboarding
  type: RelaxedAtomicBool
  value: @IS_NIGHTLY_BUILD@
  mirror: always

- name: apz.second_tap_tolerance
  type: AtomicFloat
  value: 0.5f
  mirror: always

- name: apz.test.fails_with_native_injection
  type: RelaxedAtomicBool
  value: false
  mirror: always

- name: apz.test.logging_enabled
  type: RelaxedAtomicBool
  value: false
  mirror: always

- name: apz.touch_move_tolerance
  type: AtomicFloat
  value: 0.1f
  mirror: always

- name: apz.touch_start_tolerance
  type: AtomicFloat
  value: 0.1f
  mirror: always

- name: apz.velocity_bias
  type: AtomicFloat
  value: 0.0f
  mirror: always

- name: apz.velocity_relevance_time_ms
  type: RelaxedAtomicUint32
  value: 150
  mirror: always

- name: apz.x_skate_highmem_adjust
  type: AtomicFloat
  value: 0.0f
  mirror: always

- name: apz.x_skate_size_multiplier
  type: AtomicFloat
  value: 1.25f
  mirror: always

- name: apz.x_stationary_size_multiplier
  type: AtomicFloat
  value: 1.5f
  mirror: always

- name: apz.y_skate_highmem_adjust
  type: AtomicFloat
  value: 0.0f
  mirror: always

- name: apz.y_skate_size_multiplier
  type: AtomicFloat
#if defined(MOZ_WIDGET_ANDROID)
  value: 1.5f
#else
  value: 3.5f
#endif
  mirror: always

- name: apz.y_stationary_size_multiplier
  type: AtomicFloat
#if defined(MOZ_WIDGET_ANDROID)
  value: 1.5f
#else
  value: 3.5f
#endif
  mirror: always

- name: apz.zoom_animation_duration_ms
  type: RelaxedAtomicInt32
  value: 250
  mirror: always

- name: apz.scale_repaint_delay_ms
  type: RelaxedAtomicInt32
  value: 500
  mirror: always

- name: apz.relative-update.enabled
  type: RelaxedAtomicBool
  value: true
  mirror: always

#---------------------------------------------------------------------------
# Prefs starting with "beacon."
#---------------------------------------------------------------------------

# Is support for Navigator.sendBeacon enabled?
- name: beacon.enabled
  type: bool
  value: true
  mirror: always

#---------------------------------------------------------------------------
# Prefs starting with "bidi."
#---------------------------------------------------------------------------

# Whether delete and backspace should immediately delete characters not
# visually adjacent to the caret, or adjust the visual position of the caret
# on the first keypress and delete the character on a second keypress
- name: bidi.edit.delete_immediately
  type: bool
  value: true
  mirror: always

#---------------------------------------------------------------------------
# Prefs starting with "browser."
#---------------------------------------------------------------------------

- name: browser.active_color
  type: String
  value: "#EE0000"
  mirror: never
- name: browser.anchor_color
  type: String
  value: "#0000EE"
  mirror: never

# See http://dev.w3.org/html5/spec/forms.html#attr-fe-autofocus
- name: browser.autofocus
  type: bool
  value: true
  mirror: always

- name: browser.cache.offline.enable
  type: bool
  value: true
  mirror: always

- name: browser.cache.offline.storage.enable
  type: bool
#ifdef EARLY_BETA_OR_EARLIER
  value: false
#else
  value: true
#endif
  mirror: always

- name: browser.cache.disk.enable
  type: RelaxedAtomicBool
  value: true
  mirror: always

- name: browser.cache.memory.enable
  type: RelaxedAtomicBool
  value: true
  mirror: always

# Limit of recent metadata we keep in memory for faster access, in KB.
- name: browser.cache.disk.metadata_memory_limit
  type: RelaxedAtomicUint32
  value: 250   # 0.25 MB
  mirror: always

# Does the user want smart-sizing?
- name: browser.cache.disk.smart_size.enabled
  type: RelaxedAtomicBool
  value: true
  mirror: always

# Enable/Disable Origin based cache isolation
- name: browser.cache.cache_isolation
  type: RelaxedAtomicBool
  value: false
  mirror: always

# -1 = determine dynamically, 0 = none, n = memory capacity in kilobytes.
- name: browser.cache.memory.capacity
  type: RelaxedAtomicInt32
#ifdef ANDROID
  value: 1024
#else
  value: -1
#endif
  mirror: always

# When smartsizing is disabled we could potentially fill all disk space by
# cache data when the disk capacity is not set correctly. To avoid that we
# check the free space every time we write some data to the cache. The free
# space is checked against two limits. Once the soft limit is reached we start
# evicting the least useful entries, when we reach the hard limit writing to
# the entry fails.
- name: browser.cache.disk.free_space_soft_limit
  type: RelaxedAtomicUint32
  value: 5 * 1024   # 5MB
  mirror: always

- name: browser.cache.disk.free_space_hard_limit
  type: RelaxedAtomicUint32
  value: 1024    # 1MB
  mirror: always

# The number of chunks we preload ahead of read. One chunk currently has
# 256kB.
- name: browser.cache.disk.preload_chunk_count
  type: RelaxedAtomicUint32
  value: 4    # 1 MB of read ahead
  mirror: always

# Max-size (in KB) for entries in disk cache. Set to -1 for no limit.
# (Note: entries bigger than 1/8 of disk-cache are never cached)
- name: browser.cache.disk.max_entry_size
  type: RelaxedAtomicUint32
  value: 50 * 1024    # 50 MB
  mirror: always

# Max-size (in KB) for entries in memory cache. Set to -1 for no limit.
# (Note: entries bigger than than 90% of the mem-cache are never cached.)
- name: browser.cache.memory.max_entry_size
  type: RelaxedAtomicInt32
  value: 5 * 1024
  mirror: always

# Memory limit (in kB) for new cache data not yet written to disk. Writes to
# the cache are buffered and written to disk on background with low priority.
# With a slow persistent storage these buffers may grow when data is coming
# fast from the network. When the amount of unwritten data is exceeded, new
# writes will simply fail. We have two buckets, one for important data
# (priority) like html, css, fonts and js, and one for other data like images,
# video, etc.
# Note: 0 means no limit.
- name: browser.cache.disk.max_chunks_memory_usage
  type: RelaxedAtomicUint32
  value: 40 * 1024
  mirror: always
- name: browser.cache.disk.max_priority_chunks_memory_usage
  type: RelaxedAtomicUint32
  value: 40 * 1024
  mirror: always

# Number of seconds the cache spends writing pending data and closing files
# after shutdown has been signalled. Past that time data is not written and
# files are left open for the OS to clean up.
- name: browser.cache.max_shutdown_io_lag
  type: RelaxedAtomicUint32
  value: 2
  mirror: always

- name: browser.contentblocking.database.enabled
  type: bool
  value: false
  mirror: always

# How many recent block/unblock actions per origins we remember in the
# Content Blocking log for each top-level window.
- name: browser.contentblocking.originlog.length
  type: uint32_t
  value: 32
  mirror: always

- name: browser.display.background_color
  type: String
  value: "#FFFFFF"
  mirror: never

# 0 = default: always, except in high contrast mode
# 1 = always
# 2 = never
- name: browser.display.document_color_use
  type: RelaxedAtomicUint32
  value: 0
  mirror: always
  rust: true

# This pref dictates whether or not backplates and background images
# are to be drawn, when in high-contrast mode:
#   false: do not draw backplates or render background images
#   true: render background images and draw backplates
# This condition is only considered when high-contrast mode is enabled
# in Firefox, ie. when the user has:
#   (1) mUseAccessibilityMode set to true (Widows high-contrast mode is on)
#       AND browser.display.document_color_use set to 0
#       (only with high-contrast themes) OR
#   (2) browser.display.document_color_use set to 2 (always)
- name: browser.display.permit_backplate
  type: RelaxedAtomicBool
  value: true
  mirror: always
  rust: true

- name: browser.display.focus_ring_on_anything
  type: bool
  value: false
  mirror: always

- name: browser.display.focus_ring_width
  type: uint32_t
  value: 1
  mirror: always

- name: browser.display.focus_background_color
  type: String
  value: "#117722"
  mirror: never

# Focus ring border style.
# 0 = solid border, 1 = dotted border
- name: browser.display.focus_ring_style
  type: uint32_t
  value: 1
  mirror: always

- name: browser.display.focus_text_color
  type: String
  value: "#ffffff"
  mirror: never
- name: browser.display.foreground_color
  type: String
  value: "#000000"
  mirror: never

- name: browser.display.show_focus_rings
  type: bool
# Focus rings are not shown on Mac or Android by default.
#if defined(XP_MACOSX) || defined(ANDROID)
  value: false
#else
  value: true
#endif
  mirror: always

# In theory: 0 = never, 1 = quick, 2 = always, though we always just use it as
# a bool!
- name: browser.display.use_document_fonts
  type: RelaxedAtomicInt32
  value: 1
  mirror: always
  rust: true

- name: browser.display.use_focus_colors
  type: bool
  value: false
  mirror: always

- name: browser.display.use_system_colors
  type: bool
  value: false
  mirror: always

- name: browser.dom.window.dump.enabled
  type: RelaxedAtomicBool
  value: @IS_NOT_MOZILLA_OFFICIAL@
  mirror: always

# Fix up common scheme typos?
- name: browser.fixup.typo.scheme
  type: bool
  value: true
  mirror: always

- name: browser.fixup.dns_first_for_single_words
  type: bool
  value: false
  mirror: always

# Render animations and videos as a solid color
- name: browser.measurement.render_anims_and_video_solid
  type: RelaxedAtomicBool
  value: false
  mirror: always

# Indicates if about:newtab shows content (enabled) or just blank.
- name: browser.newtabpage.enabled
  type: bool
  value: true
  mirror: always

# Blocked plugin content
- name: browser.safebrowsing.blockedURIs.enabled
  type: bool
  value: true
  mirror: always

# Malware protection
- name: browser.safebrowsing.malware.enabled
  type: bool
  value: true
  mirror: always

# Password protection
- name: browser.safebrowsing.passwords.enabled
  type: bool
  value: false
  mirror: always

# Phishing protection
- name: browser.safebrowsing.phishing.enabled
  type: bool
  value: true
  mirror: always

# Maximum size for an array to store the safebrowsing prefixset.
- name: browser.safebrowsing.prefixset_max_array_size
  type: RelaxedAtomicUint32
  value: 512*1024
  mirror: always

# ContentSessionStore prefs
# Maximum number of bytes of DOMSessionStorage data we collect per origin.
- name: browser.sessionstore.dom_storage_limit
  type: uint32_t
  value: 2048
  mirror: always

# If set, use DocumentChannel with nsDocShell in place of HttpChannel.
- name: browser.tabs.documentchannel
  type: bool
#if defined(ANDROID)
  value: false  # See bug 1589982.
#else
  value: true
#endif
  mirror: always

- name: browser.tabs.remote.desktopbehavior
  type: bool
  value: false
  mirror: always

- name: browser.tabs.remote.force-paint
  type: bool
  value: true
  mirror: always

# When this pref is enabled document loads with a mismatched
# Cross-Origin-Embedder-Policy header will fail to load
- name: browser.tabs.remote.useCrossOriginEmbedderPolicy
  type: RelaxedAtomicBool
#if !defined(ANDROID)
  value: @IS_NIGHTLY_BUILD@
#else
  value: false # Blocked by DocumentChannel, see Bug 1589982.
#endif
  mirror: always

# When this pref is enabled top level loads with a mismatched
# Cross-Origin-Opener-Policy header will be loaded in a separate process.
- name: browser.tabs.remote.useCrossOriginOpenerPolicy
  type: RelaxedAtomicBool
#if !defined(ANDROID)
  value: @IS_NIGHTLY_BUILD@
#else
  value: false # Blocked by DocumentChannel, see Bug 1589982.
#endif
  mirror: always

# When this pref is enabled, the browser will check no-cors responses that
# have the Cross-Origin-Resource-Policy header and will fail the request if
# the origin of the resource's loading document doesn't match the origin
# (or base domain) of the loaded resource.
- name: browser.tabs.remote.useCORP
  type: bool
  value: true
  mirror: always

# The percentage of the screen that needs to be scrolled before toolbar
# manipulation is allowed.
- name: browser.ui.scroll-toolbar-threshold
  type: RelaxedAtomicInt32
  value: 10
  mirror: always

# When true, zooming will be enabled on all sites, even ones that declare
# user-scalable=no.
- name: browser.ui.zoom.force-user-scalable
  type: RelaxedAtomicBool
  value: false
  mirror: always

- name: browser.underline_anchors
  type: bool
  value: true
  mirror: always

- name: browser.viewport.desktopWidth
  type: RelaxedAtomicInt32
  value: 980
  mirror: always

- name: browser.visited_color
  type: String
  value: "#551A8B"
  mirror: never

# Enable xul error pages.
- name: browser.xul.error_pages.enabled
  type: bool
  value: true
  mirror: always

#---------------------------------------------------------------------------
# Prefs starting with "canvas."
#---------------------------------------------------------------------------

# Limit for the canvas image cache. 0 means unlimited.
- name: canvas.image.cache.limit
  type: int32_t
  value: 0
  mirror: always

# Add support for canvas path objects
- name: canvas.path.enabled
  type: bool
  value: true
  mirror: always

- name: canvas.capturestream.enabled
  type: bool
  value: true
  mirror: always

# Is support for CanvasRenderingContext2D.filter enabled?
- name: canvas.filters.enabled
  type: bool
  value: true
  mirror: always

# Provide ability to turn on support for canvas focus rings.
- name: canvas.focusring.enabled
  type: bool
  value: true
  mirror: always

# Is support for CanvasRenderingContext2D's hitRegion APIs enabled?
- name: canvas.hitregions.enabled
  type: bool
  value: false
  mirror: always

# Provide ability to turn on support for canvas mozGetAsFile API.
- name: canvas.mozgetasfile.enabled
  type: bool
  value: false
  mirror: always

#---------------------------------------------------------------------------
# Prefs starting with "channelclassifier."
#---------------------------------------------------------------------------

- name: channelclassifier.allowlist_example
  type: bool
  value: false
  mirror: always

#---------------------------------------------------------------------------
# Prefs starting with "clipboard."
#---------------------------------------------------------------------------

# Clipboard behavior.
- name: clipboard.autocopy
  type: bool
#if !defined(ANDROID) && !defined(XP_MACOSX) && defined(XP_UNIX)
  value: true
#else
  value: false
#endif
  mirror: always

#---------------------------------------------------------------------------
# Prefs starting with "consoleservice."
#---------------------------------------------------------------------------

#if defined(ANDROID)
  # Disable sending console to logcat on release builds.
-   name: consoleservice.logcat
    type: RelaxedAtomicBool
    value: @IS_NOT_RELEASE_OR_BETA@
    mirror: always
#endif

#---------------------------------------------------------------------------
# Prefs starting with "content."
#---------------------------------------------------------------------------

- name: content.cors.disable
  type: bool
  value: false
  mirror: always

# Back off timer notification after count.
# -1 means never.
- name: content.notify.backoffcount
  type: int32_t
  value: -1
  mirror: always

# Notification interval in microseconds.
# The notification interval has a dramatic effect on how long it takes to
# initially display content for slow connections. The current value
# provides good incremental display of content without causing an increase
# in page load time. If this value is set below 1/10 of a second it starts
# to impact page load performance.
# See bugzilla bug 72138 for more info.
- name: content.notify.interval
  type: int32_t
  value: 120000
  mirror: always

# Do we notify based on time?
- name: content.notify.ontimer
  type: bool
  value: true
  mirror: always

# How many times to deflect in interactive mode.
- name: content.sink.interactive_deflect_count
  type: int32_t
  value: 0
  mirror: always

# How many times to deflect in perf mode.
- name: content.sink.perf_deflect_count
  type: int32_t
  value: 200
  mirror: always

# Parse mode for handling pending events.
# 0 = don't check for pending events
# 1 = don't deflect if there are pending events
# 2 = bail if there are pending events
- name: content.sink.pending_event_mode
  type: int32_t
# ifdef XP_WIN
  value: 1
# else
  value: 0
# endif
  mirror: always

# How often to probe for pending events. 1 = every token.
- name: content.sink.event_probe_rate
  type: int32_t
  value: 1
  mirror: always

# How long to stay off the event loop in interactive mode.
- name: content.sink.interactive_parse_time
  type: int32_t
  value: 3000
  mirror: always

# How long to stay off the event loop in perf mode.
- name: content.sink.perf_parse_time
  type: int32_t
  value: 360000
  mirror: always

#  How long to be in interactive mode after an event.
- name: content.sink.interactive_time
  type: uint32_t
  value: 750000
  mirror: always

# How long to stay in perf mode after initial loading.
- name: content.sink.initial_perf_time
  type: uint32_t
  value: 2000000
  mirror: always

# Should we switch between perf-mode and interactive-mode?
# 0 = Switch
# 1 = Interactive mode
# 2 = Perf mode
- name: content.sink.enable_perf_mode
  type: int32_t
  value: 0
  mirror: always

#---------------------------------------------------------------------------
# Prefs starting with "datareporting."
#---------------------------------------------------------------------------

- name: datareporting.healthreport.uploadEnabled
  type: RelaxedAtomicBool
  value: false
  mirror: always
  rust: true

#---------------------------------------------------------------------------
# Prefs starting with "device."
#---------------------------------------------------------------------------

# Is support for the device sensors API enabled?
- name: device.sensors.enabled
  type: bool
  value: true
  mirror: always

- name: device.sensors.ambientLight.enabled
  type: bool
  value: false
  mirror: always

- name: device.sensors.motion.enabled
  type: bool
  value: true
  mirror: always

- name: device.sensors.orientation.enabled
  type: bool
  value: true
  mirror: always

- name: device.sensors.proximity.enabled
  type: bool
  value: false
  mirror: always

- name: device.sensors.test.events
  type: bool
  value: false
  mirror: always

- name: device.storage.enabled
  type: bool
  value: false
  mirror: always

#---------------------------------------------------------------------------
# Prefs starting with "devtools."
#---------------------------------------------------------------------------

# Tells if DevTools have been explicitely enabled by the user. This pref
# allows to disable all features related to DevTools for users that never use
# them. Until bug 1361080 lands, we always consider them enabled.
- name: devtools.enabled
  type: RelaxedAtomicBool
  value: true
  mirror: always

- name: devtools.console.stdout.chrome
  type: RelaxedAtomicBool
  value: @IS_NOT_MOZILLA_OFFICIAL@
  mirror: always

- name: devtools.console.stdout.content
  type: RelaxedAtomicBool
  value: false
  mirror: always

- name: devtools.toolbox.force-chrome-prefs
  type: RelaxedAtomicBool
  value: true
  mirror: always

#---------------------------------------------------------------------------
# Prefs starting with "docshell."
#---------------------------------------------------------------------------

# Used to indicate whether session history listeners should be notified
# about content viewer eviction. Used only for testing.
- name: docshell.shistory.testing.bfevict
  type: bool
  value: false
  mirror: always

#---------------------------------------------------------------------------
# Prefs starting with "dom."
#---------------------------------------------------------------------------

# Whether window.mozPaintCount is exposed to the web.
- name: dom.mozPaintCount.enabled
  type: bool
  value: false
  mirror: always

# Allow cut/copy
- name: dom.allow_cut_copy
  type: bool
  value: true
  mirror: always

- name: dom.allow_XUL_XBL_for_file
  type: bool
  value: false
  mirror: always

# Is support for automatically removing replaced filling animations enabled?
- name: dom.animations-api.autoremove.enabled
  type: bool
  value: @IS_NOT_RELEASE_OR_BETA@
  mirror: always

# Is support for composite operations from the Web Animations API enabled?
- name: dom.animations-api.compositing.enabled
  type: bool
  value: @IS_NOT_RELEASE_OR_BETA@
  mirror: always

# Is support for the core interfaces of Web Animations API enabled?
- name: dom.animations-api.core.enabled
  type: bool
  value: true
  mirror: always

# Is support for Document.getAnimations() and Element.getAnimations()
# supported?
#
# Before enabling this by default, make sure also CSSPseudoElement interface
# has been spec'ed properly, or we should add a separate pref for
# CSSPseudoElement interface. See Bug 1174575 for further details.
- name: dom.animations-api.getAnimations.enabled
  type: bool
  value: @IS_NOT_RELEASE_OR_BETA@
  mirror: always

# Is support for animations from the Web Animations API without 0%/100%
# keyframes enabled?
- name: dom.animations-api.implicit-keyframes.enabled
  type: bool
  value: @IS_NOT_RELEASE_OR_BETA@
  mirror: always

# Is support for timelines from the Web Animations API enabled?
- name: dom.animations-api.timelines.enabled
  type: bool
  value: @IS_NOT_RELEASE_OR_BETA@
  mirror: always

# Is support for AudioWorklet enabled?
- name: dom.audioworklet.enabled
  type: bool
  value: false
  mirror: always

# Is support for Navigator.getBattery enabled?
- name: dom.battery.enabled
  type: bool
  value: true
  mirror: always

# Block multiple external protocol URLs in iframes per single event.
- name: dom.block_external_protocol_in_iframes
  type: bool
  value: true
  mirror: always

# Block multiple window.open() per single event.
- name: dom.block_multiple_popups
  type: bool
  value: true
  mirror: always

# The maximum number of popup that is allowed to be opened. Set to -1 for no
# limit.
- name: dom.popup_maximum
  type: int32_t
  value: 20
  mirror: always

# Whether window.location.reload() and window.history.go(0) should be blocked
# if called directly from a window resize event handler.
#
# This used to be necessary long ago to prevent terrible UX when using stuff
# like TypeAheadFind (bug 258917), but it also causes compat issues on mobile
# (bug 1570566).
#
# So for now disable it on Android and Desktop Nightly, to see if we have any
# desktop regression before removing it completely. Note that this means that
# non-nightly RDM behaves different than Android in this case.
- name: dom.block_reload_from_resize_event_handler
  type: bool
#if defined(MOZ_WIDGET_ANDROID) || defined(NIGHTLY_BUILD)
  value: false
#else
  value: true
#endif
  mirror: always

# SW Cache API
- name: dom.caches.enabled
  type: RelaxedAtomicBool
  value: true
  mirror: always

- name: dom.caches.testing.enabled
  type: RelaxedAtomicBool
  value: false
  mirror: always

# Disable capture attribute for input elements; only supported on GeckoView.
- name: dom.capture.enabled
  type: bool
  value: false
  mirror: always

# Whether Mozilla specific "text" event should be dispatched only in the
# system group or not in content.
- name: dom.compositionevent.text.dispatch_only_system_group_in_content
  type: bool
  value: true
  mirror: always

# B2G_RIL
- name: dom.datacall.enabled
  type: bool
  value: true
  mirror: always

# Any how many seconds we allow external protocol URLs in iframe when not in
# single events
- name: dom.delay.block_external_protocol_in_iframes
  type: uint32_t
  value: 10   # in seconds
  mirror: always

# HTML <dialog> element
- name: dom.dialog_element.enabled
  type: bool
  value: false
  mirror: always

# Only propagate the open window click permission if the setTimeout() is equal
# to or less than this value.
- name: dom.disable_open_click_delay
  type: int32_t
  value: 1000
  mirror: always

- name: dom.disable_open_during_load
  type: bool
  value: false
  mirror: always

- name: dom.enable_window_print
  type: bool
  value: @IS_NOT_ANDROID@
  mirror: always

- name: dom.element.transform-getters.enabled
  type: bool
  value: false
  mirror: always

# Is support for Performance.mozMemory enabled?
- name: dom.enable_memory_stats
  type: bool
  value: false
  mirror: always

# Enable Performance API
# Whether nonzero values can be returned from performance.timing.*
- name: dom.enable_performance
  type: RelaxedAtomicBool
  value: true
  mirror: always

# Enable Performance Observer API
- name: dom.enable_performance_observer
  type: RelaxedAtomicBool
  value: true
  mirror: always

# Whether resource timing will be gathered and returned by performance.GetEntries*
- name: dom.enable_resource_timing
  type: bool
  value: true
  mirror: always

# Whether performance.GetEntries* will contain an entry for the active document
- name: dom.enable_performance_navigation_timing
  type: bool
  value: true
  mirror: always

# If this is true, it's allowed to fire "cut", "copy" and "paste" events.
# Additionally, "input" events may expose clipboard content when inputType
# is "insertFromPaste" or something.
- name: dom.event.clipboardevents.enabled
  type: bool
  value: true
  mirror: always

# Whether touch event listeners are passive by default.
- name: dom.event.default_to_passive_touch_listeners
  type: bool
  value: true
  mirror: always

# Whether wheel listeners are passive by default.
- name: dom.event.default_to_passive_wheel_listeners
  type: bool
  value: @IS_NIGHTLY_BUILD@
  mirror: always

# Enable clipboard readText() and writeText() by default
- name: dom.events.asyncClipboard
  type: bool
  value: true
  mirror: always

# Disable clipboard read() and write() by default
- name: dom.events.asyncClipboard.dataTransfer
  type: bool
  value: false
  mirror: always

# This pref controls whether or not the `protected` dataTransfer state is
# enabled. If the `protected` dataTransfer stae is disabled, then the
# DataTransfer will be read-only whenever it should be protected, and will not
# be disconnected after a drag event is completed.
- name: dom.events.dataTransfer.protected.enabled
  type: bool
  value: false
  mirror: always

# User interaction timer interval, in ms
- name: dom.events.user_interaction_interval
  type: uint32_t
  value: 5000
  mirror: always

# Whether to expose test interfaces of various sorts
- name: dom.expose_test_interfaces
  type: bool
  value: false
  mirror: always

- name: dom.fetchObserver.enabled
  type: RelaxedAtomicBool
  value: false
  mirror: always

# Allow the content process to create a File from a path. This is allowed just
# on parent process, on 'file' Content process, or for testing.
- name: dom.file.createInChild
  type: RelaxedAtomicBool
  value: false
  mirror: always

# Enable formData event
- name: dom.formdata.event.enabled
  type: bool
  value: true
  mirror: always

# Support @autocomplete values for form autofill feature.
- name: dom.forms.autocomplete.formautofill
  type: bool
  value: false
  mirror: always

# This pref just controls whether we format the number with grouping separator
# characters when the internal value is set or updated. It does not stop the
# user from typing in a number and using grouping separators.
- name: dom.forms.number.grouping
  type: bool
  value: false
  mirror: always

# Whether the form.requestSubmit API is enabled
- name: dom.forms.requestsubmit.enabled
  type: bool
  value: @IS_NIGHTLY_BUILD@
  mirror: always

# Whether the Gamepad API is enabled
- name: dom.gamepad.enabled
  type: bool
  value: true
  mirror: always

# Is Gamepad Extension API enabled?
- name: dom.gamepad.extensions.enabled
  type: bool
  value: true
  mirror: always

# Is LightIndicator API enabled in Gamepad Extension API?
- name: dom.gamepad.extensions.lightindicator
  type: bool
  value: false
  mirror: always

# Is MultiTouch API enabled in Gamepad Extension API?
- name: dom.gamepad.extensions.multitouch
  type: bool
  value: false
  mirror: always

# Is Gamepad vibrate haptic feedback function enabled?
- name: dom.gamepad.haptic_feedback.enabled
  type: bool
  value: true
  mirror: always

- name: dom.gamepad.non_standard_events.enabled
  type: bool
  value: @IS_NOT_RELEASE_OR_BETA@
  mirror: always

- name: dom.gamepad.test.enabled
  type: bool
  value: false
  mirror: always

# W3C draft ImageCapture API
- name: dom.imagecapture.enabled
  type: bool
  value: false
  mirror: always

# <img loading="lazy">
#
# See https://github.com/whatwg/html/pull/3752
- name: dom.image-lazy-loading.enabled
  type: bool
  value: false
  mirror: always

# Enable passing the "storage" option to indexedDB.open.
- name: dom.indexedDB.storageOption.enabled
  type: RelaxedAtomicBool
  value: false
  mirror: always

- name: dom.input_events.beforeinput.enabled
  type: bool
  value: false
  mirror: always

# Whether we conform to Input Events Level 1 or Input Events Level 2.
# true:  conforming to Level 1
# false: conforming to Level 2
- name: dom.input_events.conform_to_level_1
  type: bool
  value: true
  mirror: always

# Enable not moving the cursor to end when a text input or textarea has .value
# set to the value it already has.  By default, enabled.
- name: dom.input.skip_cursor_move_for_same_value_set
  type: bool
  value: true
  mirror: always

- name: dom.IntersectionObserver.enabled
  type: bool
  value: true
  mirror: always

- name: dom.ipc.cancel_content_js_when_navigating
  type: bool
  value: true
  mirror: always

# How often to check for CPOW timeouts (ms). CPOWs are only timed
# out by the hang monitor.
- name: dom.ipc.cpow.timeout
  type: uint32_t
  value: 500
  mirror: always

# Allow Flash async drawing mode in 64-bit release builds.
- name: dom.ipc.plugins.asyncdrawing.enabled
  type: RelaxedAtomicBool
  value: true
  mirror: always

# How long we wait before unloading an idle plugin process.
- name: dom.ipc.plugins.unloadTimeoutSecs
  type: RelaxedAtomicUint32
  value: 30
  mirror: always

- name: dom.ipc.plugins.allow_dxgi_surface
  type: bool
  value: true
  mirror: always

# Enable e10s hang monitoring (slow script checking and plugin hang detection).
- name: dom.ipc.processHangMonitor
  type: bool
  value: true
  mirror: once

# Whether we report such process hangs
- name: dom.ipc.reportProcessHangs
  type: RelaxedAtomicBool
# Don't report hangs in DEBUG builds. They're too slow and often a
# debugger is attached.
#ifdef DEBUG
  value: false
#else
  value: true
#endif
  mirror: always

- name: dom.ipc.tabs.disabled
  type: bool
  value: false
  mirror: always

# Process launch delay (im milliseconds).
- name: dom.ipc.processPrelaunch.delayMs
  type: uint32_t
# This number is fairly arbitrary ... the intention is to put off
# launching another app process until the last one has finished
# loading its content, to reduce CPU/memory/IO contention.
  value: 1000
  mirror: always

- name: dom.ipc.processPriorityManager.enabled
  type: bool
  value: false
  mirror: always

- name: dom.ipc.processPriorityManager.testMode
  type: bool
  value: false
  mirror: always

- name: dom.ipc.processPriorityManager.backgroundPerceivableGracePeriodMS
  type: uint32_t
  value: 0
  mirror: always

- name: dom.ipc.processPriorityManager.backgroundGracePeriodMS
  type: uint32_t
  value: 0
  mirror: always

# Is support for input type=date and type=time enabled?
- name: dom.forms.datetime
  type: bool
  value: true
  mirror: always

# Is support for HTMLInputElement.inputMode enabled?
- name: dom.forms.inputmode
  type: bool
  value: @IS_NOT_RELEASE_OR_BETA@
  mirror: always

# B2G_RIL
- name: dom.icc.enabled
  type: bool
  value: true
  mirror: always

# Enable Directory API. By default, disabled.
- name: dom.input.dirpicker
  type: bool
  value: false
  mirror: always

# Is support for InputEvent.data enabled?
- name: dom.inputevent.data.enabled
  type: bool
  value: true
  mirror: always

# Is support for InputEvent.dataTransfer enabled?
- name: dom.inputevent.datatransfer.enabled
  type: bool
  value: true
  mirror: always

# Is support for InputEvent.inputType enabled?
- name: dom.inputevent.inputtype.enabled
  type: bool
  value: true
  mirror: always

# How long a content process can take before closing its IPC channel
# after shutdown is initiated.  If the process exceeds the timeout,
# we fear the worst and kill it.
- name: dom.ipc.tabs.shutdownTimeoutSecs
  type: RelaxedAtomicUint32
#if !defined(DEBUG) && !defined(MOZ_ASAN) && !defined(MOZ_VALGRIND) && !defined(MOZ_TSAN)
  value: 5
#else
  value: 0
#endif
  mirror: always

- name: dom.ipc.cpows.forbid-unsafe-from-browser
  type: bool
  value: false
  mirror: always

- name: dom.ipc.cpows.log.enabled
  type: bool
  value: false
  mirror: always

- name: dom.ipc.cpows.log.stack
  type: bool
  value: false
  mirror: always

# Whether a native event loop should be used in the content process.
- name: dom.ipc.useNativeEventProcessing.content
  type: RelaxedAtomicBool
#if defined(XP_WIN) || defined(XP_MACOSX)
  value: false
#else
  value: true
#endif
  mirror: always

# If this is true, TextEventDispatcher dispatches keydown and keyup events
# even during composition (keypress events are never fired during composition
# even if this is true).
- name: dom.keyboardevent.dispatch_during_composition
  type: bool
  value: true
  mirror: always

# If this is true, keypress events for non-printable keys are dispatched only
# for event listeners of the system event group in web content.
- name: dom.keyboardevent.keypress.dispatch_non_printable_keys_only_system_group_in_content
  type: bool
  value: true
  mirror: always

# If this is true, "keypress" event's keyCode value and charCode value always
# become same if the event is not created/initialized by JS.
- name: dom.keyboardevent.keypress.set_keycode_and_charcode_to_same_value
  type: bool
  value: true
  mirror: always

- name: dom.largeAllocation.forceEnable
  type: bool
  value: false
  mirror: always

- name: dom.largeAllocation.testing.allHttpLoads
  type: bool
  value: false
  mirror: always

# Whether the disabled attribute in HTMLLinkElement disables the sheet loading
# altogether, or forwards to the inner stylesheet method without attribute
# reflection.
#
# Historical behavior is the second, the first is being discussed at:
# https://github.com/whatwg/html/issues/3840
- name: dom.link.disabled_attribute.enabled
  type: bool
  value: true
  mirror: always

# Whether "W3C Web Manifest" processing is enabled
- name: dom.manifest.enabled
  type: bool
  value: false
  mirror: always

# Whether window.onappinstalled from "W3C Web Manifest" is enabled
- name: dom.manifest.onappinstalled
  type: bool
  value: false
  mirror: always

# Enable mapped array buffer by default.
- name: dom.mapped_arraybuffer.enabled
  type: bool
  value: true
  mirror: always

# This pref is used to enable/disable the `document.autoplayPolicy` API which
# returns a enum string which presents current autoplay policy and can change
# overtime based on user session activity.
- name: dom.media.autoplay.autoplay-policy-api
  type: bool
  value: false
  mirror: always

# Media Session API
- name: dom.media.mediasession.enabled
  type: bool
  value: false
  mirror: always

# Enable meta-viewport support in remote APZ-enabled frames.
- name: dom.meta-viewport.enabled
  type: RelaxedAtomicBool
  value: false
  mirror: always

# Timeout clamp in ms for timeouts we clamp.
- name: dom.min_timeout_value
  type: int32_t
  value: 4
  mirror: always

# Timeout clamp in ms for background windows.
- name: dom.min_background_timeout_value
  type: int32_t
  value: 1000
  mirror: always

# Are missing-property use counters for certain DOM attributes enabled?
- name: dom.missing_prop_counters.enabled
  type: bool
  value: true
  mirror: always


# B2G specific MobileConnection API.
#if defined(MOZ_WIDGET_GONK)
#define PREF_VALUE true
#else
#define PREF_VALUE false
#endif
- name: dom.mobileconnection.enabled
  type: bool
  value: true
  mirror: always
#undef PREF_VALUE

# Is support for module scripts (<script type="module">) enabled for content?
- name: dom.moduleScripts.enabled
  type: bool
  value: true
  mirror: always

# Is support for mozBrowser frames enabled?
- name: dom.mozBrowserFramesEnabled
  type: bool
  value: false
  mirror: always

# B2G specific InputMethod API
#if defined(MOZ_WIDGET_GONK)
#define PREF_VALUE true
#else
#define PREF_VALUE false
#endif
- name: dom.mozInputMethod.enabled
  type: RelaxedAtomicBool
  value: @PREF_VALUE@
  mirror: always
#undef PREF_VALUE

# Whether we disable triggering mutation events for changes to style
# attribute via CSSOM.
# NOTE: This preference is used in unit tests. If it is removed or its default
# value changes, please update test_sharedMap_var_caches.js accordingly.
- name: dom.mutation-events.cssom.disabled
  type: bool
  value: true
  mirror: always

# Network Information API
- name: dom.netinfo.enabled
  type: RelaxedAtomicBool
  value: @IS_ANDROID@
  mirror: always

# Is support for Window.paintWorklet enabled?
- name: dom.paintWorklet.enabled
  type: bool
  value: false
  mirror: always

# Enable/disable the PaymentRequest API
- name: dom.payments.request.enabled
  type: bool
  value: false
  mirror: always

# Whether a user gesture is required to call PaymentRequest.prototype.show().
- name: dom.payments.request.user_interaction_required
  type: bool
  value: true
  mirror: always

# Time in milliseconds for PaymentResponse to wait for
# the Web page to call complete().
- name: dom.payments.response.timeout
  type: uint32_t
  value: 5000
  mirror: always

# Enable printing performance marks/measures to log
- name: dom.performance.enable_user_timing_logging
  type: RelaxedAtomicBool
  value: false
  mirror: always

- name: dom.performance.children_results_ipc_timeout
  type: uint32_t
  value: 1000
  mirror: always

# Enable notification of performance timing
- name: dom.performance.enable_notify_performance_timing
  type: bool
  value: false
  mirror: always

# Is support for PerformanceTiming.timeToContentfulPaint enabled?
- name: dom.performance.time_to_contentful_paint.enabled
  type: bool
  value: false
  mirror: always

# Is support for PerformanceTiming.timeToDOMContentFlushed enabled?
- name: dom.performance.time_to_dom_content_flushed.enabled
  type: bool
  value: false
  mirror: always

# Is support for PerformanceTiming.timeToFirstInteractive enabled?
- name: dom.performance.time_to_first_interactive.enabled
  type: bool
  value: false
  mirror: always

# Is support for PerformanceTiming.timeToNonBlankPaint enabled?
- name: dom.performance.time_to_non_blank_paint.enabled
  type: bool
  value: false
  mirror: always

# Is support for Permissions.revoke enabled?
- name: dom.permissions.revoke.enable
  type: bool
  value: false
  mirror: always

# Whether we should show the placeholder when the element is focused but empty.
- name: dom.placeholder.show_on_focus
  type: bool
  value: true
  mirror: always

# Is support for Element.requestPointerLock enabled?
# This is added for accessibility purpose. When user has no way to exit
# pointer lock (e.g. no keyboard available), they can use this pref to
# disable the Pointer Lock API altogether.
- name: dom.pointer-lock.enabled
  type: bool
  value: true
  mirror: always

# re-SAB: Whether to allow postMessage of a SharedArrayBuffer if various
# preconditions related to COOP and COEP are met
- name: dom.postMessage.sharedArrayBuffer.withCOOP_COEP
  type: RelaxedAtomicBool
#if !defined(ANDROID)
  value: @IS_NIGHTLY_BUILD@
#else
  value: false # Blocked by DocumentChannel, see Bug 1589982.
#endif
  mirror: always

# Overridden in all.js on RELEASE_OR_BETA in order to add the locked attribute.
- name: dom.postMessage.sharedArrayBuffer.bypassCOOP_COEP.insecure.enabled
  type: RelaxedAtomicBool
  value: false
  mirror: always

# Presentation API
- name: dom.presentation.enabled
  type: bool
#if defined(ANDROID)
  value: @IS_NOT_RELEASE_OR_BETA@
#else
  value: false
#endif
  mirror: always

- name: dom.presentation.controller.enabled
  type: bool
#if defined(ANDROID)
  value: @IS_NOT_RELEASE_OR_BETA@
#else
  value: false
#endif
  mirror: always

- name: dom.presentation.receiver.enabled
  type: bool
#if defined(ANDROID)
  value: @IS_NOT_RELEASE_OR_BETA@
#else
  value: false
#endif
  mirror: always

- name: dom.presentation.testing.simulate-receiver
  type: bool
  value: false
  mirror: always

# This currently only affects XHTML. For XUL the cache is always allowed.
- name: dom.prototype_document_cache.enabled
  type: bool
  value: true
  mirror: always

# Push
- name: dom.push.enabled
  type: RelaxedAtomicBool
  value: false
  mirror: always


# Should we try to load origin information from the cache?
# See bug 1563023 for more details.
- name: dom.quotaManager.loadQuotaFromCache
  type: RelaxedAtomicBool
  value: true
  mirror: always

# Preference that users can set to override temporary storage smart limit
# calculation.
- name: dom.quotaManager.temporaryStorage.fixedLimit
  type: RelaxedAtomicInt32
  value: -1
  mirror: always

# Preference that users can set to override temporary storage smart limit
# calculation.
- name: dom.quotaManager.temporaryStorage.chunkSize
  type: RelaxedAtomicUint32
  value: 10 * 1024
  mirror: always

# A pref that is used to enable testing features.
- name: dom.quotaManager.testing
  type: SequentiallyConsistentAtomicBool
  value: false
  mirror: always

# Is support for Navigator.registerContentHandler enabled?
- name: dom.registerContentHandler.enabled
  type: bool
  value: false
  mirror: always

# Reporting API.
- name: dom.reporting.enabled
  type: RelaxedAtomicBool
  value: @IS_NIGHTLY_BUILD@
  mirror: always

- name: dom.reporting.testing.enabled
  type: RelaxedAtomicBool
  value: false
  mirror: always

- name: dom.reporting.featurePolicy.enabled
  type: RelaxedAtomicBool
  value: @IS_NIGHTLY_BUILD@
  mirror: always

- name: dom.reporting.header.enabled
  type: RelaxedAtomicBool
  value: false
  mirror: always

# In seconds. The timeout to remove not-active report-to endpoints.
- name: dom.reporting.cleanup.timeout
  type: uint32_t
  value: 3600
  mirror: always

# Any X seconds the reports are dispatched to endpoints.
- name: dom.reporting.delivering.timeout
  type: uint32_t
  value: 5
  mirror: always

# How many times the delivering of a report should be tried.
- name: dom.reporting.delivering.maxFailures
  type: uint32_t
  value: 3
  mirror: always

# How many reports should be stored in the report queue before being delivered.
- name: dom.reporting.delivering.maxReports
  type: uint32_t
  value: 100
  mirror: always

# Enable requestIdleCallback API
- name: dom.requestIdleCallback.enabled
  type: bool
  value: true
  mirror: always

#ifdef JS_BUILD_BINAST
-   name: dom.script_loader.binast_encoding.domain.restrict
    type: bool
    value: true
    mirror: always

-   name: dom.script_loader.binast_encoding.enabled
    type: RelaxedAtomicBool
    value: false
    mirror: always
#endif

# Whether to enable the JavaScript start-up cache. This causes one of the first
# execution to record the bytecode of the JavaScript function used, and save it
# in the existing cache entry. On the following loads of the same script, the
# bytecode would be loaded from the cache instead of being generated once more.
- name: dom.script_loader.bytecode_cache.enabled
  type: bool
  value: true
  mirror: always

# Ignore the heuristics of the bytecode cache, and always record on the first
# visit. (used for testing purposes).

# Choose one strategy to use to decide when the bytecode should be encoded and
# saved. The following strategies are available right now:
#   * -2 : (reader mode) The bytecode cache would be read, but it would never
#          be saved.
#   * -1 : (eager mode) The bytecode would be saved as soon as the script is
#          seen for the first time, independently of the size or last access
#          time.
#   *  0 : (default) The bytecode would be saved in order to minimize the
#          page-load time.
#
# Other values might lead to experimental strategies. For more details, have a
# look at: ScriptLoader::ShouldCacheBytecode function.
- name: dom.script_loader.bytecode_cache.strategy
  type: int32_t
  value: 0
  mirror: always

# Is support for decoding external (non-inline) classic or module DOM scripts
# (i.e. anything but workers) as UTF-8, then directly compiling without
# inflating to UTF-16, enabled?
- name: dom.script_loader.external_scripts.utf8_parsing.enabled
  type: bool
  value: true
  mirror: always

- name: dom.securecontext.whitelist_onions
  type: bool
  value: false
  mirror: always

# This pref enables FeaturePolicy logic and the parsing of 'allow' attribute in
# HTMLIFrameElement objects.
- name: dom.security.featurePolicy.enabled
  type: bool
  value: @IS_EARLY_BETA_OR_EARLIER@
  mirror: always

# This pref enables the featurePolicy header support.
- name: dom.security.featurePolicy.header.enabled
  type: bool
  value: @IS_NIGHTLY_BUILD@
  mirror: always

- name: dom.security.respect_document_nosniff
  type: RelaxedAtomicBool
  value: true
  mirror: always

- name: dom.security.featurePolicy.experimental.enabled
  type: bool
  value: false
  mirror: always

# Expose the 'policy' attribute in document and HTMLIFrameElement
- name: dom.security.featurePolicy.webidl.enabled
  type: bool
  value: @IS_NIGHTLY_BUILD@
  mirror: always

# For testing purposes only: Flipping this pref to true allows
# to skip the allowlist for about: pages and do not ship with a
# CSP and NS_ASSERT right away.
- name: dom.security.skip_about_page_csp_allowlist_and_assert
  type: RelaxedAtomicBool
  value: false
  mirror: always

# For testing purposes only: Flipping this pref to true allows
# to skip the assertion that every about page ships with a CSP.
- name: dom.security.skip_about_page_has_csp_assert
  type: RelaxedAtomicBool
  value: false
  mirror: always

# For testing purposes only: Flipping this pref to true allows
# to skip the assertion that HTML fragments (e.g. innerHTML) can
# not be used within chrome code or about: pages.
- name: dom.security.skip_html_fragment_assertion
  type: RelaxedAtomicBool
  value: false
  mirror: always

# For testing purposes only; Flipping this pref to true allows
# to skip the assertion that remote scripts can not be loaded
# in system privileged contexts.
- name: dom.security.skip_remote_script_assertion_in_system_priv_context
  type: RelaxedAtomicBool
  value: false
  mirror: always

# Is support for selection event APIs enabled?
- name: dom.select_events.enabled
  type: bool
  value: true
  mirror: always

- name: dom.separate_event_queue_for_post_message.enabled
  type: bool
  value: true
  mirror: always

- name: dom.serviceWorkers.enabled
  type: RelaxedAtomicBool
  value: false
  mirror: always

# If true. then the service worker interception and the ServiceWorkerManager
# will live in the parent process.  This only takes effect on browser start.
# Note, this is not currently safe to use for normal browsing yet.
- name: dom.serviceWorkers.parent_intercept
  type: bool
  value: true
  mirror: never

- name: dom.serviceWorkers.testing.enabled
  type: RelaxedAtomicBool
  value: false
  mirror: always

# External.AddSearchProvider is deprecated and it will be removed in the next
# cycles.
- name: dom.sidebar.enabled
  type: bool
  value: true
  mirror: always

# Whether automatic storage access granting heuristics should be turned on.
- name: dom.storage_access.auto_grants
  type: bool
  value: true
  mirror: always

- name: dom.storage_access.auto_grants.delayed
  type: bool
  value: true
  mirror: always

# Storage-access API.
- name: dom.storage_access.enabled
  type: bool
  value: false
  mirror: always

# The maximum number of origins that a given third-party tracker is allowed
# to have concurrent access to before the user is presented with a storage
# access prompt.  Only effective when the auto_grants pref is turned on.
- name: dom.storage_access.max_concurrent_auto_grants
  type: int32_t
  value: 5
  mirror: always

# Enable Storage API for all platforms except Android.
- name: dom.storageManager.enabled
  type: RelaxedAtomicBool
  value: @IS_NOT_ANDROID@
  mirror: always

# Should we abort LocalStorage requests when a sync message from parent is
# detected?
#
# LocalStorage is a synchronous API involving sync IPC from the child to the
# parent. Accessibility interfaces currently also involve different forms of
# synchronous parent-to-child communication. (See bug 1516136 comment 11 and
# comment 15.) Although LocalStorage NextGen no longer needs to consult the
# main thread, thereby eliminating the possibility of deadlock, the browser is
# very complex and so we have retained a fail-safe mechanism that will cause
# blocking LocalStorage operations to abort on synchronous IPC from the parent
# to the child.
#
# We are disabling this fail-safe mechanism because it is fundamentally visible
# to content when activated. When we abort the synchronous LocalStorage
# operation we throw an error which has the potential to break web content.
# This is not a hypothetical. In bug 1574569 content broke due to accessibility
# path aborting the LS call, but the LS call didn't need to abort because it
# was not at risk of deadlock.
#
# But we are retaining the preference in the event that regressions occur
# anywhere in the code-base that could cause a cascade that would result in
# deadlock. (There have been logic bugs in components that resulted in
# PBackground synchronously blocking in a way that could result in deadlock.)
# This allows us to re-enable the fail-safe with only a pref flip.
- name: dom.storage.abort_on_sync_parent_to_child_messages
  type: bool
  value: false
  mirror: always

# LocalStorage data limit as determined by summing up the lengths of all string
# keys and values. This is consistent with the legacy implementation and other
# browser engines. This value should really only ever change in unit testing
# where being able to lower it makes it easier for us to test certain edge
# cases. Measured in KiBs.
- name: dom.storage.default_quota
  type: RelaxedAtomicUint32
  # Only allow relatively small amounts of data since performance of the
  # synchronous IO is very bad. We are enforcing simple per-origin quota only.
  value: 5 * 1024
  mirror: always

# Is support for Storage test APIs enabled?
- name: dom.storage.testing
  type: bool
  value: false
  mirror: always

# SystemMessage
- name: dom.systemMessage.enabled
  type: RelaxedAtomicBool
  value: false
  mirror: always

# For area and anchor elements with target=_blank and no rel set to
# opener/noopener.
- name: dom.targetBlankNoOpener.enabled
  type: bool
  value: @IS_EARLY_BETA_OR_EARLIER@
  mirror: always

#---------------------------------------------------------------------------
# MOZ_B2G_RIL
#---------------------------------------------------------------------------
- name: dom.telephony.enabled
  type: bool
  value: true
  mirror: always

#- name: telephony.vt.loopback.enabled
#  type: bool
#  value: false
#  mirror: always

# Is support for Selection.GetRangesForInterval enabled?
- name: dom.testing.selection.GetRangesForInterval
  type: bool
  value: false
  mirror: always

- name: dom.testing.structuredclonetester.enabled
  type: RelaxedAtomicBool
  value: false
  mirror: always

- name: dom.testing.sync-content-blocking-notifications
  type: bool
  value: false
  mirror: always

- name: dom.textMetrics.actualBoundingBox.enabled
  type: bool
  value: true
  mirror: always

- name: dom.textMetrics.baselines.enabled
  type: bool
  value: false
  mirror: always

- name: dom.textMetrics.emHeight.enabled
  type: bool
  value: false
  mirror: always

- name: dom.textMetrics.fontBoundingBox.enabled
  type: bool
  value: false
  mirror: always

# Time (in ms) that it takes to regenerate 1ms.
- name: dom.timeout.background_budget_regeneration_rate
  type: int32_t
  value: 100
  mirror: always

# Time (in ms) that it takes to regenerate 1ms.
- name: dom.timeout.foreground_budget_regeneration_rate
  type: int32_t
  value: 1
  mirror: always

# Maximum value (in ms) for the background budget. Only valid for
# values greater than 0.
- name: dom.timeout.background_throttling_max_budget
  type: int32_t
  value: 50
  mirror: always

# Maximum value (in ms) for the foreground budget. Only valid for
# values greater than 0.
- name: dom.timeout.foreground_throttling_max_budget
  type: int32_t
  value: -1
  mirror: always

# The maximum amount a timeout can be delayed by budget throttling.
- name: dom.timeout.budget_throttling_max_delay
  type: int32_t
  value: 15000
  mirror: always

# Turn on budget throttling by default.
- name: dom.timeout.enable_budget_timer_throttling
  type: bool
  value: true
  mirror: always

# Should we defer timeouts and intervals while loading a page.  Released
# on Idle or when the page is loaded.
- name: dom.timeout.defer_during_load
  type: bool
  value: true
  mirror: always

# Maximum amount of time in milliseconds consecutive setTimeout()/setInterval()
# callback are allowed to run before yielding the event loop.
- name: dom.timeout.max_consecutive_callbacks_ms
  type: uint32_t
  value: 4
  mirror: always

# Maximum deferral time for setTimeout/Interval in milliseconds
- name: dom.timeout.max_idle_defer_ms
  type: uint32_t
  value: 10*1000
  mirror: always

# Delay in ms from document load until we start throttling background timeouts.
- name: dom.timeout.throttling_delay
  type: int32_t
  value: 30000
  mirror: always

# UDPSocket API
- name: dom.udpsocket.enabled
  type: bool
  value: false
  mirror: always

# Time limit, in milliseconds, for user gesture transient activation.
- name: dom.user_activation.transient.timeout
  type: uint32_t
  value: 5000
  mirror: always

# Is support for Window.visualViewport enabled?
- name: dom.visualviewport.enabled
  type: bool
  value: false
  mirror: always

# Is support for WebVR APIs enabled?
# Enabled by default in beta and release for Windows and OS X and for all
# platforms in nightly and aurora.
- name: dom.vr.enabled
  type: RelaxedAtomicBool
#if defined(XP_WIN) || defined(XP_DARWIN) || !defined(RELEASE_OR_BETA)
  value: true
#else
  value: false
#endif
  mirror: always

# Should VR sessions always be reported as supported, without first
# checking for VR runtimes?  This will prevent permission prompts
# from being suppressed on machines without VR runtimes and cause
# navigatior.xr.isSessionSupported to always report that immersive-vr
# is supported.
- name: dom.vr.always_support_vr
  type: RelaxedAtomicBool
  value: false
  mirror: always

# Should AR sessions always be reported as supported, without first
# checking for AR runtimes?  This will prevent permission prompts
# from being suppressed on machines without AR runtimes and cause
# navigatior.xr.isSessionSupported to always report that immersive-ar
# is supported.
- name: dom.vr.always_support_ar
  type: RelaxedAtomicBool
  value: false
  mirror: always

# It is often desirable to automatically start vr presentation when
# a user puts on the VR headset.  This is done by emitting the
# Window.vrdisplayactivate event when the headset's sensors detect it
# being worn.  This can result in WebVR content taking over the headset
# when the user is using it outside the browser or inadvertent start of
# presentation due to the high sensitivity of the proximity sensor in some
# headsets, so it is off by default.
- name: dom.vr.autoactivate.enabled
  type: RelaxedAtomicBool
  value: false
  mirror: always

# Minimum number of milliseconds that the browser will wait before
# attempting to poll again for connected VR controllers.  The browser
# will not attempt to poll for VR controllers until it needs to use them.
- name: dom.vr.controller.enumerate.interval
  type: RelaxedAtomicInt32
  value: 1000
  mirror: always

# The threshold value of trigger inputs for VR controllers.
- name: dom.vr.controller_trigger_threshold
  type: AtomicFloat
  value: 0.1f
  mirror: always

# Minimum number of milliseconds that the browser will wait before
# attempting to poll again for connected VR displays.  The browser
# will not attempt to poll for VR displays until it needs to use
# them, such as when detecting a WebVR site.
- name: dom.vr.display.enumerate.interval
  type: RelaxedAtomicInt32
  value: 5000
  mirror: always

# The number of milliseconds since last frame start before triggering a new
# frame. When content is failing to submit frames on time or the lower level
# VR platform APIs are rejecting frames, it determines the rate at which RAF
# callbacks will be called.
- name: dom.vr.display.rafMaxDuration
  type: RelaxedAtomicUint32
  value: 50
  mirror: always

# Minimum number of milliseconds the browser will wait before attempting
# to re-start the VR service after an enumeration returned no devices.
- name: dom.vr.external.notdetected.timeout
  type: RelaxedAtomicInt32
  value: 60000
  mirror: always

# Minimum number of milliseconds the browser will wait before attempting
# to re-start the VR service after a VR API (eg, OpenVR or Oculus)
# requests that we shutdown and unload its libraries.
# To ensure that we don't interfere with VR runtime software auto-updates,
# we will not attempt to re-load the service until this timeout has elapsed.
- name: dom.vr.external.quit.timeout
  type: RelaxedAtomicInt32
  value: 10000
  mirror: always

# Minimum number of milliseconds that the VR session will be kept
# alive after the browser and content no longer are using the
# hardware.  If a VR multitasking environment, this should be set
# very low or set to 0.
- name: dom.vr.inactive.timeout
  type: RelaxedAtomicInt32
  value: 5000
  mirror: always

# Maximum number of milliseconds the browser will wait for content to call
# VRDisplay.requestPresent after emitting vrdisplayactivate during VR
# link traversal.  This prevents a long running event handler for
# vrdisplayactivate from later calling VRDisplay.requestPresent, which would
# result in a non-responsive browser in the VR headset.
- name: dom.vr.navigation.timeout
  type: RelaxedAtomicInt32
  value: 5000
  mirror: always

# Oculus device
- name: dom.vr.oculus.enabled
  type: bool
#if defined(HAVE_64BIT_BUILD) && !defined(ANDROID)
  # We are only enabling WebVR by default on 64-bit builds (Bug 1384459).
  value: true
#else
  # On Android, this pref is irrelevant.
  value: false
#endif
  mirror: once

# When enabled, Oculus sessions may be created with the ovrInit_Invisible
# flag if a page is using tracking but not presenting.  When a page
# begins presenting VR frames, the session will be re-initialized without
# the flag.  This eliminates the "Firefox not responding" warnings in
# the headset, but might not be compatible with all versions of the Oculus
# runtime.
- name: dom.vr.oculus.invisible.enabled
  type: RelaxedAtomicBool
  value: true
  mirror: always

# Minimum number of milliseconds after content has stopped VR presentation
# before the Oculus session is re-initialized to an invisible / tracking
# only mode.  If this value is too high, users will need to wait longer
# after stopping WebVR presentation before automatically returning to the
# Oculus home interface.  (They can immediately return to the Oculus Home
# interface through the Oculus HUD without waiting this duration)
# If this value is too low, the Oculus Home interface may be visible
# momentarily during VR link navigation.
- name: dom.vr.oculus.present.timeout
  type: RelaxedAtomicInt32
  value: 500
  mirror: always

# OpenVR device
- name: dom.vr.openvr.enabled
  type: bool
#if !defined(HAVE_64BIT_BUILD) && !defined(ANDROID)
  # We are only enabling WebVR by default on 64-bit builds (Bug 1384459).
  value: false
#elif defined(XP_WIN) || defined(XP_MACOSX)
  # We enable OpenVR by default for Windows and macOS.
  value: true
#else
  # See Bug 1310663 (Linux).  On Android, this pref is irrelevant.
  value: false
#endif
  mirror: once

- name: dom.vr.openvr.action_input
  type: bool
  value: true
  mirror: once

# OSVR device
- name: dom.vr.osvr.enabled
  type: bool
  value: false
  mirror: once

# Pose prediction reduces latency effects by returning future predicted HMD
# poses to callers of the WebVR API.  This currently only has an effect for
# Oculus Rift on SDK 0.8 or greater.
- name: dom.vr.poseprediction.enabled
  type: RelaxedAtomicBool
  value: true
  mirror: always

# Enable a separate process for VR module.
- name: dom.vr.process.enabled
  type: bool
#if defined(XP_WIN)
  value: true
#else
  value: false
#endif
  mirror: once

- name: dom.vr.process.startup_timeout_ms
  type: int32_t
  value: 5000
  mirror: once

# Puppet device, used for simulating VR hardware within tests and dev tools.
- name: dom.vr.puppet.enabled
  type: RelaxedAtomicBool
  value: false
  mirror: always

# Starting VR presentation is only allowed within a user gesture or event such
# as VRDisplayActivate triggered by the system. dom.vr.require-gesture allows
# this requirement to be disabled for special cases such as during automated
# tests or in a headless kiosk system.
- name: dom.vr.require-gesture
  type: RelaxedAtomicBool
  value: true
  mirror: always

# Is support for WebXR APIs enabled?
- name: dom.vr.webxr.enabled
  type: RelaxedAtomicBool
  value: false
  mirror: always

# W3C draft pointer events
- name: dom.w3c_pointer_events.enabled
  type: RelaxedAtomicBool
  value: @IS_NOT_ANDROID@
  mirror: always

#ifdef XP_WIN
  # Control firing WidgetMouseEvent by handling Windows pointer messages or
  # mouse messages.
-   name: dom.w3c_pointer_events.dispatch_by_pointer_messages
    type: bool
    value: false
    mirror: always
#endif

# If the value is >= 0, it will be used for max touch points in child processes.
- name: dom.maxtouchpoints.testing.value
  type: int32_t
  value: -1
  mirror: always

# If the pref is set to true, pointer events are enabled on GeckoView, but only
# in the case it is using separate child processes.
- name: dom.w3c_pointer_events.multiprocess.android.enabled
  type: bool
  value: true
  mirror: always

# Is support for Navigator.webdriver enabled?
- name: dom.webdriver.enabled
  type: bool
  value: true
  mirror: always

# In case Touch API is enabled, this pref controls whether to support
# ontouch* event handlers, document.createTouch, document.createTouchList and
# document.createEvent("TouchEvent").
- name: dom.w3c_touch_events.legacy_apis.enabled
  type: bool
  value: @IS_ANDROID@
  mirror: always

# W3C touch events
# 0 - disabled, 1 - enabled, 2 - autodetect
# Autodetection is currently only supported on Windows and GTK3 (and assumed on
# Android).
- name: dom.w3c_touch_events.enabled
  type: int32_t
#if defined(XP_MACOSX)
  value: 0
#else
  value: 2
#endif
  mirror: always

# Is support for the Web Audio API enabled?
- name: dom.webaudio.enabled
  type: bool
  value: true
  mirror: always

- name: dom.webkitBlink.dirPicker.enabled
  type: RelaxedAtomicBool
  value: @IS_NOT_ANDROID@
  mirror: always

# NOTE: This preference is used in unit tests. If it is removed or its default
# value changes, please update test_sharedMap_var_caches.js accordingly.
- name: dom.webcomponents.shadowdom.report_usage
  type: bool
  value: false
  mirror: always

# Is support for elementInternals enabled?
- name: dom.webcomponents.elementInternals.enabled
  type: bool
  value: @IS_NIGHTLY_BUILD@
  mirror: always

# Is support for the Web GPU API enabled?
- name: dom.webgpu.enabled
  type: RelaxedAtomicBool
  value: false
  mirror: always

# Is support for HTMLInputElement.webkitEntries enabled?
- name: dom.webkitBlink.filesystem.enabled
  type: bool
  value: @IS_NOT_ANDROID@
  mirror: always

# Whether the WebMIDI API is enabled
- name: dom.webmidi.enabled
  type: bool
  value: false
  mirror: always

- name: dom.webnotifications.allowinsecure
  type: RelaxedAtomicBool
  value: false
  mirror: always

- name: dom.webnotifications.allowcrossoriginiframe
  type: RelaxedAtomicBool
  value: false
  mirror: always

- name: dom.webnotifications.enabled
  type: RelaxedAtomicBool
  value: true
  mirror: always

- name: dom.webnotifications.requireuserinteraction
  type: RelaxedAtomicBool
  value: true
  mirror: always

- name: dom.webnotifications.requireinteraction.enabled
  type: RelaxedAtomicBool
  value: @IS_NIGHTLY_BUILD@
  mirror: always

- name: dom.webnotifications.serviceworker.enabled
  type: RelaxedAtomicBool
  value: true
  mirror: always

# Is support for Window.event enabled?
- name: dom.window.event.enabled
  type: bool
  value: true
  mirror: always

- name: dom.window.history.async
  type: bool
  value: true
  mirror: always

# Enable the "noreferrer" feature argument for window.open()
- name: dom.window.open.noreferrer.enabled
  type: bool
  value: true
  mirror: always

- name: dom.worker.canceling.timeoutMilliseconds
  type: RelaxedAtomicUint32
  value: 30000    # 30 seconds
  mirror: always

# Is support for compiling DOM worker scripts directly from UTF-8 (without ever
# inflating to UTF-16) enabled?
- name: dom.worker.script_loader.utf8_parsing.enabled
  type: RelaxedAtomicBool
  value: true
  mirror: always

- name: dom.worker.use_medium_high_event_queue
  type: RelaxedAtomicBool
  value: true
  mirror: always

# Enables the dispatching of console log events from worker threads to the
# main-thread.
- name: dom.worker.console.dispatch_events_to_main_thread
  type: RelaxedAtomicBool
  value: true
  mirror: always

- name: dom.worklet.enabled
  type: bool
  value: false
  mirror: always

# Enable content type normalization of XHR uploads via MIME Sniffing standard
- name: dom.xhr.standard_content_type_normalization
  type: RelaxedAtomicBool
  value: true
  mirror: always

# When this pref is set, parent documents may consider child iframes have
# loaded while they are still loading.
- name: dom.cross_origin_iframes_loaded_in_background
  type: bool
  value: false
  mirror: always

# WebIDL test prefs.
- name: dom.webidl.test1
  type: bool
  value: true
  mirror: always
- name: dom.webidl.test2
  type: bool
  value: true
  mirror: always

# WebShare API - exposes navigator.share()
- name: dom.webshare.enabled
  type: bool
  value: false
  mirror: always

# WebShare API - allows WebShare without user interaction (for tests only).
- name: dom.webshare.requireinteraction
  type: bool
  value: true
  mirror: always

<<<<<<< HEAD
- name: dom.wakelock.enabled
  type: bool
  value: true
=======
# about:home and about:newtab include remote snippets that contain arbitrarily
# placed anchor tags in their content; we want sanitization to be turned off
# in order to render them correctly
- name: dom.about_newtab_sanitization.enabled
  type: bool
  value: false
>>>>>>> 063b597c
  mirror: always

#---------------------------------------------------------------------------
# Prefs starting with "editor"
#---------------------------------------------------------------------------

# Delay to mask last input character in password fields.
# If negative value, to use platform's default behavior.
# If 0, no delay to mask password.
# Otherwise, password fields unmask last input character(s) during specified
# time (in milliseconds).
- name: editor.password.mask_delay
  type: int32_t
  value: -1
  mirror: always

# Set to true when you test mask_delay of password editor.  If this is set
# to true, "MozLastInputMasked" is fired when last input characters are
# masked by timeout.
- name: editor.password.testing.mask_delay
  type: bool
  value: false
  mirror: always

# General prefs for editor, indicating whether Gecko-specific editing UI is
# enabled by default. Those UIs are not implemented by any other browsers.  So,
# only Firefox users can change some styles with them. This means that Firefox
# users may get unexpected result of some web apps if they assume that users
# cannot change such styles.
- name: editor.resizing.enabled_by_default
  type: bool
  value: false
  mirror: always
- name: editor.inline_table_editing.enabled_by_default
  type: bool
  value: false
  mirror: always
- name: editor.positioning.enabled_by_default
  type: bool
  value: false
  mirror: always

#---------------------------------------------------------------------------
# Prefs starting with "extensions."
#---------------------------------------------------------------------------

# Private browsing opt-in is only supported on Firefox desktop.
- name: extensions.allowPrivateBrowsingByDefault
  type: bool
  value: @IS_ANDROID@
  mirror: always

# This pref governs whether we enable content script CSP in extensions.
- name: extensions.content_script_csp.enabled
  type: bool
  value: false
  mirror: always

# This pref governs whether content script CSP is report-only.
- name: extensions.content_script_csp.report_only
  type: bool
  value: true
  mirror: always

# This pref governs whether we run webextensions in a separate process (true)
# or the parent/main process (false)
- name: extensions.webextensions.remote
  type: RelaxedAtomicBool
  value: false
  mirror: always

#---------------------------------------------------------------------------
# Prefs starting with "findbar."
#---------------------------------------------------------------------------

- name: findbar.modalHighlight
  type: bool
  value: false
  mirror: always

#---------------------------------------------------------------------------
# Prefs starting with "fission."
#---------------------------------------------------------------------------

# Whether to enable Fission.
# Overridden in all.js on RELEASE_OR_BETA in order to add the locked attribute.
- name: fission.autostart
  type: bool
  value: false
  mirror: always

# This pref has no effect within fission windows, it only controls the
# behaviour within non-fission windows. If true, preserve browsing contexts
# between process swaps. Should be set to true in bug 1550571.
- name: fission.preserve_browsing_contexts
  type: bool
  value: false
  mirror: always

# Store the session history in the parent process, and access it over IPC
# from the child processes.
- name: fission.sessionHistoryInParent
  type: bool
  value: false
  mirror: always

#---------------------------------------------------------------------------
# Prefs starting with "font."
#---------------------------------------------------------------------------

# A value greater than zero enables font size inflation for
# pan-and-zoom UIs, so that the fonts in a block are at least the size
# that, if a block's width is scaled to match the device's width, the
# fonts in the block are big enough that at most the pref value ems of
# text fit in *the width of the device*.
#
# When both this pref and the next are set, the larger inflation is used.
- name: font.size.inflation.emPerLine
  type: uint32_t
  value: 0
  mirror: always

# A value greater than zero enables font size inflation for
# pan-and-zoom UIs, so that if a block's width is scaled to match the
# device's width, the fonts in a block are at least the given font size.
# The value given is in twips, i.e., 1/20 of a point, or 1/1440 of an inch.
#
# When both this pref and the previous are set, the larger inflation is used.
- name: font.size.inflation.minTwips
  type: uint32_t
  value: 0
  mirror: always

# In products with multi-mode pan-and-zoom and non-pan-and-zoom UIs,
# this pref forces font inflation to always be enabled in all modes.
# That is, any heuristics used to detect pan-and-zoom
# vs. non-pan-and-zoom modes are disabled and all content is treated
# as pan-and-zoom mode wrt font inflation.
#
# This pref has no effect if font inflation is not enabled through
# either of the prefs above.  It has no meaning in single-mode UIs.
- name: font.size.inflation.forceEnabled
  type: bool
  value: false
  mirror: always

# In products with multi-mode pan-and-zoom and non-pan-and-zoom UIs,
# this pref disables font inflation in master-process contexts where
# existing heuristics can't be used determine enabled-ness.
#
# This pref has no effect if font inflation is not enabled through
# either of the prefs above.  The "forceEnabled" pref above overrides
# this pref.
- name: font.size.inflation.disabledInMasterProcess
  type: bool
  value: false
  mirror: always

# Defines the font size inflation mapping intercept parameter.
#
# Font size inflation computes a minimum font size, m, based on
# other preferences (see font.size.inflation.minTwips and
# font.size.inflation.emPerLine, above) and the width of the
# frame in which the text resides. Using this minimum, a specified
# font size, s, is mapped to an inflated font size, i, using an
# equation that varies depending on the value of the font size
# inflation mapping intercept parameter, P.
#
# If the intercept parameter is negative, then the following mapping
# function is used:
#
# i = m + s
#
# If the intercept parameter is non-negative, then the mapping function
# is a function such that its graph meets the graph of i = s at the
# point where both i and s are (1 + P/2) * m for values of s that are
# large enough. This means that when s=0, i is always equal to m.
- name: font.size.inflation.mappingIntercept
  type: int32_t
  value: 1
  mirror: always

# Since the goal of font size inflation is to avoid having to
# repeatedly scroll side to side to read a block of text, and there are
# a number of page layouts where a relatively small chunk of text is
# better off not being inflated according to the same algorithm we use
# for larger chunks of text, we want a threshold for an amount of text
# that triggers font size inflation.  This preference controls that
# threshold.
#
# It controls the threshold used within an *approximation* of the
# number of lines of text we use.  In particular, if we assume that
# each character (collapsing collapsible whitespace) has a width the
# same as the em-size of the font (when, normally, it's actually quite
# a bit smaller on average), this preference gives the percentage of a
# number of lines of text we'd need to trigger inflation.  This means
# that a percentage of 100 means that we'd need a number of characters
# (we know the font size and the width) equivalent to one line of
# square text (which is actually a lot less than a real line of text).
#
# A value of 0 means there's no character length threshold.
- name: font.size.inflation.lineThreshold
  type: uint32_t
  value: 400
  mirror: always

# This controls the percentage that fonts will be inflated, if font
# size inflation is enabled. Essentially, if we have a specified font
# size, s, and an inflated font size, i, this specifies that the ratio
# i/s * 100 should never exceed the value of this preference. In order
# for this preference to have any effect, its value must be greater
# than 100, since font inflation can never decrease the ratio i/s.
- name: font.size.inflation.maxRatio
  type: uint32_t
  value: 0
  mirror: always

# This setting corresponds to a global text zoom setting affecting
# all content that is not already subject to font size inflation.
# It is interpreted as a percentage value that is applied on top
# of the document's current text zoom setting.
#
# The resulting total zoom factor (text zoom * system font scale)
# will be limited by zoom.minPercent and maxPercent.
- name: font.size.systemFontScale
  type: uint32_t
  value: 100
  mirror: always

#---------------------------------------------------------------------------
# Prefs starting with "full-screen-api."
#---------------------------------------------------------------------------

- name: full-screen-api.enabled
  type: bool
  value: false
  mirror: always

- name: full-screen-api.allow-trusted-requests-only
  type: bool
  value: true
  mirror: always

- name: full-screen-api.mouse-event-allow-left-button-only
  type: bool
  value: true
  mirror: always

- name: full-screen-api.exit-on.windowOpen
  type: bool
  value: true
  mirror: always

- name: full-screen-api.exit-on.windowRaise
  type: bool
  value: true
  mirror: always

#---------------------------------------------------------------------------
# Prefs starting with "fuzzing.". It's important that these can only be
# checked in fuzzing builds (when FUZZING is defined), otherwise you could
# enable the fuzzing stuff on your regular build which would be bad :)
#---------------------------------------------------------------------------

#ifdef FUZZING
-   name: fuzzing.enabled
    type: bool
    value: false
    mirror: always

-   name: fuzzing.necko.enabled
    type: RelaxedAtomicBool
    value: false
    mirror: always
#endif

#---------------------------------------------------------------------------
# Prefs starting with "general."
#---------------------------------------------------------------------------

- name: general.aboutConfig.enable
  type: bool
  value: true
  mirror: always

- name: general.smoothScroll
  type: RelaxedAtomicBool
  value: true
  mirror: always

# This pref and general.smoothScroll.stopDecelerationWeighting determine
# the timing function.
- name: general.smoothScroll.currentVelocityWeighting
  type: AtomicFloat
  value: 0.25
  mirror: always

# To connect consecutive scroll events into a continuous flow, the animation's
# duration should be longer than scroll events intervals (or else the scroll
# will stop before the next event arrives - we're guessing the next interval
# by averaging recent intervals).
# This defines how much longer the duration is compared to the events
# interval (percentage).
- name: general.smoothScroll.durationToIntervalRatio
  type: RelaxedAtomicInt32
  value: 200
  mirror: always

- name: general.smoothScroll.lines.durationMaxMS
  type: RelaxedAtomicInt32
  value: 150
  mirror: always

- name: general.smoothScroll.lines.durationMinMS
  type: RelaxedAtomicInt32
  value: 150
  mirror: always

- name: general.smoothScroll.mouseWheel
  type: RelaxedAtomicBool
  value: true
  mirror: always

- name: general.smoothScroll.mouseWheel.durationMaxMS
  type: RelaxedAtomicInt32
  value: 400
  mirror: always

- name: general.smoothScroll.mouseWheel.durationMinMS
  type: RelaxedAtomicInt32
  value: 200
  mirror: always

- name: general.smoothScroll.other.durationMaxMS
  type: RelaxedAtomicInt32
  value: 150
  mirror: always

- name: general.smoothScroll.other.durationMinMS
  type: RelaxedAtomicInt32
  value: 150
  mirror: always

- name: general.smoothScroll.pages
  type: RelaxedAtomicBool
  value: true
  mirror: always

- name: general.smoothScroll.pages.durationMaxMS
  type: RelaxedAtomicInt32
  value: 150
  mirror: always

- name: general.smoothScroll.pages.durationMinMS
  type: RelaxedAtomicInt32
  value: 150
  mirror: always

- name: general.smoothScroll.pixels.durationMaxMS
  type: RelaxedAtomicInt32
  value: 150
  mirror: always

- name: general.smoothScroll.pixels.durationMinMS
  type: RelaxedAtomicInt32
  value: 150
  mirror: always

# This pref and general.smoothScroll.currentVelocityWeighting determine
# the timing function.
- name: general.smoothScroll.stopDecelerationWeighting
  type: AtomicFloat
  value: 0.4f
  mirror: always

# Alternative smooth scroll physics. ("MSD" = Mass-Spring-Damper)
- name: general.smoothScroll.msdPhysics.enabled
  type: RelaxedAtomicBool
  value: false
  mirror: always

- name: general.smoothScroll.msdPhysics.continuousMotionMaxDeltaMS
  type: RelaxedAtomicInt32
  value: 120
  mirror: always

- name: general.smoothScroll.msdPhysics.motionBeginSpringConstant
  type: RelaxedAtomicInt32
  value: 1250
  mirror: always

- name: general.smoothScroll.msdPhysics.slowdownMinDeltaMS
  type: RelaxedAtomicInt32
  value: 12
  mirror: always

- name: general.smoothScroll.msdPhysics.slowdownMinDeltaRatio
  type: AtomicFloat
  value: 1.3f
  mirror: always

- name: general.smoothScroll.msdPhysics.slowdownSpringConstant
  type: RelaxedAtomicInt32
  value: 2000
  mirror: always

- name: general.smoothScroll.msdPhysics.regularSpringConstant
  type: RelaxedAtomicInt32
  value: 1000
  mirror: always

#---------------------------------------------------------------------------
# Prefs starting with "geo."
#---------------------------------------------------------------------------

# Is support for Navigator.geolocation enabled?
- name: geo.enabled
  type: bool
  value: true
  mirror: always

# Time, in milliseconds, to wait for the location provider to spin up.
- name: geo.timeout
  type: int32_t
  value: 6000
  mirror: always

#---------------------------------------------------------------------------
# Prefs starting with "gfx."
#---------------------------------------------------------------------------

- name: gfx.allow-texture-direct-mapping
  type: bool
  value: true
  mirror: once

# Allow 24-bit colour when the hardware supports it.
- name: gfx.android.rgb16.force
  type: bool
  value: false
  mirror: once

- name: gfx.apitrace.enabled
  type: bool
  value: false
  mirror: once

# Nb: we ignore this pref on release and beta.
- name: gfx.blocklist.all
  type: int32_t
  value: 0
  mirror: once

# 0x7fff is the maximum supported xlib surface size and is more than enough for canvases.
- name: gfx.canvas.max-size
  type: RelaxedAtomicInt32
  value: 0x7fff
  mirror: always

- name: gfx.canvas.remote
  type: RelaxedAtomicBool
  value: false
  mirror: always

- name: gfx.color_management.enablev4
  type: RelaxedAtomicBool
  value: false
  mirror: always

# 0 = Off, 1 = Full, 2 = Tagged Images Only.
# See eCMSMode in gfx/thebes/gfxPlatform.h.
- name: gfx.color_management.mode
  type: RelaxedAtomicInt32
  value: 2
  mirror: always

# The zero default here should match QCMS_INTENT_DEFAULT from qcms.h
- name: gfx.color_management.rendering_intent
  type: RelaxedAtomicInt32
  value: 0
  mirror: always

- name: gfx.compositor.clearstate
  type: RelaxedAtomicBool
  value: false
  mirror: always

# Whether GL contexts can be migrated to a different GPU (to match the one the
# OS is using for composition).
#
# 0 = force disable migration
# 1 = use migration where in safe configurations (the default)
# 2 = force enable migration (for testing)
- name: gfx.compositor.gpu-migration
  type: RelaxedAtomicInt32
  value: 1
  mirror: always

- name: gfx.core-animation.tint-opaque
  type: RelaxedAtomicBool
  value: false
  mirror: always

#if defined(MOZ_WIDGET_ANDROID)
  # Overrides the glClear color used when the surface origin is not (0, 0)
  # Used for drawing a border around the content.
-   name: gfx.compositor.override.clear-color.r
    type: AtomicFloat
    value: 0.0f
    mirror: always

-   name: gfx.compositor.override.clear-color.g
    type: AtomicFloat
    value: 0.0f
    mirror: always

-   name: gfx.compositor.override.clear-color.b
    type: AtomicFloat
    value: 0.0f
    mirror: always

-   name: gfx.compositor.override.clear-color.a
    type: AtomicFloat
    value: 0.0f
    mirror: always
#endif  # defined(MOZ_WIDGET_ANDROID)

- name: gfx.content.always-paint
  type: RelaxedAtomicBool
  value: false
  mirror: always

# Size in megabytes
- name: gfx.content.skia-font-cache-size
  type: int32_t
  value: 5
  mirror: once

- name: gfx.device-reset.limit
  type: int32_t
  value: 10
  mirror: once

- name: gfx.device-reset.threshold-ms
  type: int32_t
  value: -1
  mirror: once


# Whether to disable the automatic detection and use of direct2d.
- name: gfx.direct2d.disabled
  type: bool
  value: false
  mirror: once

# Whether to attempt to enable Direct2D regardless of automatic detection or
# blacklisting.
- name: gfx.direct2d.force-enabled
  type: bool
  value: false
  mirror: once

# Whether to defer destruction of Direct2D DrawTargets to the paint thread
# when using OMTP.
- name: gfx.direct2d.destroy-dt-on-paintthread
  type: RelaxedAtomicBool
  value: true
  mirror: always

- name: gfx.direct3d11.reuse-decoder-device
  type: RelaxedAtomicInt32
  value: -1
  mirror: always

- name: gfx.direct3d11.allow-keyed-mutex
  type: RelaxedAtomicBool
  value: true
  mirror: always

- name: gfx.direct3d11.use-double-buffering
  type: RelaxedAtomicBool
#ifdef XP_WIN
  # Prefer flipping between two buffers over copying from our back buffer
  # to the OS.
  value: @IS_NIGHTLY_BUILD@
#else
  value: false
#endif
  mirror: always

- name: gfx.direct3d11.enable-debug-layer
  type: bool
  value: false
  mirror: once

- name: gfx.direct3d11.break-on-error
  type: bool
  value: false
  mirror: once

- name: gfx.direct3d11.sleep-on-create-device
  type: int32_t
  value: 0
  mirror: once

# Whether to preserve color bitmap tables in fonts (bypassing OTS).
# Currently these are supported only on platforms where we use Freetype
# to render fonts (Linux/Gtk and Android).
- name: gfx.downloadable_fonts.keep_color_bitmaps
  type: RelaxedAtomicBool
  value: false
  mirror: always

# Whether font sanitization is performed on the main thread or not.
- name: gfx.downloadable_fonts.sanitize_omt
  type: RelaxedAtomicBool
  value: true
  mirror: always

# Whether to validate OpenType variation tables in fonts.
- name: gfx.downloadable_fonts.validate_variation_tables
  type: RelaxedAtomicBool
  value: true
  mirror: always

# Whether OTS validation should be applied to OpenType Layout (OTL) tables.
- name: gfx.downloadable_fonts.otl_validation
  type: RelaxedAtomicBool
  value: @IS_NOT_RELEASE_OR_BETA@
  mirror: always

- name: gfx.draw-color-bars
  type: RelaxedAtomicBool
  value: false
  mirror: always

- name: gfx.e10s.hide-plugins-for-scroll
  type: bool
  value: true
  mirror: once

- name: gfx.e10s.font-list.shared
  type: bool
  value: false
  mirror: once

# Disable antialiasing of Ahem, for use in tests.
- name: gfx.font_rendering.ahem_antialias_none
  type: RelaxedAtomicBool
  value: false
  mirror: always

#if defined(XP_MACOSX)
  # Set to true to revert from HarfBuzz AAT shaping to the old Core Text
  # backend.
-   name: gfx.font_rendering.coretext.enabled
    type: RelaxedAtomicBool
    value: false
    mirror: always
#endif

- name: gfx.font_rendering.opentype_svg.enabled
  type: RelaxedAtomicBool
  value: true
  mirror: always
  rust: true

#  Whether to enable LayerScope tool and default listening port.
- name: gfx.layerscope.enabled
  type: RelaxedAtomicBool
  value: false
  mirror: always

- name: gfx.layerscope.port
  type: RelaxedAtomicInt32
  value: 23456
  mirror: always

# The level of logging:
# - 0: no logging;
# - 1: adds errors;
# - 2: adds warnings;
# - 3 or 4: adds debug logging.
# If you set the value to 4, you will also need to set the environment
# variable MOZ_LOG to gfx:4. See mozilla/Logging.h for details.
- name: gfx.logging.level
  type: RelaxedAtomicInt32
  value: mozilla::gfx::LOG_DEFAULT
  mirror: always
  include: mozilla/gfx/LoggingConstants.h

- name: gfx.logging.crash.length
  type: uint32_t
  value: 16
  mirror: once

- name: gfx.logging.painted-pixel-count.enabled
  type: RelaxedAtomicBool
  value: false
  mirror: always

# The maximums here are quite conservative, we can tighten them if problems show up.
- name: gfx.logging.texture-usage.enabled
  type: bool
  value: false
  mirror: once

- name: gfx.logging.peak-texture-usage.enabled
  type: bool
  value: false
  mirror: once

- name: gfx.logging.slow-frames.enabled
  type: bool
  value: false
  mirror: once

# Use gfxPlatform::MaxAllocSize instead of the pref directly.
- name: gfx.max-alloc-size
  type: int32_t
  value: (int32_t)500000000
  mirror: once
  do_not_use_directly: true

# Use gfxPlatform::MaxTextureSize instead of the pref directly.
- name: gfx.max-texture-size
  type: int32_t
  value: (int32_t)32767
  mirror: once
  do_not_use_directly: true

- name: gfx.offscreencanvas.enabled
  type: RelaxedAtomicBool
  value: false
  mirror: always

- name: gfx.omta.background-color
  type: bool
  value: @IS_NOT_RELEASE_OR_BETA@
  mirror: always

- name: gfx.partialpresent.force
  type: RelaxedAtomicInt32
  value: 0
  mirror: always

# Log severe performance warnings to the error console and profiles.
# This should be use to quickly find which slow paths are used by test cases.
- name: gfx.perf-warnings.enabled
  type: RelaxedAtomicBool
  value: false
  mirror: always

- name: gfx.testing.device-fail
  type: RelaxedAtomicBool
  value: false
  mirror: always

- name: gfx.testing.device-reset
  type: RelaxedAtomicInt32
  value: 0
  mirror: always

- name: gfx.text.disable-aa
  type: bool
  value: false
  mirror: once

- name: gfx.text.subpixel-position.force-enabled
  type: bool
  value: false
  mirror: once

- name: gfx.text.subpixel-position.force-disabled
  type: bool
  value: false
  mirror: once

# Disable surface sharing due to issues with compatible FBConfigs on
# NVIDIA drivers as described in bug 1193015.
- name: gfx.use-glx-texture-from-pixmap
  type: RelaxedAtomicBool
  value: false
  mirror: always

- name: gfx.use-iosurface-textures
  type: bool
  value: false
  mirror: once

- name: gfx.use-mutex-on-present
  type: bool
  value: false
  mirror: once

# Use SurfaceTextures as preferred backend for TextureClient/Host.
- name: gfx.use-surfacetexture-textures
  type: bool
  value: false
  mirror: once

- name: gfx.vsync.collect-scroll-transforms
  type: RelaxedAtomicBool
  value: false
  mirror: always

- name: gfx.vsync.compositor.unobserve-count
  type: int32_t
  value: 10
  mirror: once

# We expose two prefs: gfx.webrender.all and gfx.webrender.enabled.
# The first enables WR+additional features, and the second just enables WR.
# For developer convenience, building with --enable-webrender=true or just
# --enable-webrender will set gfx.webrender.enabled to true by default.
#
# We also have a pref gfx.webrender.all.qualified which is not exposed via
# about:config. That pref enables WR but only on qualified hardware. This is
# the pref we'll eventually flip to deploy WebRender to the target population.
- name: gfx.webrender.all
  type: bool
  value: false
  mirror: once

- name: gfx.webrender.enabled
  type: bool
  value: false
  mirror: once
  do_not_use_directly: true

- name: gfx.webrender.blob-images
  type: RelaxedAtomicBool
  value: true
  mirror: always

- name: gfx.webrender.blob.paint-flashing
  type: RelaxedAtomicBool
  value: false
  mirror: always

- name: gfx.webrender.dl.dump-parent
  type: RelaxedAtomicBool
  value: false
  mirror: always

- name: gfx.webrender.dl.dump-content
  type: RelaxedAtomicBool
  value: false
  mirror: always

# Also expose a pref to allow users to force-disable WR. This is exposed
# on all channels because WR can be enabled on qualified hardware on all
# channels.
- name: gfx.webrender.force-disabled
  type: bool
  value: false
  mirror: once

- name: gfx.webrender.highlight-painted-layers
  type: RelaxedAtomicBool
  value: false
  mirror: always

- name: gfx.webrender.late-scenebuild-threshold
  type: RelaxedAtomicInt32
  value: 4
  mirror: always

- name: gfx.webrender.max-filter-ops-per-chain
  type: RelaxedAtomicUint32
  value: 64
  mirror: always

- name: gfx.webrender.picture-caching
  type: RelaxedAtomicBool
  value: true
  mirror: always

- name: gfx.webrender.split-render-roots
  type: bool
  value: false
  mirror: once

- name: gfx.webrender.enable-multithreading
  type: bool
  value: true
  mirror: always

- name: gfx.webrender.compositor
  type: bool
#if defined(XP_WIN) || defined(XP_MACOSX)
  value: true
#else
  value: false
#endif
  mirror: once

- name: gfx.webrender.compositor.max_update_rects
  type: uint32_t
#if defined(XP_WIN) || defined(XP_MACOSX)
  value: 1
#else
  value: 0
#endif
  mirror: once

- name: gfx.webrender.compositor.surface-pool-size
  type: uint32_t
  value: 25
  mirror: once

- name: gfx.webrender.max-partial-present-rects
  type: uint32_t
  value: 0
  mirror: once

- name: gfx.webrender.enable-gpu-markers
  type: bool
#ifdef DEBUG
  value: true
#else
  value: false
#endif
  mirror: once

- name: gfx.webrender.enable-item-cache
  type: bool
  value: false
  mirror: once

#ifdef NIGHTLY_BUILD
  # Keep this pref hidden on non-nightly builds to avoid people accidentally
  # turning it on.
- name: gfx.webrender.panic-on-gl-error
  type: bool
  value: false
  mirror: once
#endif

#ifdef NIGHTLY_BUILD
  # Keep this pref hidden on non-nightly builds to avoid people accidentally
  # turning it on.
-   name: gfx.webrender.start-debug-server
    type: RelaxedAtomicBool
    value: false
    mirror: always
#endif

#ifdef XP_WIN
  # Enables display of performance debugging counters when DirectComposition
  # is used.
  # Performance counters are displayed on the top-right corner of the screen.
-   name: gfx.webrender.debug.dcomp-counter
    type: RelaxedAtomicBool
    value: false
    mirror: always
  # Enables highlighting redraw regions of DCompositionVisual
-   name: gfx.webrender.debug.dcomp-redraw-regions
    type: RelaxedAtomicBool
    value: false
    mirror: always
#endif

- name: gfx.webrender.enable-low-priority-pool
  type: RelaxedAtomicBool
#if defined(XP_WIN)
  value: true
#elif defined(XP_LINUX) && !defined(ANDROID)
  value: true
#else
  value: false
#endif
  mirror: always

  # Force disables allowing sacrificing subpixel anti-aliasing for less
  # powerful configurations.
- name: gfx.webrender.quality.force-disable-sacrificing-subpixel-aa
  type: bool
  value: false
  mirror: always

# Use vsync events generated by hardware
- name: gfx.work-around-driver-bugs
  type: bool
  value: true
  mirror: once

- name: gfx.ycbcr.accurate-conversion
  type: RelaxedAtomicBool
  value: false
  mirror: always

#---------------------------------------------------------------------------
# Prefs starting with "gl." (OpenGL)
#---------------------------------------------------------------------------

- name: gl.allow-high-power
  type: RelaxedAtomicBool
  value: true
  mirror: always

- name: gl.ignore-dx-interop2-blacklist
  type: RelaxedAtomicBool
  value: false
  mirror: always

- name: gl.use-tls-is-current
  type: RelaxedAtomicInt32
  value: 0
  mirror: always

#---------------------------------------------------------------------------
# Prefs starting with "html5."
#---------------------------------------------------------------------------

# Toggle which thread the HTML5 parser uses for stream parsing.
- name: html5.offmainthread
  type: bool
  value: true
  mirror: always

# Time in milliseconds between the time a network buffer is seen and the timer
# firing when the timer hasn't fired previously in this parse in the
# off-the-main-thread HTML5 parser.
- name: html5.flushtimer.initialdelay
  type: RelaxedAtomicInt32
  value: 16
  mirror: always

# Time in milliseconds between the time a network buffer is seen and the timer
# firing when the timer has already fired previously in this parse.
- name: html5.flushtimer.subsequentdelay
  type: RelaxedAtomicInt32
  value: 16
  mirror: always

#---------------------------------------------------------------------------
# Prefs starting with "idle_period."
#---------------------------------------------------------------------------

- name: idle_period.min
  type: uint32_t
  value: 3
  mirror: always

- name: idle_period.during_page_load.min
  type: uint32_t
  value: 12
  mirror: always

- name: idle_period.cross_process_scheduling
  type: RelaxedAtomicBool
  value: true
  mirror: always

#---------------------------------------------------------------------------
# Prefs starting with "image."
#---------------------------------------------------------------------------

# The maximum size (in kB) that the aggregate frames of an animation can use
# before it starts to discard already displayed frames and redecode them as
# necessary.
- name: image.animated.decode-on-demand.threshold-kb
  type: RelaxedAtomicUint32
  value: 20*1024
  mirror: always

# The minimum number of frames we want to have buffered ahead of an
# animation's currently displayed frame.
- name: image.animated.decode-on-demand.batch-size
  type: RelaxedAtomicUint32
  value: 6
  mirror: always

# Whether we should recycle already displayed frames instead of discarding
# them. This saves on the allocation itself, and may be able to reuse the
# contents as well. Only applies if generating full frames.
- name: image.animated.decode-on-demand.recycle
  type: bool
  value: true
  mirror: once

# Resume an animated image from the last displayed frame rather than
# advancing when out of view.
- name: image.animated.resume-from-last-displayed
  type: RelaxedAtomicBool
  value: true
  mirror: always

# Maximum number of surfaces for an image before entering "factor of 2" mode.
# This in addition to the number of "native" sizes of an image. A native size
# is a size for which we can decode a frame without up or downscaling. Most
# images only have 1, but some (i.e. ICOs) may have multiple frames for the
# same data at different sizes.
- name: image.cache.factor2.threshold-surfaces
  type: RelaxedAtomicInt32
  value: 4
  mirror: always

# Maximum size of a surface in KB we are willing to produce when rasterizing
# an SVG.
- name: image.cache.max-rasterized-svg-threshold-kb
  type: RelaxedAtomicInt32
  value: 200*1024
  mirror: always

# The maximum size, in bytes, of the decoded images we cache.
- name: image.cache.size
  type: int32_t
  value: 5*1024*1024
  mirror: once

# A weight, from 0-1000, to place on time when comparing to size.
# Size is given a weight of 1000 - timeweight.
- name: image.cache.timeweight
  type: int32_t
  value: 500
  mirror: once

# Decode all images automatically on load, ignoring our normal heuristics.
- name: image.decode-immediately.enabled
  type: RelaxedAtomicBool
  value: false
  mirror: always

# Whether we attempt to downscale images during decoding.
- name: image.downscale-during-decode.enabled
  type: RelaxedAtomicBool
  value: true
  mirror: always

# The threshold for inferring that changes to an <img> element's |src|
# attribute by JavaScript represent an animation, in milliseconds. If the |src|
# attribute is changing more frequently than this value, then we enter a
# special "animation mode" which is designed to eliminate flicker. Set to 0 to
# disable.
- name: image.infer-src-animation.threshold-ms
  type: RelaxedAtomicUint32
  value: 2000
  mirror: always

# Whether the network request priority should be adjusted according
# the layout and view frame position of each particular image.
- name: image.layout_network_priority
  type: RelaxedAtomicBool
  value: true
  mirror: always

# Chunk size for calls to the image decoders.
- name: image.mem.decode_bytes_at_a_time
  type: uint32_t
  value: 16384
  mirror: once

# Discards inactive image frames and re-decodes them on demand from
# compressed data.
- name: image.mem.discardable
  type: RelaxedAtomicBool
  value: true
  mirror: always

# Discards inactive image frames of _animated_ images and re-decodes them on
# demand from compressed data. Has no effect if image.mem.discardable is false.
- name: image.mem.animated.discardable
  type: bool
  value: true
  mirror: once

# Whether the heap should be used for frames from animated images. On Android,
# volatile memory keeps file handles open for each buffer.
- name: image.mem.animated.use_heap
  type: RelaxedAtomicBool
  value: @IS_ANDROID@
  mirror: always

# Enable extra information for debugging in the image memory reports.
- name: image.mem.debug-reporting
  type: RelaxedAtomicBool
  value: false
  mirror: always

# Decodes images into shared memory to allow direct use in separate
# rendering processes. Only applicable with WebRender.
- name: image.mem.shared
  type: RelaxedAtomicBool
  value: true
  mirror: always

# How much of the data in the surface cache is discarded when we get a memory
# pressure notification, as a fraction. The discard factor is interpreted as a
# reciprocal, so a discard factor of 1 means to discard everything in the
# surface cache on memory pressure, a discard factor of 2 means to discard half
# of the data, and so forth. The default should be a good balance for desktop
# and laptop systems, where we never discard visible images.
- name: image.mem.surfacecache.discard_factor
  type: uint32_t
  value: 1
  mirror: once

# Maximum size for the surface cache, in kilobytes.
- name: image.mem.surfacecache.max_size_kb
  type: uint32_t
  value: 2024 * 1024
  mirror: once

# Minimum timeout for expiring unused images from the surface cache, in
# milliseconds. This controls how long we store cached temporary surfaces.
- name: image.mem.surfacecache.min_expiration_ms
  type: uint32_t
  value: 60*1000
  mirror: once

# The surface cache's size, within the constraints of the maximum size set
# above, is determined as a fraction of main memory size. The size factor is
# interpreted as a reciprocal, so a size factor of 4 means to use no more than
# 1/4 of main memory.  The default should be a good balance for most systems.
- name: image.mem.surfacecache.size_factor
  type: uint32_t
  value: 4
  mirror: once

# Minimum buffer size in KB before using volatile memory over the heap.
- name: image.mem.volatile.min_threshold_kb
  type: RelaxedAtomicInt32
#if defined(ANDROID)
  # On Android, volatile memory keeps file handles open for each buffer.
  value: 100
#else
  value: -1
#endif
  mirror: always

# How long in ms before we should start shutting down idle decoder threads.
- name: image.multithreaded_decoding.idle_timeout
  type: int32_t
  value: 600000
  mirror: once

# How many threads we'll use for multithreaded decoding. If < 0, will be
# automatically determined based on the system's number of cores.
- name: image.multithreaded_decoding.limit
  type: int32_t
  value: -1
  mirror: once

# Whether we attempt to decode WebP images or not.
- name: image.webp.enabled
  type: RelaxedAtomicBool
  value: true
  mirror: always

#---------------------------------------------------------------------------
# Prefs starting with "intl."
#---------------------------------------------------------------------------

# Whether ISO-2022-JP is a permitted content-based encoding detection
# outcome in the JapaneseDetector.
- name: intl.charset.detector.iso2022jp.allowed
  type: bool
  value: true
  mirror: always

# Whether the new encoding detector is enabled (except for Japan's ccTLDs).
- name: intl.charset.detector.ng.enabled
  type: bool
  value: true
  mirror: always

# Whether the new encoding detector is enabled for the .jp TLD.
- name: intl.charset.detector.ng.jp.enabled
  type: bool
  value: false
  mirror: always

# Whether the new encoding detector is enabled for the .in TLD.
- name: intl.charset.detector.ng.in.enabled
  type: bool
  value: false
  mirror: always

# Whether the new encoding detector is enabled for the .lk TLD.
- name: intl.charset.detector.ng.lk.enabled
  type: bool
  value: false
  mirror: always

# Whether the TLD is considered if the new encoding detector is disabled.
- name: intl.charset.fallback.tld
  type: bool
  value: true
  mirror: always

# If true, dispatch the keydown and keyup events on any web apps even during
# composition.
- name: intl.ime.hack.on_any_apps.fire_key_events_for_composition
  type: bool
#ifdef MOZ_WIDGET_ANDROID
  value: @IS_EARLY_BETA_OR_EARLIER@
#else
  value: false
#endif
  mirror: always

#---------------------------------------------------------------------------
# Prefs starting with "javascript."
#---------------------------------------------------------------------------

- name: javascript.options.compact_on_user_inactive
  type: bool
  value: true
  mirror: always

# The default amount of time to wait from the user being idle to starting a
# shrinking GC. Measured in milliseconds.
- name: javascript.options.compact_on_user_inactive_delay
  type: uint32_t
#ifdef NIGHTLY_BUILD
  value: 15000
#else
  value: 300000
#endif
  mirror: always

- name: javascript.options.experimental.fields
  type: RelaxedAtomicBool
  value: true
  mirror: always

- name: javascript.options.experimental.await_fix
  type: RelaxedAtomicBool
  value: true
  mirror: always

# Use better error message when accessing property of null or undefined.
- name: javascript.options.property_error_message_fix
  type: RelaxedAtomicBool
  value: @IS_NOT_RELEASE_OR_BETA@
  mirror: always

#ifdef NIGHTLY_BUILD
  # Experimental support for weak references in JavaScript (WeakRef and
  # FinalizationGroup).
- name: javascript.options.experimental.weakrefs
  type: RelaxedAtomicBool
  value: false
  mirror: always
#endif

# The amount of time we wait between a request to GC (due to leaving a page) and doing the actual GC, in ms.
- name: javascript.options.gc_delay
  type: uint32_t
  value: 4000
  mirror: always

# The amount of time we wait from the first request to GC to actually doing the first GC, in ms.
- name: javascript.options.gc_delay.first
  type: uint32_t
  value: 10000
  mirror: always

# Duration of the dom events full gc delay, in ms.
- name: javascript.options.gc_delay.full
  type: uint32_t
  value: 60000
  mirror: always

# Maximum amount of time that should elapse between incremental GC slices, in ms.
- name: javascript.options.gc_delay.interslice
  type: uint32_t
  value: 100
  mirror: always

# nsJSEnvironmentObserver observes the memory-pressure notifications and
# forces a garbage collection and cycle collection when it happens, if the
# appropriate pref is set.
- name: javascript.options.gc_on_memory_pressure
  type: bool
  # Disable the JS engine's GC on memory pressure, since we do one in the
  # mobile browser (bug 669346).
  # XXX: this value possibly should be changed, or the pref removed entirely.
  #      See bug 1450787.
  value: @IS_NOT_ANDROID@
  mirror: always

- name: javascript.options.mem.log
  type: bool
  value: false
  mirror: always

- name: javascript.options.mem.notify
  type: bool
  value: false
  mirror: always

# Streams API.
- name: javascript.options.streams
  type: RelaxedAtomicBool
  value: true
  mirror: always

# Writable Streams API.  (The pref above must also be set to expose this.)
#
# Writable streams are still EXTRAORDINARILY BETA and it is well-known that
# things are likely pretty broken if you poke much at all, so if you flip this
# preference, don't report bugs against it just yet.
- name: javascript.options.writable_streams
  type: RelaxedAtomicBool
  value: false
  mirror: always

- name: javascript.options.main_thread_stack_quota_cap
  type: uint32_t
#if defined(MOZ_ASAN)
  value: 6 * 1024 * 1024
#else
  value: 2 * 1024 * 1024
#endif
  mirror: always

#---------------------------------------------------------------------------
# Prefs starting with "keyword."
#---------------------------------------------------------------------------

- name: keyword.enabled
  type: bool
  value: false
  mirror: always

#---------------------------------------------------------------------------
# Prefs starting with "layers."
#---------------------------------------------------------------------------

# Whether to disable acceleration for all widgets.
- name: layers.acceleration.disabled
  type: bool
  value: false
  mirror: once
  do_not_use_directly: true
# Instead, use gfxConfig::IsEnabled(Feature::HW_COMPOSITING).

- name: layers.acceleration.draw-fps
  type: RelaxedAtomicBool
  value: false
  mirror: always

- name: layers.acceleration.draw-fps.print-histogram
  type: RelaxedAtomicBool
  value: false
  mirror: always

- name: layers.acceleration.draw-fps.write-to-file
  type: RelaxedAtomicBool
  value: false
  mirror: always

# Whether to force acceleration on, ignoring blacklists.

# bug 838603 -- on Android, accidentally blacklisting OpenGL layers
# means a startup crash for everyone.
# Temporarily force-enable GL compositing.  This is default-disabled
# deep within the bowels of the widgetry system.  Remove me when GL
# compositing isn't default disabled in widget/android.
- name: layers.acceleration.force-enabled
  type: bool
  value: @IS_ANDROID@
  mirror: once
  do_not_use_directly: true

- name: layers.advanced.basic-layer.enabled
  type: RelaxedAtomicBool
  value: false
  mirror: always

# Whether we allow advanced layers with fission
- name: layers.advanced.fission.enabled
  type: bool
  value: false
  mirror: always

# Whether we allow AMD switchable graphics.
- name: layers.amd-switchable-gfx.enabled
  type: bool
  value: true
  mirror: once

# Whether to use async panning and zooming.
- name: layers.async-pan-zoom.enabled
  type: bool
  value: true
  mirror: once
  do_not_use_directly: true

# Preference that when switched at runtime will run a series of benchmarks
# and output the result to stderr.
- name: layers.bench.enabled
  type: RelaxedAtomicBool
  value: false
  mirror: always

- name: layers.bufferrotation.enabled
  type: bool
  value: true
  mirror: once

- name: layers.child-process-shutdown
  type: RelaxedAtomicBool
  value: true
  mirror: always

- name: layers.componentalpha.enabled
  type: bool
#ifdef MOZ_GFX_OPTIMIZE_MOBILE
  # Nb: we ignore this pref if MOZ_GFX_OPTIMIZE_MOBILE is defined, as if this
  # pref was always false. But we go to the effort of setting it to false so
  # that telemetry's reporting of the pref value is more likely to reflect what
  # the code is doing.
  value: false
#else
  value: true
#endif
  mirror: once
  do_not_use_directly: true

- name: layers.d3d11.force-warp
  type: bool
  value: false
  mirror: once

- name: layers.d3d11.enable-blacklist
  type: bool
  value: true
  mirror: once

# Enable DEAA antialiasing for transformed layers in the compositor.
- name: layers.deaa.enabled
  type: RelaxedAtomicBool
#if defined(MOZ_WIDGET_ANDROID)
  value: false
#else
  value: true
#endif
  mirror: always

- name: layers.draw-bigimage-borders
  type: RelaxedAtomicBool
  value: false
  mirror: always

- name: layers.draw-borders
  type: RelaxedAtomicBool
  value: false
  mirror: always

- name: layers.draw-tile-borders
  type: RelaxedAtomicBool
  value: false
  mirror: always

- name: layers.draw-layer-info
  type: RelaxedAtomicBool
  value: false
  mirror: always

- name: layers.dump
  type: RelaxedAtomicBool
  value: false
  mirror: always

# If we're dumping layers, also dump the texture data
- name: layers.dump-texture
  type: RelaxedAtomicBool
  value: false
  mirror: always

#ifdef MOZ_DUMP_PAINTING
-   name: layers.dump-decision
    type: RelaxedAtomicBool
    value: false
    mirror: always
#endif

- name: layers.dump-client-layers
  type: RelaxedAtomicBool
  value: false
  mirror: always

- name: layers.dump-host-layers
  type: RelaxedAtomicBool
  value: false
  mirror: always

- name: layers.compositing-tiles.width
  type: RelaxedAtomicInt32
  value: 1024
  mirror: always

- name: layers.compositing-tiles.height
  type: RelaxedAtomicInt32
  value: 1024
  mirror: always

# 0 is "no change" for contrast, positive values increase it, negative values
# decrease it until we hit mid gray at -1 contrast, after that it gets weird.
- name: layers.effect.contrast
  type: AtomicFloat
  value: 0.0f
  mirror: always

- name: layers.effect.grayscale
  type: RelaxedAtomicBool
  value: false
  mirror: always

- name: layers.effect.invert
  type: RelaxedAtomicBool
  value: false
  mirror: always

- name: layers.enable-tiles
  type: bool
#if defined(XP_MACOSX) || defined (XP_OPENBSD)
  value: true
#else
  value: false
#endif
  mirror: once

- name: layers.enable-tiles-if-skia-pomtp
  type: bool
#if defined(XP_WIN)
  value: true
#else
  value: false
#endif
  mirror: once

- name: layers.flash-borders
  type: RelaxedAtomicBool
  value: false
  mirror: always

# Force all possible layers to be always active layers.
- name: layers.force-active
  type: bool
  value: false
  mirror: always

- name: layers.force-shmem-tiles
  type: bool
  value: false
  mirror: once

- name: layers.draw-mask-debug
  type: RelaxedAtomicBool
  value: false
  mirror: always

- name: layers.force-synchronous-resize
  type: RelaxedAtomicBool
  value: true
  mirror: always

# Whether to enable arbitrary layer geometry for OpenGL compositor.
- name: layers.geometry.opengl.enabled
  type: RelaxedAtomicBool
  value: true
  mirror: always

# Whether to enable arbitrary layer geometry for Basic compositor.
- name: layers.geometry.basic.enabled
  type: RelaxedAtomicBool
  value: true
  mirror: always

 # Whether to enable arbitrary layer geometry for DirectX compositor.
- name: layers.geometry.d3d11.enabled
  type: RelaxedAtomicBool
  value: true
  mirror: always

- name: layers.gpu-process.allow-software
  type: bool
#if defined(XP_WIN)
  value: true
#else
  value: false
#endif
  mirror: once

- name: layers.gpu-process.enabled
  type: bool
#if defined(XP_WIN) || defined(MOZ_WIDGET_GTK)
  value: true
#else
  value: false
#endif
  mirror: once

- name: layers.gpu-process.force-enabled
  type: bool
  value: false
  mirror: once

- name: layers.gpu-process.ipc_reply_timeout_ms
  type: int32_t
  value: 10000
  mirror: once

- name: layers.gpu-process.max_restarts
  type: RelaxedAtomicInt32
#if defined(XP_WIN) || defined(MOZ_WIDGET_GTK)
  #if defined(NIGHTLY_BUILD)
  value: 3
  #else
  value: 1
  #endif
#else
  value: 1
#endif
  mirror: always

# Note: This pref will only be used if it is less than layers.gpu-process.max_restarts.
- name: layers.gpu-process.max_restarts_with_decoder
  type: RelaxedAtomicInt32
  value: 0
  mirror: always

- name: layers.gpu-process.startup_timeout_ms
  type: int32_t
  value: 5000
  mirror: once

- name: layers.low-precision-buffer
  type: RelaxedAtomicBool
  value: false
  mirror: always

- name: layers.low-precision-opacity
  type: AtomicFloat
  value: 1.0f
  mirror: always

- name: layers.low-precision-resolution
  type: AtomicFloat
  value: 0.25f
  mirror: always

# Max number of layers per container. See Overwrite in mobile prefs.
- name: layers.max-active
  type: RelaxedAtomicInt32
  value: -1
  mirror: always

- name: layers.mlgpu.enabled
  type: bool
#if defined(XP_WIN)
  value: true
#else
  value: false
#endif
  mirror: once
  do_not_use_directly: true

- name: layers.mlgpu.enable-buffer-cache
  type: bool
  value: true
  mirror: once

- name: layers.mlgpu.enable-buffer-sharing
  type: bool
  value: true
  mirror: once

- name: layers.mlgpu.enable-clear-view
  type: bool
  value: true
  mirror: once

- name: layers.mlgpu.enable-cpu-occlusion
  type: bool
  value: true
  mirror: once

- name: layers.mlgpu.enable-depth-buffer
  type: bool
  value: false
  mirror: once

- name: layers.mlgpu.enable-invalidation
  type: RelaxedAtomicBool
  value: true
  mirror: always

# Both this and the master "enabled" pref must be on to use Advanced Layers
# on Windows 7.
- name: layers.mlgpu.enable-on-windows7
  type: bool
#if defined(XP_WIN)
  value: true
#else
  value: false
#endif
  mirror: once

# Whether to animate simple opacity and transforms on the compositor.
- name: layers.offmainthreadcomposition.async-animations
  type: bool
  value: true
  mirror: always

# Whether to log information about off main thread animations to stderr.
- name: layers.offmainthreadcomposition.log-animations
  type: bool
  value: false
  mirror: always

- name: layers.offmainthreadcomposition.force-disabled
  type: bool
  value: false
  mirror: once

# Compositor target frame rate. NOTE: If vsync is enabled the compositor
# frame rate will still be capped.
# -1 -> default (match layout.frame_rate or 60 FPS)
# 0  -> full-tilt mode: Recomposite even if not transaction occured.
- name: layers.offmainthreadcomposition.frame-rate
  type: RelaxedAtomicInt32
  value: -1
  mirror: always

- name: layers.omtp.capture-limit
  type: uint32_t
  value: 25 * 1024 * 1024
  mirror: once

- name: layers.omtp.dump-capture
  type: RelaxedAtomicBool
  value: false
  mirror: always

- name: layers.omtp.paint-workers
  type: int32_t
  value: -1
  mirror: once

- name: layers.omtp.release-capture-on-main-thread
  type: RelaxedAtomicBool
  value: false
  mirror: always

- name: layers.orientation.sync.timeout
  type: RelaxedAtomicUint32
  value: (uint32_t)0
  mirror: always

#ifdef XP_WIN
-   name: layers.prefer-opengl
    type: bool
    value: false
    mirror: once
#endif

- name: layers.progressive-paint
  type: RelaxedAtomicBool
  value: false
  mirror: always

# Copy-on-write canvas.
- name: layers.shared-buffer-provider.enabled
  type: RelaxedAtomicBool
  value: true
  mirror: always

- name: layers.single-tile.enabled
  type: RelaxedAtomicBool
  value: true
  mirror: always

# We allow for configurable and rectangular tile size to avoid wasting memory
# on devices whose screen size does not align nicely to the default tile size.
# Although layers can be any size, they are often the same size as the screen,
# especially for width.
- name: layers.tile-width
  type: int32_t
  value: 512
  mirror: once

- name: layers.tile-height
  type: int32_t
  value: 512
  mirror: once

- name: layers.tile-initial-pool-size
  type: uint32_t
  value: (uint32_t)50
  mirror: once

- name: layers.tile-pool-unused-size
  type: uint32_t
  value: (uint32_t)10
  mirror: once

- name: layers.tile-pool-shrink-timeout
  type: uint32_t
  value: (uint32_t)50
  mirror: once

- name: layers.tile-pool-clear-timeout
  type: uint32_t
  value: (uint32_t)5000
  mirror: once

# If this is set the tile size will only be treated as a suggestion.
# On B2G we will round this to the stride of the underlying allocation.
# On any platform we may later use the screen size and ignore
# tile-width/tile-height entirely. Its recommended to turn this off
# if you change the tile size.
- name: layers.tiles.adjust
  type: bool
  value: true
  mirror: once

- name: layers.tiles.edge-padding
  type: bool
  value: @IS_ANDROID@
  mirror: once

- name: layers.tiles.fade-in.enabled
  type: RelaxedAtomicBool
  value: false
  mirror: always

- name: layers.tiles.fade-in.duration-ms
  type: RelaxedAtomicUint32
  value: 250
  mirror: always

- name: layers.tiles.retain-back-buffer
  type: RelaxedAtomicBool
  value: true
  mirror: always

- name: layers.transaction.warning-ms
  type: RelaxedAtomicUint32
  value: 200
  mirror: always

- name: layers.uniformity-info
  type: bool
  value: false
  mirror: once

- name: layers.use-image-offscreen-surfaces
  type: bool
  value: true
  mirror: once

#---------------------------------------------------------------------------
# Prefs starting with "layout."
#---------------------------------------------------------------------------

# Debug-only pref to force enable the AccessibleCaret. If you want to
# control AccessibleCaret by mouse, you'll need to set
# "layout.accessiblecaret.hide_carets_for_mouse_input" to false.
- name: layout.accessiblecaret.enabled
  type: bool
  value: false
  mirror: always

# Enable the accessible caret on platforms/devices
# that we detect have touch support. Note that this pref is an
# additional way to enable the accessible carets, rather than
# overriding the layout.accessiblecaret.enabled pref.
- name: layout.accessiblecaret.enabled_on_touch
  type: bool
  value: true
  mirror: always

# By default, carets become tilt only when they are overlapping.
- name: layout.accessiblecaret.always_tilt
  type: bool
  value: false
  mirror: always

# Show caret in cursor mode when long tapping on an empty content. This
# also changes the default update behavior in cursor mode, which is based
# on the emptiness of the content, into something more heuristic. See
# AccessibleCaretManager::UpdateCaretsForCursorMode() for the details.
- name: layout.accessiblecaret.caret_shown_when_long_tapping_on_empty_content
  type: bool
  value: false
  mirror: always

# 0 = by default, always hide carets for selection changes due to JS calls.
# 1 = update any visible carets for selection changes due to JS calls,
#     but don't show carets if carets are hidden.
# 2 = always show carets for selection changes due to JS calls.
- name: layout.accessiblecaret.script_change_update_mode
  type: int32_t
  value: 0
  mirror: always

# Allow one caret to be dragged across the other caret without any limitation.
# This matches the built-in convention for all desktop platforms.
- name: layout.accessiblecaret.allow_dragging_across_other_caret
  type: bool
  value: true
  mirror: always

# Optionally provide haptic feedback on long-press selection events.
- name: layout.accessiblecaret.hapticfeedback
  type: bool
  value: false
  mirror: always

# Smart phone-number selection on long-press is not enabled by default.
- name: layout.accessiblecaret.extend_selection_for_phone_number
  type: bool
  value: false
  mirror: always

# Keep the accessible carets hidden when the user is using mouse input (as
# opposed to touch/pen/etc.).
- name: layout.accessiblecaret.hide_carets_for_mouse_input
  type: bool
  value: true
  mirror: always

# CSS attributes (width, height, margin-left) of the AccessibleCaret in CSS
# pixels.
- name: layout.accessiblecaret.width
  type: float
  value: 34.0f
  mirror: always

- name: layout.accessiblecaret.height
  type: float
  value: 36.0f
  mirror: always

- name: layout.accessiblecaret.margin-left
  type: float
  value: -18.5f
  mirror: always

# Simulate long tap events to select words. Mainly used in manual testing
# with mouse.
- name: layout.accessiblecaret.use_long_tap_injector
  type: bool
  value: false
  mirror: always

# Whether we should layerize all animated images (if otherwise possible).
- name: layout.animated-image-layers.enabled
  type: bool
  value: false
  mirror: always

# One of several prefs affecting the maximum area to pre-render when animating
# a large element on the compositor.
- name: layout.animation.prerender.partial
  type: RelaxedAtomicBool
  value: false
  mirror: always

# One of several prefs affecting the maximum area to pre-render when animating
# a large element on the compositor.
- name: layout.animation.prerender.viewport-ratio-limit-x
  type: AtomicFloat
  value: 1.125f
  mirror: always

# One of several prefs affecting the maximum area to pre-render when animating
# a large element on the compositor.
- name: layout.animation.prerender.viewport-ratio-limit-y
  type: AtomicFloat
  value: 1.125f
  mirror: always

# One of several prefs affecting the maximum area to pre-render when animating
# a large element on the compositor.
- name: layout.animation.prerender.absolute-limit-x
  type: RelaxedAtomicUint32
  value: 4096
  mirror: always

# One of several prefs affecting the maximum area to pre-render when animating
# a large element on the compositor.
- name: layout.animation.prerender.absolute-limit-y
  type: RelaxedAtomicUint32
  value: 4096
  mirror: always

# Whether Constructable Stylesheets are enabled in script.
- name: layout.css.constructable-stylesheets.enabled
  type: bool
  value: false
  mirror: always

# Whether we get notified of history queries for visited even if unvisited.
- name: layout.css.notify-of-unvisited
  type: RelaxedAtomicBool
  value: false
  mirror: always

# Whether we always restyle / repaint as a result of a visited query
- name: layout.css.always-repaint-on-unvisited
  type: RelaxedAtomicBool
  value: false
  mirror: always

# Make `zoom` a `transform` + `transform-origin` alias.
- name: layout.css.zoom-transform-hack.enabled
  type: RelaxedAtomicBool
  value: false
  mirror: always
  rust: true

# Whether `min()` / `max()` / `clamp()` are enabled.
- name: layout.css.comparison-functions.enabled
  type: RelaxedAtomicBool
  value: false
  mirror: always
  rust: true

# Allow <number> and <number>/<number> both for <aspect-ratio>
# https://github.com/w3c/csswg-drafts/issues/3757
- name: layout.css.aspect-ratio-number.enabled
  type: RelaxedAtomicBool
  value: false
  mirror: always
  rust: true

# Is the codepath for using cached scrollbar styles enabled?
- name: layout.css.cached-scrollbar-styles.enabled
  type: bool
  value: true
  mirror: always

# Is path() supported in clip-path?
- name: layout.css.clip-path-path.enabled
  type: RelaxedAtomicBool
  value: true
  mirror: always
  rust: true

# Are implicit tracks in computed grid templates serialized?
- name: layout.css.serialize-grid-implicit-tracks
  type: RelaxedAtomicBool
  value: @IS_NOT_NIGHTLY_BUILD@
  mirror: always

# Set the number of device pixels per CSS pixel. A value <= 0 means choose
# automatically based on user settings for the platform (e.g., "UI scale factor"
# on Mac). A positive value is used as-is. This effectively controls the size
# of a CSS "px". This is only used for windows on the screen, not for printing.
- name: layout.css.devPixelsPerPx
  type: AtomicFloat
  value: -1.0f
  mirror: always

# text underline offset
- name: layout.css.text-underline-offset.enabled
  type: bool
  value: true
  mirror: always

# text underline position
- name: layout.css.text-underline-position.enabled
  type: bool
  value: true
  mirror: always

# text decoration thickness
- name: layout.css.text-decoration-thickness.enabled
  type: bool
  value: true
  mirror: always

# text decoration skip ink
- name: layout.css.text-decoration-skip-ink.enabled
  type: bool
  value: true
  mirror: always

# Is support for CSS backdrop-filter enabled?
- name: layout.css.backdrop-filter.enabled
  type: bool
  value: false
  mirror: always

# Is support for CSS contain enabled?
- name: layout.css.contain.enabled
  type: bool
  value: true
  mirror: always

# Should stray control characters be rendered visibly?
- name: layout.css.control-characters.visible
  type: bool
  value: @IS_NOT_RELEASE_OR_BETA@
  mirror: always

# Is support for GeometryUtils.convert*FromNode enabled?
- name: layout.css.convertFromNode.enabled
  type: bool
  value: @IS_NOT_RELEASE_OR_BETA@
  mirror: always

# Is support for DOMMatrix enabled?
- name: layout.css.DOMMatrix.enabled
  type: RelaxedAtomicBool
  value: true
  mirror: always

# Is support for DOMQuad enabled?
- name: layout.css.DOMQuad.enabled
  type: RelaxedAtomicBool
  value: true
  mirror: always

# Is support for DOMPoint enabled?
- name: layout.css.DOMPoint.enabled
  type: RelaxedAtomicBool
  value: true
  mirror: always

# Are we emulating -moz-{inline}-box layout using CSS flexbox?
- name: layout.css.emulate-moz-box-with-flex
  type: bool
  value: false
  mirror: always

# Is support for the font-display @font-face descriptor enabled?
- name: layout.css.font-display.enabled
  type: RelaxedAtomicBool
  value: true
  mirror: always
  rust: true

# Is support for document.fonts enabled?
- name: layout.css.font-loading-api.enabled
  type: bool
  value: true
  mirror: always

# Is support for variation fonts enabled?
- name: layout.css.font-variations.enabled
  type: RelaxedAtomicBool
  value: true
  mirror: always
  rust: true

# Is support for GeometryUtils.getBoxQuads enabled?
- name: layout.css.getBoxQuads.enabled
  type: bool
  value: @IS_NOT_RELEASE_OR_BETA@
  mirror: always

# Is support for CSS "grid-template-{columns,rows}: subgrid X" enabled?
- name: layout.css.grid-template-subgrid-value.enabled
  type: RelaxedAtomicBool
  value: true
  mirror: always
  rust: true

# Is support for CSS individual transform enabled?
- name: layout.css.individual-transform.enabled
  type: bool
  value: true
  mirror: always

# Is support for CSS initial-letter property enabled?
- name: layout.css.initial-letter.enabled
  type: bool
  value: false
  mirror: always

# Pref to control whether line-height: -moz-block-height is exposed to content.
- name: layout.css.line-height-moz-block-height.content.enabled
  type: RelaxedAtomicBool
  value: false
  mirror: always
  rust: true

# Is support for motion-path enabled?
- name: layout.css.motion-path.enabled
  type: bool
  value: true
  mirror: always

# Is support for motion-path ray() enabled?
- name: layout.css.motion-path-ray.enabled
  type: RelaxedAtomicBool
  value: @IS_NIGHTLY_BUILD@
  mirror: always
  rust: true

# Expose the media query -moz-touch-enabled to web content.
- name: layout.css.moz-touch-enabled.enabled
  type: RelaxedAtomicBool
  value: false
  mirror: always
  rust: true

# Pref to control whether the ::marker property restrictions defined in [1]
# apply.
#
# [1]: https://drafts.csswg.org/css-pseudo-4/#selectordef-marker
- name: layout.css.marker.restricted
  type: RelaxedAtomicBool
  value: true
  mirror: always
  rust: true

# Pref to control whether @-moz-document rules are enabled in content pages.
- name: layout.css.moz-document.content.enabled
  type: RelaxedAtomicBool
  value: false
  mirror: always
  rust: true

# Pref to control whether @-moz-document url-prefix() is parsed in content
# pages. Only effective when layout.css.moz-document.content.enabled is false.
- name: layout.css.moz-document.url-prefix-hack.enabled
  type: RelaxedAtomicBool
#ifdef EARLY_BETA_OR_EARLIER
  value: false
#else
  value: true
#endif
  mirror: always
  rust: true

# Whether the offset-* logical property aliases are enabled.
- name: layout.css.offset-logical-properties.enabled
  type: bool
  value: false
  mirror: always

# Is -moz-osx-font-smoothing enabled? (Only supported in OSX builds)
- name: layout.css.osx-font-smoothing.enabled
  type: bool
#if defined(XP_MACOSX)
  value: true
#else
  value: false
#endif
  mirror: always

# Is support for CSS overflow-clip-box enabled for non-UA sheets?
- name: layout.css.overflow-clip-box.enabled
  type: bool
  value: false
  mirror: always

# Is support for overscroll-behavior enabled?
- name: layout.css.overscroll-behavior.enabled
  type: bool
  value: true
  mirror: always

- name: layout.css.overflow-logical.enabled
  type: bool
  value: true
  mirror: always

# Is support for -moz-prefixed animation properties enabled?
- name: layout.css.prefixes.animations
  type: bool
  value: true
  mirror: always

# Is support for -moz-border-image enabled?
- name: layout.css.prefixes.border-image
  type: bool
  value: true
  mirror: always

# Is support for -moz-box-sizing enabled?
- name: layout.css.prefixes.box-sizing
  type: bool
  value: true
  mirror: always

# Is support for -moz-prefixed multi-column properties (including column-gap) enabled?
- name: layout.css.prefixes.columns
  type: bool
  value: false
  mirror: always

# Is support for -moz-prefixed font feature properties enabled?
- name: layout.css.prefixes.font-features
  type: bool
  value: true
  mirror: always

# Is support for -moz-prefixed transform properties enabled?
- name: layout.css.prefixes.transforms
  type: bool
  value: true
  mirror: always

# Is support for -moz-prefixed transition properties enabled?
- name: layout.css.prefixes.transitions
  type: bool
  value: true
  mirror: always

# Is CSS error reporting enabled?
- name: layout.css.report_errors
  type: bool
  value: true
  mirror: always

- name: layout.css.resizeobserver.enabled
  type: bool
  value: true
  mirror: always

# Are inter-character ruby annotations enabled?
- name: layout.css.ruby.intercharacter.enabled
  type: bool
  value: false
  mirror: always

- name: layout.css.scroll-behavior.damping-ratio
  type: AtomicFloat
  value: 1.0f
  mirror: always

# Is support for scrollbar-color property enabled?
- name: layout.css.scrollbar-color.enabled
  type: bool
  value: true
  mirror: always

# Is support for scrollbar-width property enabled?
- name: layout.css.scrollbar-width.enabled
  type: bool
  value: true
  mirror: always

- name: layout.css.supports-selector.enabled
  type: RelaxedAtomicBool
  value: true
  mirror: always
  rust: true

# Is CSSOM-View scroll-behavior and its MSD smooth scrolling enabled?
- name: layout.css.scroll-behavior.enabled
  type: RelaxedAtomicBool
  value: true
  mirror: always

# Tuning of the smooth scroll motion used by CSSOM-View scroll-behavior.
# Spring-constant controls the strength of the simulated MSD
# (Mass-Spring-Damper).
- name: layout.css.scroll-behavior.spring-constant
  type: AtomicFloat
  value: 250.0f
  mirror: always

# When selecting the snap point for CSS scroll snapping, the velocity of the
# scroll frame is clamped to this speed, in CSS pixels / s.
- name: layout.css.scroll-snap.prediction-max-velocity
  type: RelaxedAtomicInt32
  value: 2000
  mirror: always

#  When selecting the snap point for CSS scroll snapping, the velocity of the
# scroll frame is integrated over this duration, in seconds.  The snap point
# best suited for this position is selected, enabling the user to perform fling
# gestures.
- name: layout.css.scroll-snap.prediction-sensitivity
  type: AtomicFloat
  value: 0.750f
  mirror: always

# Set the threshold distance in CSS pixels below which scrolling will snap to
# an edge, when scroll snapping is set to "proximity".
- name: layout.css.scroll-snap.proximity-threshold
  type: RelaxedAtomicInt32
  value: 200
  mirror: always

# Is steps(jump-*) supported in easing functions?
- name: layout.css.step-position-jump.enabled
  type: RelaxedAtomicBool
  value: true
  mirror: always
  rust: true

# W3C touch-action css property (related to touch and pointer events)
# Note that we turn this on even on platforms/configurations where touch
# events are not supported (e.g. OS X, or Windows with e10s disabled). For
# those platforms we don't handle touch events anyway so it's conceptually
# a no-op.
- name: layout.css.touch_action.enabled
  type: RelaxedAtomicBool
  value: true
  mirror: always

# Does arbitrary ::-webkit-* pseudo-element parsed?
- name: layout.css.unknown-webkit-pseudo-element
  type: RelaxedAtomicBool
  value: true
  mirror: always
  rust: true

# Are counters for implemented CSS properties enabled?
- name: layout.css.use-counters.enabled
  type: bool
  value: true
  mirror: always

# Are counters for unimplemented CSS properties enabled?
- name: layout.css.use-counters-unimplemented.enabled
  type: RelaxedAtomicBool
  value: true
  mirror: always
  rust: true

# Should the :visited selector ever match (otherwise :link matches instead)?
- name: layout.css.visited_links_enabled
  type: bool
  value: true
  mirror: always

# Is the '-webkit-appearance' alias for '-moz-appearance' enabled?
- name: layout.css.webkit-appearance.enabled
  type: bool
  value: true
  mirror: always

- name: layout.css.xul-display-values.content.enabled
  type: RelaxedAtomicBool
  value: false
  mirror: always
  rust: true

# Pref to control whether display: -moz-box and display: -moz-inline-box are
# parsed in content pages.
- name: layout.css.xul-box-display-values.content.enabled
  type: RelaxedAtomicBool
  value: false
  mirror: always
  rust: true

# Pref to control whether XUL ::-tree-* pseudo-elements are parsed in content
# pages.
- name: layout.css.xul-tree-pseudos.content.enabled
  type: RelaxedAtomicBool
  value: false
  mirror: always
  rust: true

# Whether to block large cursors intersecting UI.
- name: layout.cursor.block.enabled
  type: bool
  value: true
  mirror: always

# The maximum width or height of the cursor we should allow when intersecting
# the UI, in CSS pixels.
- name: layout.cursor.block.max-size
  type: uint32_t
  value: 32
  mirror: always

- name: layout.display-list.build-twice
  type: RelaxedAtomicBool
  value: false
  mirror: always

# Toggle retaining display lists between paints.
- name: layout.display-list.retain
  type: RelaxedAtomicBool
  value: true
  mirror: always

# Toggle retaining display lists between paints.
- name: layout.display-list.retain.chrome
  type: RelaxedAtomicBool
  value: true
  mirror: always

- name: layout.display-list.retain.verify
  type: RelaxedAtomicBool
  value: false
  mirror: always

- name: layout.display-list.retain.verify.order
  type: RelaxedAtomicBool
  value: false
  mirror: always

# Set the maximum number of modified frames allowed before doing a full
# display list rebuild.
- name: layout.display-list.rebuild-frame-limit
  type: RelaxedAtomicUint32
  value: 500
  mirror: always

# Pref to dump the display list to the log. Useful for debugging drawing.
- name: layout.display-list.dump
  type: RelaxedAtomicBool
  value: false
  mirror: always

# Pref to dump the display list to the log. Useful for debugging drawing.
- name: layout.display-list.dump-content
  type: RelaxedAtomicBool
  value: false
  mirror: always

# Pref to dump the display list to the log. Useful for debugging drawing.
- name: layout.display-list.dump-parent
  type: RelaxedAtomicBool
  value: false
  mirror: always

- name: layout.display-list.show-rebuild-area
  type: RelaxedAtomicBool
  value: false
  mirror: always

- name: layout.display-list.flatten-transform
  type: RelaxedAtomicBool
  value: true
  mirror: always

# Are dynamic reflow roots enabled?
- name: layout.dynamic-reflow-roots.enabled
  type: bool
  value: @IS_EARLY_BETA_OR_EARLIER@
  mirror: always

# Pref to control browser frame rate, in Hz. A value <= 0 means choose
# automatically based on knowledge of the platform (or 60Hz if no platform-
# specific information is available).
- name: layout.frame_rate
  type: RelaxedAtomicInt32
  value: -1
  mirror: always

# The time in number of frames that we estimate for a refresh driver
# to be quiescent.
- name: layout.idle_period.required_quiescent_frames
  type: uint32_t
  value: 2
  mirror: always

# The amount of time (milliseconds) needed between an idle period's
# end and the start of the next tick to avoid jank.
- name: layout.idle_period.time_limit
  type: uint32_t
  value: 1
  mirror: always

# Enable/disable interruptible reflow, which allows reflows to stop
# before completion (and display the partial results) when user events
# are pending.
- name: layout.interruptible-reflow.enabled
  type: bool
  value: true
  mirror: always

- name: layout.min-active-layer-size
  type: int32_t
  value: 64
  mirror: always

- name: layout.paint_rects_separately
  type: bool
  value: true
  mirror: once

- name: layout.reflow.synthMouseMove
  type: bool
  value: true
  mirror: always

# This pref is to be set by test code only.
- name: layout.scrollbars.always-layerize-track
  type: RelaxedAtomicBool
  value: false
  mirror: always

# If layout.show_previous_page is true then during loading of a new page we
# will draw the previous page if the new page has painting suppressed.
- name: layout.show_previous_page
  type: bool
  value: true
  mirror: always

- name: layout.smaller-painted-layers
  type: RelaxedAtomicBool
  value: false
  mirror: always

- name: layout.lower_priority_refresh_driver_during_load
  type: bool
  value: true
  mirror: always

# Is layout of CSS outline-style:auto enabled?
- name: layout.css.outline-style-auto.enabled
  type: bool
  value: true
  mirror: always

# Pref to control enabling scroll anchoring.
- name: layout.css.scroll-anchoring.enabled
  type: bool
  value: true
  mirror: always

# Pref to control how many consecutive scroll-anchoring adjustments (since the
# most recent user scroll) we'll average, before we consider whether to
# automatically turn off scroll anchoring. When we hit this threshold, the
# actual decision to disable also depends on the
# min-average-adjustment-threshold pref, see below for more details.
#
# Zero disables the heuristic.
- name: layout.css.scroll-anchoring.max-consecutive-adjustments
  type: uint32_t
  value: 10
  mirror: always

# Pref to control whether we should disable scroll anchoring on a scroller
# where at least max-consecutive-adjustments have happened, and which the
# average adjustment ends up being less than this number, in CSS pixels.
#
# So, for example, given max-consecutive-adjustments=10 and
# min-average-adjustment-treshold=3, we'll block scroll anchoring if there have
# been 10 consecutive adjustments without a user scroll or more, and the
# average offset difference between them amount to less than 3 CSS pixels.
- name: layout.css.scroll-anchoring.min-average-adjustment-threshold
  type: uint32_t
  value: 3
  mirror: always

# Pref to control disabling scroll anchoring suppression triggers, see
#
# https://drafts.csswg.org/css-scroll-anchoring/#suppression-triggers
#
# Those triggers should be unnecessary after bug 1561450.
- name: layout.css.scroll-anchoring.suppressions.enabled
  type: bool
  value: true
  mirror: always

- name: layout.css.scroll-anchoring.highlight
  type: bool
  value: false
  mirror: always

# Are shared memory User Agent style sheets enabled?
- name: layout.css.shared-memory-ua-sheets.enabled
  type: bool
  value: true
  mirror: always

- name: layout.css.shadow-parts.enabled
  type: RelaxedAtomicBool
  value: true
  mirror: always
  rust: true

# Is support for CSS text-justify property enabled?
- name: layout.css.text-justify.enabled
  type: bool
  value: true
  mirror: always

# Is support for -webkit-line-clamp enabled?
- name: layout.css.webkit-line-clamp.enabled
  type: bool
  value: true
  mirror: always

# Whether the computed value of line-height: normal returns the `normal`
# keyword rather than a pixel value based on the first available font.
#
# Only enabled on Nightly and early beta, at least for now.
#
# It'd be nice to make numbers compute also to themselves, but it looks like
# everybody agrees on turning them into pixels, see the discussion starting
# from [1].
#
# [1]: https://github.com/w3c/csswg-drafts/issues/3749#issuecomment-477287453
- name: layout.css.line-height.normal-as-resolved-value.enabled
  type: bool
  value: true
  mirror: always

# Are the width and height attributes on image-like elements mapped to the
# internal-for-now aspect-ratio property?
- name: layout.css.width-and-height-map-to-aspect-ratio.enabled
  type: bool
  value: true
  mirror: always

# The fraction of the scrollport we allow to horizontally scroll by before we
# schedule an update of frame visibility.
- name: layout.framevisibility.amountscrollbeforeupdatehorizontal
  type: int32_t
  value: 2
  mirror: always

# The fraction of the scrollport we allow to vertically scroll by before we
# schedule an update of frame visibility.
- name: layout.framevisibility.amountscrollbeforeupdatevertical
  type: int32_t
  value: 2
  mirror: always

# Whether we expand the layout viewport even if the expanded viewport doesn't
# contain any contents in the area.
- name: layout.viewport_contains_no_contents_area
  type: bool
  value: true
  mirror: always

#---------------------------------------------------------------------------
# Prefs starting with "mathml."
#---------------------------------------------------------------------------

# Whether to disable deprecated style attributes background, color, fontfamily,
# fontsize, fontstyle and fontweight.
- name: mathml.deprecated_style_attributes.disabled
  type: bool
  value: @IS_NIGHTLY_BUILD@
  mirror: always

# Whether to disable deprecated "radical" notation for the menclose element.
- name: mathml.deprecated_menclose_notation_radical.disabled
  type: bool
  value: @IS_NIGHTLY_BUILD@
  mirror: always

# Whether to disable legacy MathML number values that are not valid CSS numbers
# (e.g. "1234.")
- name: mathml.legacy_number_syntax.disabled
  type: bool
  value: true
  mirror: always

# Whether to disable legacy names "small", "normal" and "big" for the
# mathsize attribute.
- name: mathml.mathsize_names.disabled
  type: bool
  value: @IS_NIGHTLY_BUILD@
  mirror: always

# Whether to disable legacy names "thickmathspace", "mediummathspace",
# "thickmathspace" etc for length attributes.
- name: mathml.mathspace_names.disabled
  type: bool
  value: @IS_NIGHTLY_BUILD@
  mirror: always

# Whether to disable the mfrac bevelled  attribute.
- name: mathml.mfrac_bevelled_attribute.disabled
  type: bool
  value: @IS_NIGHTLY_BUILD@
  mirror: always

# Whether to disable the mfenced element.
- name: mathml.mfenced_element.disabled
  type: bool
  value: true
  mirror: always

# Whether to disable legacy names "thin", "thick" and "medium" for the
# linethickness attribute of the mfrac element.
- name: mathml.mfrac_linethickness_names.disabled
  type: bool
  value: @IS_NIGHTLY_BUILD@
  mirror: always

# Whether to disable nonzero unitless values e.g. linethickness="2" for 200%
- name: mathml.nonzero_unitless_lengths.disabled
  type: bool
  value: true
  mirror: always

# Whether to disable deprecated numalign/denomalign/align attributes
- name: mathml.deprecated_alignment_attributes.disabled
  type: bool
  value: @IS_NIGHTLY_BUILD@
  mirror: always

# Whether to disable subscriptshift and superscriptshift attributes.
- name: mathml.script_shift_attributes.disabled
  type: bool
  value: @IS_NIGHTLY_BUILD@
  mirror: always

# Whether to disable support for XLink on MathML elements.
- name: mathml.xlink.disabled
  type: bool
  value: @IS_NIGHTLY_BUILD@
  mirror: always

#---------------------------------------------------------------------------
# Prefs starting with "media."
#---------------------------------------------------------------------------


# If "media.autoplay.default" is not ALLOWED, and this pref is true,
# then audible media would only be allowed to autoplay after website has
# been activated by specific user gestures, but non-audible
# media won't be restricted.
- name: media.autoplay.enabled.user-gestures-needed
  type: bool
  value: false
  mirror: always

# File-backed MediaCache size.
- name: media.cache_size
  type: RelaxedAtomicUint32
  value: 512000   # Measured in KiB
  mirror: always

# Size of file backed MediaCache while on a connection which is cellular (3G,
# etc), and thus assumed to be "expensive".
- name: media.cache_size.cellular
  type: RelaxedAtomicUint32
  value: 32768   # Measured in KiB
  mirror: always

# Whether cubeb is sandboxed
- name: media.cubeb.sandbox
  type: bool
  mirror: always
#if defined(XP_LINUX) && !defined(MOZ_WIDGET_ANDROID)
  value: true
#elif defined(XP_WIN) && !defined(_ARM64_)
  value: @IS_NIGHTLY_BUILD@
#else
  value: false
#endif

# If a resource is known to be smaller than this size (in kilobytes), a
# memory-backed MediaCache may be used; otherwise the (single shared global)
# file-backed MediaCache is used.
- name: media.memory_cache_max_size
  type: uint32_t
  value: 8192        # Measured in KiB
  mirror: always

# Don't create more memory-backed MediaCaches if their combined size would go
# above this absolute size limit.
- name: media.memory_caches_combined_limit_kb
  type: uint32_t
  value: 524288
  mirror: always

# Don't create more memory-backed MediaCaches if their combined size would go
# above this relative size limit (a percentage of physical memory).
- name: media.memory_caches_combined_limit_pc_sysmem
  type: uint32_t
  value: 5           # A percentage
  mirror: always

# When a network connection is suspended, don't resume it until the amount of
# buffered data falls below this threshold (in seconds).
- name: media.cache_resume_threshold
  type: RelaxedAtomicUint32
  value: 30
  mirror: always
- name: media.cache_resume_threshold.cellular
  type: RelaxedAtomicUint32
  value: 10
  mirror: always

# Stop reading ahead when our buffered data is this many seconds ahead of the
# current playback position. This limit can stop us from using arbitrary
# amounts of network bandwidth prefetching huge videos.
- name: media.cache_readahead_limit
  type: RelaxedAtomicUint32
  value: 60
  mirror: always
- name: media.cache_readahead_limit.cellular
  type: RelaxedAtomicUint32
  value: 30
  mirror: always

# MediaCapabilities
- name: media.mediacapabilities.drop-threshold
  type: RelaxedAtomicInt32
  value: 95
  mirror: always

- name: media.mediacapabilities.from-database
  type: RelaxedAtomicBool
  value: @IS_NIGHTLY_BUILD@
  mirror: always

# AudioSink
- name: media.resampling.enabled
  type: RelaxedAtomicBool
  value: false
  mirror: always

# libcubeb backend implements .get_preferred_channel_layout
- name: media.forcestereo.enabled
  type: RelaxedAtomicBool
#if defined(XP_WIN) || defined(XP_DARWIN) || defined(MOZ_PULSEAUDIO)
  value: false
#else
  value: true
#endif
  mirror: always

# MediaSource

# Whether to enable MediaSource support.
- name: media.mediasource.enabled
  type: RelaxedAtomicBool
  value: true
  mirror: always

- name: media.mediasource.mp4.enabled
  type: RelaxedAtomicBool
  value: true
  mirror: always

- name: media.mediasource.webm.enabled
  type: RelaxedAtomicBool
#if defined(XP_WIN) || defined(XP_MACOSX) || defined(MOZ_WIDGET_ANDROID)
  value: true
#else
  value: false
#endif
  mirror: always

- name: media.mediasource.webm.audio.enabled
  type: RelaxedAtomicBool
  value: true
  mirror: always

# Whether to enable MediaSource v2 support.
- name: media.mediasource.experimental.enabled
  type: RelaxedAtomicBool
  value: false
  mirror: always

# VideoSink
- name: media.ruin-av-sync.enabled
  type: RelaxedAtomicBool
  value: false
  mirror: always

# Encrypted Media Extensions
- name: media.eme.enabled
  type: bool
#if defined(ANDROID)
  value: @IS_NIGHTLY_BUILD@
#elif defined(XP_LINUX)
  # On Linux EME is visible but disabled by default. This is so that the "Play
  # DRM content" checkbox in the Firefox UI is unchecked by default. DRM
  # requires downloading and installing proprietary binaries, which users on an
  # open source operating systems didn't opt into. The first time a site using
  # EME is encountered, the user will be prompted to enable DRM, whereupon the
  # EME plugin binaries will be downloaded if permission is granted.
  value: false
#else
  value: true
#endif
  mirror: always

# Whether we expose the functionality proposed in
# https://github.com/WICG/encrypted-media-encryption-scheme/blob/master/explainer.md
# I.e. if true, apps calling navigator.requestMediaKeySystemAccess() can pass
# an optional encryption scheme as part of MediaKeySystemMediaCapability
# objects. If a scheme is present when we check for support, we must ensure we
# support that scheme in order to provide key system access.
- name: media.eme.encrypted-media-encryption-scheme.enabled
  type: bool
  value: false
  mirror: always

- name: media.eme.audio.blank
  type: RelaxedAtomicBool
  value: false
  mirror: always

- name: media.eme.video.blank
  type: RelaxedAtomicBool
  value: false
  mirror: always

- name: media.eme.chromium-api.video-shmems
  type: RelaxedAtomicUint32
  value: 6
  mirror: always

# Is support for MediaKeys.getStatusForPolicy enabled?
- name: media.eme.hdcp-policy-check.enabled
  type: bool
  value: false
  mirror: always

- name: media.clearkey.persistent-license.enabled
  type: bool
  value: false
  mirror: always

- name: media.cloneElementVisually.testing
  type: bool
  value: false
  mirror: always

#if defined(XP_LINUX) && defined(MOZ_SANDBOX)
  # Whether to allow, on a Linux system that doesn't support the necessary
  # sandboxing features, loading Gecko Media Plugins unsandboxed.  However, EME
  # CDMs will not be loaded without sandboxing even if this pref is changed.
-   name: media.gmp.insecure.allow
    type: RelaxedAtomicBool
    value: false
    mirror: always
#endif

# Specifies whether the PDMFactory can create a test decoder that just outputs
# blank frames/audio instead of actually decoding. The blank decoder works on
# all platforms.
- name: media.use-blank-decoder
  type: RelaxedAtomicBool
  value: false
  mirror: always

- name: media.gpu-process-decoder
  type: RelaxedAtomicBool
#if defined(XP_WIN)
  value: true
#else
  value: false
#endif
  mirror: always

- name: media.rdd-process.enabled
  type: RelaxedAtomicBool
#if defined(XP_WIN)
#if defined(_ARM64_)
  value: false
#else
  value: true
#endif
#elif defined(XP_MACOSX)
  value: true
#elif defined(XP_LINUX) && !defined(ANDROID)
  value: true
#else
  value: false
#endif
  mirror: always

- name: media.rdd-process.startup_timeout_ms
  type: RelaxedAtomicInt32
  value: 5000
  mirror: always

- name: media.rdd-vorbis.enabled
  type: RelaxedAtomicBool
#if defined(XP_LINUX) && !defined(ANDROID)
  value: true
#elif defined(XP_MACOSX)
  value: true
#elif defined(XP_WIN) && !defined(_ARM64_)
  value: true
#else
  value: false
#endif
  mirror: always

- name: media.rdd-wav.enabled
  type: RelaxedAtomicBool
#if defined(XP_LINUX) && !defined(ANDROID)
  value: true
#elif defined(XP_WIN) && !defined(_ARM64_)
  value: true
#elif defined(XP_MACOSX)
  value: true
#else
  value: false
#endif
  mirror: always

- name: media.rdd-opus.enabled
  type: RelaxedAtomicBool
#if defined(XP_LINUX) && !defined(ANDROID)
  value: true
#elif defined(XP_WIN) && !defined(_ARM64_)
  value: true
#elif defined(XP_MACOSX)
  value: true
#else
  value: false
#endif
  mirror: always

- name: media.rdd-webaudio.batch.size
  type: RelaxedAtomicInt32
  value: 100
  mirror: always

#ifdef ANDROID
  # Enable the MediaCodec PlatformDecoderModule by default.
-   name: media.android-media-codec.enabled
    type: RelaxedAtomicBool
    value: true
    mirror: always

-   name: media.android-media-codec.preferred
    type: RelaxedAtomicBool
    value: true
    mirror: always
#endif  # ANDROID

#ifdef MOZ_OMX
-   name: media.omx.enabled
    type: bool
    value: false
    mirror: always
#endif

#ifdef MOZ_FFMPEG
-   name: media.ffmpeg.enabled
    type: RelaxedAtomicBool
  #if defined(XP_MACOSX)
    value: false
  #else
    value: true
  #endif
    mirror: always

-   name: media.libavcodec.allow-obsolete
    type: bool
    value: false
    mirror: always
#endif  # MOZ_FFMPEG

#ifdef MOZ_FFVPX
-   name: media.ffvpx.enabled
    type: RelaxedAtomicBool
    value: true
    mirror: always

-   name: media.ffvpx.mp3.enabled
    type: RelaxedAtomicBool
    value: true
    mirror: always
#endif

#if defined(MOZ_FFMPEG) || defined(MOZ_FFVPX)
-   name: media.ffmpeg.low-latency.enabled
    type: RelaxedAtomicBool
    value: false
    mirror: always
#endif

#ifdef MOZ_WMF

-   name: media.wmf.enabled
    type: RelaxedAtomicBool
    value: true
    mirror: always

  # Whether DD should consider WMF-disabled a WMF failure, useful for testing.
-   name: media.decoder-doctor.wmf-disabled-is-failure
    type: bool
    value: false
    mirror: always

-   name: media.wmf.dxva.d3d11.enabled
    type: RelaxedAtomicBool
    value: true
    mirror: always

-   name: media.wmf.dxva.max-videos
    type: RelaxedAtomicUint32
    value: 8
    mirror: always

-   name: media.wmf.use-nv12-format
    type: RelaxedAtomicBool
    value: true
    mirror: always

-   name: media.wmf.force.allow-p010-format
    type: RelaxedAtomicBool
    value: false
    mirror: always

-   name: media.wmf.use-sync-texture
    type: bool
    value: true
    mirror: once

-   name: media.wmf.low-latency.enabled
    type: RelaxedAtomicBool
    value: false
    mirror: always

-   name: media.wmf.low-latency.force-disabled
    type: RelaxedAtomicBool
    value: false
    mirror: always

-   name: media.wmf.skip-blacklist
    type: RelaxedAtomicBool
    value: false
    mirror: always

-   name: media.wmf.deblacklisting-for-telemetry-in-gpu-process
    type: RelaxedAtomicBool
    value: true
    mirror: always

-   name: media.wmf.amd.highres.enabled
    type: RelaxedAtomicBool
    value: true
    mirror: always

-   name: media.wmf.allow-unsupported-resolutions
    type: RelaxedAtomicBool
    value: false
    mirror: always

-   name: media.wmf.vp9.enabled
    type: bool
    value: true
    mirror: once

#endif  # MOZ_WMF

- name: media.hardware-video-decoding.force-enabled
  type: bool
  value: false
  mirror: once

# Whether to check the decoder supports recycling.
- name: media.decoder.recycle.enabled
  type: RelaxedAtomicBool
  value: @IS_ANDROID@
  mirror: always

# Should MFR try to skip to the next key frame?
- name: media.decoder.skip-to-next-key-frame.enabled
  type: RelaxedAtomicBool
  value: true
  mirror: always

- name: media.gmp.decoder.enabled
  type: RelaxedAtomicBool
  value: false
  mirror: always

# Whether to suspend decoding of videos in background tabs.
- name: media.suspend-bkgnd-video.enabled
  type: RelaxedAtomicBool
  value: true
  mirror: always

# Delay, in ms, from time window goes to background to suspending
# video decoders. Defaults to 10 seconds.
- name: media.suspend-bkgnd-video.delay-ms
  type: RelaxedAtomicUint32
  value: 10000
  mirror: always

- name: media.dormant-on-pause-timeout-ms
  type: RelaxedAtomicInt32
  value: 5000
  mirror: always

# AudioTrack and VideoTrack support
- name: media.track.enabled
  type: bool
  value: false
  mirror: always

# This pref disables the reception of RTCP. It is used for testing.
- name: media.webrtc.net.force_disable_rtcp_reception
  type: ReleaseAcquireAtomicBool
  value: false
  mirror: always

# TextTrack WebVTT Region extension support.
- name: media.webvtt.regions.enabled
  type: bool
  value: true
  mirror: always

# This pref controls whether dispatch testing-only events.
- name: media.webvtt.testing.events
  type: bool
  value: true
  mirror: always

- name: media.webspeech.synth.force_global_queue
  type: bool
  value: false
  mirror: always

- name: media.webspeech.test.enable
  type: bool
  value: false
  mirror: always

- name: media.webspeech.test.fake_fsm_events
  type: bool
  value: false
  mirror: always

- name: media.webspeech.test.fake_recognition_service
  type: bool
  value: false
  mirror: always

#ifdef MOZ_WEBSPEECH
-   name: media.webspeech.recognition.enable
    type: bool
    value: false
    mirror: always
#endif

- name: media.webspeech.recognition.force_enable
  type: bool
  value: false
  mirror: always

#ifdef MOZ_WEBSPEECH
-   name: media.webspeech.synth.enabled
    type: bool
    value: false
    mirror: always
#endif  # MOZ_WEBSPEECH

- name: media.encoder.webm.enabled
  type: RelaxedAtomicBool
#if defined(MOZ_WEBM_ENCODER)
  value: true
#else
  value: false
#endif
  mirror: always

- name: media.audio-max-decode-error
  type: uint32_t
#if defined(RELEASE_OR_BETA)
  value: 3
#else
  # Zero tolerance in pre-release builds to detect any decoder regression.
  value: 0
#endif
  mirror: always

- name: media.video-max-decode-error
  type: uint32_t
#if defined(RELEASE_OR_BETA)
  value: 2
#else
  # Zero tolerance in pre-release builds to detect any decoder regression.
  value: 0
#endif
  mirror: always

# Are video stats enabled? (Disabling can help prevent fingerprinting.)
- name: media.video_stats.enabled
  type: bool
  value: true
  mirror: always

# Opus
- name: media.opus.enabled
  type: RelaxedAtomicBool
  value: true
  mirror: always

# Wave
- name: media.wave.enabled
  type: RelaxedAtomicBool
  value: true
  mirror: always

# Ogg
- name: media.ogg.enabled
  type: RelaxedAtomicBool
  value: true
  mirror: always

# WebM
- name: media.webm.enabled
  type: RelaxedAtomicBool
  value: true
  mirror: always

# AV1
- name: media.av1.enabled
  type: RelaxedAtomicBool
#if defined(XP_WIN) && !defined(_ARM64_)
  value: true
#elif defined(XP_MACOSX)
  value: true
#elif defined(XP_UNIX) && !defined(ANDROID)
  value: true
#else
  value: false
#endif
  mirror: always

- name: media.av1.use-dav1d
  type: RelaxedAtomicBool
#if defined(XP_WIN) && !defined(_ARM64_)
  value: true
#elif defined(XP_MACOSX)
  value: true
#elif defined(XP_UNIX) && !defined(ANDROID)
  value: true
#else
  value: false
#endif
  mirror: always

- name: media.flac.enabled
  type: bool
  value: true
  mirror: always

# Hls
- name: media.hls.enabled
  type: RelaxedAtomicBool
  value: @IS_ANDROID@
  mirror: always

# Max number of HLS players that can be created concurrently. Used only on
# Android and when "media.hls.enabled" is true.
#ifdef ANDROID
-   name: media.hls.max-allocations
    type: uint32_t
    value: 20
    mirror: always
#endif

- name: media.mp4.enabled
  type: RelaxedAtomicBool
#ifdef MOZ_FMP4
  value: true
#else
  value: false
#endif
  mirror: always

# Error/warning handling, Decoder Doctor.
#
# Set to true to force demux/decode warnings to be treated as errors.
- name: media.playback.warnings-as-errors
  type: RelaxedAtomicBool
  value: false
  mirror: always

# Resume video decoding when the cursor is hovering on a background tab to
# reduce the resume latency and improve the user experience.
- name: media.resume-bkgnd-video-on-tabhover
  type: bool
  value: true
  mirror: always

- name: media.videocontrols.lock-video-orientation
  type: bool
  value: @IS_ANDROID@
  mirror: always

# Media Seamless Looping
- name: media.seamless-looping
  type: RelaxedAtomicBool
  value: true
  mirror: always

- name: media.autoplay.block-event.enabled
  type: bool
  value: false
  mirror: always

- name: media.media-capabilities.enabled
  type: RelaxedAtomicBool
  value: true
  mirror: always

- name: media.media-capabilities.screen.enabled
  type: RelaxedAtomicBool
  value: false
  mirror: always

- name: media.benchmark.vp9.fps
  type: RelaxedAtomicUint32
  value: 0
  mirror: always

- name: media.benchmark.vp9.threshold
  type: RelaxedAtomicUint32
  value: 150
  mirror: always

- name: media.benchmark.vp9.versioncheck
  type: RelaxedAtomicUint32
  value: 0
  mirror: always

- name: media.benchmark.frames
  type: RelaxedAtomicUint32
  value: 300
  mirror: always

- name: media.benchmark.timeout
  type: RelaxedAtomicUint32
  value: 1000
  mirror: always

- name: media.test.video-suspend
  type: RelaxedAtomicBool
  value: false
  mirror: always

# MediaCapture prefs follow

# Enables navigator.mediaDevices and getUserMedia() support. See also
# media.peerconnection.enabled
- name: media.navigator.enabled
  type: bool
  value: true
  mirror: always

# This pref turns off [SecureContext] on the navigator.mediaDevices object, for
# more compatible legacy behavior.
- name: media.devices.insecure.enabled
  type: bool
  value: false
  mirror: always

# If the above pref is also enabled, this pref enabled getUserMedia() support
# in http, bypassing the instant NotAllowedError you get otherwise.
- name: media.getusermedia.insecure.enabled
  type: bool
  value: false
  mirror: always

# WebRTC prefs follow

# Enables RTCPeerConnection support. Note that, when true, this pref enables
# navigator.mediaDevices and getUserMedia() support as well.
# See also media.navigator.enabled
- name: media.peerconnection.enabled
  type: bool
  value: true
  mirror: always

- name: media.peerconnection.dtmf.enabled
  type: bool
  value: true
  mirror: always

- name: media.peerconnection.identity.enabled
  type: bool
  value: true
  mirror: always

- name: media.peerconnection.rtpsourcesapi.enabled
  type: bool
  value: true
  mirror: always

#ifdef MOZ_WEBRTC
  #ifdef ANDROID
-     name: media.navigator.hardware.vp8_encode.acceleration_remote_enabled
      type: bool
      value: true
      mirror: always

-     name: media.navigator.hardware.vp8_encode.acceleration_enabled
      type: bool
      value: true
      mirror: never

-     name: media.navigator.hardware.vp8_decode.acceleration_enabled
      type: bool
      value: false
      mirror: never
  #endif  # ANDROID

  # Use MediaDataDecoder API for VP8/VP9 in WebRTC. This includes hardware
  # acceleration for decoding.
-   name: media.navigator.mediadatadecoder_vpx_enabled
    type: RelaxedAtomicBool
  #if defined(NIGHTLY_BUILD)
    value: true
  #else
    value: false
  #endif
    mirror: always

  # Use MediaDataDecoder API for H264 in WebRTC. This includes hardware
  # acceleration for decoding.
-   name: media.navigator.mediadatadecoder_h264_enabled
    type: RelaxedAtomicBool
  #if defined(_ARM64_) && defined(XP_WIN)
    value: false
  #else
    value: true
  #endif
    mirror: always

#endif  # MOZ_WEBRTC

# HTMLMediaElement.allowedToPlay should be exposed to web content when
# block autoplay rides the trains to release. Until then, Nightly only.
- name: media.allowed-to-play.enabled
  type: bool
  value: @IS_NIGHTLY_BUILD@
  mirror: always

# Is support for MediaDevices.ondevicechange enabled?
- name: media.ondevicechange.enabled
  type: bool
  value: true
  mirror: always

# Is support for HTMLMediaElement.seekToNextFrame enabled?
- name: media.seekToNextFrame.enabled
  type: bool
  value: true
  mirror: always

# setSinkId will be enabled in bug 1498512. Till then the
# implementation will remain hidden behind this pref (Bug 1152401, Bug 934425).
- name: media.setsinkid.enabled
  type: bool
  value: false
  mirror: always

- name: media.useAudioChannelService.testing
  type: bool
  value: false
  mirror: always

- name: media.useAudioChannelAPI
  type: bool
  value: false
  mirror: always

- name: media.audioFocus.management
  type: bool
#if defined(MOZ_WIDGET_ANDROID)
  value: true
#else
  value: false
#endif
  mirror: always

- name: media.hardwaremediakeys.enabled
  type: bool
  value: @IS_NIGHTLY_BUILD@
  mirror: always

- name: media.webrtc.platformencoder
  type: bool
#if defined(MOZ_WIDGET_ANDROID)
  value: true
#else
  value: false
#endif
  mirror: always

- name: media.block-autoplay-until-in-foreground
  type: bool
#if !defined(MOZ_WIDGET_ANDROID)
  value: true
#else
  value: false
#endif
  mirror: always

- name: media.webrtc.hw.h264.enabled
  type: bool
#if defined(MOZ_WIDGET_ANDROID)
  value: true
#else
  value: false
#endif
  mirror: always

 # If true, then we require explicit approval from the embedding app (ex. Fenix)
 # on GeckoView to know if we can allow audible, inaudible media or both kinds
 # of media to autoplay.
- name: media.geckoview.autoplay.request
  type: bool
  value: false
  mirror: always

 # This is used in testing only, in order to skip the prompting process. This
 # pref works only when enabling the pref `media.geckoview.autoplay.request`.
 # 0=prompt as normal, 1=allow all, 2=deny all, 3=allow audible request,
 # 4=deny audible request, 5=allow inaudible request, 6=deny inaudible request.
 # 7=leave all requests pending.
- name: media.geckoview.autoplay.request.testing
  type: uint32_t
  value: 0
  mirror: always

- name: media.mediacontrol.testingevents.enabled
  type: bool
  value: false
  mirror: always

#---------------------------------------------------------------------------
# Prefs starting with "mousewheel."
#---------------------------------------------------------------------------

# This affects how line scrolls from wheel events will be accelerated.
# Factor to be multiplied for constant acceleration.
- name: mousewheel.acceleration.factor
  type: RelaxedAtomicInt32
  value: 10
  mirror: always

# This affects how line scrolls from wheel events will be accelerated.
# Number of mousewheel clicks when acceleration starts.
# Acceleration can be turned off if pref is set to -1.
- name: mousewheel.acceleration.start
  type: RelaxedAtomicInt32
  value: -1
  mirror: always

# This affects whether events will be routed through APZ or not.
- name: mousewheel.system_scroll_override_on_root_content.enabled
  type: RelaxedAtomicBool
#ifdef XP_WIN
  value: true
#else
  value: false
#endif
  mirror: always

# Prefs for overriding the system mouse wheel scrolling speed on
# content of the web pages.  When
# "mousewheel.system_scroll_override_on_root_content.enabled" is true and the
# system scrolling speed isn't customized by the user, the content scrolling
# speed is multiplied by the following factors.  The value will be used as
# 1/100.  E.g., 200 means 2.00.
# NOTE: Even if "mousewheel.system_scroll_override_on_root_content.enabled" is
# true, when Gecko detects the user customized the system scrolling speed
# settings, the override isn't executed.
- name: mousewheel.system_scroll_override_on_root_content.horizontal.factor
  type: RelaxedAtomicInt32
  value: 200
  mirror: always
- name: mousewheel.system_scroll_override_on_root_content.vertical.factor
  type: RelaxedAtomicInt32
  value: 200
  mirror: always

# Mouse wheel scroll transaction is held even if the mouse cursor is moved.
- name: mousewheel.transaction.ignoremovedelay
  type: RelaxedAtomicInt32
  value: 100
  mirror: always

# Mouse wheel scroll transaction period of time (in milliseconds).
- name: mousewheel.transaction.timeout
  type: RelaxedAtomicInt32
  value: 1500
  mirror: always

# Mouse wheel scroll position is determined by GetMessagePos rather than
# LPARAM msg value
- name: mousewheel.ignore_cursor_position_in_lparam
  type: RelaxedAtomicBool
  value: false
  mirror: always

#---------------------------------------------------------------------------
# Prefs starting with "network."
#---------------------------------------------------------------------------

# Force less-secure NTLMv1 when needed (NTLMv2 is the default).
- name: network.auth.force-generic-ntlm-v1
  type: RelaxedAtomicBool
  value: false
  mirror: always

# Sub-resources HTTP-authentication:
#   0 - don't allow sub-resources to open HTTP authentication credentials
#       dialogs
#   1 - allow sub-resources to open HTTP authentication credentials dialogs,
#       but don't allow it for cross-origin sub-resources
#   2 - allow the cross-origin authentication as well.
- name: network.auth.subresource-http-auth-allow
  type: uint32_t
  value: 2
  mirror: always

# Sub-resources HTTP-authentication for cross-origin images:
# - true: It is allowed to present http auth. dialog for cross-origin images.
# - false: It is not allowed.
# If network.auth.subresource-http-auth-allow has values 0 or 1 this pref does
# not have any effect.
- name: network.auth.subresource-img-cross-origin-http-auth-allow
  type: bool
  value: false
  mirror: always

# Resources that are triggered by some non-web-content:
# - true: They are allow to present http auth. dialog
# - false: They are not allow to present http auth. dialog.
- name: network.auth.non-web-content-triggered-resources-http-auth-allow
  type: bool
  value: false
  mirror: always

# Whether to show anti-spoof confirmation prompts when navigating to a url
# with userinfo
- name: network.auth.confirmAuth.enabled
  type: bool
  value: false
  mirror: always

# 0-Accept, 1-dontAcceptForeign, 2-dontAcceptAny, 3-limitForeign,
# 4-rejectTracker
# Keep the old default of accepting all cookies
- name: network.cookie.cookieBehavior
  type: RelaxedAtomicInt32
  value: 0
  mirror: always

# Stale threshold for cookies in seconds.
- name: network.cookie.staleThreshold
  type: uint32_t
  value: 60
  mirror: always

# Cookie lifetime policy. Possible values:
# 0 - accept all cookies
# 1 - deprecated. don't use it.
# 2 - accept as session cookies
# 3 - deprecated. don't use it.
- name: network.cookie.lifetimePolicy
  type: RelaxedAtomicInt32
  value: 0
  mirror: always

- name: network.cookie.sameSite.laxByDefault
  type: bool
  value: false
  mirror: always

- name: network.cookie.sameSite.noneRequiresSecure
  type: bool
  value: false
  mirror: always

- name: network.cookie.thirdparty.sessionOnly
  type: bool
  value: false
  mirror: always

- name: network.cookie.thirdparty.nonsecureSessionOnly
  type: bool
  value: false
  mirror: always

# false=real referer, true=spoof referer (use target URI as referer).
- name: network.http.referer.spoofSource
  type: bool
  value: false
  mirror: always

# Check whether we need to hide referrer when leaving a .onion domain.
# false=allow onion referer, true=hide onion referer (use empty referer).
- name: network.http.referer.hideOnionSource
  type: bool
  value: false
  mirror: always

# Prefs allowing granular control of referers.
# 0=don't send any, 1=send only on clicks, 2=send on image requests as well
- name: network.http.sendRefererHeader
  type: uint32_t
  value: 2
  mirror: always
  do_not_use_directly: true

# The maximum allowed length for a referrer header - 4096 default.
# 0 means no limit.
- name: network.http.referer.referrerLengthLimit
  type: uint32_t
  value: 4096
  mirror: always

#  0=always send, 1=send iff base domains match, 2=send iff hosts match.
- name: network.http.referer.XOriginPolicy
  type: uint32_t
  value: 0
  mirror: always
  do_not_use_directly: true

# 0=full URI, 1=scheme+host+port+path, 2=scheme+host+port.
- name: network.http.referer.trimmingPolicy
  type: uint32_t
  value: 0
  mirror: always
  do_not_use_directly: true

# 0=full URI, 1=scheme+host+port+path, 2=scheme+host+port.
- name: network.http.referer.XOriginTrimmingPolicy
  type: uint32_t
  value: 0
  mirror: always
  do_not_use_directly: true

# Set the default Referrer Policy; to be used unless overriden by the site.
# 0=no-referrer, 1=same-origin, 2=strict-origin-when-cross-origin,
# 3=no-referrer-when-downgrade.
- name: network.http.referer.defaultPolicy
  type: uint32_t
  value: 3
  mirror: always

# Set the default Referrer Policy applied to third-party trackers when the
# default cookie policy is set to reject third-party trackers, to be used
# unless overriden by the site.
# 0=no-referrer, 1=same-origin, 2=strict-origin-when-cross-origin,
# 3=no-referrer-when-downgrade.
# Trim referrers from trackers to origins by default.
- name: network.http.referer.defaultPolicy.trackers
  type: uint32_t
  value: 2
  mirror: always

# Set the Private Browsing Default Referrer Policy, to be used
# unless overriden by the site.
# 0=no-referrer, 1=same-origin, 2=strict-origin-when-cross-origin,
# 3=no-referrer-when-downgrade.
- name: network.http.referer.defaultPolicy.pbmode
  type: uint32_t
  value: 2
  mirror: always

# Set the Private Browsing Default Referrer Policy applied to third-party
# trackers when the default cookie policy is set to reject third-party
# trackers, to be used unless overriden by the site.
# 0=no-referrer, 1=same-origin, 2=strict-origin-when-cross-origin,
# 3=no-referrer-when-downgrade.
# No need to change this pref for trimming referrers from trackers since in
# private windows we already trim all referrers to origin only.
- name: network.http.referer.defaultPolicy.trackers.pbmode
  type: uint32_t
  value: 2
  mirror: always

# Enables the predictive service.
- name: network.predictor.enabled
  type: bool
  value: true
  mirror: always

# Allow CookieSettings to be unblocked for channels without a document.
# This is for testing only.
- name: network.cookieSettings.unblocked_for_testing
  type: bool
  value: false
  mirror: always

- name: network.predictor.enable-hover-on-ssl
  type: bool
  value: false
  mirror: always

- name: network.predictor.enable-prefetch
  type: bool
  value: false
  mirror: always

- name: network.predictor.page-degradation.day
  type: int32_t
  value: 0
  mirror: always
- name: network.predictor.page-degradation.week
  type: int32_t
  value: 5
  mirror: always
- name: network.predictor.page-degradation.month
  type: int32_t
  value: 10
  mirror: always
- name: network.predictor.page-degradation.year
  type: int32_t
  value: 25
  mirror: always
- name: network.predictor.page-degradation.max
  type: int32_t
  value: 50
  mirror: always

- name: network.predictor.subresource-degradation.day
  type: int32_t
  value: 1
  mirror: always
- name: network.predictor.subresource-degradation.week
  type: int32_t
  value: 10
  mirror: always
- name: network.predictor.subresource-degradation.month
  type: int32_t
  value: 25
  mirror: always
- name: network.predictor.subresource-degradation.year
  type: int32_t
  value: 50
  mirror: always
- name: network.predictor.subresource-degradation.max
  type: int32_t
  value: 100
  mirror: always

- name: network.predictor.prefetch-rolling-load-count
  type: int32_t
  value: 10
  mirror: always

- name: network.predictor.prefetch-min-confidence
  type: int32_t
  value: 100
  mirror: always
- name: network.predictor.preconnect-min-confidence
  type: int32_t
  value: 90
  mirror: always
- name: network.predictor.preresolve-min-confidence
  type: int32_t
  value: 60
  mirror: always

- name: network.predictor.prefetch-force-valid-for
  type: int32_t
  value: 10
  mirror: always

- name: network.predictor.max-resources-per-entry
  type: int32_t
  value: 100
  mirror: always

# This is selected in concert with max-resources-per-entry to keep memory
# usage low-ish. The default of the combo of the two is ~50k.
- name: network.predictor.max-uri-length
  type: uint32_t
  value: 500
  mirror: always

- name: network.predictor.cleaned-up
  type: bool
  value: false
  mirror: never

# A testing flag.
- name: network.predictor.doing-tests
  type: bool
  value: false
  mirror: always

# Whether to use the new experimental preload code based on the speculative loader
# inside the html5 parser.
- name: network.preload-experimental
  type: RelaxedAtomicBool
  value: false
  mirror: always

# Telemetry of traffic categories. Whether or not to enable HttpTrafficAnalyzer.
- name: network.traffic_analyzer.enabled
  type: RelaxedAtomicBool
  value: true
  mirror: always

- name: network.dns.disablePrefetchFromHTTPS
  type: bool
  value: true
  mirror: always

# Max time to shutdown the resolver threads
- name: network.dns.resolver_shutdown_timeout_ms
  type: uint32_t
  value: 2000
  mirror: always

# Whether the SOCKS proxy should be in charge of DNS resolution.
- name: network.proxy.socks_remote_dns
  type: bool
  value: false
  mirror: always

# Some requests during a page load are marked as "tail", mainly trackers, but not only.
# This pref controls whether such requests are put to the tail, behind other requests
# emerging during page loading process.
- name: network.http.tailing.enabled
  type: bool
  value: true
  mirror: always

# Whether to run proxy checks when processing Alt-Svc headers.
- name: network.http.altsvc.proxy_checks
  type: bool
  value: true
  mirror: always

# Single TRR request timeout, in milliseconds
- name: network.trr.request_timeout_ms
  type: uint32_t
  value: 1500
  mirror: always

# Single TRR request timeout, in milliseconds for mode 3
- name: network.trr.request_timeout_mode_trronly_ms
  type: uint32_t
  value: 30000
  mirror: always

# Whether to send the Accept-Language header for TRR requests
- name: network.trr.send_accept-language_headers
  type: bool
  value: false
  mirror: always

# Whether to send the User-Agent header for TRR requests
- name: network.trr.send_user-agent_headers
  type: bool
  value: false
  mirror: always

# This pref controls if TRR will still be enabled when a VPN is detected on
# the system. Detection is not foolproof, and some VPNs may not be detected.
# See bug 1565004 comment 3 for details.
- name: network.trr.enable_when_vpn_detected
  type: RelaxedAtomicBool
  value: false
  mirror: always

# This pref controls if TRR will still be enabled when a proxy is detected
- name: network.trr.enable_when_proxy_detected
  type: RelaxedAtomicBool
  value: false
  mirror: always

# This pref controls if TRR will still be enabled when NRPT rules are detected
- name: network.trr.enable_when_nrpt_detected
  type: RelaxedAtomicBool
  value: false
  mirror: always

# Allow the network changed event to get sent when a network topology or setup
# change is noticed while running.
- name: network.notify.changed
  type: RelaxedAtomicBool
  value: true
  mirror: always

# Allow network detection of IPv6 related changes (bug 1245059)
- name: network.notify.IPv6
  type: RelaxedAtomicBool
# ifdef XP_WIN
  value: false
# else
  value: true
# endif
  mirror: always

# Whether to check the dnsSuffix on network changes
- name: network.notify.dnsSuffixList
  type: RelaxedAtomicBool
  value: true
  mirror: always

# Whether to check the registry for proxies on network changes that indicate
# that TRR should not be used.
- name: network.notify.checkForProxies
  type: RelaxedAtomicBool
  value: true
  mirror: always

# Whether to check the registry for NRPT rules on network changes that
# indicate that TRR should not be used.
- name: network.notify.checkForNRPT
  type: RelaxedAtomicBool
  value: true
  mirror: always

# Whether NotifyIpInterfaceChange should be called immediately after
# registration in order to record the initial state of the network adapters.
- name: network.notify.initial_call
  type: RelaxedAtomicBool
  value: true
  mirror: always

# Whether to use the rust implemented DefaultURI for unknown scheme types
- name: network.url.useDefaultURI
  type: RelaxedAtomicBool
  value: false
  mirror: always

# Force remapping of remote port numbers to allow reaching local testing
# servers or port forwarders listening on non-standard ports.  Note that
# this is not changing the origin URL in the addressbar, only internally
# the port number used.  This is intended to be used along with the
# `network.dns.forceResolve` preference.
#
# The form is:
#   "80,443,808-888=8080; 563=8081"
# this will remap ports for HTTP, HTTPS and the range of 808-888 included
# to use port 8080, and port 563 to go to 8081.
- name: network.socket.forcePort
  type: String
  value: ""
  mirror: never

#---------------------------------------------------------------------------
# Prefs starting with "nglayout."
#---------------------------------------------------------------------------

# Enable/disable display list invalidation logging --- useful for debugging.
- name: nglayout.debug.invalidation
  type: bool
  value: false
  mirror: always

# Enable/disable widget update area flashing --- only supported with
# BasicLayers (other layer managers always update the entire widget area).
- name: nglayout.debug.widget_update_flashing
  type: RelaxedAtomicBool
  value: false
  mirror: always

#---------------------------------------------------------------------------
# Prefs starting with "page_load."
#---------------------------------------------------------------------------

# Time in milliseconds during which certain tasks are deprioritized during
# page load.
- name: page_load.deprioritization_period
  type: RelaxedAtomicUint32
  value: 5000
  mirror: always

#---------------------------------------------------------------------------
# Prefs starting with "permissions."
#---------------------------------------------------------------------------

# 1-Accept, 2-Deny, Any other value: Accept
- name: permissions.default.image
  type: RelaxedAtomicUint32
  value: 1
  mirror: always

- name: permissions.delegation.enabled
  type: bool
  value: @IS_EARLY_BETA_OR_EARLIER@
  mirror: always

- name: permissions.isolateBy.userContext
  type: bool
  value: false
  mirror: always

- name: permissions.isolateBy.privateBrowsing
  type: bool
  value: @IS_EARLY_BETA_OR_EARLIER@
  mirror: always

#---------------------------------------------------------------------------
# Prefs starting with "plain_text."
#---------------------------------------------------------------------------

# When false, text in plaintext documents does not wrap long lines.
- name: plain_text.wrap_long_lines
  type: bool
  value: true
  mirror: always

#---------------------------------------------------------------------------
# Prefs starting with "plugin."
#---------------------------------------------------------------------------

- name: plugin.state.flash
  type: uint32_t
  # Flash is Click-to-Activate by default on all channels. Disabled for ARM builds.
#if defined(_ARM64_) && defined(XP_WIN)
  value: 0
#else
  value: 1
#endif
  mirror: always

#---------------------------------------------------------------------------
# Prefs starting with "plugins."
#---------------------------------------------------------------------------

- name: plugins.flashBlock.enabled
  type: bool
  value: false
  mirror: always

- name: plugins.http_https_only
  type: bool
  value: true
  mirror: always

#---------------------------------------------------------------------------
# Prefs starting with "preferences."
#---------------------------------------------------------------------------

- name: preferences.allow.omt-write
  type: bool
  value: true
  mirror: never

#ifdef DEBUG
  # If set to true, setting a Preference matched to a `Once` StaticPref will
  # assert that the value matches. Such assertion being broken is a clear flag
  # that the Once policy shouldn't be used.
-   name: preferences.check.once.policy
    type: bool
    value: false
    mirror: always

  # If set to true, StaticPrefs Once policy check will be skipped during
  # automation regression test. Use with care. This pref must be set back to
  # false as soon as specific test has completed.
-   name: preferences.force-disable.check.once.policy
    type: bool
    value: false
    mirror: always
#endif

#---------------------------------------------------------------------------
# Prefs starting with "print."
#---------------------------------------------------------------------------

# Variation fonts can't always be embedded in certain output formats
# such as PDF. To work around this, draw the variation fonts using
# paths instead of using font embedding.
- name: print.font-variations-as-paths
  type: RelaxedAtomicBool
  value: true
  mirror: always

#---------------------------------------------------------------------------
# Prefs starting with "privacy."
#---------------------------------------------------------------------------

- name: privacy.file_unique_origin
  type: bool
  value: true
  mirror: always

- name: privacy.fuzzyfox.clockgrainus
  type: RelaxedAtomicUint32
  value: 100
  mirror: always

# Annotate trackers using the strict list. If set to false, the basic list will
# be used instead.
- name: privacy.annotate_channels.strict_list.enabled
  type: bool
  value: @IS_EARLY_BETA_OR_EARLIER@
  mirror: always

# First Party Isolation (double keying), disabled by default.
- name: privacy.firstparty.isolate
  type: RelaxedAtomicBool
  value: false
  mirror: always

# If false, two windows in the same domain with different first party domains
# (top level URLs) can access resources through window.opener. This pref is
# effective only when "privacy.firstparty.isolate" is true.
- name: privacy.firstparty.isolate.restrict_opener_access
  type: RelaxedAtomicBool
  value: true
  mirror: always

- name: privacy.firstparty.isolate.block_post_message
  type: RelaxedAtomicBool
  value: false
  mirror: always

# Enforce tracking protection in all modes.
- name: privacy.trackingprotection.enabled
  type: bool
  value: false
  mirror: always

# Enforce tracking protection in Private Browsing mode.
- name: privacy.trackingprotection.pbmode.enabled
  type: bool
  value: true
  mirror: always

# Annotate channels based on the tracking protection list in all modes
- name: privacy.trackingprotection.annotate_channels
  type: bool
  value: true
  mirror: always

# Block 3rd party fingerprinting resources.
- name: privacy.trackingprotection.fingerprinting.enabled
  type: bool
  value: false
  mirror: always

# Block 3rd party cryptomining resources.
- name: privacy.trackingprotection.cryptomining.enabled
  type: bool
  value: false
  mirror: always

# Block 3rd party socialtracking resources.
- name: privacy.trackingprotection.socialtracking.enabled
  type: bool
  value: false
  mirror: always

# Consider socialtracking annotation as trackers (see ETP).
- name: privacy.socialtracking.block_cookies.enabled
  type: bool
  value: true
  mirror: always

# Whether Origin Telemetry should be enabled.
# NOTE: if telemetry.origin_telemetry_test_mode.enabled is enabled, this pref
#       won't have any effect.
- name: privacy.trackingprotection.origin_telemetry.enabled
  type: RelaxedAtomicBool
  value: @IS_NIGHTLY_BUILD@
  mirror: always

# Whether to spoof user locale to English (used as part of Resist
# Fingerprinting).
# 0 - will prompt
# 1 - don't spoof
# 2 - spoof
- name: privacy.spoof_english
  type: RelaxedAtomicUint32
  value: 0
  mirror: always

# Send "do not track" HTTP header, disabled by default.
- name: privacy.donottrackheader.enabled
  type: bool
  value: false
  mirror: always

# Lower the priority of network loads for resources on the tracking protection
# list.  Note that this requires the
# privacy.trackingprotection.annotate_channels pref to be on in order to have
# any effect.
- name: privacy.trackingprotection.lower_network_priority
  type: bool
  value: @IS_NIGHTLY_BUILD@
  mirror: always

# A subset of Resist Fingerprinting protections focused specifically on timers.
# This affects the Animation API, the performance APIs, Date.getTime,
# Event.timestamp, File.lastModified, audioContext.currentTime,
# canvas.captureStream.currentTime.
- name: privacy.reduceTimerPrecision
  type: RelaxedAtomicBool
  value: true
  mirror: always

# If privacy.reduceTimerPrecision is false, this pref controls whether or not
# to clamp all timers at a fixed 20 microsconds. It should always be enabled,
# and is only specified as a pref to enable an emergency disabling in the event
# of catastrophic failure.
- name: privacy.reduceTimerPrecision.unconditional
  type: RelaxedAtomicBool
  value: true
  mirror: always

# The resistFingerprinting variables are marked with 'Relaxed' memory ordering.
# We don't particurally care that threads have a percently consistent view of
# the values of these prefs. They are not expected to change often, and having
# an outdated view is not particurally harmful. They will eventually become
# consistent.
#
# The variables will, however, be read often (specifically .microseconds on
# each timer rounding) so performance is important.

- name: privacy.resistFingerprinting
  type: RelaxedAtomicBool
  value: false
  mirror: always

# We automatically decline canvas permission requests if they are not initiated
# from user input. Just in case that breaks something, we allow the user to
# revert this behavior with this obscure pref. We do not intend to support this
# long term. If you do set it, to work around some broken website, please file
# a bug with information so we can understand why it is needed.
- name: privacy.resistFingerprinting.autoDeclineNoUserInputCanvasPrompts
  type: bool
  value: true
  mirror: always

# The log level for browser console messages logged in RFPHelper.jsm. Change to
# 'All' and restart to see the messages.
- name: privacy.resistFingerprinting.jsmloglevel
  type: String
  value: "Warn"
  mirror: never

# Enable jittering the clock one precision value forward.
- name: privacy.resistFingerprinting.reduceTimerPrecision.jitter
  type: RelaxedAtomicBool
  value: true
  mirror: always

# Dynamically tune the resolution of the timer reduction for
# `privacy.reduceTimerPrecision` and `privacy.resistFingerprinting`.
- name: privacy.resistFingerprinting.reduceTimerPrecision.microseconds
  type: RelaxedAtomicUint32
  value: 1000
  mirror: always

- name: privacy.resistFingerprinting.target_video_res
  type: uint32_t
  value: 480
  mirror: always

# Anti-tracking permission expiration.
- name: privacy.restrict3rdpartystorage.expiration
  type: uint32_t
  value: 2592000   # 30 days (in seconds)
  mirror: always

# Report Anti-tracking warnings to console lazily
- name: privacy.restrict3rdpartystorage.console.lazy
  type: bool
  value: true
  mirror: always

# Enable the heuristic to allow storage access for windows opened using window.open() after user interaction
- name: privacy.restrict3rdpartystorage.heuristic.opened_window_after_interaction
  type: bool
  value: true
  mirror: always

# Enable the heuristic to allow storage access for windows opened using window.open()
- name: privacy.restrict3rdpartystorage.heuristic.window_open
  type: bool
  value: true
  mirror: always

# Enable the heuristic to allow storage access for windows opened using window.open()
- name: privacy.restrict3rdpartystorage.heuristic.redirect
  type: bool
  value: true
  mirror: always

# Anti-tracking permission expiration.
- name: privacy.restrict3rdpartystorage.expiration_redirect
  type: uint32_t
  value: 900    # 15 minutes
  mirror: always

# Anti-tracking user-interaction expiration.
- name: privacy.userInteraction.expiration
  type: uint32_t
  value: 2592000   # 30 days (in seconds)
  mirror: always

# Anti-tracking user-interaction document interval.
- name: privacy.userInteraction.document.interval
  type: uint32_t
  value: 1800   # 30 minutes (in seconds)
  mirror: always

# Maximum client-side cookie life-time cap. Measured in seconds, set to 0 to
# disable.
- name: privacy.documentCookies.maxage
  type: uint32_t
#ifdef NIGHTLY_BUILD
  value: 7 * 24 * 60 * 60
#else
  value: 0
#endif
  mirror: always

- name: privacy.storagePrincipal.enabledForTrackers
  type: RelaxedAtomicBool
  value: false
  mirror: always

- name: privacy.window.maxInnerWidth
  type: int32_t
  value: 1000
  mirror: always

- name: privacy.window.maxInnerHeight
  type: int32_t
  value: 1000
  mirror: always

- name: privacy.sanitize.sanitizeOnShutdown
  type: RelaxedAtomicBool
  value: false
  mirror: always

- name: privacy.clearOnShutdown.cache
  type: RelaxedAtomicBool
  value: false
  mirror: always

- name: privacy.dynamic_firstparty.limitForeign
  type: RelaxedAtomicBool
  value: false
  mirror: always

#---------------------------------------------------------------------------
# Prefs starting with "security."
#---------------------------------------------------------------------------

# Mochitests that need to load resource:// URIs not declared content-accessible
# in manifests should set this pref.
- name: security.all_resource_uri_content_accessible
  type: bool
  value: false
  mirror: always

- name: security.csp.enable
  type: bool
  value: true
  mirror: always

- name: security.csp.enableStrictDynamic
  type: bool
  value: true
  mirror: always

- name: security.csp.reporting.script-sample.max-length
  type: int32_t
  value: 40
  mirror: always

# Allowed by default so it doesn't affect Thunderbird/SeaMonkey, but
# not allowed for Firefox Desktop in firefox.js
- name: security.allow_parent_unrestricted_js_loads
  type: RelaxedAtomicBool
  value: true
  mirror: always

# Allowed by default so it doesn't affect Thunderbird/SeaMonkey, but
# not allowed for Firefox Desktop in firefox.js
- name: security.allow_eval_with_system_principal
  type: RelaxedAtomicBool
  value: true
  mirror: always

# Allowed by default so it doesn't affect Thunderbird/SeaMonkey, but
# not allowed for Firefox Desktop in firefox.js
- name: security.allow_eval_in_parent_process
  type: RelaxedAtomicBool
  value: true
  mirror: always

# Whether strict file origin policy is in effect. "False" is traditional.
- name: security.fileuri.strict_origin_policy
  type: RelaxedAtomicBool
  value: true
  mirror: always


# The level to which we sandbox the content process. firefox.js sets the
# default to different values on a per-OS basis, and has documentation
# on what the defaults are and what the numbers mean.
- name: security.sandbox.content.level
  type: int32_t
  value: 0
  mirror: always
  do_not_use_directly: true # Consumers should use SandboxSettings to ask.

#if defined(XP_WIN) && defined(MOZ_SANDBOX)
  # Whether win32k is disabled for content processes.
  # true means win32k system calls are not permitted.
-   name: security.sandbox.content.win32k-disable
    type: RelaxedAtomicBool
    value: false
    mirror: always
#endif

# When comparing schemes, if this pref is set, view-source URIs are reachable
# from same-protocol (so e.g. file: can link to view-source:file). This is
# required for reftests.
- name: security.view-source.reachable-from-inner-protocol
  type: bool
  value: false
  mirror: always

# Hardware Origin-bound Second Factor Support
- name: security.webauth.webauthn
  type: bool
  value: true
  mirror: always

# Navigate-to CSP 3 directive
- name: security.csp.enableNavigateTo
  type: bool
  value: false
  mirror: always

# No way to enable on Android, Bug 1552602
- name: security.webauth.u2f
  type: bool
  value: @IS_NOT_ANDROID@
  mirror: always

# Block scripts with _some_ wrong MIME types such as image/, video/ or text/csv
- name: security.block_script_with_wrong_mime
  type: bool
  value: true
  mirror: always

# Block scripts with wrong MIME type when loading via importScripts().
- name: security.block_importScripts_with_wrong_mime
  type: bool
  value: true
  mirror: always

# Block Worker/SharedWorker scripts with wrong MIME type.
- name: security.block_Worker_with_wrong_mime
  type: bool
  value: @IS_EARLY_BETA_OR_EARLIER@
  mirror: always

#---------------------------------------------------------------------------
# Prefs starting with "slider."
#---------------------------------------------------------------------------

# Scrollbar snapping region.
# - 0: off
# - 1 and higher: slider thickness multiple
- name: slider.snapMultiplier
  type: int32_t
#ifdef XP_WIN
  value: 6
#else
  value: 0
#endif
  mirror: once

#---------------------------------------------------------------------------
# Prefs starting with "svg."
#---------------------------------------------------------------------------

# Is support for transform-box enabled?
- name: svg.transform-box.enabled
  type: bool
  value: true
  mirror: always

# This pref controls whether the 'context-fill' and 'context-stroke' keywords
# can be used in SVG-as-an-image in the content processes to use the fill/
# stroke specified on the element that embeds the image. (These keywords are
# always enabled in the chrome process, regardless of this pref.) Also, these
# keywords are currently not part of any spec, which is partly why we disable
# them for web content.
- name: svg.context-properties.content.enabled
  type: bool
  value: false
  mirror: always

# Enable the use of display-lists for SVG hit-testing.
- name: svg.display-lists.hit-testing.enabled
  type: bool
  value: true
  mirror: always

# Enable the use of display-lists for SVG painting.
- name: svg.display-lists.painting.enabled
  type: bool
  value: true
  mirror: always

# Is support for the new getBBox method from SVG 2 enabled?
# See https://svgwg.org/svg2-draft/single-page.html#types-SVGBoundingBoxOptions
- name: svg.new-getBBox.enabled
  type: bool
  value: false
  mirror: always

# Is support for letter-spacing and word-spacing in SVG text enabled?
- name: svg.text-spacing.enabled
  type: bool
  value: true
  mirror: always

#---------------------------------------------------------------------------
# Prefs starting with "telemetry."
#---------------------------------------------------------------------------

# Enable origin telemetry test mode or not
# NOTE: turning this on will override the
#       privacy.trackingprotection.origin_telemetry.enabled pref.
- name: telemetry.origin_telemetry_test_mode.enabled
  type: RelaxedAtomicBool
  value: false
  mirror: always

- name: telemetry.number_of_site_origin.min_interval
  type: uint32_t
  value: 300000
  mirror: always

#---------------------------------------------------------------------------
# Prefs starting with "test."
#---------------------------------------------------------------------------

- name: test.events.async.enabled
  type: RelaxedAtomicBool
  value: false
  mirror: always

- name: test.mousescroll
  type: RelaxedAtomicBool
  value: false
  mirror: always

#---------------------------------------------------------------------------
# Prefs starting with "thread."
#---------------------------------------------------------------------------

- name: threads.medium_high_event_queue.enabled
  type: RelaxedAtomicBool
  value: true
  mirror: always

#---------------------------------------------------------------------------
# Prefs starting with "toolkit."
#---------------------------------------------------------------------------

- name: toolkit.scrollbox.horizontalScrollDistance
  type: RelaxedAtomicInt32
  value: 5
  mirror: always

- name: toolkit.scrollbox.verticalScrollDistance
  type: RelaxedAtomicInt32
  value: 3
  mirror: always

# The lateWriteChecksStage and fastShutdownStage below represent the stage
# of shutdown after which we (for lateWriteChecksStage) crash / gather
# telemetry data on file writes, or (for fastShutdownStage) we call _exit(0).
# Higher values are earlier during shutdown, and the full enumeration can
# be found in AppShutdown.h in the AppShutdownPhase enum.
- name: toolkit.shutdown.lateWriteChecksStage
  type: int32_t
#if defined(NIGHTLY_BUILD) && !defined(MOZ_CODE_COVERAGE)
  value: 1
#else
  value: 0
#endif
  mirror: always

# See the comment above toolkit.shutdown.lateWriteChecksStage. A higher value
# for this pref means we call _exit(0) earlier during shutdown.
- name: toolkit.shutdown.fastShutdownStage
  type: int32_t
  value: 0
  mirror: always

# Sending each remote accumulation immediately places undue strain on the IPC
# subsystem. Batch the remote accumulations for a period of time before sending
# them all at once. This value was chosen as a balance between data timeliness
# and performance (see bug 1218576).
- name: toolkit.telemetry.ipcBatchTimeout
  type: uint32_t
  value: 2000
  mirror: always

- name: toolkit.telemetry.isGeckoViewMode
  type: RelaxedAtomicBool
  value: false
  mirror: always

- name: toolkit.telemetry.geckoview.batchDurationMS
  type: RelaxedAtomicUint32
  value: 5000
  mirror: always

- name: toolkit.telemetry.geckoview.streaming
  type: RelaxedAtomicBool
  value: false
  mirror: always

- name: toolkit.telemetry.testing.overrideProductsCheck
  type: RelaxedAtomicBool
  value: false
  mirror: always

#---------------------------------------------------------------------------
# Prefs starting with "ui."
#---------------------------------------------------------------------------

- name: ui.key.generalAccessKey
  type: int32_t
  value: -1
  mirror: always

# Only used if generalAccessKey is -1.
- name: ui.key.chromeAccess
  type: int32_t
#ifdef XP_MACOSX
  # 0 = disabled, 1 = Shift, 2 = Ctrl, 4 = Alt, 3 =  ctrl+shift, 8 = Meta
  value: 2
#else
  # 0 = disabled, 1 = Shift, 2 = Ctrl, 4 = Alt, 5 =  Alt+Shift,
  # 8 = Meta, 16 = Win
  value: 4
#endif
  mirror: always

# Only used if generalAccessKey is -1.
- name: ui.key.contentAccess
  type: int32_t
#ifdef XP_MACOSX
  # 0 = disabled, 1 = Shift, 2 = Ctrl, 4 = Alt, 3 = ctrl+shift, 8 = Meta
  value: 6
#else
  # 0 = disabled, 1 = Shift, 2 = Ctrl, 4 = Alt, 5 =  Alt+Shift,
  # 8 = Meta, 16 = Win
  value: 5
#endif
  mirror: always

# If true, all popups won't hide automatically on blur
- name: ui.popup.disable_autohide
  type: RelaxedAtomicBool
  value: false
  mirror: always

# Negate scroll, true will make the mouse scroll wheel move the screen the
# same direction as with most desktops or laptops.
- name: ui.scrolling.negate_wheel_scroll
  type: RelaxedAtomicBool
  value: @IS_ANDROID@
  mirror: always

# If the user puts a finger down on an element and we think the user might be
# executing a pan gesture, how long do we wait before tentatively deciding the
# gesture is actually a tap and activating the target element?
- name: ui.touch_activation.delay_ms
  type: int32_t
  value: 100
  mirror: always

# If the user has clicked an element, how long do we keep the :active state
# before it is cleared by the mouse sequences fired after a
# touchstart/touchend.
- name: ui.touch_activation.duration_ms
  type: int32_t
  value: 10
  mirror: always

- name: ui.use_native_colors
  type: RelaxedAtomicBool
  value: true
  mirror: always

# Prevent system colors from being exposed to CSS or canvas.
- name: ui.use_standins_for_native_colors
  type: RelaxedAtomicBool
  value: false
  mirror: always

# Disable page loading activity cursor by default.
- name: ui.use_activity_cursor
  type: bool
  value: false
  mirror: always

# Whether context menus should only appear on mouseup instead of mousedown,
# on OSes where they normally appear on mousedown (macOS, *nix).
# Note: ignored on Windows (context menus always use mouseup).
- name: ui.context_menus.after_mouseup
  type: bool
  value: false
  mirror: always

- name: ui.click_hold_context_menus.delay
  type: RelaxedAtomicInt32
  value: 500
  mirror: always

#---------------------------------------------------------------------------
# Prefs starting with "view_source."
#---------------------------------------------------------------------------

- name: view_source.editor.external
  type: bool
  value: false
  mirror: always

#---------------------------------------------------------------------------
# Prefs starting with "webgl." (for pref access from Worker threads)
#---------------------------------------------------------------------------

- name: webgl.1.allow-core-profiles
  type: RelaxedAtomicBool
#ifdef XP_MACOSX
  value: true
#else
  value: false
#endif
  mirror: always

- name: webgl.all-angle-options
  type: RelaxedAtomicBool
  value: false
  mirror: always

- name: webgl.angle.force-d3d11
  type: RelaxedAtomicBool
  value: false
  mirror: always

- name: webgl.angle.try-d3d11
  type: RelaxedAtomicBool
#ifdef XP_WIN
  value: true
#else
  value: false
#endif
  mirror: always

- name: webgl.angle.force-warp
  type: RelaxedAtomicBool
  value: false
  mirror: always

- name: webgl.can-lose-context-in-foreground
  type: RelaxedAtomicBool
  value: true
  mirror: always

- name: webgl.cgl.multithreaded
  type: RelaxedAtomicBool
  value: true
  mirror: always

- name: webgl.default-antialias
  type: RelaxedAtomicBool
  value: @IS_NOT_ANDROID@
  mirror: always

- name: webgl.default-low-power
  type: RelaxedAtomicBool
  value: true
  mirror: always

- name: webgl.default-no-alpha
  type: RelaxedAtomicBool
  value: false
  mirror: always

- name: webgl.disable-angle
  type: RelaxedAtomicBool
  value: false
  mirror: always

- name: webgl.disable-wgl
  type: RelaxedAtomicBool
  value: false
  mirror: always

- name: webgl.dxgl.enabled
  type: RelaxedAtomicBool
#ifdef XP_WIN
  value: true
#else
  value: false
#endif
  mirror: always

- name: webgl.dxgl.needs-finish
  type: RelaxedAtomicBool
  value: false
  mirror: always


- name: webgl.disable-fail-if-major-performance-caveat
  type: RelaxedAtomicBool
  value: false
  mirror: always

- name: webgl.disable-DOM-blit-uploads
  type: RelaxedAtomicBool
  value: false
  mirror: always

- name: webgl.disabled
  type: RelaxedAtomicBool
  value: false
  mirror: always

- name: webgl.enable-draft-extensions
  type: RelaxedAtomicBool
  value: false
  mirror: always

- name: webgl.enable-privileged-extensions
  type: RelaxedAtomicBool
  value: false
  mirror: always

- name: webgl.enable-surface-texture
  type: RelaxedAtomicBool
  value: false
  mirror: always

- name: webgl.enable-webgl2
  type: RelaxedAtomicBool
  value: true
  mirror: always

- name: webgl.force-enabled
  type: RelaxedAtomicBool
  value: false
  mirror: always

- name: webgl.force-layers-readback
  type: bool
  value: false
  mirror: always

- name: webgl.force-index-validation
  type: RelaxedAtomicInt32
  value: 0
  mirror: always

- name: webgl.lose-context-on-memory-pressure
  type: RelaxedAtomicBool
  value: false
  mirror: always

- name: webgl.max-contexts
  type: RelaxedAtomicUint32
#ifdef ANDROID
  value: 16
#else
  value: 32
#endif
  mirror: always

- name: webgl.max-contexts-per-principal
  type: RelaxedAtomicUint32
#ifdef ANDROID
  value: 8
#else
  value: 16
#endif
  mirror: always

- name: webgl.max-warnings-per-context
  type: RelaxedAtomicUint32
  value: 32
  mirror: always

- name: webgl.min_capability_mode
  type: RelaxedAtomicBool
  value: false
  mirror: always

- name: webgl.msaa-force
  type: RelaxedAtomicBool
  value: false
  mirror: always

- name: webgl.msaa-samples
  type: RelaxedAtomicUint32
  value: 4
  mirror: always

- name: webgl.out-of-process
  type: RelaxedAtomicBool
  value: false
  mirror: always

- name: webgl.prefer-16bpp
  type: bool
  value: false
  mirror: never

- name: webgl.allow-immediate-queries
  type: RelaxedAtomicBool
  value: false
  mirror: always

- name: webgl.allow-fb-invalidation
  type: RelaxedAtomicBool
  value: false
  mirror: always


- name: webgl.perf.max-warnings
  type: RelaxedAtomicInt32
  value: 0
  mirror: always

- name: webgl.perf.max-acceptable-fb-status-invals
  type: RelaxedAtomicInt32
  value: 0
  mirror: always

- name: webgl.perf.spew-frame-allocs
  type: RelaxedAtomicBool
  value: true
  mirror: always

#---------------------------------------------------------------------------
# Prefs starting with "widget."
#---------------------------------------------------------------------------

# Global user preference for disabling native theme. Used in NativeWindowTheme.
- name: widget.disable-native-theme
  type: bool
  value: false
  mirror: always

# Preference to disable dark scrollbar implementation.
# This is mainly for testing because dark scrollbars have to be semi-
# transparent, but many reftests expect scrollbars to look identical
# among different backgrounds.
# However, some users may want to disable this as well.
- name: widget.disable-dark-scrollbar
  type: bool
  value: false
  mirror: always

- name: widget.window-transforms.disabled
  type: RelaxedAtomicBool
  value: false
  mirror: always

# Whether to allow gtk dark themes in content.
- name: widget.content.allow-gtk-dark-theme
  type: bool
  value: false
  mirror: always

# Whether to use gtk high contrast themes to disable content styling like on
# windows high contrast mode.
- name: widget.content.gtk-high-contrast.enabled
  type: bool
  value: true
  mirror: always

#---------------------------------------------------------------------------
# Prefs starting with "xul."
#---------------------------------------------------------------------------

# Pref to control whether arrow-panel animations are enabled or not.
# Transitions are currently disabled on Linux due to rendering issues on
# certain configurations.
- name: xul.panel-animations.enabled
  type: bool
#ifdef MOZ_WIDGET_GTK
  value: false
#else
  value: true
#endif
  mirror: always

#---------------------------------------------------------------------------
# Prefs starting with "zoom."
#---------------------------------------------------------------------------

- name: zoom.maxPercent
  type: uint32_t
#ifdef ANDROID
  value: 400
#else
  value: 300
#endif
  mirror: always

- name: zoom.minPercent
  type: uint32_t
#ifdef ANDROID
  value: 20
#else
  value: 30
#endif
  mirror: always

#---------------------------------------------------------------------------
# End of prefs
#---------------------------------------------------------------------------<|MERGE_RESOLUTION|>--- conflicted
+++ resolved
@@ -3018,18 +3018,17 @@
   value: true
   mirror: always
 
-<<<<<<< HEAD
 - name: dom.wakelock.enabled
   type: bool
   value: true
-=======
+  mirror: always
+
 # about:home and about:newtab include remote snippets that contain arbitrarily
 # placed anchor tags in their content; we want sanitization to be turned off
 # in order to render them correctly
 - name: dom.about_newtab_sanitization.enabled
   type: bool
   value: false
->>>>>>> 063b597c
   mirror: always
 
 #---------------------------------------------------------------------------
