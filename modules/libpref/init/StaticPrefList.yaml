--- conflicted
+++ resolved
@@ -1591,14 +1591,6 @@
   value: false
   mirror: always
 
-<<<<<<< HEAD
-# Whether Mozilla specific "text" event should be dispatched only in the
-# system group or not in content.
-- name: dom.compositionevent.text.dispatch_only_system_group_in_content
-  type: bool
-  value: true
-  mirror: always
-
 # B2G_RIL
 - name: dom.datacall.enabled
   type: bool
@@ -1614,8 +1606,6 @@
   value: false
   mirror: always
 
-=======
->>>>>>> ca5eff3e
 # Is support for CSSPseudoElement enabled?
 - name: dom.css_pseudo_element.enabled
   type: bool
