/* -*- indent-tabs-mode: nil; js-indent-level: 2 -*- */
/* This Source Code Form is subject to the terms of the Mozilla Public
 * License, v. 2.0. If a copy of the MPL was not distributed with this
 * file, You can obtain one at http://mozilla.org/MPL/2.0/. */

// The prefs in this file are shipped with the GRE and should apply to all
// embedding situations. Application-specific preferences belong somewhere
// else, such as browser/app/profile/firefox.js or
// mobile/android/app/mobile.js.
//
// NOTE: Not all prefs should be defined in this (or any other) data file.
// Static prefs, especially VarCache prefs, are defined in StaticPrefList.yaml.
// Those prefs should *not* appear in this file.
//
// For the syntax used by this file, consult the comments at the top of
// modules/libpref/parser/src/lib.rs.
//
// Please indent all prefs defined within #ifdef/#ifndef conditions. This
// improves readability, particular for conditional blocks that exceed a single
// screen.

#if MOZ_UPDATE_CHANNEL == release || MOZ_UPDATE_CHANNEL == esr
  pref("security.tls.version.min", 1);
#else
  pref("security.tls.version.min", 3);
#endif
pref("security.tls.version.max", 4);
pref("security.tls.version.enable-deprecated", false);
pref("security.tls.version.fallback-limit", 4);
pref("security.tls.insecure_fallback_hosts", "");
// Turn off post-handshake authentication for TLS 1.3 by default,
// until the incompatibility with HTTP/2 is resolved:
// https://tools.ietf.org/html/draft-davidben-http2-tls13-00
pref("security.tls.enable_post_handshake_auth", false);
pref("security.tls.hello_downgrade_check", true);
pref("security.tls.enable_delegated_credentials", false);

pref("security.ssl.treat_unsafe_negotiation_as_broken", false);
pref("security.ssl.require_safe_negotiation",  false);
pref("security.ssl.enable_ocsp_stapling", true);
pref("security.ssl.enable_false_start", true);
pref("security.ssl.enable_alpn", true);

pref("security.ssl3.ecdhe_rsa_aes_128_gcm_sha256", true);
pref("security.ssl3.ecdhe_ecdsa_aes_128_gcm_sha256", true);
pref("security.ssl3.ecdhe_ecdsa_chacha20_poly1305_sha256", true);
pref("security.ssl3.ecdhe_rsa_chacha20_poly1305_sha256", true);
pref("security.ssl3.ecdhe_ecdsa_aes_256_gcm_sha384", true);
pref("security.ssl3.ecdhe_rsa_aes_256_gcm_sha384", true);
pref("security.ssl3.ecdhe_rsa_aes_128_sha", true);
pref("security.ssl3.ecdhe_ecdsa_aes_128_sha", true);
pref("security.ssl3.ecdhe_rsa_aes_256_sha", true);
pref("security.ssl3.ecdhe_ecdsa_aes_256_sha", true);
pref("security.ssl3.dhe_rsa_aes_128_sha", true);
pref("security.ssl3.dhe_rsa_aes_256_sha", true);
pref("security.ssl3.rsa_aes_128_sha", true);
pref("security.ssl3.rsa_aes_256_sha", true);
pref("security.ssl3.rsa_des_ede3_sha", true);

pref("security.content.signature.root_hash",
     "97:E8:BA:9C:F1:2F:B3:DE:53:CC:42:A4:E6:57:7E:D6:4D:F4:93:C2:47:B4:14:FE:A0:36:81:8D:38:23:56:0E");

pref("security.default_personal_cert",   "Ask Every Time");
pref("security.remember_cert_checkbox_default_setting", true);
pref("security.ask_for_password",        0);
pref("security.password_lifetime",       30);

// On Windows 8.1, if the following preference is 2, we will attempt to detect
// if the Family Safety TLS interception feature has been enabled. If so, we
// will behave as if the enterprise roots feature has been enabled (i.e. import
// and trust third party root certificates from the OS).
// With any other value of the pref or on any other platform, this does nothing.
// This preference takes precedence over "security.enterprise_roots.enabled".
pref("security.family_safety.mode", 2);

pref("security.enterprise_roots.enabled", false);

// If true, attempt to load the osclientcerts PKCS#11 module at startup on a
// background thread. This module allows Firefox to use client certificates
// stored in OS certificate storage. Currently only available for Windows.
pref("security.osclientcerts.autoload", false);

// The supported values of this pref are:
// 0: do not fetch OCSP
// 1: fetch OCSP for DV and EV certificates
// 2: fetch OCSP only for EV certificates
pref("security.OCSP.enabled", 1);
pref("security.OCSP.require", false);
#ifdef RELEASE_OR_BETA
  pref("security.OCSP.timeoutMilliseconds.soft", 2000);
#else
  pref("security.OCSP.timeoutMilliseconds.soft", 1000);
#endif
pref("security.OCSP.timeoutMilliseconds.hard", 10000);

pref("security.pki.cert_short_lifetime_in_days", 10);
// NB: Changes to this pref affect CERT_CHAIN_SHA1_POLICY_STATUS telemetry.
// See the comment in CertVerifier.cpp.
// 3 = only allow SHA-1 for certificates issued by an imported root.
pref("security.pki.sha1_enforcement_level", 3);

// This preference controls what signature algorithms are accepted for signed
// apps (i.e. add-ons). The number is interpreted as a bit mask with the
// following semantic:
// The lowest order bit determines which PKCS#7 algorithms are accepted.
// xxx_0_: SHA-1 and/or SHA-256 PKCS#7 allowed
// xxx_1_: SHA-256 PKCS#7 allowed
// The next two bits determine whether COSE is required and PKCS#7 is allowed
// x_00_x: COSE disabled, ignore files, PKCS#7 must verify
// x_01_x: COSE is verified if present, PKCS#7 must verify
// x_10_x: COSE is required, PKCS#7 must verify if present
// x_11_x: COSE is required, PKCS#7 disabled (fail when present)
pref("security.signed_app_signatures.policy", 2);

// security.pki.name_matching_mode controls how the platform matches hostnames
// to name information in TLS certificates. The possible values are:
// 0: always fall back to the subject common name if necessary (as in, if the
//    subject alternative name extension is either not present or does not
//    contain any DNS names or IP addresses)
// 1: fall back to the subject common name for certificates valid before 23
//    August 2016 if necessary
// 2: fall back to the subject common name for certificates valid before 23
//    August 2015 if necessary
// 3: only use name information from the subject alternative name extension
pref("security.pki.name_matching_mode", 3);

// security.pki.netscape_step_up_policy controls how the platform handles the
// id-Netscape-stepUp OID in extended key usage extensions of CA certificates.
// 0: id-Netscape-stepUp is always considered equivalent to id-kp-serverAuth
// 1: it is considered equivalent when the notBefore is before 23 August 2016
// 2: similarly, but for 23 August 2015
// 3: it is never considered equivalent
#ifdef RELEASE_OR_BETA
  pref("security.pki.netscape_step_up_policy", 1);
#else
  pref("security.pki.netscape_step_up_policy", 2);
#endif

// Configures Certificate Transparency support mode:
// 0: Fully disabled.
// 1: Only collect telemetry. CT qualification checks are not performed.
pref("security.pki.certificate_transparency.mode", 0);

// Only one of ["enable_softtoken", "enable_usbtoken",
// "webauthn_enable_android_fido2"] should be true at a time, as the
// softtoken will override the other two. Note android's pref is set in
// mobile.js / geckoview-prefs.js
pref("security.webauth.webauthn_enable_softtoken", false);

#ifdef MOZ_WIDGET_ANDROID
  // the Rust usbtoken support does not function on Android
  pref("security.webauth.webauthn_enable_usbtoken", false);
#else
  pref("security.webauth.webauthn_enable_usbtoken", true);
#endif

pref("security.ssl.errorReporting.enabled", false);
pref("security.ssl.errorReporting.url", "https://incoming.telemetry.mozilla.org/submit/sslreports/");
pref("security.ssl.errorReporting.automatic", false);

// Impose a maximum age on HPKP headers, to avoid sites getting permanently
// blacking themselves out by setting a bad pin.  (60 days by default)
// https://tools.ietf.org/html/rfc7469#section-4.1
pref("security.cert_pinning.max_max_age_seconds", 5184000);

// security.pki.distrust_ca_policy controls what root program distrust policies
// are enforced at this time:
// 0: No distrust policies enforced
// 1: Symantec roots distrusted for certificates issued after cutoff
// 2: Symantec roots distrusted regardless of date
// See https://wiki.mozilla.org/CA/Upcoming_Distrust_Actions for more details.
pref("security.pki.distrust_ca_policy", 2);

// 0: Disable CRLite entirely
// 1: Enable and check revocations via CRLite, but only collect telemetry
// 2: Enable and enforce revocations via CRLite
pref("security.pki.crlite_mode", 1);

// Issuer we use to detect MitM proxies. Set to the issuer of the cert of the
// Firefox update service. The string format is whatever NSS uses to print a DN.
// This value is set and cleared automatically.
pref("security.pki.mitm_canary_issuer", "");
// Pref to disable the MitM proxy checks.
pref("security.pki.mitm_canary_issuer.enabled", true);

// It is set to true when a non-built-in root certificate is detected on a
// Firefox update service's connection.
// This value is set automatically.
// The difference between security.pki.mitm_canary_issuer and this pref is that
// here the root is trusted but not a built-in, whereas for
// security.pki.mitm_canary_issuer.enabled, the root is not trusted.
pref("security.pki.mitm_detected", false);

// Intermediate CA Preloading settings
#if defined(MOZ_NEW_CERT_STORAGE) && !defined(MOZ_WIDGET_ANDROID)
  pref("security.remote_settings.intermediates.enabled", true);
#else
  pref("security.remote_settings.intermediates.enabled", false);
#endif
pref("security.remote_settings.intermediates.bucket", "security-state");
pref("security.remote_settings.intermediates.collection", "intermediates");
pref("security.remote_settings.intermediates.checked", 0);
pref("security.remote_settings.intermediates.downloads_per_poll", 100);
pref("security.remote_settings.intermediates.parallel_downloads", 8);
pref("security.remote_settings.intermediates.signer", "onecrl.content-signature.mozilla.org");

#if defined(EARLY_BETA_OR_EARLIER) && !defined(MOZ_WIDGET_ANDROID)
  pref("security.remote_settings.crlite_filters.enabled", true);
#else
  pref("security.remote_settings.crlite_filters.enabled", false);
#endif
pref("security.remote_settings.crlite_filters.bucket", "security-state");
pref("security.remote_settings.crlite_filters.collection", "cert-revocations");
pref("security.remote_settings.crlite_filters.checked", 0);
pref("security.remote_settings.crlite_filters.signer", "onecrl.content-signature.mozilla.org");

pref("general.useragent.compatMode.firefox", false);

pref("general.config.obscure_value", 13); // for MCD .cfg files

#ifndef MOZ_BUILD_APP_IS_BROWSER
pref("general.warnOnAboutConfig", true);
#endif

// maximum number of dated backups to keep at any time
pref("browser.bookmarks.max_backups",       5);

// Size (in KB) explicitly set by the user. Used when smart_size.enabled == false
pref("browser.cache.disk.capacity",         256000);

pref("browser.cache.disk_cache_ssl",        true);
// 0 = once-per-session, 1 = each-time, 2 = never, 3 = when-appropriate/automatically
pref("browser.cache.check_doc_frequency",   3);
// The half life used to re-compute cache entries frecency in hours.
pref("browser.cache.frecency_half_life_hours", 6);

// offline cache capacity in kilobytes
pref("browser.cache.offline.capacity",         512000);

// Don't show "Open with" option on download dialog if true.
pref("browser.download.forbid_open_with", false);

<<<<<<< HEAD
// WebAlarms
pref("dom.alarm.enabled", false);

// Insecure registerProtocolHandler is disabled by default
pref("dom.registerProtocolHandler.insecure.enabled", false);

=======
>>>>>>> 4827a71e
// Whether or not indexedDB experimental features are enabled.
pref("dom.indexedDB.experimental", false);
// Enable indexedDB logging.
pref("dom.indexedDB.logging.enabled", true);
// Detailed output in log messages.
pref("dom.indexedDB.logging.details", true);
// Enable profiler marks for indexedDB events.
pref("dom.indexedDB.logging.profiler-marks", false);

// Whether or not File Handle is enabled.
pref("dom.fileHandle.enabled", true);

// The number of workers per domain allowed to run concurrently.
// We're going for effectively infinite, while preventing abuse.
pref("dom.workers.maxPerDomain", 512);

// The amount of time (milliseconds) service workers keep running after each event.
pref("dom.serviceWorkers.idle_timeout", 30000);

// The amount of time (milliseconds) service workers can be kept running using waitUntil promises
// or executing "long-running" JS after the "idle_timeout" period has expired.
pref("dom.serviceWorkers.idle_extended_timeout", 30000);

// The amount of time (milliseconds) an update request is delayed when triggered
// by a service worker that doesn't control any clients.
pref("dom.serviceWorkers.update_delay", 1000);

// Enable test for 24 hours update, service workers will always treat last update check time is over 24 hours
pref("dom.serviceWorkers.testUpdateOverOneDay", false);

// Blacklist of domains of web apps which are not aware of strict keypress
// dispatching behavior.  This is comma separated list.  If you need to match
// all sub-domains, you can specify it as "*.example.com".  Additionally, you
// can limit the path.  E.g., "example.com/foo" means "example.com/foo*".  So,
// if you need to limit under a directory, the path should end with "/" like
// "example.com/foo/".  Note that this cannot limit port number for now.
pref("dom.keyboardevent.keypress.hack.dispatch_non_printable_keys", "www.icloud.com");
// Pref for end-users and policy to add additional values.
pref("dom.keyboardevent.keypress.hack.dispatch_non_printable_keys.addl", "");

// Blacklist of domains of web apps which handle keyCode and charCode of
// keypress events with a path only for Firefox (i.e., broken if we set
// non-zero keyCode or charCode value to the other).  The format is exactly
// same as "dom.keyboardevent.keypress.hack.dispatch_non_printable_keys". So,
// check its explanation for the detail.
pref("dom.keyboardevent.keypress.hack.use_legacy_keycode_and_charcode", "*.collabserv.com,*.gov.online.office365.us,*.officeapps-df.live.com,*.officeapps.live.com,*.online.office.de,*.partner.officewebapps.cn,*.scniris.com");
// Pref for end-users and policy to add additional values.
pref("dom.keyboardevent.keypress.hack.use_legacy_keycode_and_charcode.addl", "");

// Blacklist of domains of web apps which listen for non-primary click events
// on window global or document. The format is exactly same as
// "dom.keyboardevent.keypress.hack.dispatch_non_printable_keys". So, check its
// explanation for the detail.
pref("dom.mouseevent.click.hack.use_legacy_non-primary_dispatch", "");

#ifdef JS_BUILD_BINAST
  // Until we're satisfied that it works nicely, we're restricting
  // BinAST to a few partner sites:
  // - A subset of Facebook
  // - A subset of Cloudflare
  pref("dom.script_loader.binast_encoding.domain.restrict.list", "*.facebook.com,static.xx.fbcdn.net,*.cloudflare.com,*.cloudflarestream.com,unpkg.com");
#endif

// Fastback caching - if this pref is negative, then we calculate the number
// of content viewers to cache based on the amount of available memory.
pref("browser.sessionhistory.max_total_viewers", -1);

pref("ui.click_hold_context_menus", false);
// 0 = false, 1 = true, 2 = autodetect.
pref("ui.android.mouse_as_touch", 1);

// Duration of timeout of incremental search in menus (ms).  0 means infinite.
pref("ui.menu.incremental_search.timeout", 1000);

pref("browser.display.force_inline_alttext", false); // true = force ALT text for missing images to be layed out inline
// 0 = no external leading,
// 1 = use external leading only when font provides,
// 2 = add extra leading both internal leading and external leading are zero
pref("browser.display.normal_lineheight_calc_control", 2);
// enable showing image placeholders while image is loading or when image is broken
pref("browser.display.show_image_placeholders", true);
// if browser.display.show_image_placeholders is true then this controls whether the loading image placeholder and border is shown or not
pref("browser.display.show_loading_image_placeholder", false);
// min font device pixel size at which to turn on high quality
pref("browser.display.auto_quality_min_font_size", 20);
pref("browser.enable_automatic_image_resizing", false);
pref("browser.enable_click_image_resizing", true);

// See http://whatwg.org/specs/web-apps/current-work/#ping
pref("browser.send_pings", false);
pref("browser.send_pings.max_per_link", 1);           // limit the number of pings that are sent per link click
pref("browser.send_pings.require_same_host", false);  // only send pings to the same host if this is true

pref("browser.helperApps.neverAsk.saveToDisk", "");
pref("browser.helperApps.neverAsk.openFile", "");
pref("browser.helperApps.deleteTempFileOnExit", false);

// xxxbsmedberg: where should prefs for the toolkit go?
pref("browser.chrome.toolbar_tips",         true);
// max image size for which it is placed in the tab icon for tabbrowser.
// if 0, no images are used for tab icons for image documents.
pref("browser.chrome.image_icons.max_size", 1024);

pref("browser.triple_click_selects_paragraph", true);

// Print/Preview Shrink-To-Fit won't shrink below 20% for text-ish documents.
pref("print.shrink-to-fit.scale-limit-percent", 20);

// Whether we should display simplify page checkbox on print preview UI
pref("print.use_simplify_page", false);

// Disable support for MathML
pref("mathml.disabled",    false);

// Enable scale transform for stretchy MathML operators. See bug 414277.
pref("mathml.scale_stretchy_operators.enabled", true);

// Used by ChannelMediaResource to run data callbacks from HTTP channel
// off the main thread.
pref("media.omt_data_delivery.enabled", true);

// We'll throttle the download if the download rate is throttle-factor times
// the estimated playback rate, AND we satisfy the cache readahead_limit
// above. The estimated playback rate is time_duration/length_in_bytes.
// This means we'll only throttle the download if there's no concern that
// throttling would cause us to stop and buffer.
pref("media.throttle-factor", 2);
// By default, we'll throttle media download once we've reached the the
// readahead_limit if the download is fast. This pref toggles the "and the
// download is fast" check off, so that we can always throttle the download
// once the readaheadd limit is reached even on a slow network.
pref("media.throttle-regardless-of-download-rate", false);

// Master HTML5 media volume scale.
pref("media.volume_scale", "1.0");

// Whether we should play videos opened in a "video document", i.e. videos
// opened as top-level documents, as opposed to inside a media element.
pref("media.play-stand-alone", true);

pref("media.hardware-video-decoding.enabled", true);

#ifdef MOZ_WMF
  pref("media.wmf.dxva.enabled", true);
  pref("media.wmf.disable-d3d11-for-dlls", "igd11dxva64.dll: 20.19.15.4463, 20.19.15.4454, 20.19.15.4444, 20.19.15.4416, 20.19.15.4404, 20.19.15.4390, 20.19.15.4380, 20.19.15.4377, 20.19.15.4364, 20.19.15.4360, 20.19.15.4352, 20.19.15.4331, 20.19.15.4326, 20.19.15.4300; igd10iumd32.dll: 20.19.15.4444, 20.19.15.4424, 20.19.15.4409, 20.19.15.4390, 20.19.15.4380, 20.19.15.4360, 10.18.10.4358, 20.19.15.4331, 20.19.15.4312, 20.19.15.4300, 10.18.15.4281, 10.18.15.4279, 10.18.10.4276, 10.18.15.4268, 10.18.15.4256, 10.18.10.4252, 10.18.15.4248, 10.18.14.4112, 10.18.10.3958, 10.18.10.3496, 10.18.10.3431, 10.18.10.3412, 10.18.10.3355, 9.18.10.3234, 9.18.10.3071, 9.18.10.3055, 9.18.10.3006; igd10umd32.dll: 9.17.10.4229, 9.17.10.3040, 9.17.10.2884, 9.17.10.2857, 8.15.10.2274, 8.15.10.2272, 8.15.10.2246, 8.15.10.1840, 8.15.10.1808; igd10umd64.dll: 9.17.10.4229, 9.17.10.2884, 9.17.10.2857, 10.18.10.3496; isonyvideoprocessor.dll: 4.1.2247.8090, 4.1.2153.6200; tosqep.dll: 1.2.15.526, 1.1.12.201, 1.0.11.318, 1.0.11.215, 1.0.10.1224; tosqep64.dll: 1.1.12.201, 1.0.11.215; nvwgf2um.dll: 22.21.13.8253, 22.21.13.8233, 22.21.13.8205, 22.21.13.8189, 22.21.13.8178, 22.21.13.8165, 21.21.13.7892, 21.21.13.7878, 21.21.13.7866, 21.21.13.7849, 21.21.13.7654, 21.21.13.7653, 21.21.13.7633, 21.21.13.7619, 21.21.13.7563, 21.21.13.7306, 21.21.13.7290, 21.21.13.7270, 21.21.13.7254, 21.21.13.6939, 21.21.13.6926, 21.21.13.6909, 21.21.13.4201, 21.21.13.4200, 10.18.13.6881, 10.18.13.6839, 10.18.13.6510, 10.18.13.6472, 10.18.13.6143, 10.18.13.5946, 10.18.13.5923, 10.18.13.5921, 10.18.13.5891, 10.18.13.5887, 10.18.13.5582, 10.18.13.5445, 10.18.13.5382, 10.18.13.5362, 9.18.13.4788, 9.18.13.4752, 9.18.13.4725, 9.18.13.4709, 9.18.13.4195, 9.18.13.4192, 9.18.13.4144, 9.18.13.4052, 9.18.13.3788, 9.18.13.3523, 9.18.13.3235, 9.18.13.3165, 9.18.13.2723, 9.18.13.2702, 9.18.13.1422, 9.18.13.1407, 9.18.13.1106, 9.18.13.546; atidxx32.dll: 21.19.151.3, 21.19.142.257, 21.19.137.514, 21.19.137.1, 21.19.134.1, 21.19.128.7, 21.19.128.4, 20.19.0.32837, 20.19.0.32832, 8.17.10.682, 8.17.10.671, 8.17.10.661, 8.17.10.648, 8.17.10.644, 8.17.10.625, 8.17.10.605, 8.17.10.581, 8.17.10.569, 8.17.10.560, 8.17.10.545, 8.17.10.539, 8.17.10.531, 8.17.10.525, 8.17.10.520, 8.17.10.519, 8.17.10.514, 8.17.10.511, 8.17.10.494, 8.17.10.489, 8.17.10.483, 8.17.10.453, 8.17.10.451, 8.17.10.441, 8.17.10.436, 8.17.10.432, 8.17.10.425, 8.17.10.418, 8.17.10.414, 8.17.10.401, 8.17.10.395, 8.17.10.385, 8.17.10.378, 8.17.10.362, 8.17.10.355, 8.17.10.342, 8.17.10.331, 8.17.10.318, 8.17.10.310, 8.17.10.286, 8.17.10.269, 8.17.10.261, 8.17.10.247, 8.17.10.240, 8.15.10.212; atidxx64.dll: 21.19.151.3, 21.19.142.257, 21.19.137.514, 21.19.137.1, 21.19.134.1, 21.19.128.7, 21.19.128.4, 20.19.0.32832, 8.17.10.682, 8.17.10.661, 8.17.10.644, 8.17.10.625; nvumdshim.dll: 10.18.13.6822");
  pref("media.wmf.disable-d3d9-for-dlls", "igdumd64.dll: 8.15.10.2189, 8.15.10.2119, 8.15.10.2104, 8.15.10.2102, 8.771.1.0; atiumd64.dll: 7.14.10.833, 7.14.10.867, 7.14.10.885, 7.14.10.903, 7.14.10.911, 8.14.10.768, 9.14.10.1001, 9.14.10.1017, 9.14.10.1080, 9.14.10.1128, 9.14.10.1162, 9.14.10.1171, 9.14.10.1183, 9.14.10.1197, 9.14.10.945, 9.14.10.972, 9.14.10.984, 9.14.10.996");
  pref("media.wmf.play-stand-alone", true);
#endif
pref("media.gmp.decoder.aac", 0);
pref("media.gmp.decoder.h264", 0);

// GMP storage version number. At startup we check the version against
// media.gmp.storage.version.observed, and if the versions don't match,
// we clear storage and set media.gmp.storage.version.observed=expected.
// This provides a mechanism to clear GMP storage when non-compatible
// changes are made.
pref("media.gmp.storage.version.expected", 1);

// Filter what triggers user notifications.
// See DecoderDoctorDocumentWatcher::ReportAnalysis for details.
#ifdef NIGHTLY_BUILD
  pref("media.decoder-doctor.notifications-allowed", "MediaWMFNeeded,MediaWidevineNoWMF,MediaCannotInitializePulseAudio,MediaCannotPlayNoDecoders,MediaUnsupportedLibavcodec,MediaDecodeError");
#else
  pref("media.decoder-doctor.notifications-allowed", "MediaWMFNeeded,MediaWidevineNoWMF,MediaCannotInitializePulseAudio,MediaCannotPlayNoDecoders,MediaUnsupportedLibavcodec");
#endif
pref("media.decoder-doctor.decode-errors-allowed", "");
pref("media.decoder-doctor.decode-warnings-allowed", "");
// Whether we report partial failures.
pref("media.decoder-doctor.verbose", false);
// URL to report decode issues
pref("media.decoder-doctor.new-issue-endpoint", "https://webcompat.com/issues/new");

pref("media.videocontrols.picture-in-picture.enabled", false);
pref("media.videocontrols.picture-in-picture.video-toggle.enabled", false);
pref("media.videocontrols.picture-in-picture.video-toggle.always-show", false);
pref("media.videocontrols.picture-in-picture.video-toggle.min-video-secs", 45);

#ifdef MOZ_WEBRTC
  pref("media.navigator.video.enabled", true);
  pref("media.navigator.video.default_fps",30);
  pref("media.navigator.video.use_remb", true);
  pref("media.navigator.video.use_transport_cc", false);
  pref("media.navigator.video.use_tmmbr", false);
  pref("media.navigator.audio.use_fec", true);
  pref("media.navigator.video.red_ulpfec_enabled", false);

  #ifdef NIGHTLY_BUILD
    pref("media.peerconnection.sdp.parser", "sipcc");
    pref("media.peerconnection.sdp.alternate_parse_mode", "parallel");
    pref("media.peerconnection.sdp.strict_success", false);
  #else
    pref("media.peerconnection.sdp.parser", "sipcc");
    pref("media.peerconnection.sdp.alternate_parse_mode", "never");
    pref("media.peerconnection.sdp.strict_success", false);
  #endif

  pref("media.webrtc.debug.trace_mask", 0);
  pref("media.webrtc.debug.multi_log", false);
  pref("media.webrtc.debug.log_file", "");
  pref("media.webrtc.debug.aec_dump_max_size", 4194304); // 4MB

  pref("media.navigator.video.default_width",0);  // adaptive default
  pref("media.navigator.video.default_height",0); // adaptive default
  pref("media.peerconnection.video.enabled", true);
  pref("media.navigator.video.max_fs", 12288); // Enough for 2048x1536
  pref("media.navigator.video.max_fr", 60);
  pref("media.navigator.video.h264.level", 31); // 0x42E01f - level 3.1
  pref("media.navigator.video.h264.max_br", 0);
  pref("media.navigator.video.h264.max_mbps", 0);
  pref("media.peerconnection.video.vp9_enabled", true);
  pref("media.peerconnection.video.vp9_preferred", false);
  pref("media.getusermedia.browser.enabled", false);
  pref("media.getusermedia.channels", 0);
  #if defined(ANDROID)
    pref("media.getusermedia.camera.off_while_disabled.enabled", false);
    pref("media.getusermedia.microphone.off_while_disabled.enabled", false);
  #else
    pref("media.getusermedia.camera.off_while_disabled.enabled", true);
    pref("media.getusermedia.microphone.off_while_disabled.enabled", true);
  #endif
  pref("media.getusermedia.camera.off_while_disabled.delay_ms", 3000);
  pref("media.getusermedia.microphone.off_while_disabled.delay_ms", 3000);
  // Desktop is typically VGA capture or more; and qm_select will not drop resolution
  // below 1/2 in each dimension (or so), so QVGA (320x200) is the lowest here usually.
  pref("media.peerconnection.video.min_bitrate", 0);
  pref("media.peerconnection.video.start_bitrate", 0);
  pref("media.peerconnection.video.max_bitrate", 0);
  pref("media.peerconnection.video.min_bitrate_estimate", 0);
  pref("media.peerconnection.video.denoising", false);
  pref("media.navigator.audio.fake_frequency", 1000);
  pref("media.navigator.permission.disabled", false);
  pref("media.navigator.streams.fake", false);
  pref("media.peerconnection.simulcast", true);
  pref("media.peerconnection.default_iceservers", "[]");
  pref("media.peerconnection.ice.loopback", false); // Set only for testing in offline environments.
  pref("media.peerconnection.ice.tcp", true);
  pref("media.peerconnection.ice.tcp_so_sock_count", 0); // Disable SO gathering
  pref("media.peerconnection.ice.link_local", false); // Set only for testing IPV6 in networks that don't assign IPV6 addresses
  pref("media.peerconnection.ice.force_interface", ""); // Limit to only a single interface
  pref("media.peerconnection.ice.relay_only", false); // Limit candidates to TURN
  pref("media.peerconnection.use_document_iceservers", true);

  pref("media.peerconnection.identity.timeout", 10000);
  pref("media.peerconnection.ice.stun_client_maximum_transmits", 7);
  pref("media.peerconnection.ice.trickle_grace_period", 5000);
  pref("media.peerconnection.ice.no_host", false);
  pref("media.peerconnection.ice.default_address_only", false);
  // See Bug 1581947 for Android hostname obfuscation
  #if defined(MOZ_WIDGET_ANDROID)
    pref("media.peerconnection.ice.obfuscate_host_addresses", false);
  #else
    pref("media.peerconnection.ice.obfuscate_host_addresses", true);
  #endif
  pref("media.peerconnection.ice.obfuscate_host_addresses.whitelist", "");
  pref("media.peerconnection.ice.proxy_only_if_behind_proxy", false);
  pref("media.peerconnection.ice.proxy_only", false);
  pref("media.peerconnection.turn.disable", false);
  pref("media.peerconnection.mute_on_bye_or_timeout", false);

  // 770 = DTLS 1.0, 771 = DTLS 1.2, 772 = DTLS 1.3
#if defined(NIGHTLY_BUILD)
  pref("media.peerconnection.dtls.version.min", 771);
  pref("media.peerconnection.dtls.version.max", 772);
#else
  pref("media.peerconnection.dtls.version.min", 770);
  pref("media.peerconnection.dtls.version.max", 771);
#endif

  // These values (aec, agc, and noise) are from:
  // media/webrtc/trunk/webrtc/modules/audio_processing/include/audio_processing.h
  #if defined(MOZ_WEBRTC_HARDWARE_AEC_NS)
    pref("media.getusermedia.aec_enabled", false);
    pref("media.getusermedia.noise_enabled", false);
  #else
    pref("media.getusermedia.aec_enabled", true);
    pref("media.getusermedia.noise_enabled", true);
  #endif
  pref("media.getusermedia.use_aec_mobile", false);
  pref("media.getusermedia.aec", 1); // kModerateSuppression
  pref("media.getusermedia.aec_extended_filter", true);
  pref("media.getusermedia.noise", 1); // kModerate
  pref("media.getusermedia.agc_enabled", true);
  pref("media.getusermedia.agc", 1); // kAdaptiveDigital
  pref("media.getusermedia.hpf_enabled", true);
  // full_duplex: enable cubeb full-duplex capture/playback
  pref("media.navigator.audio.full_duplex", true);
#endif // MOZ_WEBRTC

#if !defined(ANDROID)
  pref("media.getusermedia.screensharing.enabled", true);
#endif

pref("media.getusermedia.audiocapture.enabled", false);

// WebVTT pseudo element and class support.
pref("media.webvtt.pseudo.enabled", true);

// WebVTT debug logging.
pref("media.webvtt.debug.logging", false);

// Whether to allow recording of AudioNodes with MediaRecorder
pref("media.recorder.audio_node.enabled", false);

// Whether MediaRecorder's video encoder should allow dropping frames in order
// to keep up under load. Useful for tests but beware of memory consumption!
pref("media.recorder.video.frame_drops", true);

// Whether to autostart a media element with an |autoplay| attribute.
// ALLOWED=0, BLOCKED=1, defined in dom/media/Autoplay.idl
pref("media.autoplay.default", 0);

// By default, don't block WebAudio from playing automatically.
pref("media.autoplay.block-webaudio", false);

// By default, don't block the media from extension background script.
pref("media.autoplay.allow-extension-background-pages", true);

// The default number of decoded video frames that are enqueued in
// MediaDecoderReader's mVideoQueue.
pref("media.video-queue.default-size", 10);

// The maximum number of queued frames to send to the compositor.
// By default, send all of them.
pref("media.video-queue.send-to-compositor-size", 9999);

// Log level for cubeb, the audio input/output system. Valid values are
// "verbose", "normal" and "" (log disabled).
pref("media.cubeb.logging_level", "");

#if defined(XP_MACOSX)
  pref("media.cubeb.backend", "audiounit-rust");
#endif

// GraphRunner (fixed MediaTrackGraph thread) control
pref("media.audiograph.single_thread.enabled", true);

// APZ preferences. For documentation/details on what these prefs do, check
// gfx/layers/apz/src/AsyncPanZoomController.cpp.
pref("apz.overscroll.stop_velocity_threshold", "0.01");
pref("apz.overscroll.stretch_factor", "0.35");

pref("apz.zoom-to-focused-input.enabled", true);

#ifdef XP_MACOSX
  // Whether to run in native HiDPI mode on machines with "Retina"/HiDPI
  // display.
  //   <= 0 : hidpi mode disabled, display will just use pixel-based upscaling.
  //   == 1 : hidpi supported if all screens share the same backingScaleFactor.
  //   >= 2 : hidpi supported even with mixed backingScaleFactors (somewhat
  //          broken).
  pref("gfx.hidpi.enabled", 2);
#endif

pref("gfx.color_management.display_profile", "");

pref("gfx.downloadable_fonts.enabled", true);
pref("gfx.downloadable_fonts.fallback_delay", 3000);
pref("gfx.downloadable_fonts.fallback_delay_short", 100);

// disable downloadable font cache so that behavior is consistently
// the uncached load behavior across pages (useful for testing reflow problems)
pref("gfx.downloadable_fonts.disable_cache", false);

#ifdef ANDROID
  pref("gfx.bundled_fonts.enabled", true);
  pref("gfx.bundled_fonts.force-enabled", false);
#endif

// Do we fire a notification about missing fonts, so the front-end can decide
// whether to try and do something about it (e.g. download additional fonts)?
pref("gfx.missing_fonts.notify", false);

// prefs controlling the font (name/cmap) loader that runs shortly after startup
#ifdef XP_WIN
  pref("gfx.font_loader.delay", 120000);       // 2 minutes after startup
  pref("gfx.font_loader.interval", 1000);      // every 1 second until complete
#else
  pref("gfx.font_loader.delay", 8000);         // 8 secs after startup
  pref("gfx.font_loader.interval", 50);        // run every 50 ms
#endif

// whether to always search all font cmaps during system font fallback
pref("gfx.font_rendering.fallback.always_use_cmaps", false);

// cache shaped word results
pref("gfx.font_rendering.wordcache.charlimit", 32);

// cache shaped word results
pref("gfx.font_rendering.wordcache.maxentries", 10000);

pref("gfx.font_rendering.graphite.enabled", true);

#ifdef XP_WIN
  pref("gfx.font_rendering.directwrite.use_gdi_table_loading", true);
#endif

#if defined(XP_WIN)
  // comma separated list of backends to use in order of preference
  // e.g., pref("gfx.canvas.azure.backends", "direct2d,skia");
  pref("gfx.canvas.azure.backends", "direct2d1.1,skia");
  pref("gfx.content.azure.backends", "direct2d1.1,skia");
#elif defined(XP_MACOSX)
  pref("gfx.content.azure.backends", "skia");
  pref("gfx.canvas.azure.backends", "skia");
#else
  pref("gfx.canvas.azure.backends", "skia");
  pref("gfx.content.azure.backends", "skia");
#endif

#ifdef XP_WIN
  pref("gfx.webrender.flip-sequential", false);
  pref("gfx.webrender.dcomp-win.enabled", true);
  pref("gfx.webrender.triple-buffering.enabled", true);
#endif

#if defined(XP_WIN) || defined(MOZ_WIDGET_ANDROID)
  pref("gfx.webrender.program-binary-disk", true);
#endif

// WebRender debugging utilities.
pref("gfx.webrender.debug.texture-cache", false);
pref("gfx.webrender.debug.texture-cache.clear-evicted", true);
pref("gfx.webrender.debug.render-targets", false);
pref("gfx.webrender.debug.gpu-cache", false);
pref("gfx.webrender.debug.alpha-primitives", false);
pref("gfx.webrender.debug.profiler", false);
pref("gfx.webrender.debug.gpu-time-queries", false);
pref("gfx.webrender.debug.gpu-sample-queries", false);
pref("gfx.webrender.debug.disable-batching", false);
pref("gfx.webrender.debug.epochs", false);
pref("gfx.webrender.debug.compact-profiler", false);
pref("gfx.webrender.debug.smart-profiler", false);
pref("gfx.webrender.debug.echo-driver-messages", false);
pref("gfx.webrender.debug.new-frame-indicator", false);
pref("gfx.webrender.debug.new-scene-indicator", false);
pref("gfx.webrender.debug.show-overdraw", false);
pref("gfx.webrender.debug.slow-frame-indicator", false);
pref("gfx.webrender.debug.picture-caching", false);
pref("gfx.webrender.debug.tile-cache-logging", false);
pref("gfx.webrender.debug.primitives", false);
pref("gfx.webrender.debug.small-screen", false);
pref("gfx.webrender.debug.obscure-images", false);
pref("gfx.webrender.debug.glyph-flashing", false);
pref("gfx.webrender.debug.disable-raster-root-scale", false);


pref("accessibility.warn_on_browsewithcaret", true);

pref("accessibility.browsewithcaret_shortcut.enabled", true);

#ifndef XP_MACOSX
  // Tab focus model bit field:
  // 1 focuses text controls, 2 focuses other form elements, 4 adds links.
  // Most users will want 1, 3, or 7.
  // On OS X, we use Full Keyboard Access system preference,
  // unless accessibility.tabfocus is set by the user.
  pref("accessibility.tabfocus", 7);
  pref("accessibility.tabfocus_applies_to_xul", false);
#else
  // Only on mac tabfocus is expected to handle UI widgets as well as web
  // content.
  pref("accessibility.tabfocus_applies_to_xul", true);
#endif

// We follow the "Click in the scrollbar to:" system preference on OS X and
// "gtk-primary-button-warps-slider" property with GTK (since 2.24 / 3.6),
// unless this preference is explicitly set.
#if !defined(XP_MACOSX) && !defined(MOZ_WIDGET_GTK)
  pref("ui.scrollToClick", 0);
#endif

// We want the ability to forcibly disable platform a11y, because
// some non-a11y-related components attempt to bring it up.  See bug
// 538530 for details about Windows; we have a pref here that allows it
// to be disabled for performance and testing resons.
// See bug 761589 for the crossplatform aspect.
//
// This pref is checked only once, and the browser needs a restart to
// pick up any changes.
//
// Values are -1 always on. 1 always off, 0 is auto as some platform perform
// further checks.
pref("accessibility.force_disabled", 0);

#ifdef XP_WIN
  // Some accessibility tools poke at windows in the plugin process during
  // setup which can cause hangs.  To hack around this set
  // accessibility.delay_plugins to true, you can also try increasing
  // accessibility.delay_plugin_time if your machine is slow and you still
  // experience hangs. See bug 781791.
  pref("accessibility.delay_plugins", false);
  pref("accessibility.delay_plugin_time", 10000);

  // The COM handler used for Windows e10s performance and live regions.
  pref("accessibility.handler.enabled", true);
#endif

pref("focusmanager.testmode", false);

pref("accessibility.usetexttospeech", "");
pref("accessibility.accesskeycausesactivation", true);
pref("accessibility.mouse_focuses_formcontrol", false);

// Type Ahead Find
pref("accessibility.typeaheadfind", true);
// Enable FAYT by pressing / or "
pref("accessibility.typeaheadfind.manual", true);
pref("accessibility.typeaheadfind.autostart", true);
// casesensitive: controls the find bar's case-sensitivity
//     0 - "never"  (case-insensitive)
//     1 - "always" (case-sensitive)
// other - "auto"   (case-sensitive for mixed-case input, insensitive otherwise)
pref("accessibility.typeaheadfind.casesensitive", 0);
pref("accessibility.typeaheadfind.linksonly", true);
pref("accessibility.typeaheadfind.startlinksonly", false);
// timeout: controls the delay in milliseconds after which the quick-find dialog will close
//          if no further keystrokes are pressed
//              set to a zero or negative value to keep dialog open until it's manually closed
pref("accessibility.typeaheadfind.timeout", 4000);
pref("accessibility.typeaheadfind.soundURL", "beep");
pref("accessibility.typeaheadfind.enablesound", true);
#ifdef XP_MACOSX
  pref("accessibility.typeaheadfind.prefillwithselection", false);
#else
  pref("accessibility.typeaheadfind.prefillwithselection", true);
#endif
pref("accessibility.typeaheadfind.matchesCountLimit", 1000);
pref("findbar.highlightAll", false);
pref("findbar.entireword", false);
pref("findbar.iteratorTimeout", 100);
// matchdiacritics: controls the find bar's diacritic matching
//     0 - "never"  (ignore diacritics)
//     1 - "always" (match diacritics)
// other - "auto"   (match diacritics if input has diacritics, ignore otherwise)
pref("findbar.matchdiacritics", 0);

// use Mac OS X Appearance panel text smoothing setting when rendering text, disabled by default
pref("gfx.use_text_smoothing_setting", false);

// Number of characters to consider emphasizing for rich autocomplete results
pref("toolkit.autocomplete.richBoundaryCutoff", 200);

// Variable controlling logging for osfile.
pref("toolkit.osfile.log", false);

pref("toolkit.cosmeticAnimations.enabled", true);

pref("toolkit.scrollbox.smoothScroll", true);
pref("toolkit.scrollbox.scrollIncrement", 20);
pref("toolkit.scrollbox.clickToScroll.scrollDelay", 150);

pref("toolkit.tabbox.switchByScrolling", false);

// Telemetry settings.
// Server to submit telemetry pings to.
pref("toolkit.telemetry.server", "https://incoming.telemetry.mozilla.org");
// Telemetry server owner. Please change if you set toolkit.telemetry.server to a different server
pref("toolkit.telemetry.server_owner", "Mozilla");
// Determines whether full SQL strings are returned when they might contain sensitive info
// i.e. dynamically constructed SQL strings or SQL executed by addons against addon DBs
pref("toolkit.telemetry.debugSlowSql", false);
// Whether to use the unified telemetry behavior, requires a restart.
pref("toolkit.telemetry.unified", true);
// AsyncShutdown delay before crashing in case of shutdown freeze
#if !defined(MOZ_ASAN) && !defined(MOZ_TSAN)
  pref("toolkit.asyncshutdown.crash_timeout", 60000); // 1 minute
#else
  // ASan and TSan builds can be considerably slower. Extend the grace period
  // of both asyncshutdown and the terminator.
  #if defined(MOZ_TSAN)
    pref("toolkit.asyncshutdown.crash_timeout", 360000); // 6 minutes
  #else
    pref("toolkit.asyncshutdown.crash_timeout", 180000); // 3 minutes
  #endif
#endif // !defined(MOZ_ASAN) && !defined(MOZ_TSAN)
// Extra logging for AsyncShutdown barriers and phases
pref("toolkit.asyncshutdown.log", false);

pref("toolkit.content-background-hang-monitor.disabled", false);

// Enable JS dump() function.
// IMPORTANT: These prefs must be here even though they're also defined in
// StaticPrefList.yaml. They are required because MOZILLA_OFFICIAL is false in
// local full builds but true in artifact builds. Without these definitions
// here, dumping is disabled in artifact builds (see Bug 1490412).
#ifdef MOZILLA_OFFICIAL
  pref("browser.dom.window.dump.enabled", false, sticky);
  pref("devtools.console.stdout.chrome", false, sticky);
#else
  pref("browser.dom.window.dump.enabled", true, sticky);
  pref("devtools.console.stdout.chrome", true, sticky);
#endif

pref("devtools.console.stdout.content", false, sticky);

// Controls whether EventEmitter module throws dump message on each emit
pref("toolkit.dump.emit", false);

// Preferences for the new performance panel. Note that some preferences are duplicated
// with a ".remote" postfix. This is because we have one set of preference for local
// profiling, and a second set for remote profiling.

// This pref configures the base URL for the profiler.firefox.com instance to
// use. This is useful so that a developer can change it while working on
// profiler.firefox.com, or in tests. This isn't exposed directly to the user.
pref("devtools.performance.recording.ui-base-url", "https://profiler.firefox.com");
// The popup is only enabled by default on Nightly, Dev Edition, and debug buildsd since
// it's a developer focused item. It can still be enabled by going to profiler.firefox.com,
// but by default it is off on Release and Beta. Note that this only adds it to the
// the customization palette, not to the navbar.
#if defined(NIGHTLY_BUILD) || defined(MOZ_DEV_EDITION) || defined(DEBUG)
  pref("devtools.performance.popup.feature-flag", true);
#else
  pref("devtools.performance.popup.feature-flag", false);
#endif
// The preset to use for the recording settings. If set to "custom" then the pref
// values below will be used.
#if defined(NIGHTLY_BUILD) || !defined(MOZILLA_OFFICIAL)
  // Use a more advanced preset on Nightly and local builds.
  pref("devtools.performance.recording.preset", "firefox-platform");
  pref("devtools.performance.recording.preset.remote", "firefox-platform");
#else
  pref("devtools.performance.recording.preset", "web-developer");
  pref("devtools.performance.recording.preset.remote", "web-developer");
#endif
// Profiler buffer size. It is the maximum number of 8-bytes entries in the
// profiler's buffer. 10000000 is ~80mb.
pref("devtools.performance.recording.entries", 10000000);
pref("devtools.performance.recording.entries.remote", 10000000);
// Profiler interval in microseconds. 1000µs is 1ms
pref("devtools.performance.recording.interval", 1000);
pref("devtools.performance.recording.interval.remote", 1000);
// Profiler duration of entries in the profiler's buffer in seconds.
// `0` means no time limit for the markers, they roll off naturally from the
// circular buffer.
pref("devtools.performance.recording.duration", 0);
pref("devtools.performance.recording.duration.remote", 0);
// Profiler feature set. See tools/profiler/core/platform.cpp for features and
// explanations. Remote profiling also includes the java feature by default.
// If the remote debuggee isn't an Android phone, then this feature will
// be ignored.
pref("devtools.performance.recording.features", "[\"js\",\"leaf\",\"stackwalk\",\"screenshots\"]");
pref("devtools.performance.recording.features.remote", "[\"js\",\"leaf\",\"stackwalk\",\"screenshots\",\"java\"]");
// Threads to be captured by the profiler.
pref("devtools.performance.recording.threads", "[\"GeckoMain\",\"Compositor\",\"Renderer\"]");
pref("devtools.performance.recording.threads.remote", "[\"GeckoMain\",\"Compositor\",\"Renderer\"]");
// A JSON array of strings, where each string is a file path to an objdir on
// the host machine. This is used in order to look up symbol information from
// build artifacts of local builds.
pref("devtools.performance.recording.objdirs", "[]");
pref("devtools.performance.recording.objdirs.remote", "[]");
// The popup will display some introductory text the first time it is displayed.
pref("devtools.performance.popup.intro-displayed", false);

// view source
pref("view_source.editor.path", "");
// allows to add further arguments to the editor; use the %LINE% placeholder
// for jumping to a specific line (e.g. "/line:%LINE%" or "--goto %LINE%")
pref("view_source.editor.args", "");

// whether or not to draw images while dragging
pref("nglayout.enable_drag_images", true);

// enable/disable paint flashing --- useful for debugging
// the first one applies to everything, the second one only to chrome
pref("nglayout.debug.paint_flashing", false);
pref("nglayout.debug.paint_flashing_chrome", false);

// URI fixup prefs
pref("browser.fixup.alternate.enabled", true);
pref("browser.fixup.alternate.prefix", "www.");
pref("browser.fixup.alternate.suffix", ".com");

// Print header customization
// Use the following codes:
// &T - Title
// &U - Document URL
// &D - Date/Time
// &P - Page Number
// &PT - Page Number "of" Page total
// Set each header to a string containing zero or one of these codes
// and the code will be replaced in that string by the corresponding data
pref("print.print_headerleft", "&T");
pref("print.print_headercenter", "");
pref("print.print_headerright", "&U");
pref("print.print_footerleft", "&PT");
pref("print.print_footercenter", "");
pref("print.print_footerright", "&D");
pref("print.show_print_progress", true);

// xxxbsmedberg: more toolkit prefs

// Save the Printings after each print job
pref("print.save_print_settings", true);

// Enables you to specify the amount of the paper that is to be treated
// as unwriteable.  The print_edge_XXX and print_margin_XXX preferences
// are treated as offsets that are added to this pref.
// Default is "-1", which means "use the system default".  (If there is
// no system default, then the -1 is treated as if it were 0.)
// This is used by both Printing and Print Preview.
// Units are in 1/100ths of an inch.
pref("print.print_unwriteable_margin_top",    -1);
pref("print.print_unwriteable_margin_left",   -1);
pref("print.print_unwriteable_margin_right",  -1);
pref("print.print_unwriteable_margin_bottom", -1);

// Enables you to specify the gap from the edge of the paper's
// unwriteable area to the margin.
// This is used by both Printing and Print Preview
// Units are in 1/100ths of an inch.
pref("print.print_edge_top", 0);
pref("print.print_edge_left", 0);
pref("print.print_edge_right", 0);
pref("print.print_edge_bottom", 0);

// Print via the parent process. This is only used when e10s is enabled.
#if !defined(MOZ_WIDGET_ANDROID)
  pref("print.print_via_parent", true);
#else
  pref("print.print_via_parent", false);
#endif

// Pref used by the spellchecker extension to control the
// maximum number of misspelled words that will be underlined
// in a document.
pref("extensions.spellcheck.inline.max-misspellings", 500);

// Whether inserting <div> when typing Enter in a block element which can
// contain <div>.  If false, inserts <br> instead.
pref("editor.use_div_for_default_newlines",  true);

// Prefs specific to seamonkey composer belong in
// comm-central/editor/ui/composer.js
pref("editor.use_custom_colors", false);
pref("editor.singleLine.pasteNewlines",      2);
pref("editor.use_css",                       false);
pref("editor.css.default_length_unit",       "px");
pref("editor.resizing.preserve_ratio",       true);
pref("editor.positioning.offset",            0);

// Scripts & Windows prefs
pref("dom.beforeunload_timeout_ms",         1000);
pref("dom.disable_window_flip",             false);
pref("dom.disable_window_move_resize",      false);

pref("dom.disable_window_open_feature.titlebar",    false);
pref("dom.disable_window_open_feature.close",       false);
pref("dom.disable_window_open_feature.toolbar",     false);
pref("dom.disable_window_open_feature.location",    false);
pref("dom.disable_window_open_feature.personalbar", false);
pref("dom.disable_window_open_feature.menubar",     false);
pref("dom.disable_window_open_feature.resizable",   true);
pref("dom.disable_window_open_feature.minimizable", false);
pref("dom.disable_window_open_feature.status",      true);

pref("dom.allow_scripts_to_close_windows",          false);

pref("dom.popup_allowed_events", "change click dblclick auxclick mouseup pointerup notificationclick reset submit touchend contextmenu");

pref("dom.serviceWorkers.disable_open_click_delay", 1000);

pref("dom.storage.enabled", true);
// Whether or not LSNG (Next Generation Local Storage) is enabled.
// See bug 1517090 for enabling this on Nightly.
// See bug 1534736 for changing it to EARLY_BETA_OR_EARLIER.
// See bug 1539835 for enabling this unconditionally.
// See bug 1619948 for changing it back to EARLY_BETA_OR_EARLIER.
#ifdef EARLY_BETA_OR_EARLIER
pref("dom.storage.next_gen", true);
#else
pref("dom.storage.next_gen", false);
#endif
pref("dom.storage.shadow_writes", true);
pref("dom.storage.snapshot_prefill", 16384);
pref("dom.storage.snapshot_gradual_prefill", 4096);
pref("dom.storage.snapshot_reusing", true);
pref("dom.storage.client_validation", true);

pref("dom.send_after_paint_to_content", false);

// Don't use new input types
pref("dom.experimental_forms", false);

// Enable <input type=color> by default. It will be turned off for remaining
// platforms which don't have a color picker implemented yet.
pref("dom.forms.color", true);

// Support for input type=month, type=week and type=datetime-local. By default,
// disabled.
pref("dom.forms.datetime.others", false);

// Enable time picker UI. By default, disabled.
pref("dom.forms.datetime.timepicker", false);

// Enable search in <select> dropdowns (more than 40 options)
pref("dom.forms.selectSearch", false);
// Allow for webpages to provide custom styling for <select>
// popups. Disabled on GTK due to bug 1338283.
#ifdef MOZ_WIDGET_GTK
  pref("dom.forms.select.customstyling", false);
#else
  pref("dom.forms.select.customstyling", true);
#endif
pref("dom.select_popup_in_parent.enabled", false);

pref("dom.cycle_collector.incremental", true);

// Disable popups from plugins by default
//   0 = openAllowed
//   1 = openControlled
//   2 = openBlocked
//   3 = openAbused
pref("privacy.popups.disable_from_plugins", 3);

// Enable Paritioned LocalStorage for a list of hosts when detected as trackers
// (See nsICookieService::BEHAVIOR_REJECT_TRACKER cookie behavior)
pref("privacy.restrict3rdpartystorage.partitionedHosts", "accounts.google.com/o/oauth2/");

// If a host is contained in this pref list, user-interaction is required
// before granting the storage access permission.
pref("privacy.restrict3rdpartystorage.userInteractionRequiredForHosts", "");

// The url decoration tokens used to for stripping document referrers based on.
// A list separated by spaces.  This pref isn't meant to be changed by users.
pref("privacy.restrict3rdpartystorage.url_decorations", "");

// Excessive reporting of blocked popups can be a DOS vector,
// by overloading the main process as popups get blocked and when
// users try to restore all popups, which is the most visible
// option in our UI at the time of writing.
// We will invisibly drop any popups from a page that has already
// opened more than this number of popups.
pref("privacy.popups.maxReported", 100);

// Purging first-party tracking cookies.
#ifdef NIGHTLY_BUILD
  pref("privacy.purge_trackers.enabled", true);
  pref("privacy.purge_trackers.logging.level", "All");
#else
  pref("privacy.purge_trackers.enabled", false);
  pref("privacy.purge_trackers.logging.level", "Error");
#endif

// Allowable amount of cookies to purge in a batch.
pref("privacy.purge_trackers.max_purge_count", 100);

pref("dom.event.contextmenu.enabled",       true);
pref("dom.event.coalesce_mouse_move",       true);

pref("javascript.enabled",                  true);
pref("javascript.options.blinterp",         true);
// Duplicated in JitOptions - ensure both match.
pref("javascript.options.blinterp.threshold", 10);
pref("javascript.options.baselinejit",      true);
// Duplicated in JitOptions - ensure both match.
pref("javascript.options.baselinejit.threshold", 100);
pref("javascript.options.ion",              true);
// Duplicated in JitOptions - ensure both match.
pref("javascript.options.ion.threshold",    1000);
pref("javascript.options.ion.full.threshold", 100000);
// Duplicated in JitOptions - ensure both match.
pref("javascript.options.ion.frequent_bailout_threshold", 10);
pref("javascript.options.asmjs",                  true);
pref("javascript.options.wasm",                   true);
pref("javascript.options.wasm_trustedprincipals", true);
pref("javascript.options.wasm_verbose",           false);
pref("javascript.options.wasm_ionjit",            true);
pref("javascript.options.wasm_baselinejit",       true);
#ifdef ENABLE_WASM_CRANELIFT
  pref("javascript.options.wasm_cranelift",       false);
#endif
#ifdef ENABLE_WASM_REFTYPES
  pref("javascript.options.wasm_gc",              false);
#endif
#ifdef ENABLE_WASM_MULTI_VALUE
  pref("javascript.options.wasm_multi_value",     true);
#endif
pref("javascript.options.native_regexp",    true);
pref("javascript.options.parallel_parsing", true);
// Async stacks instrumentation adds overhead that is only
// advisable for developers, so we limit it to Nightly and DevEdition
#if defined(ANDROID) || defined(XP_IOS)
  pref("javascript.options.asyncstack",       false);
#else
  #if defined(NIGHTLY_BUILD) || defined(MOZ_DEV_EDITION)
    pref("javascript.options.asyncstack",       true);
  #else
    pref("javascript.options.asyncstack",       false);
  #endif
#endif
pref("javascript.options.throw_on_asmjs_validation_failure", false);
pref("javascript.options.ion.offthread_compilation", true);
#ifdef DEBUG
  pref("javascript.options.jit.full_debug_checks", false);
#endif
// This preference instructs the JS engine to discard the
// source of any privileged JS after compilation. This saves
// memory, but makes things like Function.prototype.toSource()
// fail.
pref("javascript.options.discardSystemSource", false);

// Many of the the following preferences tune the SpiderMonkey GC, if you
// change the defaults here please also consider changing them in
// js/src/jsgc.cpp.  They're documented in js/src/jsapi.h.

// JSGC_MAX_BYTES
// SpiderMonkey defaults to 2^32-1 bytes, but this is measured in MB so that
// cannot be represented directly in order to show it in about:config.
pref("javascript.options.mem.max", -1);

// JSGC_MIN_NURSERY_BYTES / JSGC_MAX_NURSERY_BYTES
#if defined(ANDROID) || defined(XP_IOS)
  pref("javascript.options.mem.nursery.min_kb", 256);
  pref("javascript.options.mem.nursery.max_kb", 4096);
#else
  pref("javascript.options.mem.nursery.min_kb", 256);
  pref("javascript.options.mem.nursery.max_kb", 16384);
#endif

// JSGC_MODE
pref("javascript.options.mem.gc_per_zone", true);
pref("javascript.options.mem.gc_incremental", true);

// JSGC_SLICE_TIME_BUDGET_MS
// Override the shell's default of unlimited slice time.
pref("javascript.options.mem.gc_incremental_slice_ms", 5);

// JSGC_COMPACTING_ENABLED
pref("javascript.options.mem.gc_compacting", true);

// JSGC_HIGH_FREQUENCY_TIME_LIMIT
pref("javascript.options.mem.gc_high_frequency_time_limit_ms", 1000);

// JSGC_HIGH_FREQUENCY_LOW_LIMIT
pref("javascript.options.mem.gc_high_frequency_low_limit_mb", 100);

// JSGC_HIGH_FREQUENCY_HIGH_LIMIT
pref("javascript.options.mem.gc_high_frequency_high_limit_mb", 500);

// JSGC_HIGH_FREQUENCY_HEAP_GROWTH_MAX
pref("javascript.options.mem.gc_high_frequency_heap_growth_max", 300);

// JSGC_HIGH_FREQUENCY_HEAP_GROWTH_MIN
pref("javascript.options.mem.gc_high_frequency_heap_growth_min", 150);

// JSGC_LOW_FREQUENCY_HEAP_GROWTH
pref("javascript.options.mem.gc_low_frequency_heap_growth", 150);

// JSGC_DYNAMIC_HEAP_GROWTH
// Override SpiderMonkey default (false).
pref("javascript.options.mem.gc_dynamic_heap_growth", true);

// JSGC_DYNAMIC_MARK_SLICE
// Override SpiderMonkey default (false).
pref("javascript.options.mem.gc_dynamic_mark_slice", true);

// JSGC_ALLOCATION_THRESHOLD
pref("javascript.options.mem.gc_allocation_threshold_mb", 27);

// JSGC_NON_INCREMENTAL_FACTOR
pref("javascript.options.mem.gc_non_incremental_factor", 112);

// JSGC_MIN_EMPTY_CHUNK_COUNT
pref("javascript.options.mem.gc_min_empty_chunk_count", 1);

// JSGC_MAX_EMPTY_CHUNK_COUNT
pref("javascript.options.mem.gc_max_empty_chunk_count", 30);

pref("javascript.options.showInConsole", false);

#ifdef EARLY_BETA_OR_EARLIER
pref("javascript.options.shared_memory", true);
#else
pref("javascript.options.shared_memory", false);
#endif

pref("javascript.options.throw_on_debuggee_would_run", false);
pref("javascript.options.dump_stack_on_debuggee_would_run", false);

// Spectre security vulnerability mitigations.
#if defined(JS_CODEGEN_MIPS32) || defined(JS_CODEGEN_MIPS64)
  pref("javascript.options.spectre.index_masking", false);
  pref("javascript.options.spectre.object_mitigations.barriers", false);
  pref("javascript.options.spectre.object_mitigations.misc", false);
  pref("javascript.options.spectre.string_mitigations", false);
  pref("javascript.options.spectre.value_masking", false);
  pref("javascript.options.spectre.jit_to_C++_calls", false);
#else
  pref("javascript.options.spectre.index_masking", true);
  pref("javascript.options.spectre.object_mitigations.barriers", true);
  pref("javascript.options.spectre.object_mitigations.misc", true);
  pref("javascript.options.spectre.string_mitigations", true);
  pref("javascript.options.spectre.value_masking", true);
  pref("javascript.options.spectre.jit_to_C++_calls", true);
#endif

// Dynamic module import.
pref("javascript.options.dynamicImport", true);

// advanced prefs
pref("advanced.mailftp",                    false);
pref("image.animation_mode",                "normal");

// If this pref is true, prefs in the logging.config branch will be cleared on
// startup. This is done so that setting a log-file and log-modules at runtime
// doesn't persist across restarts leading to huge logfile and low disk space.
pref("logging.config.clear_on_startup", true);

// If there is ever a security firedrill that requires
// us to block certian ports global, this is the pref
// to use.  Is is a comma delimited list of port numbers
// for example:
//   pref("network.security.ports.banned", "1,2,3,4,5");
// prevents necko connecting to ports 1-5 unless the protocol
// overrides.

// Transmit UDP busy-work to the LAN when anticipating low latency
// network reads and on wifi to mitigate 802.11 Power Save Polling delays
pref("network.tickle-wifi.enabled", false);
pref("network.tickle-wifi.duration", 400);
pref("network.tickle-wifi.delay", 16);

// Turn off interprocess security checks. Needed to run xpcshell tests.
pref("network.disable.ipc.security", true);

// Default action for unlisted external protocol handlers
pref("network.protocol-handler.external-default", true);      // OK to load
pref("network.protocol-handler.warn-external-default", true); // warn before load

// Prevent using external protocol handlers for these schemes
pref("network.protocol-handler.external.hcp", false);
pref("network.protocol-handler.external.vbscript", false);
pref("network.protocol-handler.external.javascript", false);
pref("network.protocol-handler.external.data", false);
pref("network.protocol-handler.external.ie.http", false);
pref("network.protocol-handler.external.iehistory", false);
pref("network.protocol-handler.external.ierss", false);
pref("network.protocol-handler.external.ms-help", false);
pref("network.protocol-handler.external.res", false);
pref("network.protocol-handler.external.shell", false);
pref("network.protocol-handler.external.vnd.ms.radio", false);
#ifdef XP_MACOSX
  pref("network.protocol-handler.external.help", false);
#endif
pref("network.protocol-handler.external.disk", false);
pref("network.protocol-handler.external.disks", false);
pref("network.protocol-handler.external.afp", false);
pref("network.protocol-handler.external.moz-icon", false);

// Don't allow  external protocol handlers for common typos
pref("network.protocol-handler.external.ttp", false);  // http
pref("network.protocol-handler.external.htp", false);  // http
pref("network.protocol-handler.external.ttps", false); // https
pref("network.protocol-handler.external.tps", false);  // https
pref("network.protocol-handler.external.ps", false);   // https
pref("network.protocol-handler.external.htps", false); // https
pref("network.protocol-handler.external.ile", false);  // file
pref("network.protocol-handler.external.le", false);   // file

// An exposed protocol handler is one that can be used in all contexts.  A
// non-exposed protocol handler is one that can only be used internally by the
// application.  For example, a non-exposed protocol would not be loaded by the
// application in response to a link click or a X-remote openURL command.
// Instead, it would be deferred to the system's external protocol handler.
// Only internal/built-in protocol handlers can be marked as exposed.

// This pref controls the default settings.  Per protocol settings can be used
// to override this value.
pref("network.protocol-handler.expose-all", true);

// Example: make IMAP an exposed protocol
// pref("network.protocol-handler.expose.imap", true);

// Whether IOService.connectivity and NS_IsOffline depends on connectivity status
pref("network.manage-offline-status", true);
// If set to true, IOService.offline depends on IOService.connectivity
pref("network.offline-mirrors-connectivity", false);

// <http>
pref("network.http.version", "1.1");      // default
// pref("network.http.version", "1.0");   // uncomment this out in case of problems
// pref("network.http.version", "0.9");   // it'll work too if you're crazy
// keep-alive option is effectively obsolete. Nevertheless it'll work with
// some older 1.0 servers:

pref("network.http.proxy.version", "1.1");    // default
// pref("network.http.proxy.version", "1.0"); // uncomment this out in case of problems
                                              // (required if using junkbuster proxy)

// Whether we should respect the BE_CONSERVATIVE (aka nsIHttpChannelInternal.beConservative)
// flag when connecting to a proxy.  If the configured proxy accepts only TLS 1.3, system
// requests like updates will not pass through.  Setting this pref to false will fix that
// problem.
// Default at true to preserve the behavior we had before for backward compat.
pref("network.http.proxy.respect-be-conservative", true);

// this preference can be set to override the socket type used for normal
// HTTP traffic.  an empty value indicates the normal TCP/IP socket type.
pref("network.http.default-socket-type", "");

// There is a problem with some IIS7 servers that don't close the connection
// properly after it times out (bug #491541). Default timeout on IIS7 is
// 120 seconds. We need to reuse or drop the connection within this time.
// We set the timeout a little shorter to keep a reserve for cases when
// the packet is lost or delayed on the route.
pref("network.http.keep-alive.timeout", 115);

// Timeout connections if an initial response is not received after 5 mins.
pref("network.http.response.timeout", 300);

// Limit the absolute number of http connections.
// Note: the socket transport service will clamp the number below this if the OS
// cannot allocate that many FDs
#ifdef ANDROID
  pref("network.http.max-connections", 40);
#else
  pref("network.http.max-connections", 900);
#endif

// If NOT connecting via a proxy, then
// a new connection will only be attempted if the number of active persistent
// connections to the server is less then max-persistent-connections-per-server.
pref("network.http.max-persistent-connections-per-server", 6);

// Number of connections that we can open beyond the standard parallelism limit defined
// by max-persistent-connections-per-server/-proxy to handle urgent-start marked requests
pref("network.http.max-urgent-start-excessive-connections-per-host", 3);

// If connecting via a proxy, then a
// new connection will only be attempted if the number of active persistent
// connections to the proxy is less then max-persistent-connections-per-proxy.
pref("network.http.max-persistent-connections-per-proxy", 32);

// amount of time (in seconds) to suspend pending requests, before spawning a
// new connection, once the limit on the number of persistent connections per
// host has been reached.  however, a new connection will not be created if
// max-connections or max-connections-per-server has also been reached.
pref("network.http.request.max-start-delay", 10);

// If a connection is reset, we will retry it max-attempts times.
pref("network.http.request.max-attempts", 10);

// Include an origin header on non-GET and non-HEAD requests regardless of CORS
// 0=never send, 1=send when same-origin only, 2=always send
pref("network.http.sendOriginHeader", 2);

// Maximum number of consecutive redirects before aborting.
pref("network.http.redirection-limit", 20);

// Enable http compression: comment this out in case of problems with 1.1
// NOTE: support for "compress" has been disabled per bug 196406.
// NOTE: separate values with comma+space (", "): see bug 576033
pref("network.http.accept-encoding", "gzip, deflate");
pref("network.http.accept-encoding.secure", "gzip, deflate, br");

// Prompt for redirects resulting in unsafe HTTP requests
pref("network.http.prompt-temp-redirect", false);

// If true generate CORRUPTED_CONTENT errors for entities that
// contain an invalid Assoc-Req response header
pref("network.http.assoc-req.enforce", false);

// On networks deploying QoS, it is recommended that these be lockpref()'d,
// since inappropriate marking can easily overwhelm bandwidth reservations
// for certain services (i.e. EF for VoIP, AF4x for interactive video,
// AF3x for broadcast/streaming video, etc)

// default value for HTTP
// in a DSCP environment this should be 40 (0x28, or AF11), per RFC-4594,
// Section 4.8 "High-Throughput Data Service Class"
pref("network.http.qos", 0);

// The number of milliseconds after sending a SYN for an HTTP connection,
// to wait before trying a different connection. 0 means do not use a second
// connection.
pref("network.http.connection-retry-timeout", 250);

// The number of seconds after sending initial SYN for an HTTP connection
// to give up if the OS does not give up first
pref("network.http.connection-timeout", 90);

// Close a connection if tls handshake does not finish in given number of
// seconds.
pref("network.http.tls-handshake-timeout", 30);

// The number of seconds after which we time out a connection of a retry (fallback)
// socket when a certain IP family is already preferred.  This shorter connection
// timeout allows us to find out more quickly that e.g. an IPv6 host is no longer
// available and let us try an IPv4 address, if provided for the host name.
// Set to '0' to use the default connection timeout.
pref("network.http.fallback-connection-timeout", 5);

// The number of seconds to allow active connections to prove that they have
// traffic before considered stalled, after a network change has been detected
// and signalled.
pref("network.http.network-changed.timeout", 5);

// The maximum number of current global half open sockets allowable
// when starting a new speculative connection.
pref("network.http.speculative-parallel-limit", 6);

// Whether or not to block requests for non head js/css items (e.g. media)
// while those elements load.
pref("network.http.rendering-critical-requests-prioritization", true);

// Disable IPv6 for backup connections to workaround problems about broken
// IPv6 connectivity.
pref("network.http.fast-fallback-to-IPv4", true);

// Try and use SPDY when using SSL
pref("network.http.spdy.enabled", true);
pref("network.http.spdy.enabled.http2", true);
pref("network.http.spdy.enabled.deps", true);
pref("network.http.spdy.enforce-tls-profile", true);
pref("network.http.spdy.chunk-size", 16000);
pref("network.http.spdy.timeout", 170);
pref("network.http.spdy.coalesce-hostnames", true);
pref("network.http.spdy.persistent-settings", false);
pref("network.http.spdy.ping-threshold", 58);
pref("network.http.spdy.ping-timeout", 8);
pref("network.http.spdy.send-buffer-size", 131072);
pref("network.http.spdy.allow-push", true);
pref("network.http.spdy.push-allowance", 131072);   // 128KB
pref("network.http.spdy.pull-allowance", 12582912); // 12MB
pref("network.http.spdy.default-concurrent", 100);
pref("network.http.spdy.default-hpack-buffer", 65536); // 64k
pref("network.http.spdy.websockets", true);
pref("network.http.spdy.enable-hpack-dump", false);

// Http3 parameters
pref("network.http.http3.enabled", false);

// Http3 qpack table size.
pref("network.http.http3.default-qpack-table-size", 0);
// Maximal number of streams that can be blocked on waiting for qpack
// instructions.
pref("network.http.http3.default-max-stream-blocked", 10);

// alt-svc allows separation of transport routing from
// the origin host without using a proxy.
pref("network.http.altsvc.enabled", true);
pref("network.http.altsvc.oe", true);

// Turn on 0RTT data for TLS 1.3
pref("security.tls.enable_0rtt_data", true);

// the origin extension impacts h2 coalescing
pref("network.http.originextension", true);

pref("network.http.diagnostics", false);

pref("network.http.pacing.requests.enabled", true);
pref("network.http.pacing.requests.min-parallelism", 6);
pref("network.http.pacing.requests.hz", 80);
pref("network.http.pacing.requests.burst", 10);

// TCP Keepalive config for HTTP connections.
pref("network.http.tcp_keepalive.short_lived_connections", true);
// Max time from initial request during which conns are considered short-lived.
pref("network.http.tcp_keepalive.short_lived_time", 60);
// Idle time of TCP connection until first keepalive probe sent.
pref("network.http.tcp_keepalive.short_lived_idle_time", 10);

pref("network.http.tcp_keepalive.long_lived_connections", true);
pref("network.http.tcp_keepalive.long_lived_idle_time", 600);

pref("network.http.enforce-framing.http1", false); // should be named "strict"
pref("network.http.enforce-framing.soft", true);
pref("network.http.enforce-framing.strict_chunked_encoding", true);

// Max size, in bytes, for received HTTP response header.
pref("network.http.max_response_header_size", 393216);

// If we should attempt to race the cache and network
pref("network.http.rcwn.enabled", true);
pref("network.http.rcwn.cache_queue_normal_threshold", 8);
pref("network.http.rcwn.cache_queue_priority_threshold", 2);
// We might attempt to race the cache with the network only if a resource
// is smaller than this size.
pref("network.http.rcwn.small_resource_size_kb", 256);

pref("network.http.rcwn.min_wait_before_racing_ms", 0);
pref("network.http.rcwn.max_wait_before_racing_ms", 500);

// The ratio of the transaction count for the focused window and the count of
// all available active connections.
pref("network.http.focused_window_transaction_ratio", "0.9");

// This is the size of the flow control window (KB) (i.e., the amount of data
// that the parent can send to the child before getting an ack). 0 for disable
// the flow control.
pref("network.http.send_window_size", 1024);

// Whether or not we give more priority to active tab.
// Note that this requires restart for changes to take effect.
#ifdef ANDROID
  // disabled because of bug 1382274
  pref("network.http.active_tab_priority", false);
#else
  pref("network.http.active_tab_priority", true);
#endif

// default values for FTP
// in a DSCP environment this should be 40 (0x28, or AF11), per RFC-4594,
// Section 4.8 "High-Throughput Data Service Class", and 80 (0x50, or AF22)
// per Section 4.7 "Low-Latency Data Service Class".
pref("network.ftp.data.qos", 0);
pref("network.ftp.control.qos", 0);
#ifdef NIGHTLY_BUILD
  pref("network.ftp.enabled", false);
#else
  pref("network.ftp.enabled", true);
#endif

// The max time to spend on xpcom events between two polls in ms.
pref("network.sts.max_time_for_events_between_two_polls", 100);

// The number of seconds we don't let poll() handing indefinitely after network
// link change has been detected so we can detect breakout of the pollable event.
// Expected in seconds, 0 to disable.
pref("network.sts.poll_busy_wait_period", 50);

// The number of seconds we cap poll() timeout to during the network link change
// detection period.
// Expected in seconds, 0 to disable.
pref("network.sts.poll_busy_wait_period_timeout", 7);

// During shutdown we limit PR_Close calls. If time exceeds this pref (in ms)
// let sockets just leak.
pref("network.sts.max_time_for_pr_close_during_shutdown", 5000);

// When the polling socket pair we use to wake poll() up on demand doesn't
// get signalled (is not readable) within this timeout, we try to repair it.
// This timeout can be disabled by setting this pref to 0.
// The value is expected in seconds.
pref("network.sts.pollable_event_timeout", 6);

// Perform all network access on the socket process.
// The pref requires "network.sts.socket_process.enable" to be true.
// Changing these prefs requires a restart.
pref("network.http.network_access_on_socket_process.enabled", false);

// Enable/disable sni encryption.
pref("network.security.esni.enabled", false);

// 2147483647 == PR_INT32_MAX == ~2 GB
pref("network.websocket.max-message-size", 2147483647);

// Should we automatically follow http 3xx redirects during handshake
pref("network.websocket.auto-follow-http-redirects", false);

// the number of seconds to wait for websocket connection to be opened
pref("network.websocket.timeout.open", 20);

// the number of seconds to wait for a clean close after sending the client
// close message
pref("network.websocket.timeout.close", 20);

// the number of seconds of idle read activity to sustain before sending a
// ping probe. 0 to disable.
pref("network.websocket.timeout.ping.request", 0);

// the deadline, expressed in seconds, for some read activity to occur after
// generating a ping. If no activity happens then an error and unclean close
// event is sent to the javascript websockets application
pref("network.websocket.timeout.ping.response", 10);

// Defines whether or not to try to negotiate the permessage compression
// extension with the websocket server.
pref("network.websocket.extensions.permessage-deflate", true);

// the maximum number of concurrent websocket sessions. By specification there
// is never more than one handshake oustanding to an individual host at
// one time.
pref("network.websocket.max-connections", 200);

// by default scripts loaded from a https:// origin can only open secure
// (i.e. wss://) websockets.
pref("network.websocket.allowInsecureFromHTTPS", false);

// by default we delay websocket reconnects to same host/port if previous
// connection failed, per RFC 6455 section 7.2.3
pref("network.websocket.delay-failed-reconnects", true);

// </ws>

// Server-Sent Events
// Equal to the DEFAULT_RECONNECTION_TIME_VALUE value in nsEventSource.cpp
pref("dom.server-events.default-reconnection-time", 5000); // in milliseconds

// This preference, if true, causes all UTF-8 domain names to be normalized to
// punycode.  The intention is to allow UTF-8 domain names as input, but never
// generate them from punycode.
pref("network.IDN_show_punycode", false);

// If "network.IDN.use_whitelist" is set to true, TLDs with
// "network.IDN.whitelist.tld" explicitly set to true are treated as
// IDN-safe. Otherwise, they're treated as unsafe and punycode will be used
// for displaying them in the UI (e.g. URL bar), unless they conform to one of
// the profiles specified in
// https://www.unicode.org/reports/tr39/#Restriction_Level_Detection
// If "network.IDN.restriction_profile" is "high", the Highly Restrictive
// profile is used.
// If "network.IDN.restriction_profile" is "moderate", the Moderately
// Restrictive profile is used.
// In all other cases, the ASCII-Only profile is used.
// Note that these preferences are referred to ONLY when
// "network.IDN_show_punycode" is false. In other words, all IDNs will be shown
// in punycode if "network.IDN_show_punycode" is true.
pref("network.IDN.restriction_profile", "high");
pref("network.IDN.use_whitelist", false);

// ccTLDs
pref("network.IDN.whitelist.ac", true);
pref("network.IDN.whitelist.ar", true);
pref("network.IDN.whitelist.at", true);
pref("network.IDN.whitelist.br", true);
pref("network.IDN.whitelist.ca", true);
pref("network.IDN.whitelist.ch", true);
pref("network.IDN.whitelist.cl", true);
pref("network.IDN.whitelist.cn", true);
pref("network.IDN.whitelist.de", true);
pref("network.IDN.whitelist.dk", true);
pref("network.IDN.whitelist.ee", true);
pref("network.IDN.whitelist.es", true);
pref("network.IDN.whitelist.fi", true);
pref("network.IDN.whitelist.fr", true);
pref("network.IDN.whitelist.gr", true);
pref("network.IDN.whitelist.gt", true);
pref("network.IDN.whitelist.hu", true);
pref("network.IDN.whitelist.il", true);
pref("network.IDN.whitelist.io", true);
pref("network.IDN.whitelist.ir", true);
pref("network.IDN.whitelist.is", true);
pref("network.IDN.whitelist.jp", true);
pref("network.IDN.whitelist.kr", true);
pref("network.IDN.whitelist.li", true);
pref("network.IDN.whitelist.lt", true);
pref("network.IDN.whitelist.lu", true);
pref("network.IDN.whitelist.lv", true);
pref("network.IDN.whitelist.no", true);
pref("network.IDN.whitelist.nu", true);
pref("network.IDN.whitelist.nz", true);
pref("network.IDN.whitelist.pl", true);
pref("network.IDN.whitelist.pm", true);
pref("network.IDN.whitelist.pr", true);
pref("network.IDN.whitelist.re", true);
pref("network.IDN.whitelist.se", true);
pref("network.IDN.whitelist.sh", true);
pref("network.IDN.whitelist.si", true);
pref("network.IDN.whitelist.tf", true);
pref("network.IDN.whitelist.th", true);
pref("network.IDN.whitelist.tm", true);
pref("network.IDN.whitelist.tw", true);
pref("network.IDN.whitelist.ua", true);
pref("network.IDN.whitelist.vn", true);
pref("network.IDN.whitelist.wf", true);
pref("network.IDN.whitelist.yt", true);

// IDN ccTLDs
// ae, UAE, .<Emarat>
pref("network.IDN.whitelist.xn--mgbaam7a8h", true);
// cn, China, .<China> with variants
pref("network.IDN.whitelist.xn--fiqz9s", true); // Traditional
pref("network.IDN.whitelist.xn--fiqs8s", true); // Simplified
// eg, Egypt, .<Masr>
pref("network.IDN.whitelist.xn--wgbh1c", true);
// hk, Hong Kong, .<Hong Kong>
pref("network.IDN.whitelist.xn--j6w193g", true);
// ir, Iran, <.Iran> with variants
pref("network.IDN.whitelist.xn--mgba3a4f16a", true);
pref("network.IDN.whitelist.xn--mgba3a4fra", true);
// jo, Jordan, .<Al-Ordon>
pref("network.IDN.whitelist.xn--mgbayh7gpa", true);
// lk, Sri Lanka, .<Lanka> and .<Ilangai>
pref("network.IDN.whitelist.xn--fzc2c9e2c", true);
pref("network.IDN.whitelist.xn--xkc2al3hye2a", true);
// qa, Qatar, .<Qatar>
pref("network.IDN.whitelist.xn--wgbl6a", true);
// rs, Serbia, .<Srb>
pref("network.IDN.whitelist.xn--90a3ac", true);
// ru, Russian Federation, .<RF>
pref("network.IDN.whitelist.xn--p1ai", true);
// sa, Saudi Arabia, .<al-Saudiah> with variants
pref("network.IDN.whitelist.xn--mgberp4a5d4ar", true);
pref("network.IDN.whitelist.xn--mgberp4a5d4a87g", true);
pref("network.IDN.whitelist.xn--mgbqly7c0a67fbc", true);
pref("network.IDN.whitelist.xn--mgbqly7cvafr", true);
// sy, Syria, .<Souria>
pref("network.IDN.whitelist.xn--ogbpf8fl", true);
// th, Thailand, .<Thai>
pref("network.IDN.whitelist.xn--o3cw4h", true);
// tw, Taiwan, <.Taiwan> with variants
pref("network.IDN.whitelist.xn--kpry57d", true);  // Traditional
pref("network.IDN.whitelist.xn--kprw13d", true);  // Simplified

// gTLDs
pref("network.IDN.whitelist.asia", true);
pref("network.IDN.whitelist.biz", true);
pref("network.IDN.whitelist.cat", true);
pref("network.IDN.whitelist.info", true);
pref("network.IDN.whitelist.museum", true);
pref("network.IDN.whitelist.org", true);
pref("network.IDN.whitelist.tel", true);

// NOTE: Before these can be removed, one of bug 414812's tests must be updated
//       or it will likely fail!  Please CC jwalden+bmo on the bug associated
//       with removing these so he can provide a patch to make the necessary
//       changes to avoid bustage.
// ".test" localised TLDs for ICANN's top-level IDN trial
pref("network.IDN.whitelist.xn--0zwm56d", true);
pref("network.IDN.whitelist.xn--11b5bs3a9aj6g", true);
pref("network.IDN.whitelist.xn--80akhbyknj4f", true);
pref("network.IDN.whitelist.xn--9t4b11yi5a", true);
pref("network.IDN.whitelist.xn--deba0ad", true);
pref("network.IDN.whitelist.xn--g6w251d", true);
pref("network.IDN.whitelist.xn--hgbk6aj7f53bba", true);
pref("network.IDN.whitelist.xn--hlcj6aya9esc7a", true);
pref("network.IDN.whitelist.xn--jxalpdlp", true);
pref("network.IDN.whitelist.xn--kgbechtv", true);
pref("network.IDN.whitelist.xn--zckzah", true);

// If a domain includes any of the blocklist characters, it may be a spoof
// attempt and so we always display the domain name as punycode. This would
// override the settings "network.IDN_show_punycode" and
// "network.IDN.whitelist.*".
// For a complete list of the blocked IDN characters see:
//   netwerk/dns/IDNCharacterBlocklist.inc

// This pref may contain characters that will override the hardcoded blocklist,
// so their presence in a domain name will not cause it to be displayed as
// punycode.
// Note that this only removes the characters from the blocklist, but there may
// be other rules in place that cause it to be displayed as punycode.
pref("network.IDN.extra_allowed_chars", "");
// This pref may contain additional blocklist characters
pref("network.IDN.extra_blocked_chars", "");

// This preference specifies a list of domains for which DNS lookups will be
// IPv4 only. Works around broken DNS servers which can't handle IPv6 lookups
// and/or allows the user to disable IPv6 on a per-domain basis. See bug 68796.
pref("network.dns.ipv4OnlyDomains", "");

// This preference can be used to turn off IPv6 name lookups. See bug 68796.
pref("network.dns.disableIPv6", false);

// This is the number of dns cache entries allowed
pref("network.dnsCacheEntries", 400);

// In the absence of OS TTLs, the DNS cache TTL value
pref("network.dnsCacheExpiration", 60);

// Get TTL; not supported on all platforms; nop on the unsupported ones.
pref("network.dns.get-ttl", true);

// For testing purposes! Makes the native resolver resolve IPv4 "localhost"
// instead of the actual given name.
pref("network.dns.native-is-localhost", false);

// The grace period allows the DNS cache to use expired entries, while kicking off
// a revalidation in the background.
pref("network.dnsCacheExpirationGracePeriod", 60);

// This preference can be used to turn off DNS prefetch.
pref("network.dns.disablePrefetch", false);

// This preference controls whether .onion hostnames are
// rejected before being given to DNS. RFC 7686
pref("network.dns.blockDotOnion", true);

// These domains are treated as localhost equivalent
pref("network.dns.localDomains", "");

// When non empty all non-localhost DNS queries (including IP addresses)
// resolve to this value. The value can be a name or an IP address.
// domains mapped to localhost with localDomains stay localhost.
pref("network.dns.forceResolve", "");

// Contols whether or not "localhost" should resolve when offline
pref("network.dns.offline-localhost", true);

// Defines how much longer resolver threads should stay idle before are shut down.
// A negative value will keep the thread alive forever.
pref("network.dns.resolver-thread-extra-idle-time-seconds", 60);

// Whether to disable TRR when parental control is enabled.
pref("network.dns.skipTRR-when-parental-control-enabled", true);

// The maximum allowed length for a URL - 1MB default
pref("network.standard-url.max-length", 1048576);

// Whether nsIURI.host/.hostname/.spec should return a punycode string
// If set to false we will revert to previous behaviour and return a unicode string.
pref("network.standard-url.punycode-host", true);

// Idle timeout for ftp control connections - 5 minute default
pref("network.ftp.idleConnectionTimeout", 300);

// enables the prefetch service (i.e., prefetching of <link rel="next"> and
// <link rel="prefetch"> URLs).
pref("network.prefetch-next", true);
// enables the preloading (i.e., preloading of <link rel="preload"> URLs).
pref("network.preload", false);

// The following prefs pertain to the negotiate-auth extension (see bug 17578),
// which provides transparent Kerberos or NTLM authentication using the SPNEGO
// protocol.  Each pref is a comma-separated list of keys, where each key has
// the format:
//   [scheme "://"] [host [":" port]]
// For example, "foo.com" would match "http://www.foo.com/bar", etc.

// This list controls which URIs can use the negotiate-auth protocol.  This
// list should be limited to the servers you know you'll need to login to.
pref("network.negotiate-auth.trusted-uris", "");
// This list controls which URIs can support delegation.
pref("network.negotiate-auth.delegation-uris", "");

// Do not allow SPNEGO by default when challenged by a local server.
pref("network.negotiate-auth.allow-non-fqdn", false);

// Allow SPNEGO by default when challenged by a proxy server.
pref("network.negotiate-auth.allow-proxies", true);

// Path to a specific gssapi library
pref("network.negotiate-auth.gsslib", "");

// Specify if the gss lib comes standard with the OS
pref("network.negotiate-auth.using-native-gsslib", true);

#ifdef XP_WIN
  // Default to using the SSPI intead of GSSAPI on windows
  pref("network.auth.use-sspi", true);
#endif

// Controls which NTLM authentication implementation we default to. True forces
// the use of our generic (internal) NTLM authentication implementation vs. any
// native implementation provided by the os. This pref is for diagnosing issues
// with native NTLM. (See bug 520607 for details.) Using generic NTLM authentication
// can expose the user to reflection attack vulnerabilities. Do not change this
// unless you know what you're doing!
// This pref should be removed 6 months after the release of firefox 3.6.
pref("network.auth.force-generic-ntlm", false);

// The following prefs are used to enable automatic use of the operating
// system's NTLM implementation to silently authenticate the user with their
// Window's domain logon.  The trusted-uris pref follows the format of the
// trusted-uris pref for negotiate authentication.
pref("network.automatic-ntlm-auth.allow-proxies", true);
pref("network.automatic-ntlm-auth.allow-non-fqdn", false);
pref("network.automatic-ntlm-auth.trusted-uris", "");

// The string to return to the server as the 'workstation' that the
// user is using.  Bug 1046421 notes that the previous default, of the
// system hostname, could be used for user fingerprinting.
//
// However, in some network environments where allowedWorkstations is in use
// to provide a level of host-based access control, it must be set to a string
// that is listed in allowedWorkstations for the user's account in their
// AD Domain.
pref("network.generic-ntlm-auth.workstation", "WORKSTATION");

// This preference controls whether to allow sending default credentials (SSO) to
// NTLM/Negotiate servers allowed in the "trusted uri" list when navigating them
// in a Private Browsing window.
// If set to false, Private Browsing windows will not use default credentials and ask
// for credentials from the user explicitly.
// If set to true, and a server URL conforms other conditions for sending default
// credentials, those will be sent automatically in Private Browsing windows.
//
// This preference has no effect when the browser is set to "Never Remember History",
// in that case default credentials will always be used.
pref("network.auth.private-browsing-sso", false);

// Control how throttling of http responses works - number of ms that each
// suspend and resume period lasts (prefs named appropriately)
// This feature is occasionally causing visible regressions (download too slow for
// too long time, jitter in video/audio in background tabs...)
pref("network.http.throttle.enable", false);

// Make HTTP throttling v2 algorithm Nightly-only due to bug 1462906
#ifdef NIGHTLY_BUILD
  pref("network.http.throttle.version", 2);
#else
  pref("network.http.throttle.version", 1);
#endif

// V1 prefs
pref("network.http.throttle.suspend-for", 900);
pref("network.http.throttle.resume-for", 100);

// V2 prefs
pref("network.http.throttle.read-limit-bytes", 8000);
pref("network.http.throttle.read-interval-ms", 500);

// Common prefs
// Delay we resume throttled background responses after the last unthrottled
// response has finished.  Prevents resuming too soon during an active page load
// at which sub-resource reqeusts quickly come and go.
pref("network.http.throttle.hold-time-ms", 800);
// After the last transaction activation or last data chunk response we only
// throttle for this period of time.  This prevents comet and unresponsive
// http requests to engage long-standing throttling.
pref("network.http.throttle.max-time-ms", 500);

// Give higher priority to requests resulting from a user interaction event
// like click-to-play, image fancy-box zoom, navigation.
pref("network.http.on_click_priority", true);

// When the page load has not yet reached DOMContentLoaded point, tail requestes are delayed
// by (non-tailed requests count + 1) * delay-quantum milliseconds.
pref("network.http.tailing.delay-quantum", 600);
// The same as above, but applied after the document load reached DOMContentLoaded event.
pref("network.http.tailing.delay-quantum-after-domcontentloaded", 100);
// Upper limit for the calculated delay, prevents long standing and comet-like requests
// tail forever.  This is in milliseconds as well.
pref("network.http.tailing.delay-max", 6000);
// Total limit we delay tailed requests since a page load beginning.
pref("network.http.tailing.total-max", 45000);

// Enable or disable the whole fix from bug 1563538
pref("network.http.spdy.bug1563538", true);
pref("network.http.spdy.bug1563695", true);
pref("network.http.spdy.bug1556491", true);

pref("network.proxy.type",                  5);
pref("network.proxy.ftp",                   "");
pref("network.proxy.ftp_port",              0);
pref("network.proxy.http",                  "");
pref("network.proxy.http_port",             0);
pref("network.proxy.ssl",                   "");
pref("network.proxy.ssl_port",              0);
pref("network.proxy.socks",                 "");
pref("network.proxy.socks_port",            0);
pref("network.proxy.socks_version",         5);
pref("network.proxy.proxy_over_tls",        true);
pref("network.proxy.no_proxies_on",         "");
// Set true to allow resolving proxy for localhost
pref("network.proxy.allow_hijacking_localhost", false);
pref("network.proxy.failover_timeout",      1800); // 30 minutes
pref("network.online",                      true); //online/offline

// The interval in seconds to move the cookies in the child process.
// Set to 0 to disable moving the cookies.
pref("network.cookie.move.interval_sec",    10);

// This pref contains the list of hostnames (such as
// "mozilla.org,example.net"). For these hosts, firefox will treat
// sameSite=none if nothing else is specified, even if
// network.cookie.sameSite.laxByDefault if set to true.
// To know the correct syntax, see nsContentUtils::IsURIInList()
pref("network.cookie.sameSite.laxByDefault.disabledHosts", "");

pref("network.cookie.maxNumber", 3000);
pref("network.cookie.maxPerHost", 180);
// Cookies quota for each host. If cookies exceed the limit maxPerHost,
// (maxPerHost - quotaPerHost) cookies will be evicted.
pref("network.cookie.quotaPerHost", 150);

// The PAC file to load.  Ignored unless network.proxy.type is 2.
pref("network.proxy.autoconfig_url", "");
// Strip off paths when sending URLs to PAC scripts
pref("network.proxy.autoconfig_url.include_path", false);

// If we cannot load the PAC file, then try again (doubling from interval_min
// until we reach interval_max or the PAC file is successfully loaded).
pref("network.proxy.autoconfig_retry_interval_min", 5);    // 5 seconds
pref("network.proxy.autoconfig_retry_interval_max", 300);  // 5 minutes
pref("network.proxy.enable_wpad_over_dhcp", true);

// Use the HSTS preload list by default
pref("network.stricttransportsecurity.preloadlist", true);

// Use JS mDNS as a fallback
pref("network.mdns.use_js_fallback", false);

// Cache SSL resumption tokens in necko
#ifdef NIGHTLY_BUILD
  pref("network.ssl_tokens_cache_enabled", true);
#else
  pref("network.ssl_tokens_cache_enabled", false);
#endif
// Capacity of the cache in kilobytes
pref("network.ssl_tokens_cache_capacity", 2048);

pref("converter.html2txt.structs",          true); // Output structured phrases (strong, em, code, sub, sup, b, i, u)
pref("converter.html2txt.header_strategy",  1); // 0 = no indention; 1 = indention, increased with header level; 2 = numbering and slight indention
// Whether we include ruby annotation in the text despite whether it
// is requested. This was true because we didn't explicitly strip out
// annotations. Set false by default to provide a better behavior, but
// we want to be able to pref-off it if user doesn't like it.
pref("converter.html2txt.always_include_ruby", false);

pref("intl.accept_languages",               "chrome://global/locale/intl.properties");
pref("intl.menuitems.alwaysappendaccesskeys","chrome://global/locale/intl.properties");
pref("intl.menuitems.insertseparatorbeforeaccesskeys","chrome://global/locale/intl.properties");
pref("intl.charset.detector",               "chrome://global/locale/intl.properties");
pref("intl.charset.fallback.override",      "");
pref("intl.ellipsis",                       "chrome://global-platform/locale/intl.properties");
// this pref allows user to request that all internationalization formatters
// like date/time formatting, unit formatting, calendars etc. should use
// OS locale set instead of the app locale set.
pref("intl.regional_prefs.use_os_locales",  false);
// fallback charset list for Unicode conversion (converting from Unicode)
// currently used for mail send only to handle symbol characters (e.g Euro, trademark, smartquotes)
// for ISO-8859-1
pref("intl.fallbackCharsetList.ISO-8859-1", "windows-1252");
pref("font.language.group",                 "chrome://global/locale/intl.properties");
pref("font.cjk_pref_fallback_order",        "zh-cn,zh-hk,zh-tw,ja,ko");

// If you use legacy Chinese IME which puts an ideographic space to composition
// string as placeholder, this pref might be useful.  If this is true and when
// web contents forcibly commits composition (e.g., moving focus), the
// ideographic space will be ignored (i.e., commits with empty string).
pref("intl.ime.remove_placeholder_character_at_commit", false);

pref("intl.uidirection", -1); // -1 to set from locale; 0 for LTR; 1 for RTL

// use en-US hyphenation by default for content tagged with plain lang="en"
pref("intl.hyphenation-alias.en", "en-us");
// and for other subtags of en-*, if no specific patterns are available
pref("intl.hyphenation-alias.en-*", "en-us");

pref("intl.hyphenation-alias.af-*", "af");
pref("intl.hyphenation-alias.bg-*", "bg");
pref("intl.hyphenation-alias.ca-*", "ca");
pref("intl.hyphenation-alias.cy-*", "cy");
pref("intl.hyphenation-alias.da-*", "da");
pref("intl.hyphenation-alias.eo-*", "eo");
pref("intl.hyphenation-alias.es-*", "es");
pref("intl.hyphenation-alias.et-*", "et");
pref("intl.hyphenation-alias.fi-*", "fi");
pref("intl.hyphenation-alias.fr-*", "fr");
pref("intl.hyphenation-alias.gl-*", "gl");
pref("intl.hyphenation-alias.hr-*", "hr");
pref("intl.hyphenation-alias.hsb-*", "hsb");
pref("intl.hyphenation-alias.hu-*", "hu");
pref("intl.hyphenation-alias.ia-*", "ia");
pref("intl.hyphenation-alias.is-*", "is");
pref("intl.hyphenation-alias.it-*", "it");
pref("intl.hyphenation-alias.kmr-*", "kmr");
pref("intl.hyphenation-alias.la-*", "la");
pref("intl.hyphenation-alias.lt-*", "lt");
pref("intl.hyphenation-alias.mn-*", "mn");
pref("intl.hyphenation-alias.nl-*", "nl");
pref("intl.hyphenation-alias.pl-*", "pl");
pref("intl.hyphenation-alias.pt-*", "pt");
pref("intl.hyphenation-alias.ru-*", "ru");
pref("intl.hyphenation-alias.sl-*", "sl");
pref("intl.hyphenation-alias.sv-*", "sv");
pref("intl.hyphenation-alias.tr-*", "tr");
pref("intl.hyphenation-alias.uk-*", "uk");

// use reformed (1996) German patterns by default unless specifically tagged as de-1901
// (these prefs may soon be obsoleted by better BCP47-based tag matching, but for now...)
pref("intl.hyphenation-alias.de", "de-1996");
pref("intl.hyphenation-alias.de-*", "de-1996");
pref("intl.hyphenation-alias.de-AT-1901", "de-1901");
pref("intl.hyphenation-alias.de-DE-1901", "de-1901");
pref("intl.hyphenation-alias.de-CH-*", "de-CH");

// patterns from TeX are tagged as "sh" (Serbo-Croatian) macrolanguage;
// alias "sr" (Serbian) and "bs" (Bosnian) to those patterns
// (Croatian has its own separate patterns).
pref("intl.hyphenation-alias.sr", "sh");
pref("intl.hyphenation-alias.bs", "sh");
pref("intl.hyphenation-alias.sh-*", "sh");
pref("intl.hyphenation-alias.sr-*", "sh");
pref("intl.hyphenation-alias.bs-*", "sh");

// Norwegian has two forms, Bokmål and Nynorsk, with "no" as a macrolanguage encompassing both.
// For "no", we'll alias to "nb" (Bokmål) as that is the more widely used written form.
pref("intl.hyphenation-alias.no", "nb");
pref("intl.hyphenation-alias.no-*", "nb");
pref("intl.hyphenation-alias.nb-*", "nb");
pref("intl.hyphenation-alias.nn-*", "nn");

// In German, we allow hyphenation of capitalized words; otherwise not.
pref("intl.hyphenate-capitalized.de-1996", true);
pref("intl.hyphenate-capitalized.de-1901", true);
pref("intl.hyphenate-capitalized.de-CH", true);

// All prefs of default font should be "auto".
pref("font.name.serif.ar", "");
pref("font.name.sans-serif.ar", "");
pref("font.name.monospace.ar", "");
pref("font.name.cursive.ar", "");

pref("font.name.serif.el", "");
pref("font.name.sans-serif.el", "");
pref("font.name.monospace.el", "");
pref("font.name.cursive.el", "");

pref("font.name.serif.he", "");
pref("font.name.sans-serif.he", "");
pref("font.name.monospace.he", "");
pref("font.name.cursive.he", "");

pref("font.name.serif.ja", "");
pref("font.name.sans-serif.ja", "");
pref("font.name.monospace.ja", "");
pref("font.name.cursive.ja", "");

pref("font.name.serif.ko", "");
pref("font.name.sans-serif.ko", "");
pref("font.name.monospace.ko", "");
pref("font.name.cursive.ko", "");

pref("font.name.serif.th", "");
pref("font.name.sans-serif.th", "");
pref("font.name.monospace.th", "");
pref("font.name.cursive.th", "");

pref("font.name.serif.x-cyrillic", "");
pref("font.name.sans-serif.x-cyrillic", "");
pref("font.name.monospace.x-cyrillic", "");
pref("font.name.cursive.x-cyrillic", "");

pref("font.name.serif.x-unicode", "");
pref("font.name.sans-serif.x-unicode", "");
pref("font.name.monospace.x-unicode", "");
pref("font.name.cursive.x-unicode", "");

pref("font.name.serif.x-western", "");
pref("font.name.sans-serif.x-western", "");
pref("font.name.monospace.x-western", "");
pref("font.name.cursive.x-western", "");

pref("font.name.serif.zh-CN", "");
pref("font.name.sans-serif.zh-CN", "");
pref("font.name.monospace.zh-CN", "");
pref("font.name.cursive.zh-CN", "");

pref("font.name.serif.zh-TW", "");
pref("font.name.sans-serif.zh-TW", "");
pref("font.name.monospace.zh-TW", "");
pref("font.name.cursive.zh-TW", "");

pref("font.name.serif.zh-HK", "");
pref("font.name.sans-serif.zh-HK", "");
pref("font.name.monospace.zh-HK", "");
pref("font.name.cursive.zh-HK", "");

pref("font.name.serif.x-devanagari", "");
pref("font.name.sans-serif.x-devanagari", "");
pref("font.name.monospace.x-devanagari", "");
pref("font.name.cursive.x-devanagari", "");

pref("font.name.serif.x-tamil", "");
pref("font.name.sans-serif.x-tamil", "");
pref("font.name.monospace.x-tamil", "");
pref("font.name.cursive.x-tamil", "");

pref("font.name.serif.x-armn", "");
pref("font.name.sans-serif.x-armn", "");
pref("font.name.monospace.x-armn", "");
pref("font.name.cursive.x-armn", "");

pref("font.name.serif.x-beng", "");
pref("font.name.sans-serif.x-beng", "");
pref("font.name.monospace.x-beng", "");
pref("font.name.cursive.x-beng", "");

pref("font.name.serif.x-cans", "");
pref("font.name.sans-serif.x-cans", "");
pref("font.name.monospace.x-cans", "");
pref("font.name.cursive.x-cans", "");

pref("font.name.serif.x-ethi", "");
pref("font.name.sans-serif.x-ethi", "");
pref("font.name.monospace.x-ethi", "");
pref("font.name.cursive.x-ethi", "");

pref("font.name.serif.x-geor", "");
pref("font.name.sans-serif.x-geor", "");
pref("font.name.monospace.x-geor", "");
pref("font.name.cursive.x-geor", "");

pref("font.name.serif.x-gujr", "");
pref("font.name.sans-serif.x-gujr", "");
pref("font.name.monospace.x-gujr", "");
pref("font.name.cursive.x-gujr", "");

pref("font.name.serif.x-guru", "");
pref("font.name.sans-serif.x-guru", "");
pref("font.name.monospace.x-guru", "");
pref("font.name.cursive.x-guru", "");

pref("font.name.serif.x-khmr", "");
pref("font.name.sans-serif.x-khmr", "");
pref("font.name.monospace.x-khmr", "");
pref("font.name.cursive.x-khmr", "");

pref("font.name.serif.x-mlym", "");
pref("font.name.sans-serif.x-mlym", "");
pref("font.name.monospace.x-mlym", "");
pref("font.name.cursive.x-mlym", "");

pref("font.name.serif.x-orya", "");
pref("font.name.sans-serif.x-orya", "");
pref("font.name.monospace.x-orya", "");
pref("font.name.cursive.x-orya", "");

pref("font.name.serif.x-telu", "");
pref("font.name.sans-serif.x-telu", "");
pref("font.name.monospace.x-telu", "");
pref("font.name.cursive.x-telu", "");

pref("font.name.serif.x-knda", "");
pref("font.name.sans-serif.x-knda", "");
pref("font.name.monospace.x-knda", "");
pref("font.name.cursive.x-knda", "");

pref("font.name.serif.x-sinh", "");
pref("font.name.sans-serif.x-sinh", "");
pref("font.name.monospace.x-sinh", "");
pref("font.name.cursive.x-sinh", "");

pref("font.name.serif.x-tibt", "");
pref("font.name.sans-serif.x-tibt", "");
pref("font.name.monospace.x-tibt", "");
pref("font.name.cursive.x-tibt", "");

pref("font.name.serif.x-math", "");
pref("font.name.sans-serif.x-math", "");
pref("font.name.monospace.x-math", "");
pref("font.name.cursive.x-math", "");

pref("font.name-list.serif.x-math", "Latin Modern Math, STIX Two Math, XITS Math, Cambria Math, Libertinus Math, DejaVu Math TeX Gyre, TeX Gyre Bonum Math, TeX Gyre Pagella Math, TeX Gyre Schola, TeX Gyre Termes Math, STIX Math, Asana Math, STIXGeneral, DejaVu Serif, DejaVu Sans, serif");
pref("font.name-list.sans-serif.x-math", "sans-serif");
pref("font.name-list.monospace.x-math", "monospace");

// Some CJK fonts have bad underline offset, their CJK character glyphs are overlapped (or adjoined)  to its underline.
// These fonts are ignored the underline offset, instead of it, the underline is lowered to bottom of its em descent.
pref("font.blacklist.underline_offset", "FangSong,Gulim,GulimChe,MingLiU,MingLiU-ExtB,MingLiU_HKSCS,MingLiU-HKSCS-ExtB,MS Gothic,MS Mincho,MS PGothic,MS PMincho,MS UI Gothic,PMingLiU,PMingLiU-ExtB,SimHei,SimSun,SimSun-ExtB,Hei,Kai,Apple LiGothic,Apple LiSung,Osaka");

pref("security.directory",              "");

// security-sensitive dialogs should delay button enabling. In milliseconds.
pref("security.dialog_enable_delay", 1000);
pref("security.notification_enable_delay", 500);

#ifdef EARLY_BETA_OR_EARLIER
  // Disallow web documents loaded with the SystemPrincipal
  pref("security.disallow_non_local_systemprincipal_in_tests", false);
#endif

// Sub-resource integrity
pref("security.sri.enable", true);

// OCSP must-staple
pref("security.ssl.enable_ocsp_must_staple", true);

// Insecure Form Field Warning
pref("security.insecure_field_warning.contextual.enabled", false);
pref("security.insecure_field_warning.ignore_local_ip_address", true);

// Disable pinning checks by default.
pref("security.cert_pinning.enforcement_level", 0);
// Do not process hpkp headers rooted by not built in roots by default.
// This is to prevent accidental pinning from MITM devices and is used
// for tests.
pref("security.cert_pinning.process_headers_from_non_builtin_roots", false);

// Controls whether or not HPKP (the HTTP Public Key Pinning header) is enabled.
// If true, the header is processed and collected HPKP information is consulted
// when looking for pinning information.
// If false, the header is not processed and collected HPKP information is not
// consulted when looking for pinning information. Preloaded pins are not
// affected by this preference.
// Default: false
pref("security.cert_pinning.hpkp.enabled", false);

// Remote settings preferences
// Note: if you change this, make sure to also review security.onecrl.maximum_staleness_in_seconds
pref("services.settings.poll_interval", 86400); // 24H
pref("services.settings.server", "https://firefox.settings.services.mozilla.com/v1");
pref("services.settings.default_bucket", "main");

// The percentage of clients who will report uptake telemetry as
// events instead of just a histogram. This only applies on Release;
// other channels always report events.
pref("services.common.uptake.sampleRate", 1);   // 1%

// Security state OneCRL.
pref("services.settings.security.onecrl.bucket", "security-state");
pref("services.settings.security.onecrl.collection", "onecrl");
pref("services.settings.security.onecrl.signer", "onecrl.content-signature.mozilla.org");
pref("services.settings.security.onecrl.checked", 0);

pref("extensions.abuseReport.enabled", true);
// Allow AMO to handoff reports to the Firefox integrated dialog.
pref("extensions.abuseReport.amWebAPI.enabled", true);
// Opened as a sub-frame of the about:addons page when set to false.
pref("extensions.abuseReport.openDialog", true);
pref("extensions.abuseReport.url", "https://services.addons.mozilla.org/api/v4/abuse/report/addon/");
pref("extensions.abuseReport.amoDetailsURL", "https://services.addons.mozilla.org/api/v4/addons/addon/");

// Blocklist preferences
pref("extensions.blocklist.enabled", true);
// Required blocklist freshness for OneCRL OCSP bypass (default is 30 hours)
// Note that this needs to exceed the interval at which we update OneCRL data,
// configured in services.settings.poll_interval .
pref("security.onecrl.maximum_staleness_in_seconds", 108000);
pref("extensions.blocklist.detailsURL", "https://blocked.cdn.mozilla.net/");
pref("extensions.blocklist.itemURL", "https://blocked.cdn.mozilla.net/%blockID%.html");
// Controls what level the blocklist switches from warning about items to forcibly
// blocking them.
pref("extensions.blocklist.level", 2);
// Blocklist via settings server (Kinto)
pref("services.blocklist.bucket", "blocklists");
pref("services.blocklist.addons.collection", "addons");
pref("services.blocklist.addons.checked", 0);
pref("services.blocklist.addons.signer", "remote-settings.content-signature.mozilla.org");
pref("services.blocklist.plugins.collection", "plugins");
pref("services.blocklist.plugins.checked", 0);
pref("services.blocklist.plugins.signer", "remote-settings.content-signature.mozilla.org");
pref("services.blocklist.pinning.enabled", true);
pref("services.blocklist.pinning.bucket", "pinning");
pref("services.blocklist.pinning.collection", "pins");
pref("services.blocklist.pinning.checked", 0);
pref("services.blocklist.pinning.signer", "pinning-preload.content-signature.mozilla.org");
pref("services.blocklist.gfx.collection", "gfx");
pref("services.blocklist.gfx.checked", 0);
pref("services.blocklist.gfx.signer", "remote-settings.content-signature.mozilla.org");

// Modifier key prefs: default to Windows settings,
// menu access key = alt, accelerator key = control.
// Use 17 for Ctrl, 18 for Alt, 224 for Meta, 91 for Win, 0 for none. Mac settings in macprefs.js
pref("ui.key.accelKey", 17);
pref("ui.key.menuAccessKey", 18);

// Middle-mouse handling
pref("middlemouse.paste", false);
pref("middlemouse.contentLoadURL", false);
pref("middlemouse.scrollbarPosition", false);

// Clipboard only supports text/plain
pref("clipboard.plainTextOnly", false);

#if defined(XP_WIN) || defined(MOZ_WIDGET_GTK)
  // Setting false you can disable 4th button and/or 5th button of your mouse.
  // 4th button is typically mapped to "Back" and 5th button is typically mapped
  // to "Forward" button.
  pref("mousebutton.4th.enabled", true);
  pref("mousebutton.5th.enabled", true);
#endif

// mousewheel.*.action can specify the action when you use mosue wheel.
// When no modifier keys are pressed or two or more modifires are pressed,
// .default is used.
// 0: Nothing happens
// 1: Scrolling contents
// 2: Go back or go forward, in your history
// 3: Zoom in or out (reflowing zoom).
// 4: Treat vertical wheel as horizontal scroll
//      This treats vertical wheel operation (i.e., deltaY) as horizontal
//      scroll.  deltaX and deltaZ are always ignored.  So, only
//      "delta_multiplier_y" pref affects the scroll speed.
// 5: Zoom in or out (pinch zoom).
pref("mousewheel.default.action", 1);
pref("mousewheel.with_alt.action", 2);
pref("mousewheel.with_control.action", 3);
pref("mousewheel.with_meta.action", 1);  // command key on Mac
pref("mousewheel.with_shift.action", 4);
pref("mousewheel.with_win.action", 1);

// mousewheel.*.action.override_x will override the action
// when the mouse wheel is rotated along the x direction.
// -1: Don't override the action.
// 0 to 3: Override the action with the specified value.
// Note that 4 isn't available because it doesn't make sense to apply the
// default action only for y direction to this pref.
pref("mousewheel.default.action.override_x", -1);
pref("mousewheel.with_alt.action.override_x", -1);
pref("mousewheel.with_control.action.override_x", -1);
pref("mousewheel.with_meta.action.override_x", -1);  // command key on Mac
pref("mousewheel.with_shift.action.override_x", -1);
pref("mousewheel.with_win.action.override_x", -1);

// mousewheel.*.delta_multiplier_* can specify the value muliplied by the delta
// value.  The values will be used after divided by 100.  I.e., 100 means 1.0,
// -100 means -1.0.  If the values were negative, the direction would be
// reverted.  The absolue value must be 100 or larger.
pref("mousewheel.default.delta_multiplier_x", 100);
pref("mousewheel.default.delta_multiplier_y", 100);
pref("mousewheel.default.delta_multiplier_z", 100);
pref("mousewheel.with_alt.delta_multiplier_x", 100);
pref("mousewheel.with_alt.delta_multiplier_y", 100);
pref("mousewheel.with_alt.delta_multiplier_z", 100);
pref("mousewheel.with_control.delta_multiplier_x", 100);
pref("mousewheel.with_control.delta_multiplier_y", 100);
pref("mousewheel.with_control.delta_multiplier_z", 100);
pref("mousewheel.with_meta.delta_multiplier_x", 100);  // command key on Mac
pref("mousewheel.with_meta.delta_multiplier_y", 100);  // command key on Mac
pref("mousewheel.with_meta.delta_multiplier_z", 100);  // command key on Mac
pref("mousewheel.with_shift.delta_multiplier_x", 100);
pref("mousewheel.with_shift.delta_multiplier_y", 100);
pref("mousewheel.with_shift.delta_multiplier_z", 100);
pref("mousewheel.with_win.delta_multiplier_x", 100);
pref("mousewheel.with_win.delta_multiplier_y", 100);
pref("mousewheel.with_win.delta_multiplier_z", 100);

// Auto-dir is a feature which treats any single-wheel scroll as a scroll in the
// only one scrollable direction if the target has only one scrollable
// direction. For example, if the user scrolls a vertical wheel inside a target
// which is horizontally scrollable but vertical unscrollable, then the vertical
// scroll is converted to a horizontal scroll for that target.
// Note that auto-dir only takes effect for |mousewheel.*.action|s and
// |mousewheel.*.action.override_x|s whose values are 1.
pref("mousewheel.autodir.enabled", false);
// When a wheel scroll is converted due to auto-dir, which side the converted
// scroll goes towards is decided by one thing called "honoured target". If the
// content of the honoured target horizontally starts from right to left, then
// an upward scroll maps to a rightward scroll and a downward scroll maps to a
// leftward scroll; otherwise, an upward scroll maps to a leftward scroll and a
// downward scroll maps to a rightward scroll.
// If this pref is set to false, then consider the scrolling target as the
// honoured target.
// If set to true, then consider the root element in the document where the
// scrolling target is as the honoured target. But note that there's one
// exception: for targets in an HTML document, the real root element(I.e. the
// <html> element) is typically not considered as a root element, but the <body>
// element is typically considered as a root element. If there is no <body>
// element, then consider the <html> element instead.
pref("mousewheel.autodir.honourroot", false);

// These define the smooth scroll behavior (min ms, max ms) for different triggers
// Some triggers:
// mouseWheel: Discrete mouse wheel events, Synaptics touchpads on windows (generate wheel events)
// Lines:  Up/Down/Left/Right KB arrows
// Pages:  Page up/down, Space
// Scrollbars: Clicking scrollbars arrows, clicking scrollbars tracks
// Note: Currently OS X trackpad and magic mouse don't use our smooth scrolling
// Note: These are relevant only when "general.smoothScroll" is enabled
pref("general.smoothScroll.scrollbars.durationMinMS", 150);
pref("general.smoothScroll.scrollbars.durationMaxMS", 150);
// Enable disable smooth scrolling for different triggers (when "general.smoothScroll" is enabled)
pref("general.smoothScroll.pixels", true);
pref("general.smoothScroll.lines", true);
pref("general.smoothScroll.scrollbars", true);
pref("general.smoothScroll.other", true);

// We can show it anytime from menus
pref("profile.manage_only_at_launch", false);

// ------------------
//  Text Direction
// ------------------
// 1 = directionLTRBidi *
// 2 = directionRTLBidi
pref("bidi.direction", 1);
// ------------------
//  Text Type
// ------------------
// 1 = charsettexttypeBidi *
// 2 = logicaltexttypeBidi
// 3 = visualtexttypeBidi
pref("bidi.texttype", 1);
// ------------------
//  Numeral Style
// ------------------
// 0 = nominalnumeralBidi *
// 1 = regularcontextnumeralBidi
// 2 = hindicontextnumeralBidi
// 3 = arabicnumeralBidi
// 4 = hindinumeralBidi
// 5 = persiancontextnumeralBidi
// 6 = persiannumeralBidi
pref("bidi.numeral", 0);

// Bidi caret movement style:
// 0 = logical
// 1 = visual
// 2 = visual, but logical during selection
pref("bidi.edit.caret_movement_style", 2);

// Setting this pref to |true| forces Bidi UI menu items and keyboard shortcuts
// to be exposed, and enables the directional caret hook. By default, only
// expose it for bidi-associated system locales.
pref("bidi.browser.ui", false);

// used for double-click word selection behavior. Win will override.
pref("layout.word_select.eat_space_to_next_word", false);
pref("layout.word_select.stop_at_punctuation", true);

// Whether underscore should be treated as a word-breaking character for
// word selection/arrow-key movement purposes.
pref("layout.word_select.stop_at_underscore", false);

// controls caret style and word-delete during text selection
// 0 = use platform default
// 1 = caret moves and blinks as when there is no selection; word
//     delete deselects the selection and then deletes word
// 2 = caret moves to selection edge and is not visible during selection;
//     word delete deletes the selection (Mac and Linux default)
// 3 = caret moves and blinks as when there is no selection; word delete
//     deletes the selection
// Windows default is 1 for word delete behavior, the rest as for 2.
pref("layout.selection.caret_style", 0);

// Override DPI. A value of -1 means use the maximum of 96 and the system DPI.
// A value of 0 means use the system DPI. A positive value is used as the DPI.
// This sets the physical size of a device pixel and thus controls the
// interpretation of physical units such as "pt".
pref("layout.css.dpi", -1);

// pref for which side vertical scrollbars should be on
// 0 = end-side in UI direction
// 1 = end-side in document/content direction
// 2 = right
// 3 = left
pref("layout.scrollbar.side", 0);

// pref to control whether layout warnings that are hit quite often are enabled
pref("layout.spammy_warnings.enabled", false);

// if true, allow plug-ins to override internal imglib decoder mime types in full-page mode
pref("plugin.override_internal_types", false);

// enable single finger gesture input (win7+ tablets)
pref("gestures.enable_single_finger_input", true);

pref("editor.resizing.preserve_ratio",       true);
pref("editor.positioning.offset",            0);

pref("dom.use_watchdog", true);
pref("dom.max_chrome_script_run_time", 20);
pref("dom.max_script_run_time", 10);
pref("dom.max_ext_content_script_run_time", 5);

// Stop all scripts in a compartment when the "stop script" dialog is used.
pref("dom.global_stop_script", true);

// Support the input event queue on the main thread of content process
pref("input_event_queue.supported", true);

// The maximum and minimum time (milliseconds) we reserve for handling input
// events in each frame.
pref("input_event_queue.duration.max", 8);
pref("input_event_queue.duration.min", 1);

// The default amount of time (milliseconds) required for handling a input
// event.
pref("input_event_queue.default_duration_per_event", 1);

// The number of processed input events we use to predict the amount of time
// required to process the following input events.
pref("input_event_queue.count_for_prediction", 9);

// This only supports one hidden ctp plugin, edit nsPluginArray.cpp if adding a second
pref("plugins.navigator.hidden_ctp_plugin", "");

// The default value for nsIPluginTag.enabledState (STATE_ENABLED = 2)
pref("plugin.default.state", 2);

// This pref can take 3 possible string values:
// "always"     - always use favor fallback mode
// "follow-ctp" - activate if ctp is active for the given
//                plugin object (could be due to a plugin-wide
//                setting or a site-specific setting)
// "never"      - never use favor fallback mode
pref("plugins.favorfallback.mode", "never");

// A comma-separated list of rules to follow when deciding
// whether an object has been provided with good fallback content.
// The valid values can be found at nsObjectLoadingContent::HasGoodFallback.
pref("plugins.favorfallback.rules", "");


// Set IPC timeouts for plugins and tabs, except in leak-checking and
// dynamic analysis builds.  (NS_FREE_PERMANENT_DATA is C++ only, so
// approximate its definition here.)
#if !defined(DEBUG) && !defined(MOZ_ASAN) && !defined(MOZ_VALGRIND) && !defined(MOZ_TSAN)
  // How long a plugin is allowed to process a synchronous IPC message
  // before we consider it "hung".
  pref("dom.ipc.plugins.timeoutSecs", 45);
  // How long a plugin process will wait for a response from the parent
  // to a synchronous request before terminating itself. After this
  // point the child assumes the parent is hung. Currently disabled.
  pref("dom.ipc.plugins.parentTimeoutSecs", 0);
  // How long a plugin in e10s is allowed to process a synchronous IPC
  // message before we notify the chrome process of a hang.
  pref("dom.ipc.plugins.contentTimeoutSecs", 10);
  // How long a plugin launch is allowed to take before
  // we consider it failed.
  pref("dom.ipc.plugins.processLaunchTimeoutSecs", 45);
  #ifdef XP_WIN
    // How long a plugin is allowed to process a synchronous IPC message
    // before we display the plugin hang UI
    pref("dom.ipc.plugins.hangUITimeoutSecs", 11);
    // Minimum time that the plugin hang UI will be displayed
    pref("dom.ipc.plugins.hangUIMinDisplaySecs", 10);
  #endif
#else
  // No timeout in leak-checking builds
  pref("dom.ipc.plugins.timeoutSecs", 0);
  pref("dom.ipc.plugins.contentTimeoutSecs", 0);
  pref("dom.ipc.plugins.processLaunchTimeoutSecs", 0);
  pref("dom.ipc.plugins.parentTimeoutSecs", 0);
  #ifdef XP_WIN
    pref("dom.ipc.plugins.hangUITimeoutSecs", 0);
    pref("dom.ipc.plugins.hangUIMinDisplaySecs", 0);
  #endif
#endif

pref("dom.ipc.plugins.flash.disable-protected-mode", false);

pref("dom.ipc.plugins.flash.subprocess.crashreporter.enabled", true);
pref("dom.ipc.plugins.reportCrashURL", true);

// Force the accelerated direct path for a subset of Flash wmode values
pref("dom.ipc.plugins.forcedirect.enabled", true);

// Enable multi by default.
#if !defined(MOZ_ASAN) && !defined(MOZ_TSAN)
  pref("dom.ipc.processCount", 8);
#else
  pref("dom.ipc.processCount", 4);
#endif

// Default to allow only one file:// URL content process.
pref("dom.ipc.processCount.file", 1);

// WebExtensions only support a single extension process.
pref("dom.ipc.processCount.extension", 1);

// The privileged about process only supports a single content process.
pref("dom.ipc.processCount.privilegedabout", 1);

// Limit the privileged mozilla process to a single instance only
// to avoid multiple of these content processes
pref("dom.ipc.processCount.privilegedmozilla", 1);

// Isolated content processes are always one-per-origin.
// Changing this pref will break fission completely, so it is locked.
pref("dom.ipc.processCount.webIsolated", 1, locked);

// Keep a single privileged about process alive for performance reasons.
// e.g. we do not want to throw content processes out every time we navigate
// away from about:newtab.
pref("dom.ipc.keepProcessesAlive.privilegedabout", 1);

// Disable support for SVG
pref("svg.disabled", false);

// Override default dom.ipc.processCount for some remote content process types.
pref("dom.ipc.processCount.webLargeAllocation", 10);

// Enable the Large-Allocation header
pref("dom.largeAllocationHeader.enabled", true);

// Disable e10s for Gecko by default. This is overridden in firefox.js.
pref("browser.tabs.remote.autostart", false);

// Disable fission for Gecko by default. Lock it on release and beta because
// it is not ready for use and can leak URIs to telemetry until bug 1561653 is
// fixed.
// IMPORTANT: This preference should *almost never* be checked directly, since
// any session can contain a mix of Fission and non-Fission windows. Instead,
// callers should check whether the relevant nsILoadContext has the
// `useRemoteSubframes` flag set.
#ifdef RELEASE_OR_BETA
  pref("fission.autostart", false, locked);
#else
  pref("fission.autostart", false);
#endif

// Pref to control whether we use separate content processes for top-level load
// of file:// URIs.
pref("browser.tabs.remote.separateFileUriProcess", true);

// Pref to control whether we put all data: uri's in the default
// web process when running with fission.
pref("browser.tabs.remote.dataUriInDefaultWebProcess", false);

// Pref that enables top level web content pages that are opened from file://
// URI pages to run in the file content process.
// This has been added in case breaking any window references between these
// sorts of pages, which we have to do when we run them in the normal web
// content process, causes compatibility issues.
//
// This is going away and for now is disabled.
pref("browser.tabs.remote.allowLinkedWebInFileUriProcess", false);

// This pref will cause assertions when a remoteType triggers a process switch
// to a new remoteType it should not be able to trigger.
pref("browser.tabs.remote.enforceRemoteTypeRestrictions", false);

// Pref to control whether we use a separate privileged content process
// for about: pages. This pref name did not age well: we will have multiple
// types of privileged content processes, each with different privileges.
pref("browser.tabs.remote.separatePrivilegedContentProcess", false);

// Pref to control whether we use a separate privileged content process
// for certain mozilla webpages (which are listed in the following pref).
pref("browser.tabs.remote.separatePrivilegedMozillaWebContentProcess", false);

// The domains we will isolate into the Mozilla Content Process. Comma-separated
// full domains: any subdomains of the domains listed will also be allowed.
pref("browser.tabs.remote.separatedMozillaDomains", "addons.mozilla.org,accounts.firefox.com");

// Default font types and sizes by locale
pref("font.default.ar", "sans-serif");
pref("font.minimum-size.ar", 0);
pref("font.size.variable.ar", 16);
pref("font.size.monospace.ar", 13);

pref("font.default.el", "serif");
pref("font.minimum-size.el", 0);
pref("font.size.variable.el", 16);
pref("font.size.monospace.el", 13);

pref("font.default.he", "sans-serif");
pref("font.minimum-size.he", 0);
pref("font.size.variable.he", 16);
pref("font.size.monospace.he", 13);

pref("font.default.ja", "sans-serif");
pref("font.minimum-size.ja", 0);
pref("font.size.variable.ja", 16);
pref("font.size.monospace.ja", 16);

pref("font.default.ko", "sans-serif");
pref("font.minimum-size.ko", 0);
pref("font.size.variable.ko", 16);
pref("font.size.monospace.ko", 16);

pref("font.default.th", "sans-serif");
pref("font.minimum-size.th", 0);
pref("font.size.variable.th", 16);
pref("font.size.monospace.th", 13);

pref("font.default.x-cyrillic", "serif");
pref("font.minimum-size.x-cyrillic", 0);
pref("font.size.variable.x-cyrillic", 16);
pref("font.size.monospace.x-cyrillic", 13);

pref("font.default.x-devanagari", "serif");
pref("font.minimum-size.x-devanagari", 0);
pref("font.size.variable.x-devanagari", 16);
pref("font.size.monospace.x-devanagari", 13);

pref("font.default.x-tamil", "serif");
pref("font.minimum-size.x-tamil", 0);
pref("font.size.variable.x-tamil", 16);
pref("font.size.monospace.x-tamil", 13);

pref("font.default.x-armn", "serif");
pref("font.minimum-size.x-armn", 0);
pref("font.size.variable.x-armn", 16);
pref("font.size.monospace.x-armn", 13);

pref("font.default.x-beng", "serif");
pref("font.minimum-size.x-beng", 0);
pref("font.size.variable.x-beng", 16);
pref("font.size.monospace.x-beng", 13);

pref("font.default.x-cans", "serif");
pref("font.minimum-size.x-cans", 0);
pref("font.size.variable.x-cans", 16);
pref("font.size.monospace.x-cans", 13);

pref("font.default.x-ethi", "serif");
pref("font.minimum-size.x-ethi", 0);
pref("font.size.variable.x-ethi", 16);
pref("font.size.monospace.x-ethi", 13);

pref("font.default.x-geor", "serif");
pref("font.minimum-size.x-geor", 0);
pref("font.size.variable.x-geor", 16);
pref("font.size.monospace.x-geor", 13);

pref("font.default.x-gujr", "serif");
pref("font.minimum-size.x-gujr", 0);
pref("font.size.variable.x-gujr", 16);
pref("font.size.monospace.x-gujr", 13);

pref("font.default.x-guru", "serif");
pref("font.minimum-size.x-guru", 0);
pref("font.size.variable.x-guru", 16);
pref("font.size.monospace.x-guru", 13);

pref("font.default.x-khmr", "serif");
pref("font.minimum-size.x-khmr", 0);
pref("font.size.variable.x-khmr", 16);
pref("font.size.monospace.x-khmr", 13);

pref("font.default.x-mlym", "serif");
pref("font.minimum-size.x-mlym", 0);
pref("font.size.variable.x-mlym", 16);
pref("font.size.monospace.x-mlym", 13);

pref("font.default.x-orya", "serif");
pref("font.minimum-size.x-orya", 0);
pref("font.size.variable.x-orya", 16);
pref("font.size.monospace.x-orya", 13);

pref("font.default.x-telu", "serif");
pref("font.minimum-size.x-telu", 0);
pref("font.size.variable.x-telu", 16);
pref("font.size.monospace.x-telu", 13);

pref("font.default.x-knda", "serif");
pref("font.minimum-size.x-knda", 0);
pref("font.size.variable.x-knda", 16);
pref("font.size.monospace.x-knda", 13);

pref("font.default.x-sinh", "serif");
pref("font.minimum-size.x-sinh", 0);
pref("font.size.variable.x-sinh", 16);
pref("font.size.monospace.x-sinh", 13);

pref("font.default.x-tibt", "serif");
pref("font.minimum-size.x-tibt", 0);
pref("font.size.variable.x-tibt", 16);
pref("font.size.monospace.x-tibt", 13);

pref("font.default.x-unicode", "serif");
pref("font.minimum-size.x-unicode", 0);
pref("font.size.variable.x-unicode", 16);
pref("font.size.monospace.x-unicode", 13);

pref("font.default.x-western", "serif");
pref("font.minimum-size.x-western", 0);
pref("font.size.variable.x-western", 16);
pref("font.size.monospace.x-western", 13);

pref("font.default.zh-CN", "sans-serif");
pref("font.minimum-size.zh-CN", 0);
pref("font.size.variable.zh-CN", 16);
pref("font.size.monospace.zh-CN", 16);

pref("font.default.zh-HK", "sans-serif");
pref("font.minimum-size.zh-HK", 0);
pref("font.size.variable.zh-HK", 16);
pref("font.size.monospace.zh-HK", 16);

pref("font.default.zh-TW", "sans-serif");
pref("font.minimum-size.zh-TW", 0);
pref("font.size.variable.zh-TW", 16);
pref("font.size.monospace.zh-TW", 16);

// mathml.css sets font-size to "inherit" and font-family to "serif" so only
// font.name.*.x-math and font.minimum-size.x-math are really relevant.
pref("font.default.x-math", "serif");
pref("font.minimum-size.x-math", 0);
pref("font.size.variable.x-math", 16);
pref("font.size.monospace.x-math", 13);

/*
 * When enabled, the touch.radius and mouse.radius prefs allow events to be dispatched
 * to nearby elements that are sensitive to the event. See PositionedEventTargeting.cpp.
 * The 'mm' prefs define a rectangle around the nominal event target point within which
 * we will search for suitable elements. 'visitedWeight' is a percentage weight;
 * a value > 100 makes a visited link be treated as further away from the event target
 * than it really is, while a value < 100 makes a visited link be treated as closer
 * to the event target than it really is.
 */
pref("ui.touch.radius.enabled", false);
pref("ui.touch.radius.leftmm", 8);
pref("ui.touch.radius.topmm", 12);
pref("ui.touch.radius.rightmm", 8);
pref("ui.touch.radius.bottommm", 4);
pref("ui.touch.radius.visitedWeight", 120);

pref("ui.mouse.radius.enabled", false);
pref("ui.mouse.radius.leftmm", 8);
pref("ui.mouse.radius.topmm", 12);
pref("ui.mouse.radius.rightmm", 8);
pref("ui.mouse.radius.bottommm", 4);
pref("ui.mouse.radius.visitedWeight", 120);

// When true, the ui.mouse.radius.* prefs will only affect simulated mouse events generated by touch input.
// When false, the prefs will be used for all mouse events.
pref("ui.mouse.radius.inputSource.touchOnly", true);

#ifdef XP_WIN

  pref("font.name-list.emoji", "Segoe UI Emoji, Twemoji Mozilla");

  pref("font.name-list.serif.ar", "Times New Roman");
  pref("font.name-list.sans-serif.ar", "Segoe UI, Tahoma, Arial");
  pref("font.name-list.monospace.ar", "Courier New");
  pref("font.name-list.cursive.ar", "Comic Sans MS");

  pref("font.name-list.serif.el", "Times New Roman");
  pref("font.name-list.sans-serif.el", "Arial");
  pref("font.name-list.monospace.el", "Courier New");
  pref("font.name-list.cursive.el", "Comic Sans MS");

  pref("font.name-list.serif.he", "Narkisim, David");
  pref("font.name-list.sans-serif.he", "Arial");
  pref("font.name-list.monospace.he", "Fixed Miriam Transparent, Miriam Fixed, Rod, Courier New");
  pref("font.name-list.cursive.he", "Guttman Yad, Ktav, Arial");

  pref("font.name-list.serif.ja", "Yu Mincho, MS PMincho, MS Mincho, Meiryo, Yu Gothic, MS PGothic, MS Gothic");
  pref("font.name-list.sans-serif.ja", "Meiryo, Yu Gothic, MS PGothic, MS Gothic, Yu Mincho, MS PMincho, MS Mincho");
  pref("font.name-list.monospace.ja", "MS Gothic, MS Mincho, Meiryo, Yu Gothic, Yu Mincho, MS PGothic, MS PMincho");

  pref("font.name-list.serif.ko", "Batang, Gulim");
  pref("font.name-list.sans-serif.ko", "Malgun Gothic, Gulim");
  pref("font.name-list.monospace.ko", "GulimChe");
  pref("font.name-list.cursive.ko", "Gungsuh");

  pref("font.name-list.serif.th", "Tahoma");
  pref("font.name-list.sans-serif.th", "Tahoma");
  pref("font.name-list.monospace.th", "Tahoma");
  pref("font.name-list.cursive.th", "Tahoma");

  pref("font.name-list.serif.x-cyrillic", "Times New Roman");
  pref("font.name-list.sans-serif.x-cyrillic", "Arial");
  pref("font.name-list.monospace.x-cyrillic", "Courier New");
  pref("font.name-list.cursive.x-cyrillic", "Comic Sans MS");

  pref("font.name-list.serif.x-unicode", "Times New Roman");
  pref("font.name-list.sans-serif.x-unicode", "Arial");
  pref("font.name-list.monospace.x-unicode", "Courier New");
  pref("font.name-list.cursive.x-unicode", "Comic Sans MS");

  pref("font.name-list.serif.x-western", "Times New Roman");
  pref("font.name-list.sans-serif.x-western", "Arial");
  pref("font.name-list.monospace.x-western", "Courier New");
  pref("font.name-list.cursive.x-western", "Comic Sans MS");

  pref("font.name-list.serif.zh-CN", "SimSun, MS Song, SimSun-ExtB");
  pref("font.name-list.sans-serif.zh-CN", "Microsoft YaHei, SimHei");
  pref("font.name-list.monospace.zh-CN", "SimSun, MS Song, SimSun-ExtB");
  pref("font.name-list.cursive.zh-CN", "KaiTi, KaiTi_GB2312");

  // Per Taiwanese users' demand. They don't want to use TC fonts for
  // rendering Latin letters. (bug 88579)
  pref("font.name-list.serif.zh-TW", "Times New Roman, PMingLiu, MingLiU, MingLiU-ExtB");
  #ifdef EARLY_BETA_OR_EARLIER
    pref("font.name-list.sans-serif.zh-TW", "Arial, Microsoft JhengHei, PMingLiU, MingLiU, MingLiU-ExtB");
  #else
    pref("font.name-list.sans-serif.zh-TW", "Arial, PMingLiU, MingLiU, MingLiU-ExtB, Microsoft JhengHei");
  #endif
  pref("font.name-list.monospace.zh-TW", "MingLiU, MingLiU-ExtB");
  pref("font.name-list.cursive.zh-TW", "DFKai-SB");

  // hkscsm3u.ttf (HKSCS-2001) :  http://www.microsoft.com/hk/hkscs
  // Hong Kong users have the same demand about glyphs for Latin letters (bug 88579)
  pref("font.name-list.serif.zh-HK", "Times New Roman, MingLiu_HKSCS, Ming(for ISO10646), MingLiU, MingLiU_HKSCS-ExtB, Microsoft JhengHei");
  pref("font.name-list.sans-serif.zh-HK", "Arial, MingLiU_HKSCS, Ming(for ISO10646), MingLiU, MingLiU_HKSCS-ExtB, Microsoft JhengHei");
  pref("font.name-list.monospace.zh-HK", "MingLiU_HKSCS, Ming(for ISO10646), MingLiU, MingLiU_HKSCS-ExtB, Microsoft JhengHei");
  pref("font.name-list.cursive.zh-HK", "DFKai-SB");

  pref("font.name-list.serif.x-devanagari", "Kokila, Raghindi");
  pref("font.name-list.sans-serif.x-devanagari", "Nirmala UI, Mangal");
  pref("font.name-list.monospace.x-devanagari", "Mangal, Nirmala UI");

  pref("font.name-list.serif.x-tamil", "Latha");
  pref("font.name-list.monospace.x-tamil", "Latha");

  // http://www.alanwood.net/unicode/fonts.html

  pref("font.name-list.serif.x-armn", "Sylfaen");
  pref("font.name-list.sans-serif.x-armn", "Arial AMU");
  pref("font.name-list.monospace.x-armn", "Arial AMU");

  pref("font.name-list.serif.x-beng", "Vrinda, Akaash, Likhan, Ekushey Punarbhaba");
  pref("font.name-list.sans-serif.x-beng", "Vrinda, Akaash, Likhan, Ekushey Punarbhaba");
  pref("font.name-list.monospace.x-beng", "Mitra Mono, Likhan, Mukti Narrow");

  pref("font.name-list.serif.x-cans", "Aboriginal Serif, BJCree Uni");
  pref("font.name-list.sans-serif.x-cans", "Aboriginal Sans");
  pref("font.name-list.monospace.x-cans", "Aboriginal Sans, OskiDakelh, Pigiarniq, Uqammaq");

  pref("font.name-list.serif.x-ethi", "Visual Geez Unicode, Visual Geez Unicode Agazian");
  pref("font.name-list.sans-serif.x-ethi", "GF Zemen Unicode");
  pref("font.name-list.monospace.x-ethi", "Ethiopia Jiret");
  pref("font.name-list.cursive.x-ethi", "Visual Geez Unicode Title");

  pref("font.name-list.serif.x-geor", "Sylfaen, BPG Paata Khutsuri U, TITUS Cyberbit Basic");
  pref("font.name-list.sans-serif.x-geor", "BPG Classic 99U");
  pref("font.name-list.monospace.x-geor", "BPG Classic 99U");

  pref("font.name-list.serif.x-gujr", "Shruti");
  pref("font.name-list.sans-serif.x-gujr", "Shruti");
  pref("font.name-list.monospace.x-gujr", "Shruti");

  pref("font.name-list.serif.x-guru", "Raavi, Saab");
  pref("font.name-list.sans-serif.x-guru", "");
  pref("font.name-list.monospace.x-guru", "Raavi, Saab");

  pref("font.name-list.serif.x-khmr", "PhnomPenh OT,.Mondulkiri U GR 1.5, Khmer OS");
  pref("font.name-list.sans-serif.x-khmr", "Khmer OS");
  pref("font.name-list.monospace.x-khmr", "Khmer OS, Khmer OS System");

  pref("font.name-list.serif.x-mlym", "Rachana_w01, AnjaliOldLipi, Kartika, ThoolikaUnicode");
  pref("font.name-list.sans-serif.x-mlym", "Rachana_w01, AnjaliOldLipi, Kartika, ThoolikaUnicode");
  pref("font.name-list.monospace.x-mlym", "Rachana_w01, AnjaliOldLipi, Kartika, ThoolikaUnicode");

  pref("font.name-list.serif.x-orya", "ori1Uni, Kalinga");
  pref("font.name-list.sans-serif.x-orya", "ori1Uni, Kalinga");
  pref("font.name-list.monospace.x-orya", "ori1Uni, Kalinga");

  pref("font.name-list.serif.x-telu", "Gautami, Akshar Unicode");
  pref("font.name-list.sans-serif.x-telu", "Gautami, Akshar Unicode");
  pref("font.name-list.monospace.x-telu", "Gautami, Akshar Unicode");

  pref("font.name-list.serif.x-knda", "Tunga, AksharUnicode");
  pref("font.name-list.sans-serif.x-knda", "Tunga, AksharUnicode");
  pref("font.name-list.monospace.x-knda", "Tunga, AksharUnicode");

  pref("font.name-list.serif.x-sinh", "Iskoola Pota, AksharUnicode");
  pref("font.name-list.sans-serif.x-sinh", "Iskoola Pota, AksharUnicode");
  pref("font.name-list.monospace.x-sinh", "Iskoola Pota, AksharUnicode");

  pref("font.name-list.serif.x-tibt", "Tibetan Machine Uni, Jomolhari, Microsoft Himalaya");
  pref("font.name-list.sans-serif.x-tibt", "Tibetan Machine Uni, Jomolhari, Microsoft Himalaya");
  pref("font.name-list.monospace.x-tibt", "Tibetan Machine Uni, Jomolhari, Microsoft Himalaya");

  pref("font.minimum-size.th", 10);

  pref("font.default.x-devanagari", "sans-serif");

  pref("font.name-list.serif.x-math", "Latin Modern Math, STIX Two Math, XITS Math, Cambria Math, Libertinus Math, DejaVu Math TeX Gyre, TeX Gyre Bonum Math, TeX Gyre Pagella Math, TeX Gyre Schola, TeX Gyre Termes Math, STIX Math, Asana Math, STIXGeneral, DejaVu Serif, DejaVu Sans, Times New Roman");
  pref("font.name-list.sans-serif.x-math", "Arial");
  pref("font.name-list.monospace.x-math", "Courier New");
  pref("font.name-list.cursive.x-math", "Comic Sans MS");

  // ClearType tuning parameters for directwrite/d2d.
  //
  // Allows overriding of underlying registry values in:
  //   HKCU/Software/Microsoft/Avalon.Graphics/<display> (contrast and level)
  //   HKLM/Software/Microsoft/Avalon.Graphics/<display> (gamma, pixel structure)
  // and selection of the ClearType/antialiasing mode.
  //
  // A value of -1 implies use the default value, otherwise value ranges
  // follow registry settings:
  //   gamma [1000, 2200]  default: based on screen, typically 2200 (== 2.2)
  //   enhanced contrast [0, 1000] default: 50
  //   cleartype level [0, 100] default: 100
  //   pixel structure [0, 2] default: 0 (flat/RGB/BGR)
  //   rendering mode [0, 5] default: 0
  //     0 = use default for font & size;
  //     1 = aliased;
  //     2 = GDI Classic;
  //     3 = GDI Natural Widths;
  //     4 = Natural;
  //     5 = Natural Symmetric
  //
  // See:
  //   http://msdn.microsoft.com/en-us/library/aa970267.aspx
  //   http://msdn.microsoft.com/en-us/library/dd368190%28v=VS.85%29.aspx
  // Note: DirectWrite uses the "Enhanced Contrast Level" value rather than the
  // "Text Contrast Level" value

  pref("gfx.font_rendering.cleartype_params.gamma", -1);
  pref("gfx.font_rendering.cleartype_params.enhanced_contrast", -1);
  pref("gfx.font_rendering.cleartype_params.cleartype_level", -1);
  pref("gfx.font_rendering.cleartype_params.pixel_structure", -1);
  pref("gfx.font_rendering.cleartype_params.rendering_mode", -1);

  // A comma-separated list of font family names. Fonts in these families will
  // be forced to use "GDI Classic" ClearType mode, provided the value
  // of gfx.font_rendering.cleartype_params.rendering_mode is -1
  // (i.e. a specific rendering_mode has not been explicitly set).
  // Currently we apply this setting to the sans-serif Microsoft "core Web fonts".
  pref("gfx.font_rendering.cleartype_params.force_gdi_classic_for_families",
       "Arial,Consolas,Courier New,Microsoft Sans Serif,Segoe UI,Tahoma,Trebuchet MS,Verdana");
  // The maximum size at which we will force GDI classic mode using
  // force_gdi_classic_for_families.
  pref("gfx.font_rendering.cleartype_params.force_gdi_classic_max_size", 15);

  // override double-click word selection behavior.
  pref("layout.word_select.eat_space_to_next_word", true);

  // Locate plugins by the directories specified in the Windows registry for PLIDs
  // Which is currently HKLM\Software\MozillaPlugins\xxxPLIDxxx\Path
  pref("plugin.scan.plid.all", true);

  // Whether sending WM_MOUSEWHEEL and WM_MOUSEHWHEEL to plugins on Windows.
  pref("plugin.mousewheel.enabled", true);

  // Switch the keyboard layout per window
  pref("intl.keyboard.per_window_layout", false);

  // Whether Gecko sets input scope of the URL bar to IS_DEFAULT when black
  // listed IMEs are active.  If you use tablet mode mainly and you want to
  // use touch keyboard for URL when you set focus to the URL bar, you can
  // set this to false.  Then, you'll see, e.g., ".com" key on the keyboard.
  // However, if you set this to false, such IMEs set its open state to "closed"
  // when you set focus to the URL bar.  I.e., input mode is automatically
  // changed to English input mode.
  // Black listed IMEs:
  //   - Microsoft IME for Japanese
  //   - Google Japanese Input
  //   - Microsoft Bopomofo
  //   - Microsoft ChangJie
  //   - Microsoft Phonetic
  //   - Microsoft Quick
  //   - Microsoft New ChangJie
  //   - Microsoft New Phonetic
  //   - Microsoft New Quick
  //   - Microsoft Pinyin
  //   - Microsoft Pinyin New Experience Input Style
  //   - Microsoft Wubi
  //   - Microsoft IME for Korean (except on Win7)
  //   - Microsoft Old Hangul
  pref("intl.ime.hack.set_input_scope_of_url_bar_to_default", true);

  #ifdef NS_ENABLE_TSF
    // Enable/Disable TSF support.
    pref("intl.tsf.enable", true);

    // Support IMEs implemented with IMM in TSF mode.
    pref("intl.tsf.support_imm", true);

    // This is referred only when both "intl.tsf.enable" and
    // "intl.tsf.support_imm" are true.  When this is true, default IMC is
    // associated with focused window only when active keyboard layout is a
    // legacy IMM-IME.
    pref("intl.tsf.associate_imc_only_when_imm_ime_is_active", false);

    // Enables/Disables hack for specific TIP.

    // On Windows 10 Build 17643 (an Insider Preview build of RS5), Microsoft
    // have fixed the caller of ITextACPStore::GetTextExt() to return
    // TS_E_NOLAYOUT to TIP as-is, rather than converting to E_FAIL.
    // Therefore, if TIP supports asynchronous layout computation perfectly, we
    // can return TS_E_NOLAYOUT and TIP waits next OnLayoutChange()
    // notification.  However, some TIPs still have some bugs of asynchronous
    // layout support.  We keep hacking the result of GetTextExt() like running
    // on Windows 10, however, there could be unknown TIP bugs if we stop
    // hacking the result.  So, user can stop checking build ID to make Gecko
    // hack the result forcibly.
    #ifdef EARLY_BETA_OR_EARLIER
      pref("intl.tsf.hack.allow_to_stop_hacking_on_build_17643_or_later", true);
    #else
      pref("intl.tsf.hack.allow_to_stop_hacking_on_build_17643_or_later", false);
    #endif

    // Whether creates native caret for ATOK or not.
    pref("intl.tsf.hack.atok.create_native_caret", true);
    // Whether use available composition string rect for result of
    // ITextStoreACP::GetTextExt() even if the specified range is same as the
    // range of composition string but some character rects of them are not
    // available.  Note that this is ignored if active ATOK is or older than
    // 2016 and create_native_caret is true.
    pref("intl.tsf.hack.atok.do_not_return_no_layout_error_of_composition_string", true);
    // Whether use available composition string rect for result of
    // ITextStoreACP::GetTextExt() even if the specified range is same as or is
    // in the range of composition string but some character rects of them are
    // not available.
    pref("intl.tsf.hack.japanist10.do_not_return_no_layout_error_of_composition_string", true);
    // Whether use composition start position for the result of
    // ITfContextView::GetTextExt() if the specified range is larger than
    // composition start offset.
    // For Free ChangJie 2010
    pref("intl.tsf.hack.free_chang_jie.do_not_return_no_layout_error", true);
    // For Microsoft Pinyin and Microsoft Wubi
    pref("intl.tsf.hack.ms_simplified_chinese.do_not_return_no_layout_error", true);
    // For Microsoft ChangJie and Microsoft Quick
    pref("intl.tsf.hack.ms_traditional_chinese.do_not_return_no_layout_error", true);
    // Whether use previous character rect for the result of
    // ITfContextView::GetTextExt() if the specified range is the first
    // character of selected clause of composition string.
    pref("intl.tsf.hack.ms_japanese_ime.do_not_return_no_layout_error_at_first_char", true);
    // Whether use previous character rect for the result of
    // ITfContextView::GetTextExt() if the specified range is the caret of
    // composition string.
    pref("intl.tsf.hack.ms_japanese_ime.do_not_return_no_layout_error_at_caret", true);
    // Whether hack ITextStoreACP::QueryInsert() or not.  The method should
    // return new selection after specified length text is inserted at
    // specified range. However, Microsoft's some Chinese TIPs expect that the
    // result is same as specified range.  If following prefs are true,
    // ITextStoreACP::QueryInsert() returns specified range only when one of
    // the TIPs is active. For Microsoft Pinyin and Microsoft Wubi.
    pref("intl.tsf.hack.ms_simplified_chinese.query_insert_result", true);
    // For Microsoft ChangJie and Microsoft Quick
    pref("intl.tsf.hack.ms_traditional_chinese.query_insert_result", true);
  #endif // NS_ENABLE_TSF

  // If composition_font is set, Gecko sets the font to IME.  IME may use
  // the fonts on their window like candidate window.  If they are empty,
  // Gecko uses the system default font which is set to the IM context.
  // The font name must not start with '@'.  When the writing mode is vertical,
  // Gecko inserts '@' to the start of the font name automatically.
  // FYI: Changing these prefs requires to restart.
  pref("intl.imm.composition_font", "");

  // Japanist 2003's candidate window is broken if the font is "@System" which
  // is default composition font for vertical writing mode.
  // You can specify font to use on candidate window of Japanist 2003.
  // This value must not start with '@'.
  // FYI: Changing this pref requires to restart.
  pref("intl.imm.composition_font.japanist_2003", "MS PGothic");

  // Even if IME claims that they support vertical writing mode but it may not
  // support vertical writing mode for its candidate window.  This pref allows
  // to ignore the claim.
  // FYI: Changing this pref requires to restart.
  pref("intl.imm.vertical_writing.always_assume_not_supported", false);

  // We cannot retrieve active IME name with IMM32 API if a TIP of TSF is
  // active. This pref can specify active IME name when Japanese TIP is active.
  // For example:
  //   Google Japanese Input: "Google 日本語入力 IMM32 モジュール"
  //   ATOK 2011: "ATOK 2011" (similarly, e.g., ATOK 2013 is "ATOK 2013")
  pref("intl.imm.japanese.assume_active_tip_name_as", "");

  // See bug 448927, on topmost panel, some IMEs are not usable on Windows.
  pref("ui.panel.default_level_parent", false);

  // Enable system settings cache for mouse wheel message handling.
  // Note that even if this pref is set to true, Gecko may not cache the system
  // settings if Gecko detects that the cache won't be refreshed properly when
  // the settings are changed.
  pref("mousewheel.system_settings_cache.enabled", true);

  // This is a pref to test system settings cache for mouse wheel message
  // handling.  If this is set to true, Gecko forcibly use the cache.
  pref("mousewheel.system_settings_cache.force_enabled", false);

  // High resolution scrolling with supported mouse drivers on Vista or later.
  pref("mousewheel.enable_pixel_scrolling", true);

  // If your mouse drive sends WM_*SCROLL messages when you turn your mouse
  // wheel, set this to true.  Then, gecko processes them as mouse wheel
  // messages.
  pref("mousewheel.emulate_at_wm_scroll", false);

  // Some odd touchpad utils give focus to window under cursor when user tries
  // to scroll.  If this is true, Gecko tries to emulate such odd behavior.
  // Don't make this true unless you want to debug.  Enabling this pref causes
  // making damage to the performance.
  pref("mousewheel.debug.make_window_under_cursor_foreground", false);

  // Enables or disabled the TrackPoint hack, -1 is autodetect, 0 is off,
  // and 1 is on.  Set this to 1 if TrackPoint scrolling is not working.
  pref("ui.trackpoint_hack.enabled", -1);

  // Setting this to a non-empty string overrides the Win32 "window class" used
  // for "normal" windows. Setting this to MozillaUIWindowClass might make
  // some trackpad drivers behave better.
  pref("ui.window_class_override", "");

  // Enables or disables the Elantech gesture hacks.  -1 is autodetect, 0 is
  // off, and 1 is on.  Set this to 1 if three-finger swipe gestures do not
  // cause page back/forward actions, or if pinch-to-zoom does not work.
  pref("ui.elantech_gesture_hacks.enabled", -1);

  // Show the Windows on-screen keyboard (osk.exe) when a text field is focused.
  pref("ui.osk.enabled", true);
  // Only show the on-screen keyboard if there are no physical keyboards
  // attached to the device.
  pref("ui.osk.detect_physical_keyboard", true);
  // Path to TabTip.exe on local machine. Cached for performance reasons.
  pref("ui.osk.on_screen_keyboard_path", "");
  // Only try to show the on-screen keyboard on Windows 10 and later. Setting
  // this pref to false will allow the OSK to show on Windows 8 and 8.1.
  pref("ui.osk.require_win10", false);
  // This pref stores the "reason" that the on-screen keyboard was either
  // shown or not shown when focus is moved to an editable text field. It is
  // used to help debug why the keyboard is either not appearing when expected
  // or appearing when it is not expected.
  pref("ui.osk.debug.keyboardDisplayReason", "");

#endif // XP_WIN

#ifdef XP_MACOSX
  // Mac specific preference defaults
  pref("browser.drag_out_of_frame_style", 1);
  pref("ui.key.saveLink.shift", false); // true = shift, false = meta

  // default fonts (in UTF8 and using canonical names)
  // to determine canonical font names, use a debug build and
  // enable NSPR logging for module fontInfoLog:5
  // canonical names immediately follow '(fontinit) family:' in the log

  pref("font.name-list.emoji", "Apple Color Emoji");

  pref("font.name-list.serif.ar", "Al Bayan");
  pref("font.name-list.sans-serif.ar", "Geeza Pro");
  pref("font.name-list.monospace.ar", "Geeza Pro");
  pref("font.name-list.cursive.ar", "DecoType Naskh");
  pref("font.name-list.fantasy.ar", "KufiStandardGK");

  pref("font.name-list.serif.el", "Times, Times New Roman");
  pref("font.name-list.sans-serif.el", "Helvetica, Lucida Grande");
  pref("font.name-list.monospace.el", "Courier New, Lucida Grande");
  pref("font.name-list.cursive.el", "Lucida Grande, Times");
  pref("font.name-list.fantasy.el", "Lucida Grande, Times");

  pref("font.name-list.serif.he", "Times New Roman");
  pref("font.name-list.sans-serif.he", "Arial");
  pref("font.name-list.monospace.he", "Courier New");
  pref("font.name-list.cursive.he", "Times New Roman");
  pref("font.name-list.fantasy.he", "Times New Roman");

  pref("font.name-list.serif.ja", "Hiragino Mincho ProN, Hiragino Mincho Pro");
  pref("font.name-list.sans-serif.ja", "Hiragino Kaku Gothic ProN, Hiragino Kaku Gothic Pro");
  pref("font.name-list.monospace.ja", "Osaka-Mono");

  pref("font.name-list.serif.ko", "AppleMyungjo");
  pref("font.name-list.sans-serif.ko", "Apple SD Gothic Neo, AppleGothic");
  pref("font.name-list.monospace.ko", "Apple SD Gothic Neo, AppleGothic");

  pref("font.name-list.serif.th", "Thonburi");
  pref("font.name-list.sans-serif.th", "Thonburi");
  pref("font.name-list.monospace.th", "Ayuthaya");

  pref("font.name-list.serif.x-armn", "Mshtakan");
  pref("font.name-list.sans-serif.x-armn", "Mshtakan");
  pref("font.name-list.monospace.x-armn", "Mshtakan");

  // SolaimanLipi, Rupali http://ekushey.org/?page/mac_download
  pref("font.name-list.serif.x-beng", "Bangla MN");
  pref("font.name-list.sans-serif.x-beng", "Bangla Sangam MN");
  pref("font.name-list.monospace.x-beng", "Bangla Sangam MN");

  pref("font.name-list.serif.x-cans", "Euphemia UCAS");
  pref("font.name-list.sans-serif.x-cans", "Euphemia UCAS");
  pref("font.name-list.monospace.x-cans", "Euphemia UCAS");

  pref("font.name-list.serif.x-cyrillic", "Times, Times New Roman");
  pref("font.name-list.sans-serif.x-cyrillic", "Helvetica, Arial");
  pref("font.name-list.monospace.x-cyrillic", "Monaco, Courier New");
  pref("font.name-list.cursive.x-cyrillic", "Geneva");
  pref("font.name-list.fantasy.x-cyrillic", "Charcoal CY");

  pref("font.name-list.serif.x-devanagari", "Devanagari MT");
  pref("font.name-list.sans-serif.x-devanagari", "Devanagari Sangam MN, Devanagari MT");
  pref("font.name-list.monospace.x-devanagari", "Devanagari Sangam MN, Devanagari MT");

  // Abyssinica SIL http://scripts.sil.org/AbyssinicaSIL_Download
  pref("font.name-list.serif.x-ethi", "Kefa, Abyssinica SIL");
  pref("font.name-list.sans-serif.x-ethi", "Kefa, Abyssinica SIL");
  pref("font.name-list.monospace.x-ethi", "Kefa, Abyssinica SIL");

  // no suitable fonts for georgian ship with mac os x
  // however some can be freely downloaded
  // TITUS Cyberbit Basic http://titus.fkidg1.uni-frankfurt.de/unicode/tituut.asp
  // Zuzumbo http://homepage.mac.com/rsiradze/FileSharing91.html
  pref("font.name-list.serif.x-geor", "TITUS Cyberbit Basic");
  pref("font.name-list.sans-serif.x-geor", "Zuzumbo");
  pref("font.name-list.monospace.x-geor", "Zuzumbo");

  pref("font.name-list.serif.x-gujr", "Gujarati MT");
  pref("font.name-list.sans-serif.x-gujr", "Gujarati Sangam MN, Gujarati MT");
  pref("font.name-list.monospace.x-gujr", "Gujarati Sangam MN, Gujarati MT");

  pref("font.name-list.serif.x-guru", "Gurmukhi MT");
  pref("font.name-list.sans-serif.x-guru", "Gurmukhi MT");
  pref("font.name-list.monospace.x-guru", "Gurmukhi MT");

  pref("font.name-list.serif.x-khmr", "Khmer MN");
  pref("font.name-list.sans-serif.x-khmr", "Khmer Sangam MN");
  pref("font.name-list.monospace.x-khmr", "Khmer Sangam MN");

  pref("font.name-list.serif.x-mlym", "Malayalam MN");
  pref("font.name-list.sans-serif.x-mlym", "Malayalam Sangam MN");
  pref("font.name-list.monospace.x-mlym", "Malayalam Sangam MN");

  pref("font.name-list.serif.x-orya", "Oriya MN");
  pref("font.name-list.sans-serif.x-orya", "Oriya Sangam MN");
  pref("font.name-list.monospace.x-orya", "Oriya Sangam MN");

  // Pothana http://web.nickshanks.com/typography/telugu/
  pref("font.name-list.serif.x-telu", "Telugu MN, Pothana");
  pref("font.name-list.sans-serif.x-telu", "Telugu Sangam MN, Pothana");
  pref("font.name-list.monospace.x-telu", "Telugu Sangam MN, Pothana");

  // Kedage http://web.nickshanks.com/typography/kannada/
  pref("font.name-list.serif.x-knda", "Kannada MN, Kedage");
  pref("font.name-list.sans-serif.x-knda", "Kannada Sangam MN, Kedage");
  pref("font.name-list.monospace.x-knda", "Kannada Sangam MN, Kedage");

  pref("font.name-list.serif.x-sinh", "Sinhala MN");
  pref("font.name-list.sans-serif.x-sinh", "Sinhala Sangam MN");
  pref("font.name-list.monospace.x-sinh", "Sinhala Sangam MN");

  pref("font.name-list.serif.x-tamil", "InaiMathi");
  pref("font.name-list.sans-serif.x-tamil", "InaiMathi");
  pref("font.name-list.monospace.x-tamil", "InaiMathi");

  // Kailasa ships with mac os x >= 10.5
  pref("font.name-list.serif.x-tibt", "Kailasa");
  pref("font.name-list.sans-serif.x-tibt", "Kailasa");
  pref("font.name-list.monospace.x-tibt", "Kailasa");

  pref("font.name-list.serif.x-unicode", "Times");
  pref("font.name-list.sans-serif.x-unicode", "Helvetica");
  pref("font.name-list.monospace.x-unicode", "Courier");
  pref("font.name-list.cursive.x-unicode", "Apple Chancery");
  pref("font.name-list.fantasy.x-unicode", "Papyrus");

  pref("font.name-list.serif.x-western", "Times, Times New Roman");
  pref("font.name-list.sans-serif.x-western", "Helvetica, Arial");
  pref("font.name-list.monospace.x-western", "Courier, Courier New");
  pref("font.name-list.cursive.x-western", "Apple Chancery");
  pref("font.name-list.fantasy.x-western", "Papyrus");

  pref("font.name-list.serif.zh-CN", "Times New Roman, Songti SC, STSong, Heiti SC");
  pref("font.name-list.sans-serif.zh-CN", "Arial, PingFang SC, STHeiti, Heiti SC");
  pref("font.name-list.monospace.zh-CN", "Courier, PingFang SC, STHeiti, Heiti SC");
  pref("font.name-list.cursive.zh-CN", "Kaiti SC");

  pref("font.name-list.serif.zh-TW", "Times New Roman, Songti TC, LiSong Pro, Heiti TC");
  pref("font.name-list.sans-serif.zh-TW", "Arial, PingFang TC, Heiti TC, LiHei Pro");
  pref("font.name-list.monospace.zh-TW", "Courier, PingFang TC, Heiti TC, LiHei Pro");
  pref("font.name-list.cursive.zh-TW", "Kaiti TC");

  pref("font.name-list.serif.zh-HK", "Times New Roman, Songti TC, LiSong Pro, Heiti TC");
  pref("font.name-list.sans-serif.zh-HK", "Arial, PingFang TC, Heiti TC, LiHei Pro");
  pref("font.name-list.monospace.zh-HK", "Courier, PingFang TC, Heiti TC, LiHei Pro");
  pref("font.name-list.cursive.zh-HK", "Kaiti TC");

  // XP_MACOSX changes to default font sizes
  pref("font.minimum-size.th", 10);

  // Apple's Symbol is Unicode so use it
  pref("font.name-list.serif.x-math", "Latin Modern Math, STIX Two Math, XITS Math, Cambria Math, Libertinus Math, DejaVu Math TeX Gyre, TeX Gyre Bonum Math, TeX Gyre Pagella Math, TeX Gyre Schola, TeX Gyre Termes Math, STIX Math, Asana Math, STIXGeneral, DejaVu Serif, DejaVu Sans, Symbol, Times");
  pref("font.name-list.sans-serif.x-math", "Helvetica");
  pref("font.name-list.monospace.x-math", "Courier");
  pref("font.name-list.cursive.x-math", "Apple Chancery");
  pref("font.name-list.fantasy.x-math", "Papyrus");

  // Individual font faces to be treated as independent families,
  // listed as <Postscript name of face:Owning family name>
  pref("font.single-face-list", "Osaka-Mono:Osaka");

  // optimization hint for fonts with localized names to be read in at startup, otherwise read in at lookup miss
  // names are canonical family names (typically English names)
  pref("font.preload-names-list", "Hiragino Kaku Gothic ProN,Hiragino Mincho ProN,STSong");

  // Override font-weight values for some problematic families Apple ships
  // (see bug 931426).
  // The name here is the font's PostScript name, which can be checked in
  // the Font Book utility or other tools.
  pref("font.weight-override.AppleSDGothicNeo-Thin", 100); // Ensure Thin < UltraLight < Light
  pref("font.weight-override.AppleSDGothicNeo-UltraLight", 200);
  pref("font.weight-override.AppleSDGothicNeo-Light", 300);
  pref("font.weight-override.AppleSDGothicNeo-Heavy", 900); // Ensure Heavy > ExtraBold (800)

  pref("font.weight-override.Avenir-Book", 300); // Ensure Book < Roman (400)
  pref("font.weight-override.Avenir-BookOblique", 300);
  pref("font.weight-override.Avenir-MediumOblique", 500); // Harmonize MediumOblique with Medium
  pref("font.weight-override.Avenir-Black", 900); // Ensure Black > Heavy (800)
  pref("font.weight-override.Avenir-BlackOblique", 900);

  pref("font.weight-override.AvenirNext-MediumItalic", 500); // Harmonize MediumItalic with Medium
  pref("font.weight-override.AvenirNextCondensed-MediumItalic", 500);

  pref("font.weight-override.HelveticaNeue-Light", 300); // Ensure Light > Thin (200)
  pref("font.weight-override.HelveticaNeue-LightItalic", 300);
  pref("font.weight-override.HelveticaNeue-MediumItalic", 500); // Harmonize MediumItalic with Medium

  // Override the Windows settings: no menu key, meta accelerator key. ctrl for general access key in HTML/XUL
  // Use 17 for Ctrl, 18 for Option, 224 for Cmd, 0 for none
  pref("ui.key.menuAccessKey", 0);
  pref("ui.key.accelKey", 224);

  // See bug 404131, topmost <panel> element wins to Dashboard on MacOSX.
  pref("ui.panel.default_level_parent", false);

  pref("ui.plugin.cancel_composition_at_input_source_changed", false);

  // Macbook touchpad two finger pixel scrolling
  pref("mousewheel.enable_pixel_scrolling", true);

#endif // XP_MACOSX

#ifdef ANDROID
  // Handled differently under Mac/Windows
  pref("network.protocol-handler.warn-external.file", false);
  pref("browser.drag_out_of_frame_style", 1);

  // Middle-mouse handling
  pref("middlemouse.paste", true);
  pref("middlemouse.openNewWindow", true);
  pref("middlemouse.scrollbarPosition", true);

  // Tab focus model bit field:
  // 1 focuses text controls, 2 focuses other form elements, 4 adds links.
  // Leave this at the default, 7, to match mozilla1.0-era user expectations.
  // pref("accessibility.tabfocus", 1);

  pref("helpers.global_mime_types_file", "/etc/mime.types");
  pref("helpers.global_mailcap_file", "/etc/mailcap");
  pref("helpers.private_mime_types_file", "~/.mime.types");
  pref("helpers.private_mailcap_file", "~/.mailcap");
  pref("print.printer_list", ""); // list of printers, separated by spaces
  pref("print.print_reversed", false);
  pref("print.print_in_color", true);

  /* PostScript print module prefs */
  // pref("print.postscript.enabled",      true);

  // Setting default_level_parent to true makes the default level for popup
  // windows "top" instead of "parent".  On GTK2 platform, this is implemented
  // with override-redirect windows which is the normal way to implement
  // temporary popup windows.  Setting this to false would make the default
  // level "parent" which is implemented with managed windows.
  // A problem with using managed windows is that metacity sometimes deactivates
  // the parent window when the managed popup is shown.
  pref("ui.panel.default_level_parent", true);

  // Forward downloads with known OMA MIME types to Android's download manager
  // instead of downloading them in the browser.
  pref("browser.download.forward_oma_android_download_manager", false);

#endif // ANDROID

#if !defined(ANDROID) && !defined(XP_MACOSX) && defined(XP_UNIX)
  // Handled differently under Mac/Windows
  pref("network.protocol-handler.warn-external.file", false);
  pref("browser.drag_out_of_frame_style", 1);

  // Middle-mouse handling
  pref("middlemouse.paste", true);
  pref("middlemouse.openNewWindow", true);
  pref("middlemouse.scrollbarPosition", true);

  // Tab focus model bit field:
  // 1 focuses text controls, 2 focuses other form elements, 4 adds links.
  // Leave this at the default, 7, to match mozilla1.0-era user expectations.
  // pref("accessibility.tabfocus", 1);

  pref("helpers.global_mime_types_file", "/etc/mime.types");
  pref("helpers.global_mailcap_file", "/etc/mailcap");
  pref("helpers.private_mime_types_file", "~/.mime.types");
  pref("helpers.private_mailcap_file", "~/.mailcap");
  pref("print.printer_list", ""); // list of printers, separated by spaces
  pref("print.print_reversed", false);
  pref("print.print_in_color", true);

  // font names

  // fontconfig doesn't support emoji yet
  // https://lists.freedesktop.org/archives/fontconfig/2016-October/005842.html
  pref("font.name-list.emoji", "Twemoji Mozilla");

  pref("font.name-list.serif.ar", "serif");
  pref("font.name-list.sans-serif.ar", "sans-serif");
  pref("font.name-list.monospace.ar", "monospace");
  pref("font.name-list.cursive.ar", "cursive");
  pref("font.size.monospace.ar", 12);

  pref("font.name-list.serif.el", "serif");
  pref("font.name-list.sans-serif.el", "sans-serif");
  pref("font.name-list.monospace.el", "monospace");
  pref("font.name-list.cursive.el", "cursive");
  pref("font.size.monospace.el", 12);

  pref("font.name-list.serif.he", "serif");
  pref("font.name-list.sans-serif.he", "sans-serif");
  pref("font.name-list.monospace.he", "monospace");
  pref("font.name-list.cursive.he", "cursive");
  pref("font.size.monospace.he", 12);

  pref("font.name-list.serif.ja", "serif");
  pref("font.name-list.sans-serif.ja", "sans-serif");
  pref("font.name-list.monospace.ja", "monospace");
  pref("font.name-list.cursive.ja", "cursive");

  pref("font.name-list.serif.ko", "serif");
  pref("font.name-list.sans-serif.ko", "sans-serif");
  pref("font.name-list.monospace.ko", "monospace");
  pref("font.name-list.cursive.ko", "cursive");

  pref("font.name-list.serif.th", "serif");
  pref("font.name-list.sans-serif.th", "sans-serif");
  pref("font.name-list.monospace.th", "monospace");
  pref("font.name-list.cursive.th", "cursive");
  pref("font.minimum-size.th", 13);

  pref("font.name-list.serif.x-armn", "serif");
  pref("font.name-list.sans-serif.x-armn", "sans-serif");
  pref("font.name-list.monospace.x-armn", "monospace");
  pref("font.name-list.cursive.x-armn", "cursive");

  pref("font.name-list.serif.x-beng", "serif");
  pref("font.name-list.sans-serif.x-beng", "sans-serif");
  pref("font.name-list.monospace.x-beng", "monospace");
  pref("font.name-list.cursive.x-beng", "cursive");

  pref("font.name-list.serif.x-cans", "serif");
  pref("font.name-list.sans-serif.x-cans", "sans-serif");
  pref("font.name-list.monospace.x-cans", "monospace");
  pref("font.name-list.cursive.x-cans", "cursive");

  pref("font.name-list.serif.x-cyrillic", "serif");
  pref("font.name-list.sans-serif.x-cyrillic", "sans-serif");
  pref("font.name-list.monospace.x-cyrillic", "monospace");
  pref("font.name-list.cursive.x-cyrillic", "cursive");
  pref("font.size.monospace.x-cyrillic", 12);

  pref("font.name-list.serif.x-devanagari", "serif");
  pref("font.name-list.sans-serif.x-devanagari", "sans-serif");
  pref("font.name-list.monospace.x-devanagari", "monospace");
  pref("font.name-list.cursive.x-devanagari", "cursive");

  pref("font.name-list.serif.x-ethi", "serif");
  pref("font.name-list.sans-serif.x-ethi", "sans-serif");
  pref("font.name-list.monospace.x-ethi", "monospace");
  pref("font.name-list.cursive.x-ethi", "cursive");

  pref("font.name-list.serif.x-geor", "serif");
  pref("font.name-list.sans-serif.x-geor", "sans-serif");
  pref("font.name-list.monospace.x-geor", "monospace");
  pref("font.name-list.cursive.x-geor", "cursive");

  pref("font.name-list.serif.x-gujr", "serif");
  pref("font.name-list.sans-serif.x-gujr", "sans-serif");
  pref("font.name-list.monospace.x-gujr", "monospace");
  pref("font.name-list.cursive.x-gujr", "cursive");

  pref("font.name-list.serif.x-guru", "serif");
  pref("font.name-list.sans-serif.x-guru", "sans-serif");
  pref("font.name-list.monospace.x-guru", "monospace");
  pref("font.name-list.cursive.x-guru", "cursive");

  pref("font.name-list.serif.x-khmr", "serif");
  pref("font.name-list.sans-serif.x-khmr", "sans-serif");
  pref("font.name-list.monospace.x-khmr", "monospace");
  pref("font.name-list.cursive.x-khmr", "cursive");

  pref("font.name-list.serif.x-knda", "serif");
  pref("font.name-list.sans-serif.x-knda", "sans-serif");
  pref("font.name-list.monospace.x-knda", "monospace");
  pref("font.name-list.cursive.x-knda", "cursive");

  pref("font.name-list.serif.x-mlym", "serif");
  pref("font.name-list.sans-serif.x-mlym", "sans-serif");
  pref("font.name-list.monospace.x-mlym", "monospace");
  pref("font.name-list.cursive.x-mlym", "cursive");

  pref("font.name-list.serif.x-orya", "serif");
  pref("font.name-list.sans-serif.x-orya", "sans-serif");
  pref("font.name-list.monospace.x-orya", "monospace");
  pref("font.name-list.cursive.x-orya", "cursive");

  pref("font.name-list.serif.x-sinh", "serif");
  pref("font.name-list.sans-serif.x-sinh", "sans-serif");
  pref("font.name-list.monospace.x-sinh", "monospace");
  pref("font.name-list.cursive.x-sinh", "cursive");

  pref("font.name-list.serif.x-tamil", "serif");
  pref("font.name-list.sans-serif.x-tamil", "sans-serif");
  pref("font.name-list.monospace.x-tamil", "monospace");
  pref("font.name-list.cursive.x-tamil", "cursive");

  pref("font.name-list.serif.x-telu", "serif");
  pref("font.name-list.sans-serif.x-telu", "sans-serif");
  pref("font.name-list.monospace.x-telu", "monospace");
  pref("font.name-list.cursive.x-telu", "cursive");

  pref("font.name-list.serif.x-tibt", "serif");
  pref("font.name-list.sans-serif.x-tibt", "sans-serif");
  pref("font.name-list.monospace.x-tibt", "monospace");
  pref("font.name-list.cursive.x-tibt", "cursive");

  pref("font.name-list.serif.x-unicode", "serif");
  pref("font.name-list.sans-serif.x-unicode", "sans-serif");
  pref("font.name-list.monospace.x-unicode", "monospace");
  pref("font.name-list.cursive.x-unicode", "cursive");
  pref("font.size.monospace.x-unicode", 12);

  pref("font.name-list.serif.x-western", "serif");
  pref("font.name-list.sans-serif.x-western", "sans-serif");
  pref("font.name-list.monospace.x-western", "monospace");
  pref("font.name-list.cursive.x-western", "cursive");
  pref("font.size.monospace.x-western", 12);

  pref("font.name-list.serif.zh-CN", "serif");
  pref("font.name-list.sans-serif.zh-CN", "sans-serif");
  pref("font.name-list.monospace.zh-CN", "monospace");
  pref("font.name-list.cursive.zh-CN", "cursive");

  pref("font.name-list.serif.zh-HK", "serif");
  pref("font.name-list.sans-serif.zh-HK", "sans-serif");
  pref("font.name-list.monospace.zh-HK", "monospace");
  pref("font.name-list.cursive.zh-HK", "cursive");

  pref("font.name-list.serif.zh-TW", "serif");
  pref("font.name-list.sans-serif.zh-TW", "sans-serif");
  pref("font.name-list.monospace.zh-TW", "monospace");
  pref("font.name-list.cursive.zh-TW", "cursive");

  /* PostScript print module prefs */
  // pref("print.postscript.enabled",      true);

  // On GTK2 platform, we should use topmost window level for the default window
  // level of <panel> element of XUL. GTK2 has only two window types. One is
  // normal top level window, other is popup window. The popup window is always
  // topmost window level, therefore, we are using normal top level window for
  // non-topmost panel, but it is pretty hacky. On some Window Managers, we have
  // 2 problems:
  // 1. The non-topmost panel steals focus from its parent window at showing.
  // 2. The parent of non-topmost panel is not activated when the panel is hidden.
  // So, we have no reasons we should use non-toplevel window for popup.
  pref("ui.panel.default_level_parent", true);

  pref("intl.ime.use_simple_context_on_password_field", false);

  // uim may use key snooper to listen to key events.  Unfortunately, we cannot
  // know whether it uses or not since it's a build option.  So, we need to make
  // distribution switchable whether we think uim uses key snooper or not with
  // this pref.  Debian 9.x still uses uim as their default IM and it uses key
  // snooper.  So, let's use true for its default value.
  pref("intl.ime.hack.uim.using_key_snooper", true);

  #ifdef MOZ_WIDGET_GTK
    // maximum number of fonts to substitute for a generic
    pref("gfx.font_rendering.fontconfig.max_generic_substitutions", 3);
  #endif

#endif // !ANDROID && !XP_MACOSX && XP_UNIX

#if defined(ANDROID)

  pref("font.size.monospace.ar", 12);

  pref("font.default.el", "sans-serif");
  pref("font.size.monospace.el", 12);

  pref("font.size.monospace.he", 12);

  pref("font.default.x-cyrillic", "sans-serif");
  pref("font.size.monospace.x-cyrillic", 12);

  pref("font.default.x-unicode", "sans-serif");
  pref("font.size.monospace.x-unicode", 12);

  pref("font.default.x-western", "sans-serif");
  pref("font.size.monospace.x-western", 12);

#endif // ANDROID

#if defined(ANDROID)
  // We use the bundled Charis SIL Compact as serif font for Firefox for Android

  pref("font.name-list.emoji", "Noto Color Emoji");

  pref("font.name-list.serif.ar", "Noto Naskh Arabic, Noto Serif, Droid Serif");
  pref("font.name-list.sans-serif.ar", "Noto Naskh Arabic, Roboto, Google Sans, Droid Sans");
  pref("font.name-list.monospace.ar", "Noto Naskh Arabic");

  pref("font.name-list.serif.el", "Droid Serif, Noto Serif"); // not Charis SIL Compact, only has a few Greek chars
  pref("font.name-list.sans-serif.el", "Roboto, Google Sans, Droid Sans");
  pref("font.name-list.monospace.el", "Droid Sans Mono");

  pref("font.name-list.serif.he", "Droid Serif, Noto Serif, Noto Serif Hebrew");
  pref("font.name-list.sans-serif.he", "Roboto, Google Sans, Noto Sans Hebrew, Droid Sans Hebrew, Droid Sans, Arial");
  pref("font.name-list.monospace.he", "Droid Sans Mono");

  pref("font.name-list.serif.ja", "Charis SIL Compact, Noto Serif CJK JP, Noto Serif, Droid Serif");
  pref("font.name-list.sans-serif.ja", "Roboto, Google Sans, Droid Sans, MotoyaLMaru, MotoyaLCedar, Noto Sans JP, Noto Sans CJK JP, Droid Sans Japanese");
  pref("font.name-list.monospace.ja", "MotoyaLMaru, MotoyaLCedar, Noto Sans Mono CJK JP, Droid Sans Mono");

  pref("font.name-list.serif.ko", "Charis SIL Compact, Noto Serif CJK KR, Noto Serif, Droid Serif, HYSerif");
  pref("font.name-list.sans-serif.ko", "Roboto, Google Sans, SmartGothic, NanumGothic, Noto Sans KR, Noto Sans CJK KR, DroidSansFallback, Droid Sans Fallback");
  pref("font.name-list.monospace.ko", "Droid Sans Mono, Noto Sans Mono CJK KR");

  pref("font.name-list.serif.th", "Charis SIL Compact, Noto Serif, Noto Serif Thai, Droid Serif");
  pref("font.name-list.sans-serif.th", "Roboto, Google Sans, Noto Sans Thai, Droid Sans Thai, Droid Sans");
  pref("font.name-list.monospace.th", "Droid Sans Mono");

  pref("font.name-list.serif.x-armn", "Noto Serif Armenian");
  pref("font.name-list.sans-serif.x-armn", "Noto Sans Armenian");

  pref("font.name-list.serif.x-beng", "Noto Serif Bengali");
  pref("font.name-list.sans-serif.x-beng", "Noto Sans Bengali");

  pref("font.name-list.serif.x-cyrillic", "Charis SIL Compact, Noto Serif, Droid Serif");
  pref("font.name-list.sans-serif.x-cyrillic", "Roboto, Google Sans, Droid Sans");
  pref("font.name-list.monospace.x-cyrillic", "Droid Sans Mono");

  pref("font.name-list.serif.x-devanagari", "Noto Serif Devanagari");
  pref("font.name-list.sans-serif.x-devanagari", "Noto Sans Devanagari");

  pref("font.name-list.serif.x-ethi", "Noto Serif Ethiopic");
  pref("font.name-list.sans-serif.x-ethi", "Noto Sans Ethiopic");

  pref("font.name-list.serif.x-geor", "Noto Serif Georgian");
  pref("font.name-list.sans-serif.x-geor", "Noto Sans Georgian");

  pref("font.name-list.serif.x-gujr", "Noto Serif Gujarati");
  pref("font.name-list.sans-serif.x-gujr", "Noto Sans Gujarati");

  pref("font.name-list.serif.x-guru", "Noto Serif Gurmukhi");
  pref("font.name-list.sans-serif.x-guru", "Noto Sans Gurmukhi");

  pref("font.name-list.serif.x-khmr", "Noto Serif Khmer");
  pref("font.name-list.sans-serif.x-khmr", "Noto Sans Khmer");

  pref("font.name-list.serif.x-knda", "Noto Serif Kannada");
  pref("font.name-list.sans-serif.x-knda", "Noto Sans Kannada");

  pref("font.name-list.serif.x-mlym", "Noto Serif Malayalam");
  pref("font.name-list.sans-serif.x-mlym", "Noto Sans Malayalam");

  pref("font.name-list.sans-serif.x-orya", "Noto Sans Oriya");

  pref("font.name-list.serif.x-sinh", "Noto Serif Sinhala");
  pref("font.name-list.sans-serif.x-sinh", "Noto Sans Sinhala");

  pref("font.name-list.serif.x-tamil", "Noto Serif Tamil");
  pref("font.name-list.sans-serif.x-tamil", "Noto Sans Tamil");

  pref("font.name-list.serif.x-telu", "Noto Serif Telugu");
  pref("font.name-list.sans-serif.x-telu", "Noto Sans Telugu");

  pref("font.name-list.serif.x-tibt", "Noto Serif Tibetan");
  pref("font.name-list.sans-serif.x-tibt", "Noto Sans Tibetan");

  pref("font.name-list.serif.x-unicode", "Charis SIL Compact, Noto Serif, Droid Serif");
  pref("font.name-list.sans-serif.x-unicode", "Roboto, Google Sans, Droid Sans");
  pref("font.name-list.monospace.x-unicode", "Droid Sans Mono");

  pref("font.name-list.serif.x-western", "Charis SIL Compact, Noto Serif, Droid Serif");
  pref("font.name-list.sans-serif.x-western", "Roboto, Google Sans, Droid Sans");
  pref("font.name-list.monospace.x-western", "Droid Sans Mono");

  pref("font.name-list.serif.zh-CN", "Charis SIL Compact, Noto Serif CJK SC, Noto Serif, Droid Serif, Droid Sans Fallback");
  pref("font.name-list.sans-serif.zh-CN", "Roboto, Google Sans, Droid Sans, Noto Sans SC, Noto Sans CJK SC, Droid Sans Fallback");
  pref("font.name-list.monospace.zh-CN", "Droid Sans Mono, Noto Sans Mono CJK SC, Droid Sans Fallback");

  pref("font.name-list.serif.zh-HK", "Charis SIL Compact, Noto Serif CJK TC, Noto Serif, Droid Serif, Droid Sans Fallback");
  pref("font.name-list.sans-serif.zh-HK", "Roboto, Google Sans, Droid Sans, Noto Sans TC, Noto Sans SC, Noto Sans CJK TC, Droid Sans Fallback");
  pref("font.name-list.monospace.zh-HK", "Droid Sans Mono, Noto Sans Mono CJK TC, Droid Sans Fallback");

  pref("font.name-list.serif.zh-TW", "Charis SIL Compact, Noto Serif CJK TC, Noto Serif, Droid Serif, Droid Sans Fallback");
  pref("font.name-list.sans-serif.zh-TW", "Roboto, Google Sans, Droid Sans, Noto Sans TC, Noto Sans SC, Noto Sans CJK TC, Droid Sans Fallback");
  pref("font.name-list.monospace.zh-TW", "Droid Sans Mono, Noto Sans Mono CJK TC, Droid Sans Fallback");

  pref("font.name-list.serif.x-math", "Latin Modern Math, STIX Two Math, XITS Math, Cambria Math, Libertinus Math, DejaVu Math TeX Gyre, TeX Gyre Bonum Math, TeX Gyre Pagella Math, TeX Gyre Schola, TeX Gyre Termes Math, STIX Math, Asana Math, STIXGeneral, DejaVu Serif, DejaVu Sans, Charis SIL Compact");
  pref("font.name-list.sans-serif.x-math", "Roboto, Google Sans");
  pref("font.name-list.monospace.x-math", "Droid Sans Mono");

#endif

#if OS_ARCH==AIX

  // Override default Japanese fonts
  pref("font.name-list.serif.ja", "dt-interface system-jisx0208.1983-0");
  pref("font.name-list.sans-serif.ja", "dt-interface system-jisx0208.1983-0");
  pref("font.name-list.monospace.ja", "dt-interface user-jisx0208.1983-0");

  // Override default Cyrillic fonts
  pref("font.name-list.serif.x-cyrillic", "dt-interface system-iso8859-5");
  pref("font.name-list.sans-serif.x-cyrillic", "dt-interface system-iso8859-5");
  pref("font.name-list.monospace.x-cyrillic", "dt-interface user-iso8859-5");

  // Override default Unicode fonts
  pref("font.name-list.serif.x-unicode", "dt-interface system-ucs2.cjk_japan-0");
  pref("font.name-list.sans-serif.x-unicode", "dt-interface system-ucs2.cjk_japan-0");
  pref("font.name-list.monospace.x-unicode", "dt-interface user-ucs2.cjk_japan-0");

#endif // AIX

// Login Manager prefs
pref("signon.rememberSignons",              true);
pref("signon.rememberSignons.visibilityToggle", true);
pref("signon.autofillForms",                true);
pref("signon.autofillForms.autocompleteOff", true);
pref("signon.autofillForms.http",           false);
pref("signon.autologin.proxy",              false);
pref("signon.formlessCapture.enabled",      true);
pref("signon.generation.available",               true);
// A value of "-1" disables new-password heuristics. Can be updated once Bug 1618058 is resolved.
pref("signon.generation.confidenceThreshold",     "-1");
pref("signon.generation.enabled",                 true);
pref("signon.passwordEditCapture.enabled",        false);
pref("signon.privateBrowsingCapture.enabled",     true);
pref("signon.storeWhenAutocompleteOff",     true);
pref("signon.userInputRequiredToCapture.enabled", true);
pref("signon.debug",                        false);
pref("signon.recipes.path",                 "chrome://passwordmgr/content/recipes.json");
pref("signon.schemeUpgrades",                     true);
pref("signon.includeOtherSubdomainsInLookup",     true);
// This temporarily prevents the master password to reprompt for autocomplete.
pref("signon.masterPasswordReprompt.timeout_ms", 900000); // 15 Minutes
pref("signon.showAutoCompleteFooter",             false);
pref("signon.showAutoCompleteOrigins",            true);

// Satchel (Form Manager) prefs
pref("browser.formfill.debug",            false);
pref("browser.formfill.enable",           true);
pref("browser.formfill.expire_days",      180);
pref("browser.formfill.agedWeight",       2);
pref("browser.formfill.bucketSize",       1);
pref("browser.formfill.maxTimeGroupings", 25);
pref("browser.formfill.timeGroupingSize", 604800);
pref("browser.formfill.boundaryWeight",   25);
pref("browser.formfill.prefixWeight",     5);

// Zoom prefs
pref("browser.zoom.full", false);
pref("toolkit.zoomManager.zoomValues", ".3,.5,.67,.8,.9,1,1.1,1.2,1.33,1.5,1.7,2,2.4,3");

//
// Image-related prefs
//

// The default Accept header sent for images loaded over HTTP(S)
pref("image.http.accept", "image/webp,*/*");

//
// Image memory management prefs
//

// Allows image locking of decoded image data in content processes.
pref("image.mem.allow_locking_in_content_processes", true);

pref("webgl.enable-debug-renderer-info", true);
pref("webgl.renderer-string-override", "");
pref("webgl.vendor-string-override", "");

// sendbuffer of 0 means use OS default, sendbuffer unset means use
// gecko default which varies depending on windows version and is OS
// default on non windows
// pref("network.tcp.sendbuffer", 0);

// TCP Keepalive
pref("network.tcp.keepalive.enabled", true);
// Default idle time before first TCP keepalive probe; same time for interval
// between successful probes. Can be overridden in socket transport API.
// Win, Linux and Mac.
pref("network.tcp.keepalive.idle_time", 600); // seconds; 10 mins
// Default timeout for retransmission of unack'd keepalive probes.
// Win and Linux only; not configurable on Mac.
#if defined(XP_UNIX) && !defined(XP_MACOSX) || defined(XP_WIN)
  pref("network.tcp.keepalive.retry_interval", 1); // seconds
#endif
// Default maximum probe retransmissions.
// Linux only; not configurable on Win and Mac; fixed at 10 and 8 respectively.
#if defined(XP_UNIX) && !defined(XP_MACOSX)
  pref("network.tcp.keepalive.probe_count", 4);
#endif

pref("network.tcp.tcp_fastopen_enable", false);

pref("network.tcp.tcp_fastopen_consecutive_failure_limit", 5);
// We are trying to detect stalled tcp connections that use TFO and TLS
// (bug 1395494).
// This is only happening if a connection is idle for more than 10s, but we
// will make this a pref. If tcp_fastopen_http_stalls_limit of stalls are
// detected the TCP fast open will be disabled.
// If tcp_fastopen_http_check_for_stalls_only_if_idle_for is set to 0 the
// check will not be performed.
pref("network.tcp.tcp_fastopen_http_check_for_stalls_only_if_idle_for", 10);
pref("network.tcp.tcp_fastopen_http_stalls_limit", 3);
pref("network.tcp.tcp_fastopen_http_stalls_timeout", 20);

// This pref controls if we send the "public-suffix-list-updated" notification
// from PublicSuffixList.onUpdate() - Doing so would cause the PSL graph to
// be updated while Firefox is running which may cause principals to have an
// inconsistent state. See bug 1582647 comment 30
pref("network.psl.onUpdate_notify", false);

#ifdef MOZ_WIDGET_GTK
  pref("gfx.xrender.enabled",false);
  pref("widget.content.gtk-theme-override", "");
#endif
#ifdef MOZ_WAYLAND
  pref("widget.wayland_vsync.enabled", false);
  pref("widget.wayland.use-opaque-region", true);
#endif

// All the Geolocation preferences are here.
//
#ifndef EARLY_BETA_OR_EARLIER
  pref("geo.provider.network.url", "https://www.googleapis.com/geolocation/v1/geolocate?key=%GOOGLE_LOCATION_SERVICE_API_KEY%");
#else
  // Use MLS on Nightly and early Beta.
  pref("geo.provider.network.url", "https://location.services.mozilla.com/v1/geolocate?key=%MOZILLA_API_KEY%");
#endif

pref("geo.provider-country.network.url", "https://location.services.mozilla.com/v1/country?key=%MOZILLA_API_KEY%");
pref("geo.provider-country.network.scan", false);
// Timeout to wait before sending the location request.
pref("geo.provider.network.timeToWaitBeforeSending", 5000);
// Timeout for outbound network geolocation provider.
pref("geo.provider.network.timeout", 60000);

#ifdef XP_MACOSX
  pref("geo.provider.use_corelocation", true);
#endif

// Set to false if things are really broken.
#ifdef XP_WIN
  pref("geo.provider.ms-windows-location", true);
#endif

#if defined(MOZ_WIDGET_GTK) && defined(MOZ_GPSD)
  pref("geo.provider.use_gpsd", true);
#endif

// Enable/Disable the device storage API for content
pref("device.storage.enabled", false);

// Push/Pop/Replace State prefs
pref("browser.history.maxStateObjectSize", 2097152);

pref("browser.meta_refresh_when_inactive.disabled", false);

// XPInstall prefs
pref("xpinstall.whitelist.required", true);
// Only Firefox requires add-on signatures
pref("xpinstall.signatures.required", false);
pref("extensions.langpacks.signatures.required", false);
pref("extensions.webExtensionsMinPlatformVersion", "42.0a1");
pref("extensions.experiments.enabled", true);

// Other webextensions prefs
pref("extensions.webextensions.keepStorageOnUninstall", false);
pref("extensions.webextensions.keepUuidOnUninstall", false);
// Redirect basedomain used by identity api
pref("extensions.webextensions.identity.redirectDomain", "extensions.allizom.org");
pref("extensions.webextensions.restrictedDomains", "accounts-static.cdn.mozilla.net,accounts.firefox.com,addons.cdn.mozilla.net,addons.mozilla.org,api.accounts.firefox.com,content.cdn.mozilla.net,discovery.addons.mozilla.org,install.mozilla.org,oauth.accounts.firefox.com,profile.accounts.firefox.com,support.mozilla.org,sync.services.mozilla.com");

// Whether or not the moz-extension resource loads are remoted. For debugging
// purposes only. Setting this to false will break moz-extension URI loading
// unless other process sandboxing and extension remoting prefs are changed.
pref("extensions.webextensions.protocol.remote", true);

// Enable tab hiding API by default.
pref("extensions.webextensions.tabhide.enabled", true);

// Enable userScripts API by default.
pref("extensions.webextensions.userScripts.enabled", true);

pref("extensions.webextensions.background-delayed-startup", false);

// Whether or not the installed extensions should be migrated to the storage.local IndexedDB backend.
pref("extensions.webextensions.ExtensionStorageIDB.enabled", true);

// if enabled, store execution times for API calls
pref("extensions.webextensions.enablePerformanceCounters", true);

// Maximum age in milliseconds of performance counters in children
// When reached, the counters are sent to the main process and
// reset, so we reduce memory footprint.
pref("extensions.webextensions.performanceCountersMaxAge", 5000);

// Whether to allow the inline options browser in HTML about:addons page.
pref("extensions.htmlaboutaddons.inline-options.enabled", true);
// Show recommendations on the extension and theme list views.
pref("extensions.htmlaboutaddons.recommendations.enabled", true);

// The URL for the privacy policy related to recommended add-ons.
pref("extensions.recommendations.privacyPolicyUrl", "");
// The URL for a recommended theme, shown on the theme page in about:addons.
pref("extensions.recommendations.themeRecommendationUrl", "");

// Report Site Issue button
// Note that on enabling the button in other release channels, make sure to
// disable it in problematic tests, see disableNonReleaseActions() inside
// browser/modules/test/browser/head.js
pref("extensions.webcompat-reporter.newIssueEndpoint", "https://webcompat.com/issues/new");
#if MOZ_UPDATE_CHANNEL != release && MOZ_UPDATE_CHANNEL != esr
  pref("extensions.webcompat-reporter.enabled", true);
#else
  pref("extensions.webcompat-reporter.enabled", false);
#endif

pref("network.buffer.cache.count", 24);
pref("network.buffer.cache.size",  32768);

// Web Notification
pref("dom.webnotifications.requireinteraction.count", 3);

// Show favicons in web notifications.
pref("alerts.showFavicons", false);

// Whether to use platform-specific backends for showing desktop notifications.
// If no such backend is available, or if the pref is false, then XUL
// notifications are used.

// Linux and macOS turn on system level notification as default, but Windows is
// disabled due to instability (dependencies of bug 1497425).
#if defined(XP_WIN)
  pref("alerts.useSystemBackend", false);
#else
  pref("alerts.useSystemBackend", true);
#endif

// DOM full-screen API.
#ifdef XP_MACOSX
  // Whether to use macOS native full screen for Fullscreen API
  pref("full-screen-api.macos-native-full-screen", false);
#endif
// whether to prevent the top level widget from going fullscreen
pref("full-screen-api.ignore-widgets", false);
pref("full-screen-api.pointer-lock.enabled", true);
// transition duration of fade-to-black and fade-from-black, unit: ms
#ifndef MOZ_WIDGET_GTK
  pref("full-screen-api.transition-duration.enter", "200 200");
  pref("full-screen-api.transition-duration.leave", "200 200");
#else
  pref("full-screen-api.transition-duration.enter", "0 0");
  pref("full-screen-api.transition-duration.leave", "0 0");
#endif
// timeout for black screen in fullscreen transition, unit: ms
pref("full-screen-api.transition.timeout", 1000);
// time for the warning box stays on the screen before sliding out, unit: ms
pref("full-screen-api.warning.timeout", 3000);
// delay for the warning box to show when pointer stays on the top, unit: ms
pref("full-screen-api.warning.delay", 500);

// DOM pointerlock API
// time for the warning box stays on the screen before sliding out, unit: ms
pref("pointer-lock-api.warning.timeout", 3000);

// Push

pref("dom.push.loglevel", "Error");

pref("dom.push.serverURL", "wss://push.services.mozilla.com/");
pref("dom.push.userAgentID", "");

// The maximum number of push messages that a service worker can receive
// without user interaction.
pref("dom.push.maxQuotaPerSubscription", 16);

// The maximum number of recent message IDs to store for each push
// subscription, to avoid duplicates for unacknowledged messages.
pref("dom.push.maxRecentMessageIDsPerSubscription", 10);

// The delay between receiving a push message and updating the quota for a
// subscription.
pref("dom.push.quotaUpdateDelay", 3000); // 3 seconds

// Is the network connection allowed to be up?
// This preference should be used in UX to enable/disable push.
pref("dom.push.connection.enabled", true);

// Exponential back-off start is 5 seconds like in HTTP/1.1.
// Maximum back-off is pingInterval.
pref("dom.push.retryBaseInterval", 5000);

// Interval at which to ping PushServer to check connection status. In
// milliseconds. If no reply is received within requestTimeout, the connection
// is considered closed.
pref("dom.push.pingInterval", 1800000); // 30 minutes

// How long before we timeout
pref("dom.push.requestTimeout", 10000);

// WebPush prefs:
pref("dom.push.http2.reset_retry_count_after_ms", 60000);
pref("dom.push.http2.maxRetries", 2);
pref("dom.push.http2.retryInterval", 5000);

// W3C MediaDevices devicechange fake event
pref("media.ondevicechange.fakeDeviceChangeEvent.enabled", false);

// How long must we wait before declaring that a window is a "ghost" (i.e., a
// likely leak)?  This should be longer than it usually takes for an eligible
// window to be collected via the GC/CC.
pref("memory.ghost_window_timeout_seconds", 60);

// Don't dump memory reports on OOM, by default.
pref("memory.dump_reports_on_oom", false);

// Number of stack frames to capture in createObjectURL for about:memory.
pref("memory.blob_report.stack_frames", 0);

// Activates the activity monitor
pref("io.activity.enabled", false);

// If true, reuse the same global for (almost) everything loaded by the component
// loader (JS components, JSMs, etc). This saves memory, but makes it possible
// for the scripts to interfere with each other.  A restart is required for this
// to take effect.
pref("jsloader.shareGlobal", true);

// path to OSVR DLLs
pref("gfx.vr.osvr.utilLibPath", "");
pref("gfx.vr.osvr.commonLibPath", "");
pref("gfx.vr.osvr.clientLibPath", "");
pref("gfx.vr.osvr.clientKitLibPath", "");

// nsMemoryInfoDumper can watch a fifo in the temp directory and take various
// actions when the fifo is written to.  Disable this in general.
pref("memory_info_dumper.watch_fifo.enabled", false);

// If minInterval is 0, the check will only happen
// when the service has a strong suspicion we are in a captive portal
pref("network.captive-portal-service.minInterval", 60000); // 60 seconds
pref("network.captive-portal-service.maxInterval", 1500000); // 25 minutes
// Every 10 checks, the delay is increased by a factor of 5
pref("network.captive-portal-service.backoffFactor", "5.0");
pref("network.captive-portal-service.enabled", false);

pref("network.connectivity-service.enabled", true);
pref("network.connectivity-service.DNSv4.domain", "mozilla.org");
pref("network.connectivity-service.DNSv6.domain", "mozilla.org");
pref("network.connectivity-service.IPv4.url", "http://detectportal.firefox.com/success.txt?ipv4");
pref("network.connectivity-service.IPv6.url", "http://detectportal.firefox.com/success.txt?ipv6");

// DNS Trusted Recursive Resolver
// 0 - default off, 1 - reserved/off, 2 - TRR first, 3 - TRR only, 4 - reserved/off, 5 off by choice
pref("network.trr.mode", 0);
// DNS-over-HTTP service to use, must be HTTPS://
pref("network.trr.uri", "https://mozilla.cloudflare-dns.com/dns-query");
// List of DNS-over-HTTP resolver service providers. This pref populates the
// drop-down list in the Network Settings dialog box in about:preferences.
pref("network.trr.resolvers", "[{ \"name\": \"Cloudflare\", \"url\": \"https://mozilla.cloudflare-dns.com/dns-query\" },{ \"name\": \"NextDNS\", \"url\": \"https://trr.dns.nextdns.io/\" }]");
// credentials to pass to DOH end-point
pref("network.trr.credentials", "");
pref("network.trr.custom_uri", "");
// Wait for captive portal confirmation before enabling TRR
#if defined(ANDROID)
  // On Android, the captive portal is handled by the OS itself
  pref("network.trr.wait-for-portal", false);
#else
  pref("network.trr.wait-for-portal", false);
#endif
// Allow RFC1918 address in responses?
pref("network.trr.allow-rfc1918", false);
// Use GET (rather than POST)
pref("network.trr.useGET", false);
// Before TRR is widely used the NS record for this host is fetched
// from the DOH end point to ensure proper configuration
pref("network.trr.confirmationNS", "example.com");
// hardcode the resolution of the hostname in network.trr.uri instead of
// relying on the system resolver to do it for you
pref("network.trr.bootstrapAddress", "");
// TRR blacklist entry expire time (in seconds). Default is one minute.
// Meant to survive basically a page load.
pref("network.trr.blacklist-duration", 60);
// Allow AAAA entries to be used "early", before the A results are in
pref("network.trr.early-AAAA", false);
// When true, it only sends AAAA when the system has IPv6 connectivity
pref("network.trr.skip-AAAA-when-not-supported", true);
// When true, the DNS request will wait for both A and AAAA responses
// (if both have been requested) before notifying the listeners.
// When true, it effectively cancels `network.trr.early-AAAA`
pref("network.trr.wait-for-A-and-AAAA", true);
// Explicitly disable ECS (EDNS Client Subnet, RFC 7871)
pref("network.trr.disable-ECS", true);
// After this many failed TRR requests in a row, consider TRR borked
pref("network.trr.max-fails", 5);
// Comma separated list of domains that we should not use TRR for
pref("network.trr.excluded-domains", "");
pref("network.trr.builtin-excluded-domains", "localhost,local");
// When true, the DNS+TRR cache will be cleared when a relevant TRR pref
// changes. (uri, bootstrapAddress, excluded-domains)
pref("network.trr.clear-cache-on-pref-change", true);

pref("captivedetect.canonicalURL", "http://detectportal.firefox.com/success.txt");
pref("captivedetect.canonicalContent", "success\n");
pref("captivedetect.maxWaitingTime", 5000);
pref("captivedetect.pollingTime", 3000);
pref("captivedetect.maxRetryCount", 5);

// The tables used for Safebrowsing phishing and malware checks
pref("urlclassifier.malwareTable", "goog-malware-proto,goog-unwanted-proto,moztest-harmful-simple,moztest-malware-simple,moztest-unwanted-simple");
#ifdef MOZILLA_OFFICIAL
  // In official builds, we are allowed to use Google's private phishing
  // list (see bug 1288840).
  pref("urlclassifier.phishTable", "goog-phish-proto,moztest-phish-simple");
#else
  pref("urlclassifier.phishTable", "googpub-phish-proto,moztest-phish-simple");
#endif

// Tables for application reputation
pref("urlclassifier.downloadAllowTable", "goog-downloadwhite-proto");
pref("urlclassifier.downloadBlockTable", "goog-badbinurl-proto");

// Tables for login reputation
pref("urlclassifier.passwordAllowTable", "goog-passwordwhite-proto");

// Tables for anti-tracking features
pref("urlclassifier.trackingAnnotationTable", "moztest-track-simple,ads-track-digest256,social-track-digest256,analytics-track-digest256,content-track-digest256");
pref("urlclassifier.trackingAnnotationWhitelistTable", "moztest-trackwhite-simple,mozstd-trackwhite-digest256,google-trackwhite-digest256");
pref("urlclassifier.trackingTable", "moztest-track-simple,ads-track-digest256,social-track-digest256,analytics-track-digest256");
pref("urlclassifier.trackingWhitelistTable", "moztest-trackwhite-simple,mozstd-trackwhite-digest256,google-trackwhite-digest256");

pref("urlclassifier.features.fingerprinting.blacklistTables", "base-fingerprinting-track-digest256");
pref("urlclassifier.features.fingerprinting.whitelistTables", "mozstd-trackwhite-digest256,google-trackwhite-digest256");
pref("urlclassifier.features.fingerprinting.annotate.blacklistTables", "base-fingerprinting-track-digest256");
pref("urlclassifier.features.fingerprinting.annotate.whitelistTables", "mozstd-trackwhite-digest256,google-trackwhite-digest256");
pref("urlclassifier.features.cryptomining.blacklistTables", "base-cryptomining-track-digest256");
pref("urlclassifier.features.cryptomining.whitelistTables", "mozstd-trackwhite-digest256");
pref("urlclassifier.features.cryptomining.annotate.blacklistTables", "base-cryptomining-track-digest256");
pref("urlclassifier.features.cryptomining.annotate.whitelistTables", "mozstd-trackwhite-digest256");
pref("urlclassifier.features.socialtracking.blacklistTables", "social-tracking-protection-facebook-digest256,social-tracking-protection-linkedin-digest256,social-tracking-protection-twitter-digest256");
pref("urlclassifier.features.socialtracking.whitelistTables", "mozstd-trackwhite-digest256,google-trackwhite-digest256");
pref("urlclassifier.features.socialtracking.annotate.blacklistTables", "social-tracking-protection-facebook-digest256,social-tracking-protection-linkedin-digest256,social-tracking-protection-twitter-digest256");
pref("urlclassifier.features.socialtracking.annotate.whitelistTables", "mozstd-trackwhite-digest256,google-trackwhite-digest256");

// These tables will never trigger a gethash call.
pref("urlclassifier.disallow_completions", "goog-downloadwhite-digest256,base-track-digest256,mozstd-trackwhite-digest256,content-track-digest256,mozplugin-block-digest256,mozplugin2-block-digest256,block-flash-digest256,except-flash-digest256,allow-flashallow-digest256,except-flashallow-digest256,block-flashsubdoc-digest256,except-flashsubdoc-digest256,goog-passwordwhite-proto,ads-track-digest256,social-track-digest256,analytics-track-digest256,base-fingerprinting-track-digest256,content-fingerprinting-track-digest256,base-cryptomining-track-digest256,content-cryptomining-track-digest256,fanboyannoyance-ads-digest256,fanboysocial-ads-digest256,easylist-ads-digest256,easyprivacy-ads-digest256,adguard-ads-digest256,social-tracking-protection-digest256,social-tracking-protection-facebook-digest256,social-tracking-protection-linkedin-digest256,social-tracking-protection-twitter-digest256");

// Workaround for Google Recaptcha
pref("urlclassifier.trackingAnnotationSkipURLs", "google.com/recaptcha/,*.google.com/recaptcha/");

// Number of random entries to send with a gethash request
pref("urlclassifier.gethashnoise", 4);

// Gethash timeout for Safe Browsing
pref("urlclassifier.gethash.timeout_ms", 5000);
// Update server response timeout for Safe Browsing
pref("urlclassifier.update.response_timeout_ms", 30000);
// Download update timeout for Safe Browsing
pref("urlclassifier.update.timeout_ms", 90000);

// Name of the about: page to display Safe Browsing warnings (bug 399233)
pref("urlclassifier.alternate_error_page", "blocked");

// Enable safe-browsing debugging
pref("browser.safebrowsing.debug", false);

// Allow users to ignore Safe Browsing warnings.
pref("browser.safebrowsing.allowOverride", true);

// These names are approved by the Google Safe Browsing team.
// Any changes must be coordinated with them.
#ifdef MOZILLA_OFFICIAL
  pref("browser.safebrowsing.id", "navclient-auto-ffox");
#else
  pref("browser.safebrowsing.id", "Firefox");
#endif

// Download protection
pref("browser.safebrowsing.downloads.enabled", true);
pref("browser.safebrowsing.downloads.remote.enabled", true);
pref("browser.safebrowsing.downloads.remote.timeout_ms", 15000);
pref("browser.safebrowsing.downloads.remote.url", "https://sb-ssl.google.com/safebrowsing/clientreport/download?key=%GOOGLE_SAFEBROWSING_API_KEY%");
pref("browser.safebrowsing.downloads.remote.block_dangerous",            true);
pref("browser.safebrowsing.downloads.remote.block_dangerous_host",       true);
pref("browser.safebrowsing.downloads.remote.block_potentially_unwanted", true);
pref("browser.safebrowsing.downloads.remote.block_uncommon",             true);

// Google Safe Browsing provider (legacy)
pref("browser.safebrowsing.provider.google.pver", "2.2");
pref("browser.safebrowsing.provider.google.lists", "goog-badbinurl-shavar,goog-downloadwhite-digest256,goog-phish-shavar,googpub-phish-shavar,goog-malware-shavar,goog-unwanted-shavar");
pref("browser.safebrowsing.provider.google.updateURL", "https://safebrowsing.google.com/safebrowsing/downloads?client=SAFEBROWSING_ID&appver=%MAJOR_VERSION%&pver=2.2&key=%GOOGLE_SAFEBROWSING_API_KEY%");
pref("browser.safebrowsing.provider.google.gethashURL", "https://safebrowsing.google.com/safebrowsing/gethash?client=SAFEBROWSING_ID&appver=%MAJOR_VERSION%&pver=2.2");
pref("browser.safebrowsing.provider.google.reportURL", "https://safebrowsing.google.com/safebrowsing/diagnostic?client=%NAME%&site=");
pref("browser.safebrowsing.provider.google.reportPhishMistakeURL", "https://%LOCALE%.phish-error.mozilla.com/?url=");
pref("browser.safebrowsing.provider.google.reportMalwareMistakeURL", "https://%LOCALE%.malware-error.mozilla.com/?url=");
pref("browser.safebrowsing.provider.google.advisoryURL", "https://developers.google.com/safe-browsing/v4/advisory");
pref("browser.safebrowsing.provider.google.advisoryName", "Google Safe Browsing");

// Google Safe Browsing provider
pref("browser.safebrowsing.provider.google4.pver", "4");
pref("browser.safebrowsing.provider.google4.lists", "goog-badbinurl-proto,goog-downloadwhite-proto,goog-phish-proto,googpub-phish-proto,goog-malware-proto,goog-unwanted-proto,goog-harmful-proto,goog-passwordwhite-proto");
pref("browser.safebrowsing.provider.google4.updateURL", "https://safebrowsing.googleapis.com/v4/threatListUpdates:fetch?$ct=application/x-protobuf&key=%GOOGLE_SAFEBROWSING_API_KEY%&$httpMethod=POST");
pref("browser.safebrowsing.provider.google4.gethashURL", "https://safebrowsing.googleapis.com/v4/fullHashes:find?$ct=application/x-protobuf&key=%GOOGLE_SAFEBROWSING_API_KEY%&$httpMethod=POST");
pref("browser.safebrowsing.provider.google4.reportURL", "https://safebrowsing.google.com/safebrowsing/diagnostic?client=%NAME%&site=");
pref("browser.safebrowsing.provider.google4.reportPhishMistakeURL", "https://%LOCALE%.phish-error.mozilla.com/?url=");
pref("browser.safebrowsing.provider.google4.reportMalwareMistakeURL", "https://%LOCALE%.malware-error.mozilla.com/?url=");
pref("browser.safebrowsing.provider.google4.advisoryURL", "https://developers.google.com/safe-browsing/v4/advisory");
pref("browser.safebrowsing.provider.google4.advisoryName", "Google Safe Browsing");
pref("browser.safebrowsing.provider.google4.dataSharingURL", "https://safebrowsing.googleapis.com/v4/threatHits?$ct=application/x-protobuf&key=%GOOGLE_SAFEBROWSING_API_KEY%&$httpMethod=POST");
pref("browser.safebrowsing.provider.google4.dataSharing.enabled", false);

pref("browser.safebrowsing.reportPhishURL", "https://%LOCALE%.phish-report.mozilla.com/?url=");

// Mozilla Safe Browsing provider (for tracking protection and plugin blocking)
pref("browser.safebrowsing.provider.mozilla.pver", "2.2");
pref("browser.safebrowsing.provider.mozilla.lists", "base-track-digest256,mozstd-trackwhite-digest256,google-trackwhite-digest256,content-track-digest256,mozplugin-block-digest256,mozplugin2-block-digest256,block-flash-digest256,except-flash-digest256,allow-flashallow-digest256,except-flashallow-digest256,block-flashsubdoc-digest256,except-flashsubdoc-digest256,ads-track-digest256,social-track-digest256,analytics-track-digest256,base-fingerprinting-track-digest256,content-fingerprinting-track-digest256,base-cryptomining-track-digest256,content-cryptomining-track-digest256,fanboyannoyance-ads-digest256,fanboysocial-ads-digest256,easylist-ads-digest256,easyprivacy-ads-digest256,adguard-ads-digest256,social-tracking-protection-digest256,social-tracking-protection-facebook-digest256,social-tracking-protection-linkedin-digest256,social-tracking-protection-twitter-digest256");
pref("browser.safebrowsing.provider.mozilla.updateURL", "https://shavar.services.mozilla.com/downloads?client=SAFEBROWSING_ID&appver=%MAJOR_VERSION%&pver=2.2");
pref("browser.safebrowsing.provider.mozilla.gethashURL", "https://shavar.services.mozilla.com/gethash?client=SAFEBROWSING_ID&appver=%MAJOR_VERSION%&pver=2.2");
// Set to a date in the past to force immediate download in new profiles.
pref("browser.safebrowsing.provider.mozilla.nextupdatetime", "1");
// Block lists for tracking protection. The name values will be used as the keys
// to lookup the localized name in preferences.properties.
pref("browser.safebrowsing.provider.mozilla.lists.base", "moz-std");
pref("browser.safebrowsing.provider.mozilla.lists.content", "moz-full");

// The table and global pref for blocking plugin content
pref("urlclassifier.blockedTable", "moztest-block-simple,mozplugin-block-digest256");

// Flash blocking tables
pref("urlclassifier.flashAllowTable", "allow-flashallow-digest256");
pref("urlclassifier.flashAllowExceptTable", "except-flashallow-digest256");
pref("urlclassifier.flashTable", "block-flash-digest256");
pref("urlclassifier.flashExceptTable", "except-flash-digest256");
pref("urlclassifier.flashSubDocTable", "block-flashsubdoc-digest256");
pref("urlclassifier.flashSubDocExceptTable", "except-flashsubdoc-digest256");

// Turn off Spatial navigation by default.
pref("snav.enabled", false);

// Wakelock is disabled by default.
pref("dom.wakelock.enabled", false);

// Presentation Device
pref("dom.presentation.tcp_server.debug", false);
pref("dom.presentation.discovery.enabled", false);
pref("dom.presentation.discovery.timeout_ms", 10000);
pref("dom.presentation.discoverable", false);
pref("dom.presentation.discoverable.encrypted", true);
pref("dom.presentation.discoverable.retry_ms", 5000);
pref("dom.presentation.session_transport.data_channel.enable", false);

#ifdef XP_MACOSX
  #if !defined(RELEASE_OR_BETA) || defined(DEBUG)
    // In non-release builds we crash by default on insecure text input (when a
    // password editor has focus but secure event input isn't enabled).  The
    // following pref, when turned on, disables this behavior.  See bug 1188425.
    pref("intl.allow-insecure-text-input", false);
  #endif
#endif // XP_MACOSX

// Search service settings
pref("browser.search.log", false);
pref("browser.search.update", true);
pref("browser.search.update.log", false);
pref("browser.search.update.interval", 21600);
pref("browser.search.suggest.enabled", true);
pref("browser.search.suggest.enabled.private", false);
pref("browser.search.geoSpecificDefaults", false);
pref("browser.search.modernConfig", false);
pref("browser.search.separatePrivateDefault", false);
pref("browser.search.separatePrivateDefault.ui.enabled", false);

#ifdef MOZ_OFFICIAL_BRANDING
  // {moz:official} expands to "official"
  pref("browser.search.official", true);
#endif

// GMPInstallManager prefs

// User-settable override to media.gmp-manager.url for testing purposes.
//pref("media.gmp-manager.url.override", "");

// Update service URL for GMP install/updates:
pref("media.gmp-manager.url", "https://aus5.mozilla.org/update/3/GMP/%VERSION%/%BUILD_ID%/%BUILD_TARGET%/%LOCALE%/%CHANNEL%/%OS_VERSION%/%DISTRIBUTION%/%DISTRIBUTION_VERSION%/update.xml");

// When |media.gmp-manager.cert.requireBuiltIn| is true or not specified the
// final certificate and all certificates the connection is redirected to before
// the final certificate for the url specified in the |media.gmp-manager.url|
// preference must be built-in.
pref("media.gmp-manager.cert.requireBuiltIn", true);

// The |media.gmp-manager.certs.| preference branch contains branches that are
// sequentially numbered starting at 1 that contain attribute name / value
// pairs for the certificate used by the server that hosts the update xml file
// as specified in the |media.gmp-manager.url| preference. When these preferences are
// present the following conditions apply for a successful update check:
// 1. the uri scheme must be https
// 2. the preference name must exist as an attribute name on the certificate and
//    the value for the name must be the same as the value for the attribute name
//    on the certificate.
// If these conditions aren't met it will be treated the same as when there is
// no update available. This validation will not be performed when the
// |media.gmp-manager.url.override| user preference has been set for testing updates or
// when the |media.gmp-manager.cert.checkAttributes| preference is set to false. Also,
// the |media.gmp-manager.url.override| preference should ONLY be used for testing.
// IMPORTANT! app.update.certs.* prefs should also be updated if these
// are updated.
pref("media.gmp-manager.cert.checkAttributes", true);
pref("media.gmp-manager.certs.1.issuerName", "CN=DigiCert SHA2 Secure Server CA,O=DigiCert Inc,C=US");
pref("media.gmp-manager.certs.1.commonName", "aus5.mozilla.org");
pref("media.gmp-manager.certs.2.issuerName", "CN=thawte SSL CA - G2,O=\"thawte, Inc.\",C=US");
pref("media.gmp-manager.certs.2.commonName", "aus5.mozilla.org");

// Whether or not to perform reader mode article parsing on page load.
// If this pref is disabled, we will never show a reader mode icon in the toolbar.
pref("reader.parse-on-load.enabled", true);

// After what size document we don't bother running Readability on it
// because it'd slow things down too much
pref("reader.parse-node-limit", 3000);

// Force-enables reader mode parsing, even on low-memory platforms, where it
// is disabled by default.
pref("reader.parse-on-load.force-enabled", false);

// Whether we include full URLs in browser console errors. This is disabled
// by default because some platforms will persist these, leading to privacy issues.
pref("reader.errors.includeURLs", false);

// The default relative font size in reader mode (1-9)
pref("reader.font_size", 5);

// The default relative content width in reader mode (1-9)
pref("reader.content_width", 3);

// The default relative line height in reader mode (1-9)
pref("reader.line_height", 4);

// The default color scheme in reader mode (light, dark, sepia, auto)
// auto = color automatically adjusts according to ambient light level
// (auto only works on platforms where the 'devicelight' event is enabled)
pref("reader.color_scheme", "light");

// Color scheme values available in reader mode UI.
pref("reader.color_scheme.values", "[\"light\",\"dark\",\"sepia\"]");

// The font type in reader (sans-serif, serif)
pref("reader.font_type", "sans-serif");

// Whether or not the user has interacted with the reader mode toolbar.
// This is used to show a first-launch tip in reader mode.
pref("reader.has_used_toolbar", false);

// Whether to use a vertical or horizontal toolbar.
pref("reader.toolbar.vertical", true);

#if !defined(ANDROID)
  pref("narrate.enabled", true);
#else
  pref("narrate.enabled", false);
#endif

pref("narrate.test", false);
pref("narrate.rate", 0);
pref("narrate.voice", " { \"default\": \"automatic\" }");
// Only make voices that match content language available.
pref("narrate.filter-voices", true);

pref("dom.audiochannel.mutedByDefault", false);

// Allow control characters appear in composition string.
// When this is false, control characters except
// CHARACTER TABULATION (horizontal tab) are removed from
// both composition string and data attribute of compositionupdate
// and compositionend events.
pref("dom.compositionevent.allow_control_characters", false);

pref("memory.report_concurrency", 10);

// Add Mozilla AudioChannel APIs.
pref("media.useAudioChannelAPI", false);

pref("toolkit.pageThumbs.screenSizeDivisor", 7);
pref("toolkit.pageThumbs.minWidth", 0);
pref("toolkit.pageThumbs.minHeight", 0);

pref("webextensions.tests", false);

// 16MB default non-parseable upload limit for requestBody.raw.bytes
pref("webextensions.webRequest.requestBodyMaxRawBytes", 16777216);

pref("webextensions.storage.sync.enabled", true);
pref("webextensions.storage.sync.serverURL", "https://webextensions.settings.services.mozilla.com/v1");

// Allow customization of the fallback directory for file uploads
pref("dom.input.fallbackUploadDir", "");

// Turn rewriting of youtube embeds on/off
pref("plugins.rewrite_youtube_embeds", true);

// Default media volume
pref("media.default_volume", "1.0");

// return the maximum number of cores that navigator.hardwareCurrency returns
pref("dom.maxHardwareConcurrency", 16);

// Shutdown the osfile worker if its no longer needed.
#if !defined(RELEASE_OR_BETA)
  pref("osfile.reset_worker_delay", 30000);
#endif

// If true, all toplevel data: URI navigations will be blocked.
// Please note that manually entering a data: URI in the
// URL-Bar will not be blocked when flipping this pref.
pref("security.data_uri.block_toplevel_data_uri_navigations", true);

pref("dom.storageManager.prompt.testing", false);
pref("dom.storageManager.prompt.testing.allow", false);


pref("browser.storageManager.pressureNotification.minIntervalMS", 1200000);
pref("browser.storageManager.pressureNotification.usageThresholdGB", 5);

pref("browser.sanitizer.loglevel", "Warn");

// When a user cancels this number of authentication dialogs coming from
// a single web page in a row, all following authentication dialogs will
// be blocked (automatically canceled) for that page. The counter resets
// when the page is reloaded.
// To disable all auth prompting, set the limit to 0.
// To disable blocking of auth prompts, set the limit to -1.
pref("prompts.authentication_dialog_abuse_limit", 2);

// Payment Request API preferences
pref("dom.payments.loglevel", "Warn");
pref("dom.payments.defaults.saveCreditCard", false);
pref("dom.payments.defaults.saveAddress", true);
pref("dom.payments.request.supportedRegions", "US,CA");

#ifdef MOZ_ASAN_REPORTER
  pref("asanreporter.apiurl", "https://anf1.fuzzing.mozilla.org/crashproxy/submit/");
  pref("asanreporter.clientid", "unknown");
  pref("toolkit.telemetry.overrideUpdateChannel", "nightly-asan");
#endif

// Control whether clients.openWindow() opens windows in the same process
// that called the API vs following our normal multi-process selection
// algorithm.  Restricting openWindow to same process improves service worker
// web compat in the short term.  Once the SW multi-e10s refactor is complete
// this can be removed.
pref("dom.clients.openwindow_favors_same_process", true);

#ifdef RELEASE_OR_BETA
  pref("toolkit.aboutPerformance.showInternals", false);
#else
  pref("toolkit.aboutPerformance.showInternals", true);
#endif

// When a crash happens, whether to include heap regions of the crash context
// in the minidump. Enabled by default on nightly and aurora.
#ifdef RELEASE_OR_BETA
  pref("toolkit.crashreporter.include_context_heap", false);
#else
  pref("toolkit.crashreporter.include_context_heap", true);
#endif

// Open noopener links in a new process
pref("dom.noopener.newprocess.enabled", true);

#if defined(XP_WIN) || defined(XP_MACOSX) || defined(MOZ_WIDGET_GTK)
  pref("layers.omtp.enabled", true);
#else
  pref("layers.omtp.enabled", false);
#endif

// Limits the depth of recursive conversion of data when opening
// a content to view.  This is mostly intended to prevent infinite
// loops with faulty converters involved.
pref("general.document_open_conversion_depth_limit", 20);

pref("fission.rebuild_frameloaders_on_remoteness_change", true);

// Support for legacy customizations that rely on checking the
// user profile directory for these stylesheets:
//  * userContent.css
//  * userChrome.css
pref("toolkit.legacyUserProfileCustomizations.stylesheets", false);

#ifdef MOZ_DATA_REPORTING
  pref("datareporting.policy.dataSubmissionEnabled", true);
  pref("datareporting.policy.dataSubmissionPolicyNotifiedTime", "0");
  pref("datareporting.policy.dataSubmissionPolicyAcceptedVersion", 0);
  pref("datareporting.policy.dataSubmissionPolicyBypassNotification", false);
  pref("datareporting.policy.currentPolicyVersion", 2);
  pref("datareporting.policy.minimumPolicyVersion", 1);
  pref("datareporting.policy.minimumPolicyVersion.channel-beta", 2);
  pref("datareporting.policy.firstRunURL", "https://www.mozilla.org/privacy/firefox/");
#endif

#ifdef MOZ_SERVICES_HEALTHREPORT
  #if !defined(ANDROID)
    pref("datareporting.healthreport.infoURL", "https://www.mozilla.org/legal/privacy/firefox.html#health-report");

    // Health Report is enabled by default on all channels.
    pref("datareporting.healthreport.uploadEnabled", true);
  #endif
#endif

pref("services.common.log.logger.rest.request", "Debug");
pref("services.common.log.logger.rest.response", "Debug");
pref("services.common.log.logger.tokenserverclient", "Debug");

#ifdef MOZ_SERVICES_SYNC
  pref("services.sync.lastversion", "firstrun");
  pref("services.sync.sendVersionInfo", true);

  pref("services.sync.scheduler.idleInterval", 3600);  // 1 hour
  pref("services.sync.scheduler.activeInterval", 600);   // 10 minutes
  pref("services.sync.scheduler.immediateInterval", 90);    // 1.5 minutes
  pref("services.sync.scheduler.idleTime", 300);   // 5 minutes

  pref("services.sync.scheduler.fxa.singleDeviceInterval", 3600); // 1 hour

  // Note that new engines are typically added with a default of disabled, so
  // when an existing sync user gets the Firefox upgrade that supports the engine
  // it starts as disabled until the user has explicitly opted in.
  // The sync "create account" process typically *will* offer these engines, so
  // they may be flipped to enabled at that time.
  pref("services.sync.engine.addons", true);
  pref("services.sync.engine.addresses", false);
  pref("services.sync.engine.bookmarks", true);
  pref("services.sync.engine.bookmarks.buffer", true);
  pref("services.sync.engine.creditcards", false);
  pref("services.sync.engine.history", true);
  pref("services.sync.engine.passwords", true);
  pref("services.sync.engine.prefs", true);
  pref("services.sync.engine.tabs", true);
  pref("services.sync.engine.tabs.filteredUrls", "^(about:.*|resource:.*|chrome:.*|wyciwyg:.*|file:.*|blob:.*|moz-extension:.*)$");

  // The addresses and CC engines might not actually be available at all.
  pref("services.sync.engine.addresses.available", false);
  pref("services.sync.engine.creditcards.available", false);

  // If true, add-on sync ignores changes to the user-enabled flag. This
  // allows people to have the same set of add-ons installed across all
  // profiles while maintaining different enabled states.
  pref("services.sync.addons.ignoreUserEnabledChanges", false);

  // Comma-delimited list of hostnames to trust for add-on install.
  pref("services.sync.addons.trustedSourceHostnames", "addons.mozilla.org");

  pref("services.sync.log.appender.console", "Fatal");
  pref("services.sync.log.appender.dump", "Error");
  pref("services.sync.log.appender.file.level", "Trace");
  pref("services.sync.log.appender.file.logOnError", true);
  #if defined(NIGHTLY_BUILD)
    pref("services.sync.log.appender.file.logOnSuccess", true);
  #else
    pref("services.sync.log.appender.file.logOnSuccess", false);
  #endif
  pref("services.sync.log.appender.file.maxErrorAge", 864000); // 10 days

  // The default log level for all "Sync.*" logs. Adjusting this pref will
  // adjust the level for *all* Sync logs (except engines, and that's only
  // because we supply a default for the engines below.)
  pref("services.sync.log.logger", "Debug");

  // Prefs for Sync engines can be controlled globally or per-engine.
  // We only define the global level here, but manually creating prefs
  // like "services.sync.log.logger.engine.bookmarks" will control just
  // that engine.
  pref("services.sync.log.logger.engine", "Debug");
  pref("services.sync.log.cryptoDebug", false);

  pref("services.sync.telemetry.submissionInterval", 43200); // 12 hours in seconds
  pref("services.sync.telemetry.maxPayloadCount", 500);

  #ifdef EARLY_BETA_OR_EARLIER
    // Enable the (fairly costly) client/server validation through early Beta, but
    // not release candidates or Release.
    pref("services.sync.engine.bookmarks.validation.enabled", true);
    pref("services.sync.engine.passwords.validation.enabled", true);
  #endif

  #if defined(NIGHTLY_BUILD)
    // Enable repair of bookmarks on Nightly only - requires validation also be
    // enabled.
    pref("services.sync.engine.bookmarks.repair.enabled", true);
  #endif

  // We consider validation this frequently. After considering validation, even
  // if we don't end up validating, we won't try again unless this much time has passed.
  pref("services.sync.engine.bookmarks.validation.interval", 86400); // 24 hours in seconds
  pref("services.sync.engine.passwords.validation.interval", 86400); // 24 hours in seconds

  // We only run validation `services.sync.validation.percentageChance` percent of
  // the time, even if it's been the right amount of time since the last validation,
  // and you meet the maxRecord checks.
  pref("services.sync.engine.bookmarks.validation.percentageChance", 10);
  pref("services.sync.engine.passwords.validation.percentageChance", 10);

  // We won't validate an engine if it has more than this many records on the server.
  pref("services.sync.engine.bookmarks.validation.maxRecords", 1000);
  pref("services.sync.engine.passwords.validation.maxRecords", 1000);

  // The maximum number of immediate resyncs to trigger for changes made during
  // a sync.
  pref("services.sync.maxResyncs", 1);

  // The URL of the Firefox Accounts auth server backend
  pref("identity.fxaccounts.auth.uri", "https://api.accounts.firefox.com/v1");

  // Percentage chance we skip an extension storage sync (kinto life support).
  pref("services.sync.extension-storage.skipPercentageChance", 20);
#endif // MOZ_SERVICES_SYNC

// Marionette is the remote protocol that lets OOP programs communicate with,
// instrument, and control Gecko.

// Starts and stops the Marionette server.
pref("marionette.enabled", false);

// Delay server startup until a modal dialogue has been clicked to allow time
// for user to set breakpoints in the Browser Toolbox.
pref("marionette.debugging.clicktostart", false);

// Verbosity of Marionette logger repository.
//
// Available levels are, in descending order of severity, "trace", "debug",
// "config", "info", "warn", "error", and "fatal". The value is treated
// case-insensitively.
pref("marionette.log.level", "Info");

// Certain log messages that are known to be long are truncated. This
// preference causes them to not be truncated.
pref("marionette.log.truncate", true);

// Port to start Marionette server on.
pref("marionette.port", 2828);

// Sets recommended automation preferences when Marionette is started.
pref("marionette.prefs.recommended", true);

// Whether content scripts can be safely reused.
//
// Deprecated and scheduled for removal with
// https://bugzil.la/marionette-window-tracking
pref("marionette.contentListener", false);

#if defined(ENABLE_REMOTE_AGENT)
  // Indicates whether the remote agent is enabled.
  // If it is false, the remote agent will not be loaded.
  #if defined(NIGHTLY_BUILD)
    pref("remote.enabled", true);
  #else
    pref("remote.enabled", false);
  #endif

  // Limits remote agent to listen on loopback devices,
  // e.g. 127.0.0.1, localhost, and ::1.
  pref("remote.force-local", true);
#endif

// Defines the verbosity of the internal logger.
//
// Available levels are, in descending order of severity, "Trace", "Debug",
// "Config", "Info", "Warn", "Error", and "Fatal". The value is treated
// case-sensitively.
pref("remote.log.level", "Info");

// Certain log messages that are known to be long are truncated. This
// preference causes them to not be truncated.
pref("remote.log.truncate", true);

// Enable the JSON View tool (an inspector for application/json documents).
pref("devtools.jsonview.enabled", true);

// Default theme ("dark" or "light").
#ifdef MOZ_DEV_EDITION
  pref("devtools.theme", "dark", sticky);
#else
  pref("devtools.theme", "light", sticky);
#endif

// Completely disable DevTools entry points, as well as all DevTools command
// line arguments This should be merged with devtools.enabled, see Bug 1440675.
pref("devtools.policy.disabled", false);

// Enable deprecation warnings.
pref("devtools.errorconsole.deprecation_warnings", true);

#ifdef NIGHTLY_BUILD
  // Don't show the Browser Toolbox prompt on local builds / nightly.
  pref("devtools.debugger.prompt-connection", false, sticky);
#else
  pref("devtools.debugger.prompt-connection", true, sticky);
#endif

#ifdef MOZILLA_OFFICIAL
  // Disable debugging chrome.
  pref("devtools.chrome.enabled", false, sticky);
  // Disable remote debugging connections.
  pref("devtools.debugger.remote-enabled", false, sticky);
#else
  // In local builds, enable the browser toolbox by default.
  pref("devtools.chrome.enabled", true, sticky);
  pref("devtools.debugger.remote-enabled", true, sticky);
#endif

pref("devtools.debugger.features.watchpoints", true);

// Disable remote debugging protocol logging.
pref("devtools.debugger.log", false);
pref("devtools.debugger.log.verbose", false);

pref("devtools.debugger.remote-port", 6000);
pref("devtools.debugger.remote-websocket", false);
// Force debugger server binding on the loopback interface.
pref("devtools.debugger.force-local", true);

// Limit for intercepted request and response bodies (1 MB).
// Possible values:
// 0 => the response body has no limit
// n => represents max number of bytes stored
pref("devtools.netmonitor.responseBodyLimit", 1048576);
pref("devtools.netmonitor.requestBodyLimit", 1048576);

// Limit for WebSocket frames (100 KB).
pref("devtools.netmonitor.ws.messageDataLimit", 100000);

// DevTools default color unit.
pref("devtools.defaultColorUnit", "authored");

// Used for devtools debugging.
pref("devtools.dump.emit", false);

// Disable device discovery logging.
pref("devtools.discovery.log", false);
// Whether to scan for DevTools devices via WiFi.
pref("devtools.remote.wifi.scan", true);
// Client must complete TLS handshake within this window (ms).
pref("devtools.remote.tls-handshake-timeout", 10000);

// The extension ID for devtools-adb-extension.
pref("devtools.remote.adb.extensionID", "adb@mozilla.org");
// The URL for for devtools-adb-extension (overridden in tests to a local
// path).
pref("devtools.remote.adb.extensionURL", "https://ftp.mozilla.org/pub/mozilla.org/labs/devtools/adb-extension/#OS#/adb-extension-latest-#OS#.xpi");

// URL of the remote JSON catalog used for device simulation.
pref("devtools.devices.url", "https://code.cdn.mozilla.net/devices/devices.json");

// Enable Inactive CSS detection; used both by the client and the server.
pref("devtools.inspector.inactive.css.enabled", true);

#if defined(NIGHTLY_BUILD) || defined(MOZ_DEV_EDITION)
// Define in StaticPrefList.yaml and override here since StaticPrefList.yaml
// doesn't provide a way to lock the pref
pref("dom.postMessage.sharedArrayBuffer.bypassCOOP_COEP.insecure.enabled", false);
#else
pref("dom.postMessage.sharedArrayBuffer.bypassCOOP_COEP.insecure.enabled", false, locked);
#endif

// Whether to start the private browsing mode at application startup
pref("browser.privatebrowsing.autostart", false);<|MERGE_RESOLUTION|>--- conflicted
+++ resolved
@@ -240,15 +240,9 @@
 // Don't show "Open with" option on download dialog if true.
 pref("browser.download.forbid_open_with", false);
 
-<<<<<<< HEAD
 // WebAlarms
 pref("dom.alarm.enabled", false);
 
-// Insecure registerProtocolHandler is disabled by default
-pref("dom.registerProtocolHandler.insecure.enabled", false);
-
-=======
->>>>>>> 4827a71e
 // Whether or not indexedDB experimental features are enabled.
 pref("dom.indexedDB.experimental", false);
 // Enable indexedDB logging.
