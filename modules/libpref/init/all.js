--- conflicted
+++ resolved
@@ -1111,15 +1111,6 @@
 pref("javascript.options.wasm_verbose",           false);
 pref("javascript.options.wasm_baselinejit",       true);
 
-<<<<<<< HEAD
-#if defined(MOZ_AARCH64) && !defined(ENABLE_WASM_CRANELIFT)
-  pref("javascript.options.wasm_optimizingjit",   false);
-#else
-  pref("javascript.options.wasm_optimizingjit",   true);
-#endif
-
-=======
->>>>>>> 5a1a3495
 #ifdef ENABLE_WASM_REFTYPES
   pref("javascript.options.wasm_reftypes",        true);
   pref("javascript.options.wasm_gc",              false);
