dnl This Source Code Form is subject to the terms of the Mozilla Public
dnl License, v. 2.0. If a copy of the MPL was not distributed with this
dnl file, You can obtain one at http://mozilla.org/MPL/2.0/.

AC_DEFUN([MOZ_ANDROID_NDK],
[

case "$target" in
*-android*|*-linuxandroid*)
    dnl $android_platform will be set for us by Python configure.
    directory_include_args="-isystem $android_system -isystem $android_sysroot/usr/include"

    # clang will do any number of interesting things with host tools unless we tell
    # it to use the NDK tools.
    extra_opts="-gcc-toolchain $(dirname $(dirname $TOOLCHAIN_PREFIX))"
    CPPFLAGS="$extra_opts -D__ANDROID_API__=$android_version $CPPFLAGS"
    ASFLAGS="$extra_opts $ASFLAGS"
    LDFLAGS="$extra_opts $LDFLAGS"

    CPPFLAGS="$directory_include_args $CPPFLAGS"
    CFLAGS="-fno-short-enums -fno-exceptions $CFLAGS"
    CXXFLAGS="-fno-short-enums -fno-exceptions $CXXFLAGS $stlport_cppflags"
    ASFLAGS="$directory_include_args -DANDROID $ASFLAGS"

    LDFLAGS="-L$android_platform/usr/lib -Wl,-rpath-link=$android_platform/usr/lib --sysroot=$android_platform $LDFLAGS"
<<<<<<< HEAD
    ANDROID_PLATFORM="${android_platform}"
    ANDROID_VERSION="${android_version}"

    AC_DEFINE(ANDROID)
    AC_SUBST(ANDROID_PLATFORM)
    AC_SUBST(ANDROID_VERSION)

=======
>>>>>>> 1dfd7046
    ;;
esac

])

AC_DEFUN([MOZ_ANDROID_CPU_ARCH],
[

if test "$OS_TARGET" = "Android"; then
    case "${CPU_ARCH}" in
    arm)
        ANDROID_CPU_ARCH=armeabi-v7a
        ;;
    x86)
        ANDROID_CPU_ARCH=x86
        ;;
    x86_64)
        ANDROID_CPU_ARCH=x86_64
        ;;
    aarch64)
        ANDROID_CPU_ARCH=arm64-v8a
        ;;
    esac

    AC_SUBST(ANDROID_CPU_ARCH)
fi
])

AC_DEFUN([MOZ_ANDROID_STLPORT],
[

if test "$OS_TARGET" = "Android"; then
    if test -z "$STLPORT_LIBS"; then
        # android-ndk-r8b and later
        cxx_libs="$android_ndk/sources/cxx-stl/llvm-libc++/libs/$ANDROID_CPU_ARCH"
        # NDK r12 removed the arm/thumb library split and just made
        # everything thumb by default.  Attempt to compensate.
        if test "$MOZ_THUMB2" = 1 -a -d "$cxx_libs/thumb"; then
            cxx_libs="$cxx_libs/thumb"
        fi

        if ! test -e "$cxx_libs/libc++_static.a"; then
            AC_MSG_ERROR([Couldn't find path to llvm-libc++ in the android ndk])
        fi

        STLPORT_LIBS="-L$cxx_libs -lc++_static"
        # NDK r12 split the libc++ runtime libraries into pieces.
        for lib in c++abi unwind android_support; do
            if test -e "$cxx_libs/lib${lib}.a"; then
                 STLPORT_LIBS="$STLPORT_LIBS -l${lib}"
            fi
        done
    fi
fi
AC_SUBST_LIST([STLPORT_LIBS])

])


dnl Configure an Android SDK.
AC_DEFUN([MOZ_ANDROID_SDK],
[

MOZ_ARG_WITH_STRING(android-min-sdk,
[  --with-android-min-sdk=[VER]     Impose a minimum Firefox for Android SDK version],
[ MOZ_ANDROID_MIN_SDK_VERSION=$withval ])

MOZ_ARG_WITH_STRING(android-max-sdk,
[  --with-android-max-sdk=[VER]     Impose a maximum Firefox for Android SDK version],
[ MOZ_ANDROID_MAX_SDK_VERSION=$withval ])

if test -n "$MOZ_ANDROID_MIN_SDK_VERSION"; then
    if test -n "$MOZ_ANDROID_MAX_SDK_VERSION"; then
        if test $MOZ_ANDROID_MAX_SDK_VERSION -lt $MOZ_ANDROID_MIN_SDK_VERSION ; then
            AC_MSG_ERROR([--with-android-max-sdk must be at least the value of --with-android-min-sdk.])
        fi
    fi

    if test $MOZ_ANDROID_MIN_SDK_VERSION -gt $ANDROID_TARGET_SDK ; then
        AC_MSG_ERROR([--with-android-min-sdk is expected to be less than $ANDROID_TARGET_SDK])
    fi

    AC_SUBST(MOZ_ANDROID_MIN_SDK_VERSION)
fi

AC_SUBST(MOZ_ANDROID_MAX_SDK_VERSION)

])<|MERGE_RESOLUTION|>--- conflicted
+++ resolved
@@ -23,16 +23,11 @@
     ASFLAGS="$directory_include_args -DANDROID $ASFLAGS"
 
     LDFLAGS="-L$android_platform/usr/lib -Wl,-rpath-link=$android_platform/usr/lib --sysroot=$android_platform $LDFLAGS"
-<<<<<<< HEAD
-    ANDROID_PLATFORM="${android_platform}"
+    # ANDROID_PLATFORM="${android_platform}"
     ANDROID_VERSION="${android_version}"
 
-    AC_DEFINE(ANDROID)
-    AC_SUBST(ANDROID_PLATFORM)
     AC_SUBST(ANDROID_VERSION)
 
-=======
->>>>>>> 1dfd7046
     ;;
 esac
 
