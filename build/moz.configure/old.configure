--- conflicted
+++ resolved
@@ -210,14 +210,10 @@
 @old_configure_options(
     '--cache-file',
     '--datadir',
-<<<<<<< HEAD
     '--enable-b2g-bt',
     '--enable-b2g-camera',
     '--enable-b2g-fm',
     '--enable-b2g-ril',
-    '--enable-cpp-rtti',
-=======
->>>>>>> fc91a093
     '--enable-crashreporter',
     '--enable-dbus',
     '--enable-debug-js-modules',
