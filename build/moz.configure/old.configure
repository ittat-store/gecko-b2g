# -*- Mode: python; indent-tabs-mode: nil; tab-width: 40 -*-
# vim: set filetype=python:
# This Source Code Form is subject to the terms of the Mozilla Public
# License, v. 2.0. If a copy of the MPL was not distributed with this
# file, You can obtain one at http://mozilla.org/MPL/2.0/.


option(env='AUTOCONF', nargs=1, help='Path to autoconf 2.13')


@depends(mozconfig, 'AUTOCONF')
@checking('for autoconf')
@imports(_from='os.path', _import='exists')
@imports('re')
def autoconf(mozconfig, autoconf):
    mozconfig_autoconf = None
    if mozconfig['path']:
        make_extra = mozconfig['make_extra']
        if make_extra:
            for assignment in make_extra:
                m = re.match('(?:export\s+)?AUTOCONF\s*:?=\s*(.+)$',
                             assignment)
                if m:
                    mozconfig_autoconf = m.group(1)
                # Check whether we've exported any known-broken variables.
                m = re.match('(?:export\s+)?(?:CC|CXX)\s*:?=\s*(?:.+)$',
                             assignment)
                if m:
                    die('Setting the value of CC or CXX with "mk_add_options" '
                        'can cause the build to fail unexpectedly. Please '
                        'change your mozconfig to instead use '
                        '"ac_add_options", e.g. ac_add_options '
                        'CC=my-custom-cc".')

    autoconf = autoconf[0] if autoconf else None

    for ac in (mozconfig_autoconf, autoconf, 'autoconf-2.13', 'autoconf2.13',
               'autoconf213'):
        if ac:
            autoconf = find_program(ac)
            if autoconf:
                break
    else:
        fink = find_program('fink')
        if fink:
            autoconf = os.path.normpath(os.path.join(
                fink, '..', '..', 'lib', 'autoconf2.13', 'bin', 'autoconf'))
        else:
            brew = find_program('brew')
            if brew:
                autoconf = os.path.normpath(os.path.join(
                    brew, '..', '..', 'Cellar', 'autoconf213', '2.13', 'bin',
                    'autoconf213'))

    if not autoconf:
        die('Could not find autoconf 2.13')

    if not exists(autoconf):
        die('Could not find autoconf 2.13 at %s', autoconf)

    return autoconf


set_config('AUTOCONF', autoconf)


@depends(mozconfig)
def prepare_mozconfig(mozconfig):
    if mozconfig['path']:
        items = {}
        for key, value in mozconfig['vars']['added'].items():
            items[key] = (value, 'added')
        for key, (old, value) in mozconfig['vars']['modified'].items():
            items[key] = (value, 'modified')
        for t in ('env', 'vars'):
            for key in mozconfig[t]['removed'].keys():
                items[key] = (None, 'removed ' + t)
        return items


@depends('OLD_CONFIGURE', 'MOZILLABUILD', prepare_mozconfig, autoconf, check_build_environment,
         shell, old_configure_assignments, build_project)
@imports(_from='__builtin__', _import='open')
@imports(_from='__builtin__', _import='print')
@imports(_from='__builtin__', _import='sorted')
@imports('glob')
@imports('itertools')
@imports('subprocess')
# Import getmtime without overwriting the sandbox os.path.
@imports(_from='os.path', _import='getmtime')
@imports(_from='os.path', _import='exists')
@imports(_from='mozbuild.shellutil', _import='quote')
@imports(_from='tempfile', _import='NamedTemporaryFile')
@imports(_from='os', _import='environ')
@imports(_from='os', _import='remove')
@imports(_from='os', _import='rename')
@imports(_from='subprocess', _import='CalledProcessError')
@imports(_from='__builtin__', _import='OSError')
def prepare_configure(old_configure, mozillabuild, mozconfig, autoconf, build_env, shell,
                      old_configure_assignments, build_project):
    # os.path.abspath in the sandbox will ensure forward slashes on Windows,
    # which is actually necessary because this path actually ends up literally
    # as $0, and backslashes there breaks autoconf's detection of the source
    # directory.
    old_configure = os.path.abspath(old_configure[0])
    if build_project == 'js':
        old_configure_dir = os.path.dirname(old_configure)
        if not old_configure_dir.endswith('/js/src'):
            old_configure = os.path.join(old_configure_dir, 'js', 'src',
                                         os.path.basename(old_configure))

    refresh = True
    if exists(old_configure):
        mtime = getmtime(old_configure)
        aclocal = os.path.join(build_env.topsrcdir, 'build', 'autoconf',
                               '*.m4')
        for input in itertools.chain(
            (old_configure + '.in',
             os.path.join(os.path.dirname(old_configure), 'aclocal.m4')),
            glob.iglob(aclocal),
        ):
            if getmtime(input) > mtime:
                break
        else:
            refresh = False

    if refresh:
        log.info('Refreshing %s with %s', old_configure, autoconf)

        try:
            script = subprocess.check_output([
                shell, autoconf,
                '--localdir=%s' % os.path.dirname(old_configure),
                old_configure + '.in'])
        except CalledProcessError as exc:
            # Autoconf on win32 may break due to a bad $PATH.  Let the user know
            # their $PATH is suspect.
            if mozillabuild:
                mozillabuild_path = normsep(mozillabuild[0])
                sh_path = normsep(find_program('sh'))
                if mozillabuild_path not in sh_path:
                    log.warning("The '{}msys/bin' directory is not first in $PATH. "
                                "This may cause autoconf to fail. ($PATH is currently "
                                "set to: {})".format(mozillabuild_path, environ[
                        'PATH']))
            die('autoconf exited with return code {}'.format(exc.returncode))

        if not script:
            die('Generated old-configure is empty! Check that your autoconf 2.13 program works!')

        # Make old-configure append to config.log, where we put our own log.
        # This could be done with a m4 macro, but it's way easier this way
        script = script.replace(b'>./config.log', b'>>${CONFIG_LOG=./config.log}')

        with NamedTemporaryFile(mode='wb', prefix=os.path.basename(old_configure),
                                dir=os.path.dirname(old_configure), delete=False) as fh:
            fh.write(script)

        try:
            rename(fh.name, old_configure)
        except OSError:
            try:
                # Likely the file already existed (on Windows). Retry after removing it.
                remove(old_configure)
                rename(fh.name, old_configure)
            except OSError as e:
                die('Failed re-creating old-configure: %s' % e.message)

    cmd = [shell, old_configure]
    with open('old-configure.vars', 'w') as out:
        log.debug('Injecting the following to old-configure:')

        def inject(command):
            print(command, file=out) # noqa Python 2vs3
            log.debug('| %s', command)

        if mozconfig:
            inject('# start of mozconfig values')
            for key, (value, action) in sorted(mozconfig.items()):
                if action.startswith('removed '):
                    inject("unset %s # from %s" % (
                        key, action[len('removed '):]))
                else:
                    inject("%s=%s # %s" % (key, quote(value), action))

            inject('# end of mozconfig values')

        # Autoconf is special, because it might be passed from
        # mozconfig['make_extra'], which we don't pass automatically above.
        inject('export AUTOCONF=%s' % quote(autoconf))

        for k, v in old_configure_assignments:
            inject('%s=%s' % (k, quote(v)))

    return cmd


@template
def old_configure_options(*options):
    for opt in options:
        option(opt, nargs='*', help='Help missing for old configure options')

    @dependable
    def all_options():
        return list(options)

    return depends(host_for_sub_configure, target_for_sub_configure, all_options, *options)


@old_configure_options(
    '--cache-file',
    '--datadir',
<<<<<<< HEAD
    '--enable-b2g-bt',
    '--enable-b2g-camera',
    '--enable-b2g-ril',
    '--enable-cookies',
=======
>>>>>>> 52201dc3
    '--enable-cpp-rtti',
    '--enable-crashreporter',
    '--enable-dbus',
    '--enable-debug-js-modules',
    '--enable-dtrace',
    '--enable-dump-painting',
    '--enable-extensions',
    '--enable-icf',
    '--enable-install-strip',
    '--enable-libproxy',
    '--enable-logrefcnt',
    '--enable-mobile-optimize',
    '--enable-necko-wifi',
    '--enable-negotiateauth',
    '--enable-nspr-build',
    '--enable-official-branding',
    '--enable-parental-controls',
    '--enable-pref-extensions',
    '--enable-readline',
    '--enable-sandbox',
    '--enable-startupcache',
    '--enable-strip',
    '--enable-system-cairo',
    '--enable-system-extension-dirs',
    '--enable-system-pixman',
    '--enable-universalchardet',
    '--enable-updater',
    '--enable-wifi-support',
    '--enable-xul',
    '--enable-zipwriter',
    '--includedir',
    '--libdir',
    '--prefix',
    '--with-android-distribution-directory',
    '--with-android-max-sdk',
    '--with-android-min-sdk',
    '--with-app-basename',
    '--with-app-name',
    '--with-branding',
    '--with-cross-lib',
    '--with-debug-label',
    '--with-distribution-id',
    '--with-intl-api',
    '--with-jitreport-granularity',
    '--with-macbundlename-prefix',
    '--with-nspr-cflags',
    '--with-nspr-exec-prefix',
    '--with-nspr-libs',
    '--with-nspr-prefix',
    '--with-nss-exec-prefix',
    '--with-nss-prefix',
    '--with-qemu-exe',
    '--with-sixgill',
    '--with-system-icu',
    '--with-system-libevent',
    '--with-system-nspr',
    '--with-system-nss',
    '--with-system-png',
    '--with-system-zlib',
    '--with-user-appdir',
    '--x-includes',
    '--x-libraries',
)
def prepare_configure_options(host, target, all_options, *options):
    # old-configure only supports the options listed in @old_configure_options
    # so we don't need to pass it every single option we've been passed. Only
    # the ones that are not supported by python configure need to.
    options = [
        value.format(name)
        for name, value in zip(all_options, options)
        if value.origin != 'default'
    ] + [host, target]

    return namespace(options=options, all_options=all_options)


@depends(prepare_configure, prepare_configure_options, altered_path)
@imports(_from='__builtin__', _import='compile')
@imports(_from='__builtin__', _import='open')
@imports('logging')
@imports('os')
@imports('subprocess')
@imports('sys')
@imports(_from='mozbuild.shellutil', _import='quote')
@imports(_from='mozbuild.shellutil', _import='split')
@imports(_from='six', _import='exec_')
@imports(_from='six', _import='iteritems')
@imports(_from='six', _import='string_types')
def old_configure(prepare_configure, prepare_configure_options, altered_path):
    cmd = prepare_configure + prepare_configure_options.options

    env = dict(os.environ)

    # For debugging purpose, in case it's not what we'd expect.
    log.debug('Running %s', quote(*cmd))

    # Our logging goes to config.log, the same file old.configure uses.
    # We can't share the handle on the file, so close it.
    logger = logging.getLogger('moz.configure')
    config_log = None
    for handler in logger.handlers:
        if isinstance(handler, logging.FileHandler):
            config_log = handler
            config_log.close()
            logger.removeHandler(config_log)
            env['CONFIG_LOG'] = config_log.baseFilename
            log_size = os.path.getsize(config_log.baseFilename)
            break

    if altered_path:
        env['PATH'] = altered_path

    proc = subprocess.Popen(cmd, stdout=subprocess.PIPE, stderr=subprocess.STDOUT,
                            env=env)
    while True:
        line = proc.stdout.readline()
        if not line:
            break
        log.info(line.rstrip())

    ret = proc.wait()
    if ret:
        with log.queue_debug():
            if config_log:
                with open(config_log.baseFilename, 'r') as fh:
                    fh.seek(log_size)
                    for line in fh:
                        log.debug(line.rstrip())
            log.error('old-configure failed')
        sys.exit(ret)

    if config_log:
        # Create a new handler in append mode
        handler = logging.FileHandler(config_log.baseFilename, mode='a', delay=True)
        handler.setFormatter(config_log.formatter)
        logger.addHandler(handler)

    raw_config = {
        'split': split,
        'unique_list': unique_list,
    }
    with open('config.data', 'r') as fh:
        code = compile(fh.read(), 'config.data', 'exec')
        exec_(code, raw_config)

    # Ensure all the flags known to old-configure appear in the
    # @old_configure_options above.
    all_options = set(prepare_configure_options.all_options)
    for flag in raw_config['flags']:
        if flag not in all_options:
            die('Missing option in `@old_configure_options` in %s: %s',
                __file__, flag)

    # If the code execution above fails, we want to keep the file around for
    # debugging.
    os.remove('config.data')

    for c in ('substs', 'defines'):
        raw_config[c] = [
            (k[1:-1], v[1:-1] if isinstance(v, string_types) else v)
            for k, v in raw_config[c]
        ]

    return raw_config


# set_config is only available in the global namespace, not directly in
# @depends functions, but we do need to enumerate the result of
# old_configure, so we cheat.
@imports('__sandbox__')
def set_old_configure_config(name, value):
    __sandbox__.set_config_impl(name, value)

# Same as set_old_configure_config, but for set_define.


@imports('__sandbox__')
def set_old_configure_define(name, value):
    __sandbox__.set_define_impl(name, value)


@depends(old_configure)
@imports(_from='six', _import='iteritems')
def post_old_configure(raw_config):
    for k, v in raw_config['substs']:
        set_old_configure_config(k, v)

    for k, v in iteritems(dict(raw_config['defines'])):
        set_old_configure_define(k, v)

    set_old_configure_config('non_global_defines',
                             raw_config['non_global_defines'])


# Assuming no other option is declared after this function, handle the
# env options that were injected by mozconfig_options by creating dummy
# Option instances and having the sandbox's CommandLineHelper handle
# them. We only do so for options that haven't been declared so far,
# which should be a proxy for the options that old-configure handles
# and that we don't know anything about.
@depends('--help')
@imports('__sandbox__')
@imports(_from='mozbuild.configure.options', _import='Option')
def remaining_mozconfig_options(_):
    helper = __sandbox__._helper
    for arg in list(helper):
        if helper._origins[arg] != 'mozconfig':
            continue
        name = arg.split('=', 1)[0]
        if name.isupper() and name not in __sandbox__._options:
            option = Option(env=name, nargs='*', help=name)
            helper.handle(option)

# Please do not add anything after remaining_mozconfig_options()<|MERGE_RESOLUTION|>--- conflicted
+++ resolved
@@ -210,13 +210,9 @@
 @old_configure_options(
     '--cache-file',
     '--datadir',
-<<<<<<< HEAD
     '--enable-b2g-bt',
     '--enable-b2g-camera',
     '--enable-b2g-ril',
-    '--enable-cookies',
-=======
->>>>>>> 52201dc3
     '--enable-cpp-rtti',
     '--enable-crashreporter',
     '--enable-dbus',
