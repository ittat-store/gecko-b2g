/* -*- Mode: C++; tab-width: 4; indent-tabs-mode: nil; c-basic-offset: 4 -*-
 * vim: set ts=4 sw=4 et tw=99:
 *
 * ***** BEGIN LICENSE BLOCK *****
 * Version: MPL 1.1/GPL 2.0/LGPL 2.1
 *
 * The contents of this file are subject to the Mozilla Public License Version
 * 1.1 (the "License"); you may not use this file except in compliance with
 * the License. You may obtain a copy of the License at
 * http://www.mozilla.org/MPL/
 *
 * Software distributed under the License is distributed on an "AS IS" basis,
 * WITHOUT WARRANTY OF ANY KIND, either express or implied. See the License
 * for the specific language governing rights and limitations under the
 * License.
 *
 * The Original Code is Mozilla SpiderMonkey JavaScript 1.9 code, released
 * May 28, 2008.
 *
 * The Initial Developer of the Original Code is
 *   Brendan Eich <brendan@mozilla.org>
 *
 * Contributor(s):
 *   David Mandelin <dmandelin@mozilla.com>
 *
 * Alternatively, the contents of this file may be used under the terms of
 * either of the GNU General Public License Version 2 or later (the "GPL"),
 * or the GNU Lesser General Public License Version 2.1 or later (the "LGPL"),
 * in which case the provisions of the GPL or the LGPL are applicable instead
 * of those above. If you wish to allow use of your version of this file only
 * under the terms of either the GPL or the LGPL, and not to allow others to
 * use your version of this file under the terms of the MPL, indicate your
 * decision by deleting the provisions above and replace them with the notice
 * and other provisions required by the GPL or the LGPL. If you do not delete
 * the provisions above, a recipient may use your version of this file under
 * the terms of any one of the MPL, the GPL or the LGPL.
 *
 * ***** END LICENSE BLOCK ***** */
#include "PolyIC.h"
#include "StubCalls.h"
#include "CodeGenIncludes.h"
#include "StubCalls-inl.h"
#include "BaseCompiler.h"
#include "assembler/assembler/LinkBuffer.h"
#include "TypedArrayIC.h"
#include "jsscope.h"
#include "jsnum.h"
#include "jstypedarray.h"
#include "jsatominlines.h"
#include "jsobjinlines.h"
#include "jsscopeinlines.h"
#include "jspropertycache.h"
#include "jspropertycacheinlines.h"
#include "jsinterpinlines.h"
#include "jsautooplen.h"

#if defined JS_POLYIC

using namespace js;
using namespace js::mjit;
using namespace js::mjit::ic;

typedef JSC::FunctionPtr FunctionPtr;
typedef JSC::MacroAssembler::RegisterID RegisterID;
typedef JSC::MacroAssembler::Jump Jump;
typedef JSC::MacroAssembler::Imm32 Imm32;

/* Rough over-estimate of how much memory we need to unprotect. */
static const uint32 INLINE_PATH_LENGTH = 64;

/* Static initializer to prime platforms that use constant offsets for ICs. */
#ifndef JS_HAS_IC_LABELS
ICOffsetInitializer::ICOffsetInitializer()
{
    {
        GetPropLabels &labels = PICInfo::getPropLabels_;
#if defined JS_CPU_X86
        labels.dslotsLoadOffset = -15;
        labels.inlineShapeOffset = 6;
        labels.stubShapeJumpOffset = 12;
        labels.inlineValueLoadOffset = -12;
#endif
    }
    {
        SetPropLabels &labels = PICInfo::setPropLabels_;
#if defined JS_CPU_X86
        labels.inlineShapeDataOffset = 6;
        /* Store w/ address offset patch is two movs. */
        labels.inlineShapeJumpOffset = 12;
        labels.stubShapeJumpOffset = 12;
#endif
    }
    {
        BindNameLabels &labels = PICInfo::bindNameLabels_;
#if defined JS_CPU_X86
        labels.inlineJumpOffset = 10;
        labels.stubJumpOffset = 5;
#endif
    }
    {
        ScopeNameLabels &labels = PICInfo::scopeNameLabels_;
#if defined JS_CPU_X86
        labels.inlineJumpOffset = 5;
        labels.stubJumpOffset = 5;
#endif
    }
}

ICOffsetInitializer s_ICOffsetInitializer;
GetPropLabels PICInfo::getPropLabels_;
SetPropLabels PICInfo::setPropLabels_;
BindNameLabels PICInfo::bindNameLabels_;
ScopeNameLabels PICInfo::scopeNameLabels_;
#endif

// Helper class to simplify LinkBuffer usage in PIC stub generators.
// This guarantees correct OOM and refcount handling for buffers while they
// are instantiated and rooted.
class PICLinker : public LinkerHelper
{
    ic::BasePolyIC &ic;

  public:
    PICLinker(Assembler &masm, ic::BasePolyIC &ic)
      : LinkerHelper(masm), ic(ic)
    { }

    bool init(JSContext *cx) {
        JSC::ExecutablePool *pool = LinkerHelper::init(cx);
        if (!pool)
            return false;
        if (!ic.addPool(cx, pool)) {
            pool->release();
            js_ReportOutOfMemory(cx);
            return false;
        }
        return true;
    }
};

class PICStubCompiler : public BaseCompiler
{
  protected:
    const char *type;
    VMFrame &f;
    JSScript *script;
    ic::PICInfo &pic;
    void *stub;
    uint32 gcNumber;

  public:
    PICStubCompiler(const char *type, VMFrame &f, JSScript *script, ic::PICInfo &pic, void *stub)
      : BaseCompiler(f.cx), type(type), f(f), script(script), pic(pic), stub(stub),
        gcNumber(f.cx->runtime->gcNumber)
    { }

    bool isCallOp() const {
        if (pic.kind == ic::PICInfo::CALL)
            return true;
        return !!(js_CodeSpec[pic.op].format & JOF_CALLOP);
    }

    LookupStatus error() {
        /*
         * N.B. Do not try to disable the IC, we do not want to guard on
         * whether the IC has been recompiled when propagating errors.
         */
        return Lookup_Error;
    }

    LookupStatus error(JSContext *cx) {
        return error();
    }

    LookupStatus disable(const char *reason) {
        return disable(f.cx, reason);
    }

    LookupStatus disable(JSContext *cx, const char *reason) {
        return pic.disable(cx, reason, stub);
    }

    bool hadGC() {
        return gcNumber != f.cx->runtime->gcNumber;
    }

  protected:
    void spew(const char *event, const char *op) {
#ifdef JS_METHODJIT_SPEW
        JaegerSpew(JSpew_PICs, "%s %s: %s (%s: %d)\n",
                   type, event, op, script->filename, CurrentLine(cx));
#endif
    }
};

class SetPropCompiler : public PICStubCompiler
{
    JSObject *obj;
    JSAtom *atom;
    int lastStubSecondShapeGuard;

  public:
    SetPropCompiler(VMFrame &f, JSScript *script, JSObject *obj, ic::PICInfo &pic, JSAtom *atom,
                    VoidStubPIC stub)
      : PICStubCompiler("setprop", f, script, pic, JS_FUNC_TO_DATA_PTR(void *, stub)),
        obj(obj), atom(atom), lastStubSecondShapeGuard(pic.secondShapeGuard)
    { }

    static void reset(Repatcher &repatcher, ic::PICInfo &pic)
    {
        SetPropLabels &labels = pic.setPropLabels();
        repatcher.repatchLEAToLoadPtr(labels.getDslotsLoad(pic.fastPathRejoin, pic.u.vr));
        repatcher.repatch(labels.getInlineShapeData(pic.fastPathStart, pic.shapeGuard),
                          int32(INVALID_SHAPE));
        repatcher.relink(labels.getInlineShapeJump(pic.fastPathStart.labelAtOffset(pic.shapeGuard)),
                         pic.slowPathStart);

        FunctionPtr target(JS_FUNC_TO_DATA_PTR(void *, ic::SetProp));
        repatcher.relink(pic.slowPathCall, target);
    }

    LookupStatus patchInline(const Shape *shape)
    {
        JS_ASSERT(!pic.inlinePathPatched);
        JaegerSpew(JSpew_PICs, "patch setprop inline at %p\n", pic.fastPathStart.executableAddress());

        Repatcher repatcher(f.jit());
        SetPropLabels &labels = pic.setPropLabels();

        int32 offset;
        if (obj->isFixedSlot(shape->slot)) {
            CodeLocationInstruction istr = labels.getDslotsLoad(pic.fastPathRejoin, pic.u.vr);
            repatcher.repatchLoadPtrToLEA(istr);

            //
            // We've patched | mov dslots, [obj + DSLOTS_OFFSET]
            // To:           | lea fslots, [obj + DSLOTS_OFFSET]
            //
            // Because the offset is wrong, it's necessary to correct it
            // below.
            //
            int32 diff = int32(JSObject::getFixedSlotOffset(0)) -
                         int32(JSObject::offsetOfSlots());
            JS_ASSERT(diff != 0);
            offset  = (int32(shape->slot) * sizeof(Value)) + diff;
        } else {
            offset = obj->dynamicSlotIndex(shape->slot) * sizeof(Value);
        }

        repatcher.repatch(labels.getInlineShapeData(pic.fastPathStart, pic.shapeGuard),
                          obj->shape());
        repatcher.patchAddressOffsetForValueStore(labels.getInlineValueStore(pic.fastPathRejoin,
                                                                             pic.u.vr),
                                                  offset, pic.u.vr.isTypeKnown());

        pic.inlinePathPatched = true;

        return Lookup_Cacheable;
    }

    int getLastStubSecondShapeGuard() const {
        return lastStubSecondShapeGuard ? POST_INST_OFFSET(lastStubSecondShapeGuard) : 0;
    }

    void patchPreviousToHere(CodeLocationLabel cs)
    {
        Repatcher repatcher(pic.lastCodeBlock(f.jit()));
        CodeLocationLabel label = pic.lastPathStart();

        // Patch either the inline fast path or a generated stub. The stub
        // omits the prefix of the inline fast path that loads the shape, so
        // the offsets are different.
        if (pic.stubsGenerated) {
            repatcher.relink(pic.setPropLabels().getStubShapeJump(label), cs);
        } else {
            CodeLocationLabel shapeGuard = label.labelAtOffset(pic.shapeGuard);
            repatcher.relink(pic.setPropLabels().getInlineShapeJump(shapeGuard), cs);
        }
        if (int secondGuardOffset = getLastStubSecondShapeGuard())
            repatcher.relink(label.jumpAtOffset(secondGuardOffset), cs);
    }

    LookupStatus generateStub(uint32 initialShape, const Shape *shape, bool adding)
    {
        if (hadGC())
            return Lookup_Uncacheable;

        /* Exits to the slow path. */
        Vector<Jump, 8> slowExits(cx);
        Vector<Jump, 8> otherGuards(cx);

        Assembler masm;

        // Shape guard.
        if (pic.shapeNeedsRemat()) {
            masm.loadShape(pic.objReg, pic.shapeReg);
            pic.shapeRegHasBaseShape = true;
        }

        Label start = masm.label();
        Jump shapeGuard = masm.branch32FixedLength(Assembler::NotEqual, pic.shapeReg,
                                                   Imm32(initialShape));

        Label stubShapeJumpLabel = masm.label();

        pic.setPropLabels().setStubShapeJump(masm, start, stubShapeJumpLabel);

        if (pic.typeMonitored) {
            /*
             * Inference does not know the type of the object being updated,
             * and we need to make sure that the updateMonitoredTypes() call
             * covers this stub, i.e. we will be writing to an object with the
             * same type. Add a type guard in addition to the shape guard.
             * Note: it is possible that this test gets a spurious hit if the
             * object has a lazy type, but in such cases no analyzed scripts
             * depend on the object and we will reconstruct its type from the
             * value being written here.
             */
            Jump typeGuard = masm.branchPtr(Assembler::NotEqual,
                                            Address(pic.objReg, JSObject::offsetOfType()),
                                            ImmPtr(obj->getType(cx)));
            if (!otherGuards.append(typeGuard))
                return error();
        }

        JS_ASSERT_IF(!shape->hasDefaultSetter(), obj->getClass() == &js_CallClass);

        MaybeJump skipOver;

        if (adding) {
            JS_ASSERT(shape->hasSlot());
            pic.shapeRegHasBaseShape = false;

            /* Emit shape guards for the object's prototype chain. */
            JSObject *proto = obj->getProto();
            RegisterID lastReg = pic.objReg;
            while (proto) {
                masm.loadPtr(Address(lastReg, JSObject::offsetOfType()), pic.shapeReg);
                masm.loadPtr(Address(pic.shapeReg, offsetof(types::TypeObject, proto)), pic.shapeReg);
                Jump protoGuard = masm.guardShape(pic.shapeReg, proto);
                if (!otherGuards.append(protoGuard))
                    return error();

                proto = proto->getProto();
                lastReg = pic.shapeReg;
            }

            if (pic.kind == ic::PICInfo::SETMETHOD) {
                /*
                 * Guard that the value is equal to the shape's method.
                 * We already know it is a function, so test the payload.
                 */
                JS_ASSERT(shape->isMethod());
                JSObject *funobj = &shape->methodObject();
                if (pic.u.vr.isConstant()) {
                    JS_ASSERT(funobj == &pic.u.vr.value().toObject());
                } else {
                    Jump mismatchedFunction =
                        masm.branchPtr(Assembler::NotEqual, pic.u.vr.dataReg(), ImmPtr(funobj));
                    if (!slowExits.append(mismatchedFunction))
                        return error();
                }
            }

            if (obj->isFixedSlot(shape->slot)) {
                Address address(pic.objReg,
                                JSObject::getFixedSlotOffset(shape->slot));
                masm.storeValue(pic.u.vr, address);
            } else {
                /* Check capacity. */
                Address capacity(pic.objReg, offsetof(JSObject, capacity));
                masm.load32(capacity, pic.shapeReg);
                Jump overCapacity = masm.branch32(Assembler::LessThanOrEqual, pic.shapeReg,
                                                  Imm32(shape->slot));
                if (!slowExits.append(overCapacity))
                    return error();

                masm.loadPtr(Address(pic.objReg, JSObject::offsetOfSlots()), pic.shapeReg);
                Address address(pic.shapeReg, obj->dynamicSlotIndex(shape->slot) * sizeof(Value));
                masm.storeValue(pic.u.vr, address);
            }

            uint32 newShape = obj->shape();
            JS_ASSERT(newShape != initialShape);

            /* Write the object's new shape. */
            masm.storePtr(ImmPtr(shape), Address(pic.objReg, offsetof(JSObject, lastProp)));
            masm.store32(Imm32(newShape), Address(pic.objReg, offsetof(JSObject, objShape)));

            /* If this is a method shape, update the object's flags. */
            if (shape->isMethod()) {
                Address flags(pic.objReg, offsetof(JSObject, flags));

                /* Use shapeReg to load, bitwise-or, and store flags. */
                masm.load32(flags, pic.shapeReg);
                masm.or32(Imm32(JSObject::METHOD_BARRIER), pic.shapeReg);
                masm.store32(pic.shapeReg, flags);
            }
        } else if (shape->hasDefaultSetter()) {
            Address address = masm.objPropAddress(obj, pic.objReg, shape->slot);

            // If the scope is branded, or has a method barrier. It's now necessary
            // to guard that we're not overwriting a function-valued property.
            if (obj->brandedOrHasMethodBarrier()) {
                masm.loadTypeTag(address, pic.shapeReg);
                Jump skip = masm.testObject(Assembler::NotEqual, pic.shapeReg);
                masm.loadPayload(address, pic.shapeReg);
                Jump rebrand = masm.testFunction(Assembler::Equal, pic.shapeReg);
                if (!slowExits.append(rebrand))
                    return error();
                skip.linkTo(masm.label(), &masm);
                pic.shapeRegHasBaseShape = false;
            }

            masm.storeValue(pic.u.vr, address);
        } else {
            //   \ /        In general, two function objects with different JSFunctions
            //    #         can have the same shape, thus we must not rely on the identity
            // >--+--<      of 'fun' remaining the same. However, since:
            //   |||         1. the shape includes all arguments and locals and their setters
            //    \\     V     and getters, and
            //      \===/    2. arguments and locals have different getters
            //              then we can rely on fun->nargs remaining invariant.
            JSFunction *fun = obj->getCallObjCalleeFunction();
            uint16 slot = uint16(shape->shortid);

            /* Guard that the call object has a frame. */
            masm.loadObjPrivate(pic.objReg, pic.shapeReg);
            Jump escapedFrame = masm.branchTestPtr(Assembler::Zero, pic.shapeReg, pic.shapeReg);

            {
                Address addr(pic.shapeReg, shape->setterOp() == SetCallArg
                                           ? StackFrame::offsetOfFormalArg(fun, slot)
                                           : StackFrame::offsetOfFixed(slot));
                masm.storeValue(pic.u.vr, addr);
                skipOver = masm.jump();
            }

            escapedFrame.linkTo(masm.label(), &masm);
            {
                if (shape->setterOp() == SetCallVar)
                    slot += fun->nargs;

                slot += JSObject::CALL_RESERVED_SLOTS;
                Address address = masm.objPropAddress(obj, pic.objReg, slot);

                masm.storeValue(pic.u.vr, address);
            }

            pic.shapeRegHasBaseShape = false;
        }

        Jump done = masm.jump();

        // Common all secondary guards into one big exit.
        MaybeJump slowExit;
        if (otherGuards.length()) {
            for (Jump *pj = otherGuards.begin(); pj != otherGuards.end(); ++pj)
                pj->linkTo(masm.label(), &masm);
            slowExit = masm.jump();
            pic.secondShapeGuard = masm.distanceOf(masm.label()) - masm.distanceOf(start);
        } else {
            pic.secondShapeGuard = 0;
        }

        pic.updatePCCounters(cx, masm);

        PICLinker buffer(masm, pic);
        if (!buffer.init(cx))
            return error();

        if (!buffer.verifyRange(pic.lastCodeBlock(f.jit())) ||
            !buffer.verifyRange(f.jit())) {
            return disable("code memory is out of range");
        }

        buffer.link(shapeGuard, pic.slowPathStart);
        if (slowExit.isSet())
            buffer.link(slowExit.get(), pic.slowPathStart);
        for (Jump *pj = slowExits.begin(); pj != slowExits.end(); ++pj)
            buffer.link(*pj, pic.slowPathStart);
        buffer.link(done, pic.fastPathRejoin);
        if (skipOver.isSet())
            buffer.link(skipOver.get(), pic.fastPathRejoin);
        CodeLocationLabel cs = buffer.finalize();
        JaegerSpew(JSpew_PICs, "generate setprop stub %p %d %d at %p\n",
                   (void*)&pic,
                   initialShape,
                   pic.stubsGenerated,
                   cs.executableAddress());

        // This function can patch either the inline fast path for a generated
        // stub. The stub omits the prefix of the inline fast path that loads
        // the shape, so the offsets are different.
        patchPreviousToHere(cs);

        pic.stubsGenerated++;
        pic.updateLastPath(buffer, start);

        if (pic.stubsGenerated == MAX_PIC_STUBS)
            disable("max stubs reached");

        return Lookup_Cacheable;
    }

    bool updateMonitoredTypes()
    {
        JS_ASSERT(pic.typeMonitored);

        RecompilationMonitor monitor(cx);
        jsid id = ATOM_TO_JSID(atom);

        if (!obj->getType(cx)->unknownProperties()) {
            types::AutoEnterTypeInference enter(cx);
            types::TypeSet *types = obj->getType(cx)->getProperty(cx, types::MakeTypeId(cx, id), true);
            if (!types)
                return false;
            pic.rhsTypes->addSubset(cx, types);
        }

        return !monitor.recompiled();
    }

    LookupStatus update()
    {
        JS_ASSERT(pic.hit);

        if (obj->isDenseArray())
            return disable("dense array");
        if (!obj->isNative())
            return disable("non-native");
        if (obj->watched())
            return disable("watchpoint");

        Class *clasp = obj->getClass();

        if (clasp->setProperty != StrictPropertyStub)
            return disable("set property hook");
        if (clasp->ops.lookupProperty)
            return disable("ops lookup property hook");
        if (clasp->ops.setProperty)
            return disable("ops set property hook");

        jsid id = ATOM_TO_JSID(atom);

        JSObject *holder;
        JSProperty *prop = NULL;

        /* lookupProperty can trigger recompilations. */
        RecompilationMonitor monitor(cx);
        if (!obj->lookupProperty(cx, id, &holder, &prop))
            return error();
        if (monitor.recompiled())
            return Lookup_Uncacheable;

        /* If the property exists but is on a prototype, treat as addprop. */
        if (prop && holder != obj) {
            const Shape *shape = (const Shape *) prop;

            if (!holder->isNative())
                return disable("non-native holder");

            if (!shape->writable())
                return disable("readonly");
            if (!shape->hasDefaultSetter() || !shape->hasDefaultGetter())
                return disable("getter/setter in prototype");
            if (shape->hasShortID())
                return disable("short ID in prototype");
            if (!shape->hasSlot())
                return disable("missing slot");

            prop = NULL;
        }

        if (!prop) {
            /* Adding a property to the object. */
            if (obj->isDelegate())
                return disable("delegate");
            if (!obj->isExtensible())
                return disable("not extensible");

            if (clasp->addProperty != PropertyStub)
                return disable("add property hook");
            if (clasp->ops.defineProperty)
                return disable("ops define property hook");

            uint32 index;
            if (js_IdIsIndex(id, &index))
                return disable("index");

            uint32 initialShape = obj->shape();

            if (!obj->ensureClassReservedSlots(cx))
                return error();

            uint32 slots = obj->numSlots();
            uintN flags = 0;
            PropertyOp getter = clasp->getProperty;

            if (pic.kind == ic::PICInfo::SETMETHOD) {
                if (!obj->canHaveMethodBarrier())
                    return disable("can't have method barrier");

                JSObject *funobj = &f.regs.sp[-1].toObject();
                if (funobj != funobj->getFunctionPrivate())
                    return disable("mismatched function");

                flags |= Shape::METHOD;
                getter = CastAsPropertyOp(funobj);
            }

            /*
             * Define the property but do not set it yet. For setmethod,
             * populate the slot to satisfy the method invariant (in case we
             * hit an early return below).
             */
            id = js_CheckForStringIndex(id);
            const Shape *shape =
                obj->putProperty(cx, id, getter, clasp->setProperty,
                                 SHAPE_INVALID_SLOT, JSPROP_ENUMERATE, flags, 0);
            if (!shape)
                return error();
            if (flags & Shape::METHOD)
                obj->nativeSetSlot(shape->slot, f.regs.sp[-1]);

            if (monitor.recompiled())
                return Lookup_Uncacheable;

            /*
             * Test after calling putProperty since it can switch obj into
             * dictionary mode, specifically if the shape tree ancestor line
             * exceeds PropertyTree::MAX_HEIGHT.
             */
            if (obj->inDictionaryMode())
                return disable("dictionary");

            if (!shape->hasDefaultSetter())
                return disable("adding non-default setter");
            if (!shape->hasSlot())
                return disable("adding invalid slot");

            /*
             * Watch for cases where the object reallocated its slots when
             * adding the property, and disable the PIC.  Otherwise we will
             * keep generating identical PICs as side exits are taken on the
             * capacity checks.  Alternatively, we could avoid the disable
             * and just not generate a stub in case there are multiple shapes
             * that can flow here which don't all require reallocation.
             * Doing this would cause us to walk down this same update path
             * every time a reallocation is needed, however, which will
             * usually be a slowdown even if there *are* other shapes that
             * don't realloc.
             */
            if (obj->numSlots() != slots)
                return disable("insufficient slot capacity");

            if (pic.typeMonitored && !updateMonitoredTypes())
                return Lookup_Uncacheable;

            return generateStub(initialShape, shape, true);
        }

        const Shape *shape = (const Shape *) prop;
        if (pic.kind == ic::PICInfo::SETMETHOD && !shape->isMethod())
            return disable("set method on non-method shape");
        if (!shape->writable())
            return disable("readonly");

        if (shape->hasDefaultSetter()) {
            if (!shape->hasSlot())
                return disable("invalid slot");
            if (pic.typeMonitored && !updateMonitoredTypes())
                return Lookup_Uncacheable;
        } else {
            if (shape->hasSetterValue())
                return disable("scripted setter");
            if (shape->setterOp() != SetCallArg &&
                shape->setterOp() != SetCallVar) {
                return disable("setter");
            }
            JS_ASSERT(obj->isCall());
            if (pic.typeMonitored) {
                /*
                 * Update the types of the locals/args in the script according
                 * to the possible RHS types of the assignment. Note that the
                 * shape guards we have performed do not by themselves
                 * guarantee that future call objects hit will be for the same
                 * script. We also depend on the fact that the scope chains hit
                 * at the same bytecode are all isomorphic: the same scripts,
                 * in the same order (though the properties on their call
                 * objects may differ due to eval(), DEFFUN, etc.).
                 */
                RecompilationMonitor monitor(cx);
                JSScript *script = obj->getCallObjCalleeFunction()->script();
                uint16 slot = uint16(shape->shortid);
                if (!script->ensureHasTypes(cx))
                    return error();
                {
                    types::AutoEnterTypeInference enter(cx);
                    if (shape->setterOp() == SetCallArg)
                        pic.rhsTypes->addSubset(cx, types::TypeScript::ArgTypes(script, slot));
                    else
                        pic.rhsTypes->addSubset(cx, types::TypeScript::LocalTypes(script, slot));
                }
                if (monitor.recompiled())
                    return Lookup_Uncacheable;
            }
        }

        JS_ASSERT(obj == holder);
        if (!pic.inlinePathPatched &&
            !obj->brandedOrHasMethodBarrier() &&
            shape->hasDefaultSetter() &&
            !pic.typeMonitored &&
            !obj->isDenseArray()) {
            return patchInline(shape);
        }

        return generateStub(obj->shape(), shape, false);
    }
};

static bool
IsCacheableProtoChain(JSObject *obj, JSObject *holder)
{
    while (obj != holder) {
        /*
         * We cannot assume that we find the holder object on the prototype
         * chain and must check for null proto. The prototype chain can be
         * altered during the lookupProperty call.
         */
        JSObject *proto = obj->getProto();
        if (!proto || !proto->isNative())
            return false;
        obj = proto;
    }
    return true;
}

template <typename IC>
struct GetPropertyHelper {
    // These fields are set in the constructor and describe a property lookup.
    JSContext   *cx;
    JSObject    *obj;
    JSAtom      *atom;
    IC          &ic;
    VMFrame     &f;

    // These fields are set by |bind| and |lookup|. After a call to either
    // function, these are set exactly as they are in JSOP_GETPROP or JSOP_NAME.
    JSObject    *aobj;
    JSObject    *holder;
    JSProperty  *prop;

    // This field is set by |bind| and |lookup| only if they returned
    // Lookup_Cacheable, otherwise it is NULL.
    const Shape *shape;

    GetPropertyHelper(JSContext *cx, JSObject *obj, JSAtom *atom, IC &ic, VMFrame &f)
      : cx(cx), obj(obj), atom(atom), ic(ic), f(f), holder(NULL), prop(NULL), shape(NULL)
    { }

  public:
    LookupStatus bind() {
        RecompilationMonitor monitor(cx);
        bool global = (js_CodeSpec[*f.pc()].format & JOF_GNAME);
        if (!js_FindProperty(cx, ATOM_TO_JSID(atom), global, &obj, &holder, &prop))
            return ic.error(cx);
        if (monitor.recompiled())
            return Lookup_Uncacheable;
        if (!prop)
            return ic.disable(cx, "lookup failed");
        if (!obj->isNative())
            return ic.disable(cx, "non-native");
        if (!IsCacheableProtoChain(obj, holder))
            return ic.disable(cx, "non-native holder");
        shape = (const Shape *)prop;
        return Lookup_Cacheable;
    }

    LookupStatus lookup() {
        JSObject *aobj = js_GetProtoIfDenseArray(obj);
        if (!aobj->isNative())
            return ic.disable(cx, "non-native");

        RecompilationMonitor monitor(cx);
        if (!aobj->lookupProperty(cx, ATOM_TO_JSID(atom), &holder, &prop))
            return ic.error(cx);
        if (monitor.recompiled())
            return Lookup_Uncacheable;

        if (!prop)
            return ic.disable(cx, "lookup failed");
        if (!IsCacheableProtoChain(obj, holder))
            return ic.disable(cx, "non-native holder");
        shape = (const Shape *)prop;
        return Lookup_Cacheable;
    }

    LookupStatus testForGet() {
        if (!shape->hasDefaultGetter()) {
            if (!shape->isMethod())
                return ic.disable(cx, "getter");
            if (!ic.isCallOp())
                return ic.disable(cx, "method valued shape");
        } else if (!shape->hasSlot()) {
            return ic.disable(cx, "no slot");
        }

        return Lookup_Cacheable;
    }

    LookupStatus lookupAndTest() {
        LookupStatus status = lookup();
        if (status != Lookup_Cacheable)
            return status;
        return testForGet();
    }
};

class GetPropCompiler : public PICStubCompiler
{
    JSObject    *obj;
    JSAtom      *atom;
    int         lastStubSecondShapeGuard;

  public:
    GetPropCompiler(VMFrame &f, JSScript *script, JSObject *obj, ic::PICInfo &pic, JSAtom *atom,
                    VoidStubPIC stub)
      : PICStubCompiler(pic.kind == ic::PICInfo::CALL ? "callprop" : "getprop", f, script, pic,
                        JS_FUNC_TO_DATA_PTR(void *, stub)),
        obj(obj),
        atom(atom),
        lastStubSecondShapeGuard(pic.secondShapeGuard)
    { }

    int getLastStubSecondShapeGuard() const {
        return lastStubSecondShapeGuard ? POST_INST_OFFSET(lastStubSecondShapeGuard) : 0;
    }

    static void reset(Repatcher &repatcher, ic::PICInfo &pic)
    {
        GetPropLabels &labels = pic.getPropLabels();
        repatcher.repatchLEAToLoadPtr(labels.getDslotsLoad(pic.fastPathRejoin));
        repatcher.repatch(labels.getInlineShapeData(pic.getFastShapeGuard()),
                          int32(INVALID_SHAPE));
        repatcher.relink(labels.getInlineShapeJump(pic.getFastShapeGuard()), pic.slowPathStart);

        if (pic.hasTypeCheck()) {
            /* TODO: combine pic.u.get into ICLabels? */
            repatcher.relink(labels.getInlineTypeJump(pic.fastPathStart), pic.getSlowTypeCheck());
        }

        VoidStubPIC stub;
        switch (pic.kind) {
          case ic::PICInfo::GET:
            stub = ic::GetProp;
            break;
          case ic::PICInfo::CALL:
            stub = ic::CallProp;
            break;
          default:
            JS_NOT_REACHED("invalid pic kind for GetPropCompiler::reset");
            return;
        }

        FunctionPtr target(JS_FUNC_TO_DATA_PTR(void *, stub));
        repatcher.relink(pic.slowPathCall, target);
    }

    LookupStatus generateArgsLengthStub()
    {
        Assembler masm;

        Jump notArgs = masm.testObjClass(Assembler::NotEqual, pic.objReg, obj->getClass());

        masm.load32(Address(pic.objReg, JSObject::getFixedSlotOffset(ArgumentsObject::INITIAL_LENGTH_SLOT)), pic.objReg);
        masm.move(pic.objReg, pic.shapeReg);
        Jump overridden = masm.branchTest32(Assembler::NonZero, pic.shapeReg,
                                            Imm32(ArgumentsObject::LENGTH_OVERRIDDEN_BIT));
        masm.rshift32(Imm32(ArgumentsObject::PACKED_BITS_COUNT), pic.objReg);

        masm.move(ImmType(JSVAL_TYPE_INT32), pic.shapeReg);
        Jump done = masm.jump();

        pic.updatePCCounters(cx, masm);

        PICLinker buffer(masm, pic);
        if (!buffer.init(cx))
            return error();

        if (!buffer.verifyRange(pic.lastCodeBlock(f.jit())) ||
            !buffer.verifyRange(f.jit())) {
            return disable("code memory is out of range");
        }

        buffer.link(notArgs, pic.slowPathStart);
        buffer.link(overridden, pic.slowPathStart);
        buffer.link(done, pic.fastPathRejoin);

        CodeLocationLabel start = buffer.finalize();
        JaegerSpew(JSpew_PICs, "generate args length stub at %p\n",
                   start.executableAddress());

        patchPreviousToHere(start);

        disable("args length done");

        return Lookup_Cacheable;
    }

    LookupStatus generateArrayLengthStub()
    {
        Assembler masm;

        masm.loadObjClass(pic.objReg, pic.shapeReg);
        Jump isDense = masm.testClass(Assembler::Equal, pic.shapeReg, &js_ArrayClass);
        Jump notArray = masm.testClass(Assembler::NotEqual, pic.shapeReg, &js_SlowArrayClass);

        isDense.linkTo(masm.label(), &masm);
        masm.load32(Address(pic.objReg, offsetof(JSObject, privateData)), pic.objReg);
        Jump oob = masm.branch32(Assembler::Above, pic.objReg, Imm32(JSVAL_INT_MAX));
        masm.move(ImmType(JSVAL_TYPE_INT32), pic.shapeReg);
        Jump done = masm.jump();

        pic.updatePCCounters(cx, masm);

        PICLinker buffer(masm, pic);
        if (!buffer.init(cx))
            return error();

        if (!buffer.verifyRange(pic.lastCodeBlock(f.jit())) ||
            !buffer.verifyRange(f.jit())) {
            return disable("code memory is out of range");
        }

        buffer.link(notArray, pic.slowPathStart);
        buffer.link(oob, pic.slowPathStart);
        buffer.link(done, pic.fastPathRejoin);

        CodeLocationLabel start = buffer.finalize();
        JaegerSpew(JSpew_PICs, "generate array length stub at %p\n",
                   start.executableAddress());

        patchPreviousToHere(start);

        disable("array length done");

        return Lookup_Cacheable;
    }

    LookupStatus generateStringObjLengthStub()
    {
        Assembler masm;

        Jump notStringObj = masm.testObjClass(Assembler::NotEqual, pic.objReg, obj->getClass());

        masm.loadPayload(Address(pic.objReg, JSObject::getPrimitiveThisOffset()), pic.objReg);
        masm.loadPtr(Address(pic.objReg, JSString::offsetOfLengthAndFlags()), pic.objReg);
        masm.urshift32(Imm32(JSString::LENGTH_SHIFT), pic.objReg);
        masm.move(ImmType(JSVAL_TYPE_INT32), pic.shapeReg);
        Jump done = masm.jump();

        pic.updatePCCounters(cx, masm);

        PICLinker buffer(masm, pic);
        if (!buffer.init(cx))
            return error();

        if (!buffer.verifyRange(pic.lastCodeBlock(f.jit())) ||
            !buffer.verifyRange(f.jit())) {
            return disable("code memory is out of range");
        }

        buffer.link(notStringObj, pic.slowPathStart);
        buffer.link(done, pic.fastPathRejoin);

        CodeLocationLabel start = buffer.finalize();
        JaegerSpew(JSpew_PICs, "generate string object length stub at %p\n",
                   start.executableAddress());

        patchPreviousToHere(start);

        disable("string object length done");

        return Lookup_Cacheable;
    }

    LookupStatus generateStringCallStub()
    {
        JS_ASSERT(pic.hasTypeCheck());
        JS_ASSERT(pic.kind == ic::PICInfo::CALL);

        if (!f.fp()->script()->hasGlobal())
            return disable("String.prototype without compile-and-go global");

        GetPropertyHelper<GetPropCompiler> getprop(cx, obj, atom, *this, f);
        LookupStatus status = getprop.lookupAndTest();
        if (status != Lookup_Cacheable)
            return status;
        if (getprop.obj != getprop.holder)
            return disable("proto walk on String.prototype");
        if (hadGC())
            return Lookup_Uncacheable;

        Assembler masm;

        /* Only strings are allowed. */
        Jump notString = masm.branchPtr(Assembler::NotEqual, pic.typeReg(),
                                        ImmType(JSVAL_TYPE_STRING));

        /*
         * Sink pic.objReg, since we're about to lose it.
         *
         * Note: This is really hacky, and relies on f.regs.sp being set
         * correctly in ic::CallProp. Should we just move the store higher
         * up in the fast path, or put this offset in PICInfo?
         */
        uint32 thisvOffset = uint32(f.regs.sp - f.fp()->slots()) - 1;
        Address thisv(JSFrameReg, sizeof(StackFrame) + thisvOffset * sizeof(Value));
        masm.storeValueFromComponents(ImmType(JSVAL_TYPE_STRING),
                                      pic.objReg, thisv);

        /*
         * Clobber objReg with String.prototype and do some PIC stuff. Well,
         * really this is now a MIC, except it won't ever be patched, so we
         * just disable the PIC at the end. :FIXME:? String.prototype probably
         * does not get random shape changes.
         */
        masm.move(ImmPtr(obj), pic.objReg);
        masm.loadShape(pic.objReg, pic.shapeReg);
        Jump shapeMismatch = masm.branch32(Assembler::NotEqual, pic.shapeReg,
                                           Imm32(obj->shape()));
        masm.loadObjProp(obj, pic.objReg, getprop.shape, pic.shapeReg, pic.objReg);

        Jump done = masm.jump();

        pic.updatePCCounters(cx, masm);

        PICLinker buffer(masm, pic);
        if (!buffer.init(cx))
            return error();

        if (!buffer.verifyRange(pic.lastCodeBlock(f.jit())) ||
            !buffer.verifyRange(f.jit())) {
            return disable("code memory is out of range");
        }

        buffer.link(notString, pic.getSlowTypeCheck());
        buffer.link(shapeMismatch, pic.slowPathStart);
        buffer.link(done, pic.fastPathRejoin);

        CodeLocationLabel cs = buffer.finalize();
        JaegerSpew(JSpew_PICs, "generate string call stub at %p\n",
                   cs.executableAddress());

        /* Patch the type check to jump here. */
        if (pic.hasTypeCheck()) {
            Repatcher repatcher(f.jit());
            repatcher.relink(pic.getPropLabels().getInlineTypeJump(pic.fastPathStart), cs);
        }

        /* Disable the PIC so we don't keep generating stubs on the above shape mismatch. */
        disable("generated string call stub");

        return Lookup_Cacheable;
    }

    LookupStatus generateStringLengthStub()
    {
        JS_ASSERT(pic.hasTypeCheck());

        Assembler masm;
        Jump notString = masm.branchPtr(Assembler::NotEqual, pic.typeReg(),
                                        ImmType(JSVAL_TYPE_STRING));
        masm.loadPtr(Address(pic.objReg, JSString::offsetOfLengthAndFlags()), pic.objReg);
        // String length is guaranteed to be no more than 2**28, so the 32-bit operation is OK.
        masm.urshift32(Imm32(JSString::LENGTH_SHIFT), pic.objReg);
        masm.move(ImmType(JSVAL_TYPE_INT32), pic.shapeReg);
        Jump done = masm.jump();

        pic.updatePCCounters(cx, masm);

        PICLinker buffer(masm, pic);
        if (!buffer.init(cx))
            return error();

        if (!buffer.verifyRange(pic.lastCodeBlock(f.jit())) ||
            !buffer.verifyRange(f.jit())) {
            return disable("code memory is out of range");
        }

        buffer.link(notString, pic.getSlowTypeCheck());
        buffer.link(done, pic.fastPathRejoin);

        CodeLocationLabel start = buffer.finalize();
        JaegerSpew(JSpew_PICs, "generate string length stub at %p\n",
                   start.executableAddress());

        if (pic.hasTypeCheck()) {
            Repatcher repatcher(f.jit());
            repatcher.relink(pic.getPropLabels().getInlineTypeJump(pic.fastPathStart), start);
        }

        disable("generated string length stub");

        return Lookup_Cacheable;
    }

    LookupStatus patchInline(JSObject *holder, const Shape *shape)
    {
        spew("patch", "inline");
        Repatcher repatcher(f.jit());
        GetPropLabels &labels = pic.getPropLabels();

        int32 offset;
        if (holder->isFixedSlot(shape->slot)) {
            CodeLocationInstruction istr = labels.getDslotsLoad(pic.fastPathRejoin);
            repatcher.repatchLoadPtrToLEA(istr);

            //
            // We've patched | mov dslots, [obj + DSLOTS_OFFSET]
            // To:           | lea fslots, [obj + DSLOTS_OFFSET]
            //
            // Because the offset is wrong, it's necessary to correct it
            // below.
            //
            int32 diff = int32(JSObject::getFixedSlotOffset(0)) -
                         int32(JSObject::offsetOfSlots());
            JS_ASSERT(diff != 0);
            offset  = (int32(shape->slot) * sizeof(Value)) + diff;
        } else {
            offset = holder->dynamicSlotIndex(shape->slot) * sizeof(Value);
        }

        repatcher.repatch(labels.getInlineShapeData(pic.getFastShapeGuard()), obj->shape());
        repatcher.patchAddressOffsetForValueLoad(labels.getValueLoad(pic.fastPathRejoin), offset);

        pic.inlinePathPatched = true;

        return Lookup_Cacheable;
    }

    LookupStatus generateStub(JSObject *holder, const Shape *shape)
    {
        Vector<Jump, 8> shapeMismatches(cx);

        Assembler masm;

        Label start;
        Jump shapeGuardJump;
        Jump argsLenGuard;

        bool setStubShapeOffset = true;
        if (obj->isDenseArray()) {
            start = masm.label();
            shapeGuardJump = masm.testObjClass(Assembler::NotEqual, pic.objReg, obj->getClass());

            /*
             * No need to assert validity of GETPROP_STUB_SHAPE_JUMP in this case:
             * the IC is disabled after a dense array hit, so no patching can occur.
             */
#ifndef JS_HAS_IC_LABELS
            setStubShapeOffset = false;
#endif
        } else {
            if (pic.shapeNeedsRemat()) {
                masm.loadShape(pic.objReg, pic.shapeReg);
                pic.shapeRegHasBaseShape = true;
            }

            start = masm.label();
            shapeGuardJump = masm.branch32FixedLength(Assembler::NotEqual, pic.shapeReg,
                                                      Imm32(obj->shape()));
        }
        Label stubShapeJumpLabel = masm.label();

        if (!shapeMismatches.append(shapeGuardJump))
            return error();

        RegisterID holderReg = pic.objReg;
        if (obj != holder) {
            // Bake in the holder identity. Careful not to clobber |objReg|, since we can't remat it.
            holderReg = pic.shapeReg;
            masm.move(ImmPtr(holder), holderReg);
            pic.shapeRegHasBaseShape = false;

            // Guard on the holder's shape.
            Jump j = masm.guardShape(holderReg, holder);
            if (!shapeMismatches.append(j))
                return error();

            pic.secondShapeGuard = masm.distanceOf(masm.label()) - masm.distanceOf(start);
        } else {
            pic.secondShapeGuard = 0;
        }

        /* Load the value out of the object. */
        masm.loadObjProp(holder, holderReg, shape, pic.shapeReg, pic.objReg);
        Jump done = masm.jump();

        pic.updatePCCounters(cx, masm);

        PICLinker buffer(masm, pic);
        if (!buffer.init(cx))
            return error();

        if (!buffer.verifyRange(pic.lastCodeBlock(f.jit())) ||
            !buffer.verifyRange(f.jit())) {
            return disable("code memory is out of range");
        }

        // The guard exit jumps to the original slow case.
        for (Jump *pj = shapeMismatches.begin(); pj != shapeMismatches.end(); ++pj)
            buffer.link(*pj, pic.slowPathStart);

        // The final exit jumps to the store-back in the inline stub.
        buffer.link(done, pic.fastPathRejoin);
        CodeLocationLabel cs = buffer.finalize();
        JaegerSpew(JSpew_PICs, "generated %s stub at %p\n", type, cs.executableAddress());

        patchPreviousToHere(cs);

        pic.stubsGenerated++;
        pic.updateLastPath(buffer, start);

        if (setStubShapeOffset)
            pic.getPropLabels().setStubShapeJump(masm, start, stubShapeJumpLabel);

        if (pic.stubsGenerated == MAX_PIC_STUBS)
            disable("max stubs reached");
        if (obj->isDenseArray())
            disable("dense array");

        return Lookup_Cacheable;
    }

    void patchPreviousToHere(CodeLocationLabel cs)
    {
        Repatcher repatcher(pic.lastCodeBlock(f.jit()));
        CodeLocationLabel label = pic.lastPathStart();

        // Patch either the inline fast path or a generated stub. The stub
        // omits the prefix of the inline fast path that loads the shape, so
        // the offsets are different.
        int shapeGuardJumpOffset;
        if (pic.stubsGenerated)
            shapeGuardJumpOffset = pic.getPropLabels().getStubShapeJumpOffset();
        else
            shapeGuardJumpOffset = pic.shapeGuard + pic.getPropLabels().getInlineShapeJumpOffset();
        repatcher.relink(label.jumpAtOffset(shapeGuardJumpOffset), cs);
        if (int secondGuardOffset = getLastStubSecondShapeGuard())
            repatcher.relink(label.jumpAtOffset(secondGuardOffset), cs);
    }

    LookupStatus update()
    {
        JS_ASSERT(pic.hit);

        GetPropertyHelper<GetPropCompiler> getprop(cx, obj, atom, *this, f);
        LookupStatus status = getprop.lookupAndTest();
        if (status != Lookup_Cacheable)
            return status;
        if (hadGC())
            return Lookup_Uncacheable;

        if (obj == getprop.holder && !pic.inlinePathPatched)
            return patchInline(getprop.holder, getprop.shape);

        return generateStub(getprop.holder, getprop.shape);
    }
};

class ScopeNameCompiler : public PICStubCompiler
{
  private:
    typedef Vector<Jump, 8> JumpList;

    JSObject *scopeChain;
    JSAtom *atom;
    GetPropertyHelper<ScopeNameCompiler> getprop;
    ScopeNameCompiler *thisFromCtor() { return this; }

    void patchPreviousToHere(CodeLocationLabel cs)
    {
        ScopeNameLabels &       labels = pic.scopeNameLabels();
        Repatcher               repatcher(pic.lastCodeBlock(f.jit()));
        CodeLocationLabel       start = pic.lastPathStart();
        JSC::CodeLocationJump   jump;

        // Patch either the inline fast path or a generated stub.
        if (pic.stubsGenerated)
            jump = labels.getStubJump(start);
        else
            jump = labels.getInlineJump(start);
        repatcher.relink(jump, cs);
    }

    LookupStatus walkScopeChain(Assembler &masm, JumpList &fails)
    {
        /* Walk the scope chain. */
        JSObject *tobj = scopeChain;

        /* For GETXPROP, we'll never enter this loop. */
        JS_ASSERT_IF(pic.kind == ic::PICInfo::XNAME, tobj && tobj == getprop.holder);
        JS_ASSERT_IF(pic.kind == ic::PICInfo::XNAME, getprop.obj == tobj);

        while (tobj && tobj != getprop.holder) {
            if (!IsCacheableNonGlobalScope(tobj))
                return disable("non-cacheable scope chain object");
            JS_ASSERT(tobj->isNative());

            if (tobj != scopeChain) {
                /* scopeChain will never be NULL, but parents can be NULL. */
                Jump j = masm.branchTestPtr(Assembler::Zero, pic.objReg, pic.objReg);
                if (!fails.append(j))
                    return error();
            }

            /* Guard on intervening shapes. */
            masm.loadShape(pic.objReg, pic.shapeReg);
            Jump j = masm.branch32(Assembler::NotEqual, pic.shapeReg, Imm32(tobj->shape()));
            if (!fails.append(j))
                return error();

            /* Load the next link in the scope chain. */
            Address parent(pic.objReg, offsetof(JSObject, parent));
            masm.loadPtr(parent, pic.objReg);

            tobj = tobj->getParent();
        }

        if (tobj != getprop.holder)
            return disable("scope chain walk terminated early");

        return Lookup_Cacheable;
    }

  public:
    ScopeNameCompiler(VMFrame &f, JSScript *script, JSObject *scopeChain, ic::PICInfo &pic,
                      JSAtom *atom, VoidStubPIC stub)
      : PICStubCompiler("name", f, script, pic, JS_FUNC_TO_DATA_PTR(void *, stub)),
        scopeChain(scopeChain), atom(atom),
        getprop(f.cx, NULL, atom, *thisFromCtor(), f)
    { }

    static void reset(Repatcher &repatcher, ic::PICInfo &pic)
    {
        ScopeNameLabels &labels = pic.scopeNameLabels();

        /* Link the inline path back to the slow path. */
        JSC::CodeLocationJump inlineJump = labels.getInlineJump(pic.fastPathStart);
        repatcher.relink(inlineJump, pic.slowPathStart);

        VoidStubPIC stub;
        switch (pic.kind) {
          case ic::PICInfo::NAME:
            stub = ic::Name;
            break;
          case ic::PICInfo::XNAME:
            stub = ic::XName;
            break;
          case ic::PICInfo::CALLNAME:
            stub = ic::CallName;
            break;
          default:
            JS_NOT_REACHED("Invalid pic kind in ScopeNameCompiler::reset");
            return;
        }
        FunctionPtr target(JS_FUNC_TO_DATA_PTR(void *, stub));
        repatcher.relink(pic.slowPathCall, target);
    }

    LookupStatus generateGlobalStub(JSObject *obj)
    {
        Assembler masm;
        JumpList fails(cx);
        ScopeNameLabels &labels = pic.scopeNameLabels();

        /* For GETXPROP, the object is already in objReg. */
        if (pic.kind == ic::PICInfo::NAME || pic.kind == ic::PICInfo::CALLNAME)
            masm.loadPtr(Address(JSFrameReg, StackFrame::offsetOfScopeChain()), pic.objReg);

        JS_ASSERT(obj == getprop.holder);
        JS_ASSERT(getprop.holder == scopeChain->getGlobal());

        LookupStatus status = walkScopeChain(masm, fails);
        if (status != Lookup_Cacheable)
            return status;

        /* If a scope chain walk was required, the final object needs a NULL test. */
        MaybeJump finalNull;
        if (pic.kind == ic::PICInfo::NAME || pic.kind == ic::PICInfo::CALLNAME)
            finalNull = masm.branchTestPtr(Assembler::Zero, pic.objReg, pic.objReg);
        masm.loadShape(pic.objReg, pic.shapeReg);
        Jump finalShape = masm.branch32(Assembler::NotEqual, pic.shapeReg, Imm32(getprop.holder->shape()));

        masm.loadObjProp(obj, pic.objReg, getprop.shape, pic.shapeReg, pic.objReg);

        /*
         * For CALLNAME we must store undefined as the this-value. A non-strict
         * mode callee function replaces undefined with its global on demand in
         * code generated for JSOP_THIS.
         */
        if (pic.kind == ic::PICInfo::CALLNAME) {
            /* Store undefined this-value. */
            Value *thisVp = &cx->regs().sp[1];
            Address thisSlot(JSFrameReg, StackFrame::offsetOfFixed(thisVp - cx->fp()->slots()));
            masm.storeValue(UndefinedValue(), thisSlot);
        }

        Jump done = masm.jump();

        /* All failures flow to here, so there is a common point to patch. */
        for (Jump *pj = fails.begin(); pj != fails.end(); ++pj)
            pj->linkTo(masm.label(), &masm);
        if (finalNull.isSet())
            finalNull.get().linkTo(masm.label(), &masm);
        finalShape.linkTo(masm.label(), &masm);
        Label failLabel = masm.label();
        Jump failJump = masm.jump();

        pic.updatePCCounters(cx, masm);

        PICLinker buffer(masm, pic);
        if (!buffer.init(cx))
            return error();

        if (!buffer.verifyRange(pic.lastCodeBlock(f.jit())) ||
            !buffer.verifyRange(f.jit())) {
            return disable("code memory is out of range");
        }

        buffer.link(failJump, pic.slowPathStart);
        buffer.link(done, pic.fastPathRejoin);
        CodeLocationLabel cs = buffer.finalize();
        JaegerSpew(JSpew_PICs, "generated %s global stub at %p\n", type, cs.executableAddress());
        spew("NAME stub", "global");

        patchPreviousToHere(cs);

        pic.stubsGenerated++;
        pic.updateLastPath(buffer, failLabel);
        labels.setStubJump(masm, failLabel, failJump);

        if (pic.stubsGenerated == MAX_PIC_STUBS)
            disable("max stubs reached");

        return Lookup_Cacheable;
    }

    enum CallObjPropKind {
        ARG,
        VAR
    };

    LookupStatus generateCallStub(JSObject *obj)
    {
        Assembler masm;
        Vector<Jump, 8> fails(cx);
        ScopeNameLabels &labels = pic.scopeNameLabels();

        /* For GETXPROP, the object is already in objReg. */
        if (pic.kind == ic::PICInfo::NAME || pic.kind == ic::PICInfo::CALLNAME)
            masm.loadPtr(Address(JSFrameReg, StackFrame::offsetOfScopeChain()), pic.objReg);

        JS_ASSERT(obj == getprop.holder);
        JS_ASSERT(getprop.holder != scopeChain->getGlobal());

        CallObjPropKind kind;
        const Shape *shape = getprop.shape;
        if (shape->getterOp() == GetCallArg) {
            kind = ARG;
        } else if (shape->getterOp() == GetCallVar) {
            kind = VAR;
        } else {
            return disable("unhandled callobj sprop getter");
        }

        LookupStatus status = walkScopeChain(masm, fails);
        if (status != Lookup_Cacheable)
            return status;

        /* If a scope chain walk was required, the final object needs a NULL test. */
        MaybeJump finalNull;
        if (pic.kind == ic::PICInfo::NAME || pic.kind == ic::PICInfo::CALLNAME)
            finalNull = masm.branchTestPtr(Assembler::Zero, pic.objReg, pic.objReg);
        masm.loadShape(pic.objReg, pic.shapeReg);
        Jump finalShape = masm.branch32(Assembler::NotEqual, pic.shapeReg, Imm32(getprop.holder->shape()));

        /*
         * For CALLNAME we have to store the this-value. Since we guarded on
         * IsCacheableNonGlobalScope it's always undefined. This matches the decision
         * tree in ComputeImplicitThis.
         */
        if (pic.kind == ic::PICInfo::CALLNAME) {
            JS_ASSERT(obj->getClass() == &js_CallClass);
            Value *thisVp = &cx->regs().sp[1];
            Address thisSlot(JSFrameReg, StackFrame::offsetOfFixed(thisVp - cx->fp()->slots()));
            masm.storeValue(UndefinedValue(), thisSlot);
        }

        /* Get callobj's stack frame. */
        masm.loadObjPrivate(pic.objReg, pic.shapeReg);

        JSFunction *fun = getprop.holder->getCallObjCalleeFunction();
        uint16 slot = uint16(shape->shortid);

        Jump skipOver;
        Jump escapedFrame = masm.branchTestPtr(Assembler::Zero, pic.shapeReg, pic.shapeReg);

        /* Not-escaped case. */
        {
            Address addr(pic.shapeReg, kind == ARG ? StackFrame::offsetOfFormalArg(fun, slot)
                                                   : StackFrame::offsetOfFixed(slot));
            masm.loadPayload(addr, pic.objReg);
            masm.loadTypeTag(addr, pic.shapeReg);
            skipOver = masm.jump();
        }

        escapedFrame.linkTo(masm.label(), &masm);

        {
            if (kind == VAR)
                slot += fun->nargs;

            slot += JSObject::CALL_RESERVED_SLOTS;
            Address address = masm.objPropAddress(obj, pic.objReg, slot);

            /* Safe because type is loaded first. */
            masm.loadValueAsComponents(address, pic.shapeReg, pic.objReg);
        }

        skipOver.linkTo(masm.label(), &masm);
        Jump done = masm.jump();

        // All failures flow to here, so there is a common point to patch.
        for (Jump *pj = fails.begin(); pj != fails.end(); ++pj)
            pj->linkTo(masm.label(), &masm);
        if (finalNull.isSet())
            finalNull.get().linkTo(masm.label(), &masm);
        finalShape.linkTo(masm.label(), &masm);
        Label failLabel = masm.label();
        Jump failJump = masm.jump();

        pic.updatePCCounters(cx, masm);

        PICLinker buffer(masm, pic);
        if (!buffer.init(cx))
            return error();

        if (!buffer.verifyRange(pic.lastCodeBlock(f.jit())) ||
            !buffer.verifyRange(f.jit())) {
            return disable("code memory is out of range");
        }

        buffer.link(failJump, pic.slowPathStart);
        buffer.link(done, pic.fastPathRejoin);
        CodeLocationLabel cs = buffer.finalize();
        JaegerSpew(JSpew_PICs, "generated %s call stub at %p\n", type, cs.executableAddress());

        patchPreviousToHere(cs);

        pic.stubsGenerated++;
        pic.updateLastPath(buffer, failLabel);
        labels.setStubJump(masm, failLabel, failJump);

        if (pic.stubsGenerated == MAX_PIC_STUBS)
            disable("max stubs reached");

        return Lookup_Cacheable;
    }

    LookupStatus updateForName()
    {
        // |getprop.obj| is filled by bind()
        LookupStatus status = getprop.bind();
        if (status != Lookup_Cacheable)
            return status;

        return update(getprop.obj);
    }

    LookupStatus updateForXName()
    {
        // |obj| and |getprop.obj| are NULL, but should be the given scopeChain.
        getprop.obj = scopeChain;
        LookupStatus status = getprop.lookup();
        if (status != Lookup_Cacheable)
            return status;

        return update(getprop.obj);
    }

    LookupStatus update(JSObject *obj)
    {
        if (obj != getprop.holder)
            return disable("property is on proto of a scope object");

        if (obj->getClass() == &js_CallClass)
            return generateCallStub(obj);

        LookupStatus status = getprop.testForGet();
        if (status != Lookup_Cacheable)
            return status;

        if (!obj->getParent())
            return generateGlobalStub(obj);

        return disable("scope object not handled yet");
    }

    bool retrieve(Value *vp, Value *thisvp, PICInfo::Kind kind)
    {
        JSObject *obj = getprop.obj;
        JSObject *holder = getprop.holder;
        const JSProperty *prop = getprop.prop;

        if (!prop) {
            /* Kludge to allow (typeof foo == "undefined") tests. */
            if (kind == ic::PICInfo::NAME) {
                JSOp op2 = js_GetOpcode(cx, f.script(), f.pc() + JSOP_NAME_LENGTH);
                if (op2 == JSOP_TYPEOF) {
                    vp->setUndefined();
                    return true;
                }
            }
            ReportAtomNotDefined(cx, atom);
            return false;
        }

        // If the property was found, but we decided not to cache it, then
        // take a slow path and do a full property fetch.
        if (!getprop.shape) {
            if (!obj->getProperty(cx, ATOM_TO_JSID(atom), vp))
                return false;
            if (thisvp)
                return ComputeImplicitThis(cx, obj, *vp, thisvp);
            return true;
        }

        const Shape *shape = getprop.shape;
        JSObject *normalized = obj;
        if (obj->getClass() == &js_WithClass && !shape->hasDefaultGetter())
            normalized = js_UnwrapWithObject(cx, obj);
        NATIVE_GET(cx, normalized, holder, shape, JSGET_METHOD_BARRIER, vp, return false);
        if (thisvp)
            return ComputeImplicitThis(cx, normalized, *vp, thisvp);
        return true;
    }
};

class BindNameCompiler : public PICStubCompiler
{
    JSObject *scopeChain;
    JSAtom *atom;

  public:
    BindNameCompiler(VMFrame &f, JSScript *script, JSObject *scopeChain, ic::PICInfo &pic,
                      JSAtom *atom, VoidStubPIC stub)
      : PICStubCompiler("bind", f, script, pic, JS_FUNC_TO_DATA_PTR(void *, stub)),
        scopeChain(scopeChain), atom(atom)
    { }

    static void reset(Repatcher &repatcher, ic::PICInfo &pic)
    {
        BindNameLabels &labels = pic.bindNameLabels();

        /* Link the inline jump back to the slow path. */
        JSC::CodeLocationJump inlineJump = labels.getInlineJump(pic.getFastShapeGuard());
        repatcher.relink(inlineJump, pic.slowPathStart);

        /* Link the slow path to call the IC entry point. */
        FunctionPtr target(JS_FUNC_TO_DATA_PTR(void *, ic::BindName));
        repatcher.relink(pic.slowPathCall, target);
    }

    void patchPreviousToHere(CodeLocationLabel cs)
    {
        BindNameLabels &labels = pic.bindNameLabels();
        Repatcher repatcher(pic.lastCodeBlock(f.jit()));
        JSC::CodeLocationJump jump;

        /* Patch either the inline fast path or a generated stub. */
        if (pic.stubsGenerated)
            jump = labels.getStubJump(pic.lastPathStart());
        else
            jump = labels.getInlineJump(pic.getFastShapeGuard());
        repatcher.relink(jump, cs);
    }

    LookupStatus generateStub(JSObject *obj)
    {
        Assembler masm;
        Vector<Jump, 8> fails(cx);

        BindNameLabels &labels = pic.bindNameLabels();

        /* Guard on the shape of the scope chain. */
        masm.loadPtr(Address(JSFrameReg, StackFrame::offsetOfScopeChain()), pic.objReg);
        masm.loadShape(pic.objReg, pic.shapeReg);
        Jump firstShape = masm.branch32(Assembler::NotEqual, pic.shapeReg,
                                        Imm32(scopeChain->shape()));

        /* Walk up the scope chain. */
        JSObject *tobj = scopeChain;
        Address parent(pic.objReg, offsetof(JSObject, parent));
        while (tobj && tobj != obj) {
            if (!IsCacheableNonGlobalScope(tobj))
                return disable("non-cacheable obj in scope chain");
            masm.loadPtr(parent, pic.objReg);
            Jump nullTest = masm.branchTestPtr(Assembler::Zero, pic.objReg, pic.objReg);
            if (!fails.append(nullTest))
                return error();
            masm.loadShape(pic.objReg, pic.shapeReg);
            Jump shapeTest = masm.branch32(Assembler::NotEqual, pic.shapeReg,
                                           Imm32(tobj->shape()));
            if (!fails.append(shapeTest))
                return error();
            tobj = tobj->getParent();
        }
        if (tobj != obj)
            return disable("indirect hit");

        Jump done = masm.jump();

        // All failures flow to here, so there is a common point to patch.
        for (Jump *pj = fails.begin(); pj != fails.end(); ++pj)
            pj->linkTo(masm.label(), &masm);
        firstShape.linkTo(masm.label(), &masm);
        Label failLabel = masm.label();
        Jump failJump = masm.jump();

        pic.updatePCCounters(cx, masm);

        PICLinker buffer(masm, pic);
        if (!buffer.init(cx))
            return error();

        if (!buffer.verifyRange(pic.lastCodeBlock(f.jit())) ||
            !buffer.verifyRange(f.jit())) {
            return disable("code memory is out of range");
        }

        buffer.link(failJump, pic.slowPathStart);
        buffer.link(done, pic.fastPathRejoin);
        CodeLocationLabel cs = buffer.finalize();
        JaegerSpew(JSpew_PICs, "generated %s stub at %p\n", type, cs.executableAddress());

        patchPreviousToHere(cs);

        pic.stubsGenerated++;
        pic.updateLastPath(buffer, failLabel);
        labels.setStubJump(masm, failLabel, failJump);

        if (pic.stubsGenerated == MAX_PIC_STUBS)
            disable("max stubs reached");

        return Lookup_Cacheable;
    }

    JSObject *update()
    {
        JS_ASSERT(scopeChain->getParent());
        RecompilationMonitor monitor(cx);

        JSObject *obj = js_FindIdentifierBase(cx, scopeChain, ATOM_TO_JSID(atom));

        if (monitor.recompiled())
            return obj;

        if (!obj) {
            disable("error");
            return obj;
        }

        if (!pic.hit) {
            spew("first hit", "nop");
            pic.hit = true;
            return obj;
        }

        LookupStatus status = generateStub(obj);
        if (status == Lookup_Error) {
            disable("error");
            return NULL;
        }

        return obj;
    }
};

static void JS_FASTCALL
DisabledGetPropIC(VMFrame &f, ic::PICInfo *pic)
{
    stubs::GetProp(f);
}

static void JS_FASTCALL
DisabledGetPropICNoCache(VMFrame &f, ic::PICInfo *pic)
{
    stubs::GetPropNoCache(f, pic->atom);
}

void JS_FASTCALL
ic::GetProp(VMFrame &f, ic::PICInfo *pic)
{
    JSScript *script = f.fp()->script();

    JSAtom *atom = pic->atom;
    if (atom == f.cx->runtime->atomState.lengthAtom) {
        if (f.regs.sp[-1].isString()) {
            GetPropCompiler cc(f, script, NULL, *pic, NULL, DisabledGetPropIC);
            LookupStatus status = cc.generateStringLengthStub();
            if (status == Lookup_Error)
                THROW();
            JSString *str = f.regs.sp[-1].toString();
            f.regs.sp[-1].setInt32(str->length());
            types::TypeScript::Monitor(f.cx, f.script(), f.pc(), f.regs.sp[-1]);
            return;
        } else if (f.regs.sp[-1].isMagic(JS_LAZY_ARGUMENTS)) {
            f.regs.sp[-1].setInt32(f.regs.fp()->numActualArgs());
            types::TypeScript::Monitor(f.cx, f.script(), f.pc(), f.regs.sp[-1]);
            return;
        } else if (!f.regs.sp[-1].isPrimitive()) {
            JSObject *obj = &f.regs.sp[-1].toObject();
            if (obj->isArray() ||
                (obj->isArguments() && !obj->asArguments()->hasOverriddenLength()) ||
                obj->isString()) {
                GetPropCompiler cc(f, script, obj, *pic, NULL, DisabledGetPropIC);
                if (obj->isArray()) {
                    LookupStatus status = cc.generateArrayLengthStub();
                    if (status == Lookup_Error)
                        THROW();
                    f.regs.sp[-1].setNumber(obj->getArrayLength());
                } else if (obj->isArguments()) {
                    LookupStatus status = cc.generateArgsLengthStub();
                    if (status == Lookup_Error)
                        THROW();
                    f.regs.sp[-1].setInt32(int32_t(obj->asArguments()->initialLength()));
                } else if (obj->isString()) {
                    LookupStatus status = cc.generateStringObjLengthStub();
                    if (status == Lookup_Error)
                        THROW();
                    JSString *str = obj->getPrimitiveThis().toString();
                    f.regs.sp[-1].setInt32(str->length());
                }
                types::TypeScript::Monitor(f.cx, f.script(), f.pc(), f.regs.sp[-1]);
                return;
            }
        }
        atom = f.cx->runtime->atomState.lengthAtom;
    }

    bool usePropCache = pic->usePropCache;

    /*
     * ValueToObject can trigger recompilations if it lazily initializes any
     * of the primitive classes (Boolean, Number, String). :XXX: if these
     * classes are made eager then this monitoring is not necessary.
     */
    RecompilationMonitor monitor(f.cx);

    JSObject *obj = ValueToObject(f.cx, &f.regs.sp[-1]);
    if (!obj)
        THROW();

    if (!monitor.recompiled() && pic->shouldUpdate(f.cx)) {
        VoidStubPIC stub = pic->usePropCache
                           ? DisabledGetPropIC
                           : DisabledGetPropICNoCache;
        GetPropCompiler cc(f, script, obj, *pic, atom, stub);
        if (!cc.update()) {
            cc.disable("error");
            THROW();
        }
    }

    Value v;
    if (!obj->getProperty(f.cx, ATOM_TO_JSID(atom), &v))
        THROW();

    /*
     * Ignore undefined reads for the 'prototype' property in constructors,
     * which will be at the start of the script and are never holes due to fun_resolve.
     * Any undefined value was explicitly stored here, and is known by inference.
     * :FIXME: looking under the usePropCache abstraction, which is only unset for
     * reads of the prototype.
     */
    if (usePropCache)
        types::TypeScript::Monitor(f.cx, f.script(), f.pc(), v);

    f.regs.sp[-1] = v;
}

void JS_FASTCALL
ic::GetPropNoCache(VMFrame &f, ic::PICInfo *pic)
{
    /*
     * The PIC stores whether to use the property cache or not. We use two different
     * stub calls so we can distinguish uncached calls made to construct this from
     * any cached calls at the first opcode in a script.
     */
    GetProp(f, pic);
}

template <JSBool strict>
static void JS_FASTCALL
DisabledSetPropIC(VMFrame &f, ic::PICInfo *pic)
{
    stubs::SetName<strict>(f, pic->atom);
}

template <JSBool strict>
static void JS_FASTCALL
DisabledSetPropICNoCache(VMFrame &f, ic::PICInfo *pic)
{
    stubs::SetPropNoCache<strict>(f, pic->atom);
}

void JS_FASTCALL
ic::SetProp(VMFrame &f, ic::PICInfo *pic)
{
    JSScript *script = f.fp()->script();
    JS_ASSERT(pic->isSet());

    VoidStubPIC stub = pic->usePropCache
                       ? STRICT_VARIANT(DisabledSetPropIC)
                       : STRICT_VARIANT(DisabledSetPropICNoCache);

    // Save this in case the compiler triggers a recompilation of this script.
    JSAtom *atom = pic->atom;
    VoidStubAtom nstub = pic->usePropCache
                         ? STRICT_VARIANT(stubs::SetName)
                         : STRICT_VARIANT(stubs::SetPropNoCache);

    RecompilationMonitor monitor(f.cx);

    JSObject *obj = ValueToObject(f.cx, &f.regs.sp[-2]);
    if (!obj)
        THROW();

    // Note, we can't use SetName for PROPINC PICs because the property
    // cache can't handle a GET and SET from the same scripted PC.
    if (!monitor.recompiled() && pic->shouldUpdate(f.cx)) {
        SetPropCompiler cc(f, script, obj, *pic, atom, stub);
        LookupStatus status = cc.update();
        if (status == Lookup_Error)
            THROW();
    }

    nstub(f, atom);
}

static void JS_FASTCALL
DisabledCallPropIC(VMFrame &f, ic::PICInfo *pic)
{
    stubs::CallProp(f, pic->atom);
}

void JS_FASTCALL
ic::CallProp(VMFrame &f, ic::PICInfo *pic)
{
    JSContext *cx = f.cx;
    FrameRegs &regs = f.regs;

    JSScript *script = f.fp()->script();
    RecompilationMonitor monitor(cx);

    Value lval;
    lval = regs.sp[-1];

    // Do this first in case js_GetClassPrototype triggers a recompilation.
    jsid id = ATOM_TO_JSID(pic->atom);

    Value objv;
    if (lval.isObject()) {
        objv = lval;
    } else {
        JSProtoKey protoKey;
        if (lval.isString()) {
            protoKey = JSProto_String;
        } else if (lval.isNumber()) {
            protoKey = JSProto_Number;
        } else if (lval.isBoolean()) {
            protoKey = JSProto_Boolean;
        } else {
            JS_ASSERT(lval.isNull() || lval.isUndefined());
            js_ReportIsNullOrUndefined(cx, -1, lval, NULL);
            THROW();
        }
        JSObject *pobj;
        if (!js_GetClassPrototype(cx, NULL, protoKey, &pobj))
            THROW();
        objv.setObject(*pobj);
    }

    JSObject *aobj = js_GetProtoIfDenseArray(&objv.toObject());
    Value rval;

    PropertyCacheEntry *entry;
    JSObject *obj2;
    JSAtom *atom;
    JS_PROPERTY_CACHE(cx).test(cx, f.pc(), aobj, obj2, entry, atom);
    if (!atom) {
        if (entry->vword.isFunObj()) {
            rval.setObject(entry->vword.toFunObj());
        } else if (entry->vword.isSlot()) {
            uint32 slot = entry->vword.toSlot();
            rval = obj2->nativeGetSlot(slot);
        } else {
            JS_ASSERT(entry->vword.isShape());
            const Shape *shape = entry->vword.toShape();
            NATIVE_GET(cx, &objv.toObject(), obj2, shape, JSGET_NO_METHOD_BARRIER, &rval,
                       THROW());
        }
        regs.sp++;
        regs.sp[-2] = rval;
        regs.sp[-1] = lval;
    } else {
        /*
         * Cache miss: use the immediate atom that was loaded for us under
         * PropertyCache::test.
         */
        regs.sp++;
        regs.sp[-1].setNull();
        if (lval.isObject()) {
            if (!js_GetMethod(cx, &objv.toObject(), id,
                              JS_LIKELY(!objv.toObject().getOps()->getProperty)
                              ? JSGET_CACHE_RESULT | JSGET_NO_METHOD_BARRIER
                              : JSGET_NO_METHOD_BARRIER,
                              &rval)) {
                THROW();
            }
            regs.sp[-1] = objv;
            regs.sp[-2] = rval;
        } else {
            JS_ASSERT(!objv.toObject().getOps()->getProperty);
            if (!js_GetPropertyHelper(cx, &objv.toObject(), id,
                                      JSGET_CACHE_RESULT | JSGET_NO_METHOD_BARRIER,
                                      &rval)) {
                THROW();
            }
            regs.sp[-1] = lval;
            regs.sp[-2] = rval;
        }
    }

#if JS_HAS_NO_SUCH_METHOD
    if (JS_UNLIKELY(rval.isPrimitive()) && regs.sp[-1].isObject()) {
        regs.sp[-2].setString(JSID_TO_STRING(id));
        if (!js_OnUnknownMethod(cx, regs.sp - 2))
            THROW();
    }
#endif

    types::TypeScript::Monitor(f.cx, f.script(), f.pc(), regs.sp[-2]);

    if (monitor.recompiled())
        return;

    GetPropCompiler cc(f, script, &objv.toObject(), *pic, pic->atom, DisabledCallPropIC);
    if (lval.isObject()) {
        if (pic->shouldUpdate(cx)) {
            LookupStatus status = cc.update();
            if (status == Lookup_Error)
                THROW();
        }
    } else if (lval.isString()) {
        LookupStatus status = cc.generateStringCallStub();
        if (status == Lookup_Error)
            THROW();
    } else {
        cc.disable("non-string primitive");
    }
}

static void JS_FASTCALL
DisabledNameIC(VMFrame &f, ic::PICInfo *pic)
{
    stubs::Name(f);
}

static void JS_FASTCALL
DisabledXNameIC(VMFrame &f, ic::PICInfo *pic)
{
    stubs::GetProp(f);
}

void JS_FASTCALL
ic::XName(VMFrame &f, ic::PICInfo *pic)
{
    JSScript *script = f.fp()->script();

    /* GETXPROP is guaranteed to have an object. */
    JSObject *obj = &f.regs.sp[-1].toObject();

    ScopeNameCompiler cc(f, script, obj, *pic, pic->atom, DisabledXNameIC);

    LookupStatus status = cc.updateForXName();
    if (status == Lookup_Error)
        THROW();

    Value rval;
    if (!cc.retrieve(&rval, NULL, PICInfo::XNAME))
        THROW();
    f.regs.sp[-1] = rval;

    types::TypeScript::Monitor(f.cx, f.script(), f.pc(), rval);
}

void JS_FASTCALL
ic::Name(VMFrame &f, ic::PICInfo *pic)
{
    JSScript *script = f.fp()->script();

    ScopeNameCompiler cc(f, script, &f.fp()->scopeChain(), *pic, pic->atom, DisabledNameIC);

    LookupStatus status = cc.updateForName();
    if (status == Lookup_Error)
        THROW();

    Value rval;
    if (!cc.retrieve(&rval, NULL, PICInfo::NAME))
        THROW();
    f.regs.sp[0] = rval;

    types::TypeScript::Monitor(f.cx, f.script(), f.pc(), rval);
}

static void JS_FASTCALL
DisabledCallNameIC(VMFrame &f, ic::PICInfo *pic)
{
    stubs::CallName(f);
}

void JS_FASTCALL
ic::CallName(VMFrame &f, ic::PICInfo *pic)
{
    JSScript *script = f.fp()->script();

    ScopeNameCompiler cc(f, script, &f.fp()->scopeChain(), *pic, pic->atom, DisabledCallNameIC);

    LookupStatus status = cc.updateForName();
    if (status == Lookup_Error)
        THROW();

    Value rval, thisval;
    if (!cc.retrieve(&rval, &thisval, PICInfo::CALLNAME))
        THROW();

    f.regs.sp[0] = rval;
    f.regs.sp[1] = thisval;

    types::TypeScript::Monitor(f.cx, f.script(), f.pc(), rval);
}

static void JS_FASTCALL
DisabledBindNameIC(VMFrame &f, ic::PICInfo *pic)
{
    stubs::BindName(f);
}

static void JS_FASTCALL
DisabledBindNameICNoCache(VMFrame &f, ic::PICInfo *pic)
{
    stubs::BindNameNoCache(f, pic->atom);
}

void JS_FASTCALL
ic::BindName(VMFrame &f, ic::PICInfo *pic)
{
    JSScript *script = f.fp()->script();

    VoidStubPIC stub = pic->usePropCache
                       ? DisabledBindNameIC
                       : DisabledBindNameICNoCache;
    BindNameCompiler cc(f, script, &f.fp()->scopeChain(), *pic, pic->atom, stub);

    JSObject *obj = cc.update();
    if (!obj)
        THROW();

    f.regs.sp[0].setObject(*obj);
}

bool
BaseIC::isCallOp()
{
    return !!(js_CodeSpec[op].format & JOF_CALLOP);
}

void
BaseIC::spew(JSContext *cx, const char *event, const char *message)
{
#ifdef JS_METHODJIT_SPEW
    JaegerSpew(JSpew_PICs, "%s %s: %s (%s: %d)\n",
               js_CodeName[op], event, message, cx->fp()->script()->filename, CurrentLine(cx));
#endif
}

/* Total length of scripts preceding a frame. */
inline uint32 frameCountersOffset(JSContext *cx)
{
    uint32 offset = 0;
    if (cx->regs().inlined()) {
        offset += cx->fp()->script()->length;
        uint32 index = cx->regs().inlined()->inlineIndex;
        InlineFrame *frames = cx->fp()->jit()->inlineFrames();
        for (unsigned i = 0; i < index; i++)
            offset += frames[i].fun->script()->length;
    }

    jsbytecode *pc;
    JSScript *script = cx->stack.currentScript(&pc);
    offset += pc - script->code;

    return offset;
}

LookupStatus
BaseIC::disable(JSContext *cx, const char *reason, void *stub)
{
    if (cx->hasRunOption(JSOPTION_PCCOUNT)) {
        uint32 offset = frameCountersOffset(cx);
        cx->fp()->jit()->pcLengths[offset].picsLength = 0;
    }

    spew(cx, "disabled", reason);
    Repatcher repatcher(cx->fp()->jit());
    repatcher.relink(slowPathCall, FunctionPtr(stub));
    return Lookup_Uncacheable;
}

void
BaseIC::updatePCCounters(JSContext *cx, Assembler &masm)
{
    if (cx->hasRunOption(JSOPTION_PCCOUNT)) {
        uint32 offset = frameCountersOffset(cx);
        cx->fp()->jit()->pcLengths[offset].picsLength += masm.size();
    }
}

bool
BaseIC::shouldUpdate(JSContext *cx)
{
    if (!hit) {
        hit = true;
        spew(cx, "ignored", "first hit");
        return false;
    }
    JS_ASSERT(stubsGenerated < MAX_PIC_STUBS);
    return true;
}

static void JS_FASTCALL
DisabledGetElem(VMFrame &f, ic::GetElementIC *ic)
{
    stubs::GetElem(f);
}

static void JS_FASTCALL
DisabledCallElem(VMFrame &f, ic::GetElementIC *ic)
{
    stubs::CallElem(f);
}

bool
GetElementIC::shouldUpdate(JSContext *cx)
{
    if (!hit) {
        hit = true;
        spew(cx, "ignored", "first hit");
        return false;
    }
    JS_ASSERT(stubsGenerated < MAX_GETELEM_IC_STUBS);
    return true;
}

LookupStatus
GetElementIC::disable(JSContext *cx, const char *reason)
{
    slowCallPatched = true;
    void *stub = (op == JSOP_GETELEM)
                 ? JS_FUNC_TO_DATA_PTR(void *, DisabledGetElem)
                 : JS_FUNC_TO_DATA_PTR(void *, DisabledCallElem);
    BaseIC::disable(cx, reason, stub);
    return Lookup_Uncacheable;
}

LookupStatus
GetElementIC::error(JSContext *cx)
{
    disable(cx, "error");
    return Lookup_Error;
}

void
GetElementIC::purge(Repatcher &repatcher)
{
    // Repatch the inline jumps.
    if (inlineTypeGuardPatched)
        repatcher.relink(fastPathStart.jumpAtOffset(inlineTypeGuard), slowPathStart);
    if (inlineClaspGuardPatched)
        repatcher.relink(fastPathStart.jumpAtOffset(inlineClaspGuard), slowPathStart);

    if (slowCallPatched) {
        if (op == JSOP_GETELEM) {
            repatcher.relink(slowPathCall,
                             FunctionPtr(JS_FUNC_TO_DATA_PTR(void *, ic::GetElement)));
        } else if (op == JSOP_CALLELEM) {
            repatcher.relink(slowPathCall,
                             FunctionPtr(JS_FUNC_TO_DATA_PTR(void *, ic::CallElement)));
        }
    }

    reset();
}

LookupStatus
GetElementIC::attachGetProp(VMFrame &f, JSContext *cx, JSObject *obj, const Value &v, jsid id, Value *vp)
{
    JS_ASSERT(v.isString());

    GetPropertyHelper<GetElementIC> getprop(cx, obj, JSID_TO_ATOM(id), *this, f);
    LookupStatus status = getprop.lookupAndTest();
    if (status != Lookup_Cacheable)
        return status;

    Assembler masm;

    // Guard on the string's type and identity.
    MaybeJump atomTypeGuard;
    if (hasInlineTypeGuard() && !inlineTypeGuardPatched) {
        // We link all string-key dependent stubs together, and store the
        // first set of guards in the IC, separately, from int-key dependent
        // stubs. As long as we guarantee that the first string-key dependent
        // stub guards on the key type, then all other string-key stubs can
        // omit the guard.
        JS_ASSERT(!idRemat.isTypeKnown());
        atomTypeGuard = masm.testString(Assembler::NotEqual, typeReg);
    } else {
        // If there was no inline type guard, then a string type is guaranteed.
        // Otherwise, we are guaranteed the type has already been checked, via
        // the comment above.
        JS_ASSERT_IF(!hasInlineTypeGuard(), idRemat.knownType() == JSVAL_TYPE_STRING);
    }

    // Reify the shape before guards that could flow into shape guarding stubs.
    if (!obj->isDenseArray() && !typeRegHasBaseShape) {
        masm.loadShape(objReg, typeReg);
        typeRegHasBaseShape = true;
    }

    MaybeJump atomIdGuard;
    if (!idRemat.isConstant())
        atomIdGuard = masm.branchPtr(Assembler::NotEqual, idRemat.dataReg(), ImmPtr(v.toString()));

    // Guard on the base shape (or in the dense array case, the clasp).
    Jump shapeGuard;
    if (obj->isDenseArray()) {
        shapeGuard = masm.testObjClass(Assembler::NotEqual, objReg, obj->getClass());
    } else {
        shapeGuard = masm.branch32(Assembler::NotEqual, typeReg, Imm32(obj->shape()));
    }

    // Guard on the prototype, if applicable.
    MaybeJump protoGuard;
    JSObject *holder = getprop.holder;
    RegisterID holderReg = objReg;
    if (obj != holder) {
        // Bake in the holder identity. Careful not to clobber |objReg|, since we can't remat it.
        holderReg = typeReg;
        masm.move(ImmPtr(holder), holderReg);
        typeRegHasBaseShape = false;

        // Guard on the holder's shape.
        protoGuard = masm.guardShape(holderReg, holder);
    }

    if (op == JSOP_CALLELEM) {
        // Emit a write of |obj| to the top of the stack, before we lose it.
        Value *thisVp = &cx->regs().sp[-1];
        Address thisSlot(JSFrameReg, StackFrame::offsetOfFixed(thisVp - cx->fp()->slots()));
        masm.storeValueFromComponents(ImmType(JSVAL_TYPE_OBJECT), objReg, thisSlot);
    }

    // Load the value.
    const Shape *shape = getprop.shape;
    masm.loadObjProp(holder, holderReg, shape, typeReg, objReg);

    Jump done = masm.jump();

    updatePCCounters(cx, masm);

    PICLinker buffer(masm, *this);
    if (!buffer.init(cx))
        return error(cx);

    if (hasLastStringStub && !buffer.verifyRange(lastStringStub))
        return disable(cx, "code memory is out of range");
    if (!buffer.verifyRange(cx->fp()->jit()))
        return disable(cx, "code memory is out of range");

    // Patch all guards.
    buffer.maybeLink(atomIdGuard, slowPathStart);
    buffer.maybeLink(atomTypeGuard, slowPathStart);
    buffer.link(shapeGuard, slowPathStart);
    buffer.maybeLink(protoGuard, slowPathStart);
    buffer.link(done, fastPathRejoin);

    CodeLocationLabel cs = buffer.finalize();
#if DEBUG
    char *chars = DeflateString(cx, v.toString()->getChars(cx), v.toString()->length());
<<<<<<< HEAD
    JaegerSpew(JSpew_PICs, "generated %s stub at %p for atom 0x%lx (\"%s\") shape 0x%x (%s: %d)\n",
               js_CodeName[op], cs.executableAddress(), JSID_BITS(id), chars, holder->shape(),
               cx->fp()->script()->filename, CurrentLine(cx));
=======
    JaegerSpew(JSpew_PICs, "generated %s stub at %p for atom %p (\"%s\") shape 0x%x (%s: %d)\n",
               js_CodeName[op], cs.executableAddress(), (void*)JSID_TO_ATOM(id), chars,
               holder->shape(), cx->fp()->script()->filename, CurrentLine(cx));
>>>>>>> 7995ca5f
    cx->free_(chars);
#endif

    // Update the inline guards, if needed.
    if (shouldPatchInlineTypeGuard() || shouldPatchUnconditionalClaspGuard()) {
        Repatcher repatcher(cx->fp()->jit());

        if (shouldPatchInlineTypeGuard()) {
            // A type guard is present in the inline path, and this is the
            // first string stub, so patch it now.
            JS_ASSERT(!inlineTypeGuardPatched);
            JS_ASSERT(atomTypeGuard.isSet());

            repatcher.relink(fastPathStart.jumpAtOffset(inlineTypeGuard), cs);
            inlineTypeGuardPatched = true;
        }

        if (shouldPatchUnconditionalClaspGuard()) {
            // The clasp guard is unconditional, meaning there is no type
            // check. This is the first stub, so it has to be patched. Note
            // that it is wrong to patch the inline clasp guard otherwise,
            // because it follows an integer-id guard.
            JS_ASSERT(!hasInlineTypeGuard());

            repatcher.relink(fastPathStart.jumpAtOffset(inlineClaspGuard), cs);
            inlineClaspGuardPatched = true;
        }
    }

    // If there were previous stub guards, patch them now.
    if (hasLastStringStub) {
        Repatcher repatcher(lastStringStub);
        CodeLocationLabel stub(lastStringStub.start());
        if (atomGuard)
            repatcher.relink(stub.jumpAtOffset(atomGuard), cs);
        repatcher.relink(stub.jumpAtOffset(firstShapeGuard), cs);
        if (secondShapeGuard)
            repatcher.relink(stub.jumpAtOffset(secondShapeGuard), cs);
    }

    // Update state.
    hasLastStringStub = true;
    lastStringStub = JITCode(cs.executableAddress(), buffer.size());
    if (atomIdGuard.isSet()) {
        atomGuard = buffer.locationOf(atomIdGuard.get()) - cs;
        JS_ASSERT(atomGuard == buffer.locationOf(atomIdGuard.get()) - cs);
        JS_ASSERT(atomGuard);
    } else {
        atomGuard = 0;
    }
    if (protoGuard.isSet()) {
        secondShapeGuard = buffer.locationOf(protoGuard.get()) - cs;
        JS_ASSERT(secondShapeGuard == buffer.locationOf(protoGuard.get()) - cs);
        JS_ASSERT(secondShapeGuard);
    } else {
        secondShapeGuard = 0;
    }
    firstShapeGuard = buffer.locationOf(shapeGuard) - cs;
    JS_ASSERT(firstShapeGuard == buffer.locationOf(shapeGuard) - cs);
    JS_ASSERT(firstShapeGuard);

    stubsGenerated++;

    if (stubsGenerated == MAX_GETELEM_IC_STUBS)
        disable(cx, "max stubs reached");

    // Finally, fetch the value to avoid redoing the property lookup.
    if (shape->isMethod())
        *vp = ObjectValue(shape->methodObject());
    else
        *vp = holder->getSlot(shape->slot);

    return Lookup_Cacheable;
}

LookupStatus
GetElementIC::attachArguments(JSContext *cx, JSObject *obj, const Value &v, jsid id, Value *vp)
{
    if (!v.isInt32())
        return disable(cx, "arguments object with non-integer key");

    if (op == JSOP_CALLELEM)
        return disable(cx, "arguments object with call");

    JS_ASSERT(hasInlineTypeGuard() || idRemat.knownType() == JSVAL_TYPE_INT32);

    Assembler masm;

    Jump claspGuard = masm.testObjClass(Assembler::NotEqual, objReg, obj->getClass());

    masm.move(objReg, typeReg);
    masm.load32(Address(objReg, JSObject::getFixedSlotOffset(ArgumentsObject::INITIAL_LENGTH_SLOT)), 
                objReg);
    Jump overridden = masm.branchTest32(Assembler::NonZero, objReg,
                                        Imm32(ArgumentsObject::LENGTH_OVERRIDDEN_BIT));
    masm.rshift32(Imm32(ArgumentsObject::PACKED_BITS_COUNT), objReg);

    Jump outOfBounds;
    if (idRemat.isConstant()) {
        outOfBounds = masm.branch32(Assembler::BelowOrEqual, objReg, Imm32(v.toInt32()));
    } else {
        outOfBounds = masm.branch32(Assembler::BelowOrEqual, objReg, idRemat.dataReg());
    }

    masm.loadPayload(Address(typeReg, JSObject::getFixedSlotOffset(ArgumentsObject::DATA_SLOT)), objReg);
    if (idRemat.isConstant()) {
        Address slot(objReg, offsetof(ArgumentsData, slots) + v.toInt32() * sizeof(Value));
        masm.loadTypeTag(slot, objReg);
    } else {
        BaseIndex slot(objReg, idRemat.dataReg(), Assembler::JSVAL_SCALE, 
                       offsetof(ArgumentsData, slots));
        masm.loadTypeTag(slot, objReg);
    }    
    Jump holeCheck = masm.branchPtr(Assembler::Equal, objReg, ImmType(JSVAL_TYPE_MAGIC));

    Address privateData(typeReg, offsetof(JSObject, privateData));
    Jump liveArguments = masm.branchPtr(Assembler::NotEqual, privateData, ImmPtr(0));
   
    masm.loadPrivate(Address(typeReg, JSObject::getFixedSlotOffset(ArgumentsObject::DATA_SLOT)), objReg);

    if (idRemat.isConstant()) {
        Address slot(objReg, offsetof(ArgumentsData, slots) + v.toInt32() * sizeof(Value));
        masm.loadValueAsComponents(slot, typeReg, objReg);           
    } else {
        BaseIndex slot(objReg, idRemat.dataReg(), Assembler::JSVAL_SCALE, 
                       offsetof(ArgumentsData, slots));
        masm.loadValueAsComponents(slot, typeReg, objReg);
    }

    Jump done = masm.jump();

    liveArguments.linkTo(masm.label(), &masm);

    masm.loadPtr(privateData, typeReg);

    Address fun(typeReg, StackFrame::offsetOfExec());
    masm.loadPtr(fun, objReg);

    Address nargs(objReg, offsetof(JSFunction, nargs));
    masm.load16(nargs, objReg);

    Jump notFormalArg;
    if (idRemat.isConstant())
        notFormalArg = masm.branch32(Assembler::BelowOrEqual, objReg, Imm32(v.toInt32()));
    else
        notFormalArg = masm.branch32(Assembler::BelowOrEqual, objReg, idRemat.dataReg());

    masm.lshift32(Imm32(3), objReg); /* nargs << 3 == nargs * sizeof(Value) */
    masm.subPtr(objReg, typeReg); /* fp - numFormalArgs => start of formal args */

    Label loadFromStack = masm.label();
    masm.move(typeReg, objReg);

    if (idRemat.isConstant()) {
        Address frameEntry(objReg, v.toInt32() * sizeof(Value));
        masm.loadValueAsComponents(frameEntry, typeReg, objReg);
    } else {
        BaseIndex frameEntry(objReg, idRemat.dataReg(), Assembler::JSVAL_SCALE);
        masm.loadValueAsComponents(frameEntry, typeReg, objReg);
    }    
    Jump done2 = masm.jump();

    notFormalArg.linkTo(masm.label(), &masm);

    masm.push(typeReg);

    Address argsObject(typeReg, StackFrame::offsetOfArgs());
    masm.loadPtr(argsObject, typeReg);

    masm.load32(Address(typeReg, JSObject::getFixedSlotOffset(ArgumentsObject::INITIAL_LENGTH_SLOT)), 
                typeReg); 
    masm.rshift32(Imm32(ArgumentsObject::PACKED_BITS_COUNT), typeReg); 

    /* This basically does fp - (numFormalArgs + numActualArgs + 2) */

    masm.addPtr(typeReg, objReg);
    masm.addPtr(Imm32(2), objReg);
    masm.lshiftPtr(Imm32(3), objReg);

    masm.pop(typeReg);
    masm.subPtr(objReg, typeReg);

    masm.jump(loadFromStack);

    updatePCCounters(cx, masm);

    PICLinker buffer(masm, *this);

    if (!buffer.init(cx))
        return error(cx);

    if (!buffer.verifyRange(cx->fp()->jit()))
        return disable(cx, "code memory is out of range");

    buffer.link(claspGuard, slowPathStart);
    buffer.link(overridden, slowPathStart);
    buffer.link(outOfBounds, slowPathStart);
    buffer.link(holeCheck, slowPathStart);
    buffer.link(done, fastPathRejoin);    
    buffer.link(done2, fastPathRejoin);
    
    CodeLocationLabel cs = buffer.finalizeCodeAddendum();

    JaegerSpew(JSpew_PICs, "generated getelem arguments stub at %p\n", cs.executableAddress());

    Repatcher repatcher(cx->fp()->jit());
    repatcher.relink(fastPathStart.jumpAtOffset(inlineClaspGuard), cs);

    JS_ASSERT(!shouldPatchUnconditionalClaspGuard());
    JS_ASSERT(!inlineClaspGuardPatched);

    inlineClaspGuardPatched = true;
    stubsGenerated++;

    if (stubsGenerated == MAX_GETELEM_IC_STUBS)
        disable(cx, "max stubs reached");

    disable(cx, "generated arguments stub");

    if (!obj->getProperty(cx, id, vp))
        return Lookup_Error;

    return Lookup_Cacheable;
}

#if defined JS_METHODJIT_TYPED_ARRAY
LookupStatus
GetElementIC::attachTypedArray(JSContext *cx, JSObject *obj, const Value &v, jsid id, Value *vp)
{
    if (!v.isInt32())
        return disable(cx, "typed array with string key");

    if (op == JSOP_CALLELEM)
        return disable(cx, "typed array with call");

    // The fast-path guarantees that after the dense clasp guard, the type is
    // known to be int32, either via type inference or the inline type check.
    JS_ASSERT(hasInlineTypeGuard() || idRemat.knownType() == JSVAL_TYPE_INT32);

    Assembler masm;

    // Guard on this typed array's clasp.
    Jump claspGuard = masm.testObjClass(Assembler::NotEqual, objReg, obj->getClass());

    // Bounds check.
    Jump outOfBounds;
    Address typedArrayLength(objReg, TypedArray::lengthOffset());
    if (idRemat.isConstant()) {
        JS_ASSERT(idRemat.value().toInt32() == v.toInt32());
        outOfBounds = masm.branch32(Assembler::BelowOrEqual, typedArrayLength, Imm32(v.toInt32()));
    } else {
        outOfBounds = masm.branch32(Assembler::BelowOrEqual, typedArrayLength, idRemat.dataReg());
    }

    // Load the array's packed data vector.
    masm.loadPtr(Address(objReg, TypedArray::dataOffset()), objReg);

    Int32Key key = idRemat.isConstant()
                 ? Int32Key::FromConstant(v.toInt32())
                 : Int32Key::FromRegister(idRemat.dataReg());

    JSObject *tarray = js::TypedArray::getTypedArray(obj);
    MaybeRegisterID tempReg;
    masm.loadFromTypedArray(TypedArray::getType(tarray), objReg, key, typeReg, objReg, tempReg);

    Jump done = masm.jump();

    updatePCCounters(cx, masm);

    PICLinker buffer(masm, *this);
    if (!buffer.init(cx))
        return error(cx);

    if (!buffer.verifyRange(cx->fp()->jit()))
        return disable(cx, "code memory is out of range");

    buffer.link(claspGuard, slowPathStart);
    buffer.link(outOfBounds, slowPathStart);
    buffer.link(done, fastPathRejoin);

    CodeLocationLabel cs = buffer.finalizeCodeAddendum();
    JaegerSpew(JSpew_PICs, "generated getelem typed array stub at %p\n", cs.executableAddress());

    // If we can generate a typed array stub, the clasp guard is conditional.
    // Also, we only support one typed array.
    JS_ASSERT(!shouldPatchUnconditionalClaspGuard());
    JS_ASSERT(!inlineClaspGuardPatched);

    Repatcher repatcher(cx->fp()->jit());
    repatcher.relink(fastPathStart.jumpAtOffset(inlineClaspGuard), cs);
    inlineClaspGuardPatched = true;

    stubsGenerated++;

    // In the future, it might make sense to attach multiple typed array stubs.
    // For simplicitly, they are currently monomorphic.
    if (stubsGenerated == MAX_GETELEM_IC_STUBS)
        disable(cx, "max stubs reached");

    disable(cx, "generated typed array stub");

    // Fetch the value as expected of Lookup_Cacheable for GetElement.
    if (!obj->getProperty(cx, id, vp))
        return Lookup_Error;

    return Lookup_Cacheable;
}
#endif /* JS_METHODJIT_TYPED_ARRAY */

LookupStatus
GetElementIC::update(VMFrame &f, JSContext *cx, JSObject *obj, const Value &v, jsid id, Value *vp)
{
    /*
     * Only treat this as a GETPROP for non-numeric string identifiers. The
     * GETPROP IC assumes the id has already gone through filtering for string
     * indexes in the emitter, i.e. js_GetProtoIfDenseArray is only valid to
     * use when looking up non-integer identifiers.
     */
    if (v.isString() && js_CheckForStringIndex(id) == id)
        return attachGetProp(f, cx, obj, v, id, vp);

#if defined JS_METHODJIT_TYPED_ARRAY
    /*
     * Typed array ICs can make stub calls, and need to know which registers
     * are in use and need to be restored after the call. If type inference is
     * enabled then we don't necessarily know the full set of such registers
     * when generating the IC (loop-carried registers may be allocated later),
     * and additionally the push/pop instructions used to save/restore in the
     * IC are not compatible with carrying entries in floating point registers.
     * Since we can use type information to generate inline paths for typed
     * arrays, just don't generate these ICs with inference enabled.
     */
    if (!cx->typeInferenceEnabled() && js_IsTypedArray(obj))
        return attachTypedArray(cx, obj, v, id, vp);
#endif

    return disable(cx, "unhandled object and key type");
}

void JS_FASTCALL
ic::CallElement(VMFrame &f, ic::GetElementIC *ic)
{
    JSContext *cx = f.cx;

    // Right now, we don't optimize for strings.
    if (!f.regs.sp[-2].isObject()) {
        ic->disable(cx, "non-object");
        stubs::CallElem(f);
        return;
    }

    Value thisv = f.regs.sp[-2];
    JSObject *thisObj = ValuePropertyBearer(cx, thisv, -2);
    if (!thisObj)
        THROW();

    jsid id;
    Value idval = f.regs.sp[-1];
    if (idval.isInt32() && INT_FITS_IN_JSID(idval.toInt32()))
        id = INT_TO_JSID(idval.toInt32());
    else if (!js_InternNonIntElementId(cx, thisObj, idval, &id))
        THROW();

    if (ic->shouldUpdate(cx)) {
#ifdef DEBUG
        f.regs.sp[-2] = MagicValue(JS_GENERIC_MAGIC);
#endif
        LookupStatus status = ic->update(f, cx, thisObj, idval, id, &f.regs.sp[-2]);
        if (status != Lookup_Uncacheable) {
            if (status == Lookup_Error)
                THROW();

            // If the result can be cached, the value was already retrieved.
            JS_ASSERT(!f.regs.sp[-2].isMagic());
            f.regs.sp[-1].setObject(*thisObj);
            if (!JSID_IS_INT(id))
                types::TypeScript::MonitorUnknown(f.cx, f.script(), f.pc());
            types::TypeScript::Monitor(f.cx, f.script(), f.pc(), f.regs.sp[-2]);
            return;
        }
    }

    /* Get or set the element. */
    if (!js_GetMethod(cx, thisObj, id, JSGET_NO_METHOD_BARRIER, &f.regs.sp[-2]))
        THROW();

#if JS_HAS_NO_SUCH_METHOD
    if (JS_UNLIKELY(f.regs.sp[-2].isPrimitive()) && thisv.isObject()) {
        f.regs.sp[-2] = f.regs.sp[-1];
        f.regs.sp[-1].setObject(*thisObj);
        if (!js_OnUnknownMethod(cx, f.regs.sp - 2))
            THROW();
    } else
#endif
    {
        f.regs.sp[-1] = thisv;
    }
    if (!JSID_IS_INT(id))
        types::TypeScript::MonitorUnknown(f.cx, f.script(), f.pc());
    types::TypeScript::Monitor(f.cx, f.script(), f.pc(), f.regs.sp[-2]);
}

void JS_FASTCALL
ic::GetElement(VMFrame &f, ic::GetElementIC *ic)
{
    JSContext *cx = f.cx;

    // Right now, we don't optimize for strings or lazy arguments.
    if (!f.regs.sp[-2].isObject()) {
        ic->disable(cx, "non-object");
        stubs::GetElem(f);
        return;
    }

    Value idval = f.regs.sp[-1];

    RecompilationMonitor monitor(cx);

    JSObject *obj = ValueToObject(cx, &f.regs.sp[-2]);
    if (!obj)
        THROW();

    jsid id;
    if (idval.isInt32() && INT_FITS_IN_JSID(idval.toInt32())) {
        id = INT_TO_JSID(idval.toInt32());
    } else {
        if (!js_InternNonIntElementId(cx, obj, idval, &id))
            THROW();
    }

    if (!monitor.recompiled() && ic->shouldUpdate(cx)) {
#ifdef DEBUG
        f.regs.sp[-2] = MagicValue(JS_GENERIC_MAGIC);
#endif
        LookupStatus status = ic->update(f, cx, obj, idval, id, &f.regs.sp[-2]);
        if (status != Lookup_Uncacheable) {
            if (status == Lookup_Error)
                THROW();

            // If the result can be cached, the value was already retrieved.
            JS_ASSERT(!f.regs.sp[-2].isMagic());
            if (!JSID_IS_INT(id))
                types::TypeScript::MonitorUnknown(f.cx, f.script(), f.pc());
            types::TypeScript::Monitor(f.cx, f.script(), f.pc(), f.regs.sp[-2]);
            return;
        }
    }

    if (!obj->getProperty(cx, id, &f.regs.sp[-2]))
        THROW();
    if (!JSID_IS_INT(id))
        types::TypeScript::MonitorUnknown(f.cx, f.script(), f.pc());
    types::TypeScript::Monitor(f.cx, f.script(), f.pc(), f.regs.sp[-2]);
}

#define APPLY_STRICTNESS(f, s)                          \
    (FunctionTemplateConditional(s, f<true>, f<false>))

LookupStatus
SetElementIC::disable(JSContext *cx, const char *reason)
{
    slowCallPatched = true;
    VoidStub stub = APPLY_STRICTNESS(stubs::SetElem, strictMode);
    BaseIC::disable(cx, reason, JS_FUNC_TO_DATA_PTR(void *, stub));
    return Lookup_Uncacheable;
}

LookupStatus
SetElementIC::error(JSContext *cx)
{
    disable(cx, "error");
    return Lookup_Error;
}

void
SetElementIC::purge(Repatcher &repatcher)
{
    // Repatch the inline jumps.
    if (inlineClaspGuardPatched)
        repatcher.relink(fastPathStart.jumpAtOffset(inlineClaspGuard), slowPathStart);
    if (inlineHoleGuardPatched)
        repatcher.relink(fastPathStart.jumpAtOffset(inlineHoleGuard), slowPathStart);

    if (slowCallPatched) {
        void *stub = JS_FUNC_TO_DATA_PTR(void *, APPLY_STRICTNESS(ic::SetElement, strictMode));
        repatcher.relink(slowPathCall, FunctionPtr(stub));
    }

    reset();
}

LookupStatus
SetElementIC::attachHoleStub(JSContext *cx, JSObject *obj, int32 keyval)
{
    if (keyval < 0)
        return disable(cx, "negative key index");

    // We may have failed a capacity check instead of a dense array check.
    // However we should still build the IC in this case, since it could
    // be in a loop that is filling in the array. We can assert, however,
    // that either we're in capacity or there's a hole - guaranteed by
    // the fast path.
    JS_ASSERT((jsuint)keyval >= obj->getDenseArrayInitializedLength() ||
              obj->getDenseArrayElement(keyval).isMagic(JS_ARRAY_HOLE));

    if (js_PrototypeHasIndexedProperties(cx, obj))
        return disable(cx, "prototype has indexed properties");

    Assembler masm;

    Vector<Jump, 4> fails(cx);

    // Test for indexed properties in Array.prototype. We test each shape
    // along the proto chain. This affords us two optimizations:
    //  1) Loading the prototype can be avoided because the shape would change;
    //     instead we can bake in their identities.
    //  2) We only have to test the shape, rather than INDEXED.
    for (JSObject *pobj = obj->getProto(); pobj; pobj = pobj->getProto()) {
        if (!pobj->isNative())
            return disable(cx, "non-native array prototype");
        masm.move(ImmPtr(pobj), objReg);
        Jump j = masm.guardShape(objReg, pobj);
        if (!fails.append(j))
            return error(cx);
    }

    // Restore |obj|.
    masm.rematPayload(StateRemat::FromInt32(objRemat), objReg);

    // Guard against negative indices.
    MaybeJump keyGuard;
    if (!hasConstantKey)
        keyGuard = masm.branch32(Assembler::LessThan, keyReg, Imm32(0));

    // Update the array length if necessary.
    Jump skipUpdate;
    Address arrayLength(objReg, offsetof(JSObject, privateData));
    if (hasConstantKey) {
        skipUpdate = masm.branch32(Assembler::Above, arrayLength, Imm32(keyValue));
        masm.store32(Imm32(keyValue + 1), arrayLength);
    } else {
        skipUpdate = masm.branch32(Assembler::Above, arrayLength, keyReg);
        masm.add32(Imm32(1), keyReg);
        masm.store32(keyReg, arrayLength);
        masm.sub32(Imm32(1), keyReg);
    }
    skipUpdate.linkTo(masm.label(), &masm);

    // Store the value back.
    masm.loadPtr(Address(objReg, JSObject::offsetOfSlots()), objReg);
    if (hasConstantKey) {
        Address slot(objReg, keyValue * sizeof(Value));
        masm.storeValue(vr, slot);
    } else {
        BaseIndex slot(objReg, keyReg, Assembler::JSVAL_SCALE);
        masm.storeValue(vr, slot);
    }

    Jump done = masm.jump();

    JS_ASSERT(!execPool);
    JS_ASSERT(!inlineHoleGuardPatched);

    LinkerHelper buffer(masm);
    execPool = buffer.init(cx);
    if (!execPool)
        return error(cx);

    if (!buffer.verifyRange(cx->fp()->jit()))
        return disable(cx, "code memory is out of range");

    // Patch all guards.
    for (size_t i = 0; i < fails.length(); i++)
        buffer.link(fails[i], slowPathStart);
    buffer.link(done, fastPathRejoin);

    CodeLocationLabel cs = buffer.finalize();
    JaegerSpew(JSpew_PICs, "generated dense array hole stub at %p\n", cs.executableAddress());

    Repatcher repatcher(cx->fp()->jit());
    repatcher.relink(fastPathStart.jumpAtOffset(inlineHoleGuard), cs);
    inlineHoleGuardPatched = true;

    disable(cx, "generated dense array hole stub");

    return Lookup_Cacheable;
}

#if defined JS_METHODJIT_TYPED_ARRAY
LookupStatus
SetElementIC::attachTypedArray(JSContext *cx, JSObject *obj, int32 key)
{
    // Right now, only one clasp guard extension is supported.
    JS_ASSERT(!inlineClaspGuardPatched);

    Assembler masm;

    // Guard on this typed array's clasp.
    Jump claspGuard = masm.testObjClass(Assembler::NotEqual, objReg, obj->getClass());

    // Bounds check.
    Jump outOfBounds;
    Address typedArrayLength(objReg, TypedArray::lengthOffset());
    if (hasConstantKey)
        outOfBounds = masm.branch32(Assembler::BelowOrEqual, typedArrayLength, Imm32(keyValue));
    else
        outOfBounds = masm.branch32(Assembler::BelowOrEqual, typedArrayLength, keyReg);

    // Restore |obj|.
    masm.rematPayload(StateRemat::FromInt32(objRemat), objReg);

    // Load the array's packed data vector.
    masm.loadPtr(Address(objReg, TypedArray::dataOffset()), objReg);

    JSObject *tarray = js::TypedArray::getTypedArray(obj);
    int shift = js::TypedArray::slotWidth(obj);
    if (hasConstantKey) {
        Address addr(objReg, keyValue * shift);
        if (!StoreToTypedArray(cx, masm, tarray, addr, vr, volatileMask))
            return error(cx);
    } else {
        Assembler::Scale scale = Assembler::TimesOne;
        switch (shift) {
          case 2:
            scale = Assembler::TimesTwo;
            break;
          case 4:
            scale = Assembler::TimesFour;
            break;
          case 8:
            scale = Assembler::TimesEight;
            break;
        }
        BaseIndex addr(objReg, keyReg, scale);
        if (!StoreToTypedArray(cx, masm, tarray, addr, vr, volatileMask))
            return error(cx);
    }

    Jump done = masm.jump();

    // The stub does not rely on any pointers or numbers that could be ruined
    // by a GC or shape regenerated GC. We let this stub live for the lifetime
    // of the script.
    JS_ASSERT(!execPool);
    LinkerHelper buffer(masm);
    execPool = buffer.init(cx);
    if (!execPool)
        return error(cx);

    if (!buffer.verifyRange(cx->fp()->jit()))
        return disable(cx, "code memory is out of range");

    // Note that the out-of-bounds path simply does nothing.
    buffer.link(claspGuard, slowPathStart);
    buffer.link(outOfBounds, fastPathRejoin);
    buffer.link(done, fastPathRejoin);
    masm.finalize(buffer);

    CodeLocationLabel cs = buffer.finalizeCodeAddendum();
    JaegerSpew(JSpew_PICs, "generated setelem typed array stub at %p\n", cs.executableAddress());

    Repatcher repatcher(cx->fp()->jit());
    repatcher.relink(fastPathStart.jumpAtOffset(inlineClaspGuard), cs);
    inlineClaspGuardPatched = true;

    stubsGenerated++;

    // In the future, it might make sense to attach multiple typed array stubs.
    // For simplicitly, they are currently monomorphic.
    if (stubsGenerated == MAX_GETELEM_IC_STUBS)
        disable(cx, "max stubs reached");

    disable(cx, "generated typed array stub");

    return Lookup_Cacheable;
}
#endif /* JS_METHODJIT_TYPED_ARRAY */

LookupStatus
SetElementIC::update(JSContext *cx, const Value &objval, const Value &idval)
{
    if (!objval.isObject())
        return disable(cx, "primitive lval");
    if (!idval.isInt32())
        return disable(cx, "non-int32 key");

    JSObject *obj = &objval.toObject();
    int32 key = idval.toInt32();

    if (obj->isDenseArray())
        return attachHoleStub(cx, obj, key);

#if defined JS_METHODJIT_TYPED_ARRAY
    /* Not attaching typed array stubs with linear scan allocator, see GetElementIC. */
    if (!cx->typeInferenceEnabled() && js_IsTypedArray(obj))
        return attachTypedArray(cx, obj, key);
#endif

    return disable(cx, "unsupported object type");
}

template<JSBool strict>
void JS_FASTCALL
ic::SetElement(VMFrame &f, ic::SetElementIC *ic)
{
    JSContext *cx = f.cx;

    if (ic->shouldUpdate(cx)) {
        LookupStatus status = ic->update(cx, f.regs.sp[-3], f.regs.sp[-2]);
        if (status == Lookup_Error)
            THROW();
    }

    stubs::SetElem<strict>(f);
}

template void JS_FASTCALL ic::SetElement<true>(VMFrame &f, SetElementIC *ic);
template void JS_FASTCALL ic::SetElement<false>(VMFrame &f, SetElementIC *ic);

void
JITScript::purgePICs()
{
    if (!nPICs && !nGetElems && !nSetElems)
        return;

    Repatcher repatcher(this);

    ic::PICInfo *pics_ = pics();
    for (uint32 i = 0; i < nPICs; i++) {
        ic::PICInfo &pic = pics_[i];
        switch (pic.kind) {
          case ic::PICInfo::SET:
          case ic::PICInfo::SETMETHOD:
            SetPropCompiler::reset(repatcher, pic);
            break;
          case ic::PICInfo::NAME:
          case ic::PICInfo::XNAME:
          case ic::PICInfo::CALLNAME:
            ScopeNameCompiler::reset(repatcher, pic);
            break;
          case ic::PICInfo::BIND:
            BindNameCompiler::reset(repatcher, pic);
            break;
          case ic::PICInfo::CALL: /* fall-through */
          case ic::PICInfo::GET:
            GetPropCompiler::reset(repatcher, pic);
            break;
          default:
            JS_NOT_REACHED("Unhandled PIC kind");
            break;
        }
        pic.reset();
    }

    ic::GetElementIC *getElems_ = getElems();
    ic::SetElementIC *setElems_ = setElems();
    for (uint32 i = 0; i < nGetElems; i++)
        getElems_[i].purge(repatcher);
    for (uint32 i = 0; i < nSetElems; i++)
        setElems_[i].purge(repatcher);
}

void
ic::PurgePICs(JSContext *cx, JSScript *script)
{
    if (script->jitNormal)
        script->jitNormal->purgePICs();
    if (script->jitCtor)
        script->jitCtor->purgePICs();
}

#endif /* JS_POLYIC */
<|MERGE_RESOLUTION|>--- conflicted
+++ resolved
@@ -2412,15 +2412,9 @@
     CodeLocationLabel cs = buffer.finalize();
 #if DEBUG
     char *chars = DeflateString(cx, v.toString()->getChars(cx), v.toString()->length());
-<<<<<<< HEAD
-    JaegerSpew(JSpew_PICs, "generated %s stub at %p for atom 0x%lx (\"%s\") shape 0x%x (%s: %d)\n",
-               js_CodeName[op], cs.executableAddress(), JSID_BITS(id), chars, holder->shape(),
-               cx->fp()->script()->filename, CurrentLine(cx));
-=======
     JaegerSpew(JSpew_PICs, "generated %s stub at %p for atom %p (\"%s\") shape 0x%x (%s: %d)\n",
                js_CodeName[op], cs.executableAddress(), (void*)JSID_TO_ATOM(id), chars,
                holder->shape(), cx->fp()->script()->filename, CurrentLine(cx));
->>>>>>> 7995ca5f
     cx->free_(chars);
 #endif
 
