/* -*- Mode: C++; tab-width: 4; indent-tabs-mode: nil; c-basic-offset: 4 -*-
 * vim: set ts=4 sw=4 et tw=99:
 *
 * This Source Code Form is subject to the terms of the Mozilla Public
 * License, v. 2.0. If a copy of the MPL was not distributed with this
 * file, You can obtain one at http://mozilla.org/MPL/2.0/. */
#include "PolyIC.h"
#include "StubCalls.h"
#include "CodeGenIncludes.h"
#include "StubCalls-inl.h"
#include "BaseCompiler.h"
#include "assembler/assembler/LinkBuffer.h"
#include "TypedArrayIC.h"
#include "jsscope.h"
#include "jsnum.h"
#include "jstypedarray.h"
#include "jsatominlines.h"
#include "jsobjinlines.h"
#include "jsscopeinlines.h"
#include "jsinterpinlines.h"
#include "jsautooplen.h"

#include "vm/ScopeObject-inl.h"
#include "vm/StringObject-inl.h"

#if defined JS_POLYIC

using namespace js;
using namespace js::mjit;
using namespace js::mjit::ic;

typedef JSC::FunctionPtr FunctionPtr;
typedef JSC::MacroAssembler::RegisterID RegisterID;
typedef JSC::MacroAssembler::Jump Jump;
typedef JSC::MacroAssembler::Imm32 Imm32;

/* Rough over-estimate of how much memory we need to unprotect. */
static const uint32_t INLINE_PATH_LENGTH = 64;

// Helper class to simplify LinkBuffer usage in PIC stub generators.
// This guarantees correct OOM and refcount handling for buffers while they
// are instantiated and rooted.
class PICLinker : public LinkerHelper
{
    ic::BasePolyIC &ic;

  public:
    PICLinker(Assembler &masm, ic::BasePolyIC &ic)
      : LinkerHelper(masm, JSC::METHOD_CODE), ic(ic)
    { }

    bool init(JSContext *cx) {
        JSC::ExecutablePool *pool = LinkerHelper::init(cx);
        if (!pool)
            return false;
        if (!ic.addPool(cx, pool)) {
            markVerified();
            pool->release();
            js_ReportOutOfMemory(cx);
            return false;
        }
        return true;
    }
};

class PICStubCompiler : public BaseCompiler
{
  protected:
    const char *type;
    VMFrame &f;
    ic::PICInfo &pic;
    void *stub;
    uint64_t gcNumber;

  public:
    bool canCallHook;

    PICStubCompiler(const char *type, VMFrame &f, ic::PICInfo &pic, void *stub)
      : BaseCompiler(f.cx), type(type), f(f), pic(pic), stub(stub),
        gcNumber(f.cx->runtime->gcNumber), canCallHook(pic.canCallHook)
    { }

    LookupStatus error() {
        /*
         * N.B. Do not try to disable the IC, we do not want to guard on
         * whether the IC has been recompiled when propagating errors.
         */
        return Lookup_Error;
    }

    LookupStatus error(JSContext *cx) {
        return error();
    }

    LookupStatus disable(const char *reason) {
        return disable(f.cx, reason);
    }

    LookupStatus disable(JSContext *cx, const char *reason) {
        return pic.disable(f, reason, stub);
    }

    LookupStatus disable(VMFrame &f, const char *reason) {
        return pic.disable(f, reason, stub);
    }

    bool hadGC() {
        return gcNumber != f.cx->runtime->gcNumber;
    }

  protected:
    void spew(const char *event, const char *op) {
#ifdef JS_METHODJIT_SPEW
        JaegerSpew(JSpew_PICs, "%s %s: %s (%s: %d)\n",
                   type, event, op, f.script()->filename, CurrentLine(cx));
#endif
    }
};

static bool
GeneratePrototypeGuards(JSContext *cx, Vector<JSC::MacroAssembler::Jump,8> &mismatches, Assembler &masm,
                        JSObject *obj, JSObject *holder,
                        JSC::MacroAssembler::RegisterID objReg,
                        JSC::MacroAssembler::RegisterID scratchReg)
{
    typedef JSC::MacroAssembler::Address Address;
    typedef JSC::MacroAssembler::AbsoluteAddress AbsoluteAddress;
    typedef JSC::MacroAssembler::ImmPtr ImmPtr;
    typedef JSC::MacroAssembler::Jump Jump;

    if (obj->hasUncacheableProto()) {
        masm.loadPtr(Address(objReg, JSObject::offsetOfType()), scratchReg);
        Jump j = masm.branchPtr(Assembler::NotEqual,
                                Address(scratchReg, offsetof(types::TypeObject, proto)),
                                ImmPtr(obj->getProto()));
        if (!mismatches.append(j))
            return false;
    }

    JSObject *pobj = obj->getProto();
    while (pobj != holder) {
        if (pobj->hasUncacheableProto()) {
            Jump j;
            if (pobj->hasSingletonType()) {
                types::TypeObject *type = pobj->getType(cx);
                j = masm.branchPtr(Assembler::NotEqual,
                                   AbsoluteAddress(&type->proto),
                                   ImmPtr(pobj->getProto()),
                                   scratchReg);
            } else {
                j = masm.branchPtr(Assembler::NotEqual,
                                   AbsoluteAddress(pobj->addressOfType()),
                                   ImmPtr(pobj->type()),
                                   scratchReg);
            }
            if (!mismatches.append(j))
                return false;
        }
        pobj = pobj->getProto();
    }

    return true;
}

class SetPropCompiler : public PICStubCompiler
{
    RootedObject obj;
    RootedPropertyName name;
    int lastStubSecondShapeGuard;

  public:
    SetPropCompiler(VMFrame &f, JSObject *obj, ic::PICInfo &pic, PropertyName *name,
                    VoidStubPIC stub)
      : PICStubCompiler("setprop", f, pic, JS_FUNC_TO_DATA_PTR(void *, stub)),
        obj(f.cx, obj), name(f.cx, name), lastStubSecondShapeGuard(pic.secondShapeGuard)
    { }

    static void reset(Repatcher &repatcher, ic::PICInfo &pic)
    {
        SetPropLabels &labels = pic.setPropLabels();
        repatcher.repatchLEAToLoadPtr(labels.getDslotsLoad(pic.fastPathRejoin, pic.u.vr));
        repatcher.repatch(labels.getInlineShapeData(pic.fastPathStart, pic.shapeGuard),
                          NULL);
        repatcher.relink(labels.getInlineShapeJump(pic.fastPathStart.labelAtOffset(pic.shapeGuard)),
                         pic.slowPathStart);

        FunctionPtr target(JS_FUNC_TO_DATA_PTR(void *, ic::SetProp));
        repatcher.relink(pic.slowPathCall, target);
    }

    LookupStatus patchInline(Shape *shape)
    {
        JS_ASSERT(!pic.inlinePathPatched);
        JaegerSpew(JSpew_PICs, "patch setprop inline at %p\n", pic.fastPathStart.executableAddress());

        Repatcher repatcher(f.chunk());
        SetPropLabels &labels = pic.setPropLabels();

        int32_t offset;
        if (obj->isFixedSlot(shape->slot())) {
            CodeLocationInstruction istr = labels.getDslotsLoad(pic.fastPathRejoin, pic.u.vr);
            repatcher.repatchLoadPtrToLEA(istr);

            //
            // We've patched | mov dslots, [obj + DSLOTS_OFFSET]
            // To:           | lea fslots, [obj + DSLOTS_OFFSET]
            //
            // Because the offset is wrong, it's necessary to correct it
            // below.
            //
            int32_t diff = int32_t(JSObject::getFixedSlotOffset(0)) -
                         int32_t(JSObject::offsetOfSlots());
            JS_ASSERT(diff != 0);
            offset = (int32_t(shape->slot()) * sizeof(Value)) + diff;
        } else {
            offset = obj->dynamicSlotIndex(shape->slot()) * sizeof(Value);
        }

        repatcher.repatch(labels.getInlineShapeData(pic.fastPathStart, pic.shapeGuard),
                          obj->lastProperty());
        repatcher.patchAddressOffsetForValueStore(labels.getInlineValueStore(pic.fastPathRejoin),
                                                  offset, pic.u.vr.isTypeKnown());

        pic.inlinePathPatched = true;

        return Lookup_Cacheable;
    }

    int getLastStubSecondShapeGuard() const {
        return lastStubSecondShapeGuard ? POST_INST_OFFSET(lastStubSecondShapeGuard) : 0;
    }

    void patchPreviousToHere(CodeLocationLabel cs)
    {
        Repatcher repatcher(pic.lastCodeBlock(f.chunk()));
        CodeLocationLabel label = pic.lastPathStart();

        // Patch either the inline fast path or a generated stub. The stub
        // omits the prefix of the inline fast path that loads the shape, so
        // the offsets are different.
        if (pic.stubsGenerated) {
            repatcher.relink(pic.setPropLabels().getStubShapeJump(label), cs);
        } else {
            CodeLocationLabel shapeGuard = label.labelAtOffset(pic.shapeGuard);
            repatcher.relink(pic.setPropLabels().getInlineShapeJump(shapeGuard), cs);
        }
        if (int secondGuardOffset = getLastStubSecondShapeGuard())
            repatcher.relink(label.jumpAtOffset(secondGuardOffset), cs);
    }

    LookupStatus generateStub(Shape *initialShape, Shape *shape, bool adding)
    {
        if (hadGC())
            return Lookup_Uncacheable;

        /* Exits to the slow path. */
        Vector<Jump, 8> slowExits(cx);
        Vector<Jump, 8> otherGuards(cx);

        Assembler masm;

        // Shape guard.
        if (pic.shapeNeedsRemat()) {
            masm.loadShape(pic.objReg, pic.shapeReg);
            pic.shapeRegHasBaseShape = true;
        }

        Label start = masm.label();
        Jump shapeGuard = masm.branchPtr(Assembler::NotEqual, pic.shapeReg,
                                         ImmPtr(initialShape));

        Label stubShapeJumpLabel = masm.label();

        pic.setPropLabels().setStubShapeJump(masm, start, stubShapeJumpLabel);

        if (pic.typeMonitored) {
            /*
             * Inference does not know the type of the object being updated,
             * and we need to make sure that the updateMonitoredTypes() call
             * covers this stub, i.e. we will be writing to an object with the
             * same type. Add a type guard in addition to the shape guard.
             * Note: it is possible that this test gets a spurious hit if the
             * object has a lazy type, but in such cases no analyzed scripts
             * depend on the object and we will reconstruct its type from the
             * value being written here.
             */
            Jump typeGuard = masm.branchPtr(Assembler::NotEqual,
                                            Address(pic.objReg, JSObject::offsetOfType()),
                                            ImmPtr(obj->getType(cx)));
            if (!otherGuards.append(typeGuard))
                return error();
        }

        JS_ASSERT_IF(!shape->hasDefaultSetter(), obj->isCall());

        if (adding) {
            JS_ASSERT(shape->hasSlot());
            pic.shapeRegHasBaseShape = false;

            if (!GeneratePrototypeGuards(cx, otherGuards, masm, obj, NULL,
                                         pic.objReg, pic.shapeReg)) {
                return error();
            }

            /* Emit shape guards for the object's prototype chain. */
            JSObject *proto = obj->getProto();
            RegisterID lastReg = pic.objReg;
            while (proto) {
                masm.loadPtr(Address(lastReg, JSObject::offsetOfType()), pic.shapeReg);
                masm.loadPtr(Address(pic.shapeReg, offsetof(types::TypeObject, proto)), pic.shapeReg);
                Jump protoGuard = masm.guardShape(pic.shapeReg, proto);
                if (!otherGuards.append(protoGuard))
                    return error();

                proto = proto->getProto();
                lastReg = pic.shapeReg;
            }

            if (obj->isFixedSlot(shape->slot())) {
                Address address(pic.objReg,
                                JSObject::getFixedSlotOffset(shape->slot()));
                masm.storeValue(pic.u.vr, address);
            } else {
                /*
                 * Note: the guard on the initial shape determines the object's
                 * number of fixed slots and slot span, which in turn determine
                 * the number of dynamic slots allocated for the object.
                 * We don't need to check capacity here.
                 */
                masm.loadPtr(Address(pic.objReg, JSObject::offsetOfSlots()), pic.shapeReg);
                Address address(pic.shapeReg, obj->dynamicSlotIndex(shape->slot()) * sizeof(Value));
                masm.storeValue(pic.u.vr, address);
            }

            JS_ASSERT(shape == obj->lastProperty());
            JS_ASSERT(shape != initialShape);

            /* Write the object's new shape. */
            masm.storePtr(ImmPtr(shape), Address(pic.objReg, JSObject::offsetOfShape()));
        } else if (shape->hasDefaultSetter()) {
            Address address = masm.objPropAddress(obj, pic.objReg, shape->slot());
            masm.storeValue(pic.u.vr, address);
        }

        Jump done = masm.jump();

        // Common all secondary guards into one big exit.
        MaybeJump slowExit;
        if (otherGuards.length()) {
            for (Jump *pj = otherGuards.begin(); pj != otherGuards.end(); ++pj)
                pj->linkTo(masm.label(), &masm);
            slowExit = masm.jump();
            pic.secondShapeGuard = masm.distanceOf(masm.label()) - masm.distanceOf(start);
        } else {
            pic.secondShapeGuard = 0;
        }

        pic.updatePCCounters(f, masm);

        PICLinker buffer(masm, pic);
        if (!buffer.init(cx))
            return error();

        if (!buffer.verifyRange(pic.lastCodeBlock(f.chunk())) ||
            !buffer.verifyRange(f.chunk())) {
            return disable("code memory is out of range");
        }

        buffer.link(shapeGuard, pic.slowPathStart);
        if (slowExit.isSet())
            buffer.link(slowExit.get(), pic.slowPathStart);
        for (Jump *pj = slowExits.begin(); pj != slowExits.end(); ++pj)
            buffer.link(*pj, pic.slowPathStart);
        buffer.link(done, pic.fastPathRejoin);
        CodeLocationLabel cs = buffer.finalize(f);
        JaegerSpew(JSpew_PICs, "generate setprop stub %p %p %d at %p\n",
                   (void*)&pic,
                   (void*)initialShape,
                   pic.stubsGenerated,
                   cs.executableAddress());

        // This function can patch either the inline fast path for a generated
        // stub. The stub omits the prefix of the inline fast path that loads
        // the shape, so the offsets are different.
        patchPreviousToHere(cs);

        pic.stubsGenerated++;
        pic.updateLastPath(buffer, start);

        if (pic.stubsGenerated == MAX_PIC_STUBS)
            disable("max stubs reached");

        return Lookup_Cacheable;
    }

    bool updateMonitoredTypes()
    {
        JS_ASSERT(pic.typeMonitored);

        RecompilationMonitor monitor(cx);
        jsid id = NameToId(name);

        types::TypeObject *type = obj->getType(cx);
        if (monitor.recompiled())
            return false;

        if (!type->unknownProperties()) {
            types::AutoEnterTypeInference enter(cx);
            types::TypeSet *types = type->getProperty(cx, types::MakeTypeId(cx, id), true);
            if (!types)
                return false;
            pic.rhsTypes->addSubset(cx, types);
        }

        return !monitor.recompiled();
    }

    LookupStatus update()
    {
        JS_ASSERT(pic.hit);

        if (obj->isDenseArray())
            return disable("dense array");
        if (!obj->isNative())
            return disable("non-native");
        if (obj->watched())
            return disable("watchpoint");

        Class *clasp = obj->getClass();

        if (clasp->setProperty != JS_StrictPropertyStub)
            return disable("set property hook");
        if (clasp->ops.lookupProperty)
            return disable("ops lookup property hook");
        if (clasp->ops.setProperty)
            return disable("ops set property hook");

        RootedObject holder(cx);
        RootedShape shape(cx);

        /* lookupProperty can trigger recompilations. */
        RecompilationMonitor monitor(cx);
        if (!obj->lookupProperty(cx, name, &holder, &shape))
            return error();
        if (monitor.recompiled())
            return Lookup_Uncacheable;

        /* If the property exists but is on a prototype, treat as addprop. */
        if (shape && holder != obj) {
            if (!holder->isNative())
                return disable("non-native holder");

            if (!shape->writable())
                return disable("readonly");
            if (!shape->hasDefaultSetter() || !shape->hasDefaultGetter())
                return disable("getter/setter in prototype");
            if (shape->hasShortID())
                return disable("short ID in prototype");
            if (!shape->hasSlot())
                return disable("missing slot");

            shape = NULL;
        }

        if (!shape) {
            /* Adding a property to the object. */
            if (obj->isDelegate())
                return disable("delegate");
            if (!obj->isExtensible())
                return disable("not extensible");

            if (clasp->addProperty != JS_PropertyStub)
                return disable("add property hook");
            if (clasp->ops.defineProperty)
                return disable("ops define property hook");

            /*
             * Don't add properties for SETNAME, which requires checks in
             * strict mode code.
             */
            if (JSOp(*f.pc()) == JSOP_SETNAME)
                return disable("add property under SETNAME");

            /*
             * When adding a property we need to check shapes along the entire
             * prototype chain to watch for an added setter.
             */
            JSObject *proto = obj;
            while (proto) {
                if (!proto->isNative())
                    return disable("non-native proto");
                proto = proto->getProto();
            }

            Shape *initialShape = obj->lastProperty();
            uint32_t slots = obj->numDynamicSlots();

            unsigned flags = 0;
            PropertyOp getter = clasp->getProperty;

            /*
             * Define the property but do not set it yet. For setmethod,
             * populate the slot to satisfy the method invariant (in case we
             * hit an early return below).
             */
            shape =
                obj->putProperty(cx, name, getter, clasp->setProperty,
                                 SHAPE_INVALID_SLOT, JSPROP_ENUMERATE, flags, 0);
            if (!shape)
                return error();

            if (monitor.recompiled())
                return Lookup_Uncacheable;

            /*
             * Test after calling putProperty since it can switch obj into
             * dictionary mode, specifically if the shape tree ancestor line
             * exceeds PropertyTree::MAX_HEIGHT.
             */
            if (obj->inDictionaryMode())
                return disable("dictionary");

            if (!shape->hasDefaultSetter())
                return disable("adding non-default setter");
            if (!shape->hasSlot())
                return disable("adding invalid slot");

            /*
             * Watch for cases where the object reallocated its slots when
             * adding the property, and disable the PIC.  Otherwise we will
             * keep generating identical PICs as side exits are taken on the
             * capacity checks.  Alternatively, we could avoid the disable
             * and just not generate a stub in case there are multiple shapes
             * that can flow here which don't all require reallocation.
             * Doing this would cause us to walk down this same update path
             * every time a reallocation is needed, however, which will
             * usually be a slowdown even if there *are* other shapes that
             * don't realloc.
             */
            if (obj->numDynamicSlots() != slots)
                return disable("insufficient slot capacity");

#ifdef JSGC_INCREMENTAL_MJ
            /*
             * Since we're changing the object's shape, we need a write
             * barrier. Taking the slow path is the easiest way to get one.
             */
            if (cx->compartment->needsBarrier())
                return disable("ADDPROP write barrier required");
#endif

            if (pic.typeMonitored && !updateMonitoredTypes())
                return Lookup_Uncacheable;

            return generateStub(initialShape, shape, true);
        }

        if (!shape->writable())
            return disable("readonly");
        if (shape->hasDefaultSetter()) {
            if (!shape->hasSlot())
                return disable("invalid slot");
            if (pic.typeMonitored && !updateMonitoredTypes())
                return Lookup_Uncacheable;
        } else {
            return disable("setter");
        }

        JS_ASSERT(obj == holder);
        if (!pic.inlinePathPatched &&
            shape->hasDefaultSetter() &&
            !pic.typeMonitored &&
            !obj->isDenseArray())
        {
            pic.setInlinePathShape(obj->lastProperty());
            return patchInline(shape);
        }

        return generateStub(obj->lastProperty(), shape, false);
    }
};

static bool
IsCacheableProtoChain(JSObject *obj, JSObject *holder)
{
    while (obj != holder) {
        /*
         * We cannot assume that we find the holder object on the prototype
         * chain and must check for null proto. The prototype chain can be
         * altered during the lookupProperty call.
         */
        JSObject *proto = obj->getProto();
        if (!proto || !proto->isNative())
            return false;
        obj = proto;
    }
    return true;
}

template <typename IC>
struct GetPropHelper {
    // These fields are set in the constructor and describe a property lookup.
    JSContext          *cx;
    RootedObject       obj;
    RootedPropertyName name;
    IC                 &ic;
    VMFrame            &f;

    // These fields are set by |bind| and |lookup|. After a call to either
    // function, these are set exactly as they are in JSOP_GETPROP or JSOP_NAME.
    RootedObject       holder;
    RootedShape        prop;

    // This field is set by |bind| and |lookup| only if they returned
    // Lookup_Cacheable, otherwise it is NULL.
    RootedShape        shape;

    GetPropHelper(JSContext *cx, JSObject *obj, PropertyName *name, IC &ic, VMFrame &f)
      : cx(cx), obj(cx, obj), name(cx, name), ic(ic), f(f), holder(cx), prop(cx), shape(cx)
    { }

  public:
    LookupStatus bind() {
        RecompilationMonitor monitor(cx);
        RootedObject scopeChain(cx, cx->stack.currentScriptedScopeChain());
        if (js_CodeSpec[*f.pc()].format & JOF_GNAME)
            scopeChain = &scopeChain->global();
        if (!FindProperty(cx, name, scopeChain, &obj, &holder, &prop))
            return ic.error(cx);
        if (monitor.recompiled())
            return Lookup_Uncacheable;
        if (!prop)
            return ic.disable(cx, "lookup failed");
        if (!obj->isNative())
            return ic.disable(cx, "non-native");
        if (!IsCacheableProtoChain(obj, holder))
            return ic.disable(cx, "non-native holder");
        shape = prop;
        return Lookup_Cacheable;
    }

    LookupStatus lookup() {
        JSObject *aobj = obj;
        if (obj->isDenseArray())
            aobj = obj->getProto();
        if (!aobj->isNative())
            return ic.disable(f, "non-native");

        RecompilationMonitor monitor(cx);
        if (!aobj->lookupProperty(cx, name, &holder, &prop))
            return ic.error(cx);
        if (monitor.recompiled())
            return Lookup_Uncacheable;

        if (!prop) {
            /*
             * Just because we didn't find the property on the object doesn't
             * mean it won't magically appear through various engine hacks:
             */
            if (obj->getClass()->getProperty && obj->getClass()->getProperty != JS_PropertyStub)
                return Lookup_Uncacheable;

#if JS_HAS_NO_SUCH_METHOD
            /*
             * The __noSuchMethod__ hook may substitute in a valid method.
             * Since, if o.m is missing, o.m() will probably be an error,
             * just mark all missing callprops as uncacheable.
             */
            if (*f.pc() == JSOP_CALLPROP)
                return Lookup_Uncacheable;
#endif

            return Lookup_NoProperty;
        }
        if (!IsCacheableProtoChain(obj, holder))
            return ic.disable(f, "non-native holder");
        shape = prop;
        return Lookup_Cacheable;
    }

    LookupStatus testForGet() {
        if (!shape->hasDefaultGetter()) {
            if (shape->hasGetterValue()) {
                JSObject *getterObj = shape->getterObject();
                if (!getterObj->isFunction() || !getterObj->toFunction()->isNative())
                    return ic.disable(f, "getter object not a native function");
            }
            if (shape->hasSlot() && holder != obj)
                return ic.disable(f, "slotful getter hook through prototype");
            if (!ic.canCallHook)
                return ic.disable(f, "can't call getter hook");
            if (f.regs.inlined()) {
                /*
                 * As with native stubs, getter hook stubs can't be
                 * generated for inline frames. Mark the inner function
                 * as uninlineable and recompile.
                 */
                f.script()->uninlineable = true;
                MarkTypeObjectFlags(cx, f.script()->function(),
                                    types::OBJECT_FLAG_UNINLINEABLE);
                return Lookup_Uncacheable;
            }
        } else if (!shape->hasSlot()) {
            return ic.disable(f, "no slot");
        }

        return Lookup_Cacheable;
    }

    LookupStatus lookupAndTest() {
        LookupStatus status = lookup();
        if (status != Lookup_Cacheable)
            return status;
        return testForGet();
    }
};

namespace js {
namespace mjit {

inline void
MarkNotIdempotent(JSScript *script, jsbytecode *pc)
{
    if (!script->hasAnalysis())
        return;
    analyze::Bytecode *code = script->analysis()->maybeCode(pc);
    if (!code)
        return;
    code->notIdempotent = true;
}

class GetPropCompiler : public PICStubCompiler
{
    RootedObject obj;
    RootedPropertyName name;
    int lastStubSecondShapeGuard;

  public:
    GetPropCompiler(VMFrame &f, JSObject *obj, ic::PICInfo &pic, PropertyName *name,
                    VoidStubPIC stub)
      : PICStubCompiler("getprop", f, pic,
                        JS_FUNC_TO_DATA_PTR(void *, stub)),
        obj(f.cx, obj),
        name(f.cx, name),
        lastStubSecondShapeGuard(pic.secondShapeGuard)
    { }

    int getLastStubSecondShapeGuard() const {
        return lastStubSecondShapeGuard ? POST_INST_OFFSET(lastStubSecondShapeGuard) : 0;
    }

    static void reset(Repatcher &repatcher, ic::PICInfo &pic)
    {
        GetPropLabels &labels = pic.getPropLabels();
        repatcher.repatchLEAToLoadPtr(labels.getDslotsLoad(pic.fastPathRejoin));
        repatcher.repatch(labels.getInlineShapeData(pic.getFastShapeGuard()), NULL);
        repatcher.relink(labels.getInlineShapeJump(pic.getFastShapeGuard()), pic.slowPathStart);

        if (pic.hasTypeCheck()) {
            /* TODO: combine pic.u.get into ICLabels? */
            repatcher.relink(labels.getInlineTypeJump(pic.fastPathStart), pic.getSlowTypeCheck());
        }

        JS_ASSERT(pic.kind == ic::PICInfo::GET);

        FunctionPtr target(JS_FUNC_TO_DATA_PTR(void *, ic::GetProp));
        repatcher.relink(pic.slowPathCall, target);
    }

    LookupStatus generateArrayLengthStub()
    {
        Assembler masm;

        masm.loadObjClass(pic.objReg, pic.shapeReg);
        Jump isDense = masm.testClass(Assembler::Equal, pic.shapeReg, &ArrayClass);
        Jump notArray = masm.testClass(Assembler::NotEqual, pic.shapeReg, &SlowArrayClass);

        isDense.linkTo(masm.label(), &masm);
        masm.loadPtr(Address(pic.objReg, JSObject::offsetOfElements()), pic.objReg);
        masm.load32(Address(pic.objReg, ObjectElements::offsetOfLength()), pic.objReg);
        Jump oob = masm.branch32(Assembler::Above, pic.objReg, Imm32(JSVAL_INT_MAX));
        masm.move(ImmType(JSVAL_TYPE_INT32), pic.shapeReg);
        Jump done = masm.jump();

        pic.updatePCCounters(f, masm);

        PICLinker buffer(masm, pic);
        if (!buffer.init(cx))
            return error();

        if (!buffer.verifyRange(pic.lastCodeBlock(f.chunk())) ||
            !buffer.verifyRange(f.chunk())) {
            return disable("code memory is out of range");
        }

        buffer.link(notArray, pic.slowPathStart);
        buffer.link(oob, pic.slowPathStart);
        buffer.link(done, pic.fastPathRejoin);

        CodeLocationLabel start = buffer.finalize(f);
        JaegerSpew(JSpew_PICs, "generate array length stub at %p\n",
                   start.executableAddress());

        patchPreviousToHere(start);

        disable("array length done");

        return Lookup_Cacheable;
    }

    LookupStatus generateStringObjLengthStub()
    {
        Assembler masm;

        Jump notStringObj = masm.guardShape(pic.objReg, obj);

        masm.loadPayload(Address(pic.objReg, StringObject::getPrimitiveValueOffset()), pic.objReg);
        masm.loadPtr(Address(pic.objReg, JSString::offsetOfLengthAndFlags()), pic.objReg);
        masm.urshift32(Imm32(JSString::LENGTH_SHIFT), pic.objReg);
        masm.move(ImmType(JSVAL_TYPE_INT32), pic.shapeReg);
        Jump done = masm.jump();

        pic.updatePCCounters(f, masm);

        PICLinker buffer(masm, pic);
        if (!buffer.init(cx))
            return error();

        if (!buffer.verifyRange(pic.lastCodeBlock(f.chunk())) ||
            !buffer.verifyRange(f.chunk())) {
            return disable("code memory is out of range");
        }

        buffer.link(notStringObj, pic.slowPathStart);
        buffer.link(done, pic.fastPathRejoin);

        CodeLocationLabel start = buffer.finalize(f);
        JaegerSpew(JSpew_PICs, "generate string object length stub at %p\n",
                   start.executableAddress());

        patchPreviousToHere(start);

        disable("string object length done");

        return Lookup_Cacheable;
    }

    LookupStatus generateStringPropertyStub()
    {
        if (!f.fp()->script()->hasGlobal())
            return disable("String.prototype without compile-and-go global");

        RecompilationMonitor monitor(f.cx);

        RootedObject obj(f.cx, f.fp()->global().getOrCreateStringPrototype(f.cx));
        if (!obj)
            return error();

        if (monitor.recompiled())
            return Lookup_Uncacheable;

        GetPropHelper<GetPropCompiler> getprop(cx, obj, name, *this, f);
        LookupStatus status = getprop.lookupAndTest();
        if (status != Lookup_Cacheable)
            return status;
        if (getprop.obj != getprop.holder)
            return disable("proto walk on String.prototype");
        if (!getprop.shape->hasDefaultGetter())
            return disable("getter hook on String.prototype");
        if (hadGC())
            return Lookup_Uncacheable;

        Assembler masm;

        /* Only strings are allowed. */
        Jump notString = masm.branchPtr(Assembler::NotEqual, pic.typeReg(),
                                        ImmType(JSVAL_TYPE_STRING));

        /*
         * Clobber objReg with String.prototype and do some PIC stuff. Well,
         * really this is now a MIC, except it won't ever be patched, so we
         * just disable the PIC at the end. :FIXME:? String.prototype probably
         * does not get random shape changes.
         */
        masm.move(ImmPtr(obj), pic.objReg);
        masm.loadShape(pic.objReg, pic.shapeReg);
        Jump shapeMismatch = masm.branchPtr(Assembler::NotEqual, pic.shapeReg,
                                            ImmPtr(obj->lastProperty()));
        masm.loadObjProp(obj, pic.objReg, getprop.shape, pic.shapeReg, pic.objReg);

        Jump done = masm.jump();

        pic.updatePCCounters(f, masm);

        PICLinker buffer(masm, pic);
        if (!buffer.init(cx))
            return error();

        if (!buffer.verifyRange(pic.lastCodeBlock(f.chunk())) ||
            !buffer.verifyRange(f.chunk())) {
            return disable("code memory is out of range");
        }

        buffer.link(notString, pic.getSlowTypeCheck());
        buffer.link(shapeMismatch, pic.slowPathStart);
        buffer.link(done, pic.fastPathRejoin);

        CodeLocationLabel cs = buffer.finalize(f);
        JaegerSpew(JSpew_PICs, "generate string call stub at %p\n",
                   cs.executableAddress());

        /* Patch the type check to jump here. */
        if (pic.hasTypeCheck()) {
            Repatcher repatcher(f.chunk());
            repatcher.relink(pic.getPropLabels().getInlineTypeJump(pic.fastPathStart), cs);
        }

        /* Disable the PIC so we don't keep generating stubs on the above shape mismatch. */
        disable("generated string call stub");
        return Lookup_Cacheable;
    }

    LookupStatus generateStringLengthStub()
    {
        JS_ASSERT(pic.hasTypeCheck());

        Assembler masm;
        Jump notString = masm.branchPtr(Assembler::NotEqual, pic.typeReg(),
                                        ImmType(JSVAL_TYPE_STRING));
        masm.loadPtr(Address(pic.objReg, JSString::offsetOfLengthAndFlags()), pic.objReg);
        // String length is guaranteed to be no more than 2**28, so the 32-bit operation is OK.
        masm.urshift32(Imm32(JSString::LENGTH_SHIFT), pic.objReg);
        masm.move(ImmType(JSVAL_TYPE_INT32), pic.shapeReg);
        Jump done = masm.jump();

        pic.updatePCCounters(f, masm);

        PICLinker buffer(masm, pic);
        if (!buffer.init(cx))
            return error();

        if (!buffer.verifyRange(pic.lastCodeBlock(f.chunk())) ||
            !buffer.verifyRange(f.chunk())) {
            return disable("code memory is out of range");
        }

        buffer.link(notString, pic.getSlowTypeCheck());
        buffer.link(done, pic.fastPathRejoin);

        CodeLocationLabel start = buffer.finalize(f);
        JaegerSpew(JSpew_PICs, "generate string length stub at %p\n",
                   start.executableAddress());

        if (pic.hasTypeCheck()) {
            Repatcher repatcher(f.chunk());
            repatcher.relink(pic.getPropLabels().getInlineTypeJump(pic.fastPathStart), start);
        }

        disable("generated string length stub");

        return Lookup_Cacheable;
    }

    LookupStatus patchInline(JSObject *holder, Shape *shape)
    {
        spew("patch", "inline");
        Repatcher repatcher(f.chunk());
        GetPropLabels &labels = pic.getPropLabels();

        int32_t offset;
        if (holder->isFixedSlot(shape->slot())) {
            CodeLocationInstruction istr = labels.getDslotsLoad(pic.fastPathRejoin);
            repatcher.repatchLoadPtrToLEA(istr);

            //
            // We've patched | mov dslots, [obj + DSLOTS_OFFSET]
            // To:           | lea fslots, [obj + DSLOTS_OFFSET]
            //
            // Because the offset is wrong, it's necessary to correct it
            // below.
            //
            int32_t diff = int32_t(JSObject::getFixedSlotOffset(0)) -
                         int32_t(JSObject::offsetOfSlots());
            JS_ASSERT(diff != 0);
            offset  = (int32_t(shape->slot()) * sizeof(Value)) + diff;
        } else {
            offset = holder->dynamicSlotIndex(shape->slot()) * sizeof(Value);
        }

        repatcher.repatch(labels.getInlineShapeData(pic.getFastShapeGuard()), obj->lastProperty());
        repatcher.patchAddressOffsetForValueLoad(labels.getValueLoad(pic.fastPathRejoin), offset);

        pic.inlinePathPatched = true;

        return Lookup_Cacheable;
    }

    /* For JSPropertyOp getters. */
    void generateGetterStub(Assembler &masm, Shape *shape, jsid userid,
                            Label start, Vector<Jump, 8> &shapeMismatches)
    {
        /*
         * Getter hook needs to be called from the stub. The state is fully
         * synced and no registers are live except the result registers.
         */
        JS_ASSERT(pic.canCallHook);
        PropertyOp getter = shape->getterOp();

        masm.storePtr(ImmPtr((void *) REJOIN_NATIVE_GETTER),
                      FrameAddress(offsetof(VMFrame, stubRejoin)));

        Registers tempRegs = Registers::tempCallRegMask();
        if (tempRegs.hasReg(Registers::ClobberInCall))
            tempRegs.takeReg(Registers::ClobberInCall);

        /* Get a register to hold obj while we set up the rest of the frame. */
        RegisterID holdObjReg = pic.objReg;
        if (tempRegs.hasReg(pic.objReg)) {
            tempRegs.takeReg(pic.objReg);
        } else {
            holdObjReg = tempRegs.takeAnyReg().reg();
            masm.move(pic.objReg, holdObjReg);
        }

        RegisterID t0 = tempRegs.takeAnyReg().reg();
        masm.bumpStubCount(f.script(), f.pc(), t0);

        /*
         * Use three values above sp on the stack for use by the call to store
         * the object and id being passed into the call as handles and to store
         * the resulting value. Temporary slots are used by GETPROP for this,
         * plus there is extra room on the stack reserved for a callee frame.
         */
        int32_t initialFrameDepth = f.regs.sp - f.fp()->slots() + 3;
        int32_t vpOffset = (char *) f.regs.sp - (char *) f.fp();
        int32_t idHandleOffset = (char *) (f.regs.sp + 1) - (char *) f.fp();
        int32_t objHandleOffset = (char *) (f.regs.sp + 2) - (char *) f.fp();

        /*
         * Make sure we handle endianness correctly.
         */
        masm.storePtr(holdObjReg, masm.payloadOf(Address(JSFrameReg, objHandleOffset)));
        masm.storePtr(ImmPtr((void *) JSID_BITS(userid)), masm.payloadOf(Address(JSFrameReg, idHandleOffset)));

        /*
         * On 32 bit platforms zero the upper portion of the values so that
         * the GC does not see a corrupt value in the handle slots. The two
         * slots will look like doubles, so won't be traced, but the objects
         * will be held live by the object value still in place on the stack.
         * This will need to be addressed once a moving GC can relocate the
         * objects, as the created handles will need to be properly registered.
         */
#if JS_BITS_PER_WORD == 32
        masm.storePtr(ImmPtr(NULL), masm.tagOf(Address(JSFrameReg, objHandleOffset)));
        masm.storePtr(ImmPtr(NULL), masm.tagOf(Address(JSFrameReg, idHandleOffset)));
#endif

        if (shape->hasSlot()) {
            masm.loadObjProp(obj, holdObjReg, shape,
                             Registers::ClobberInCall, t0);
            masm.storeValueFromComponents(Registers::ClobberInCall, t0, Address(JSFrameReg, vpOffset));
        } else {
            masm.storeValue(UndefinedValue(), Address(JSFrameReg, vpOffset));
        }

        masm.setupFallibleABICall(cx->typeInferenceEnabled(), f.regs.pc, initialFrameDepth);

        /* Grab cx. */
#ifdef JS_CPU_X86
        RegisterID cxReg = tempRegs.takeAnyReg().reg();
#else
        RegisterID cxReg = Registers::ArgReg0;
#endif
        masm.loadPtr(FrameAddress(offsetof(VMFrame, cx)), cxReg);

        /* Use a temporary for parameters. */
        masm.addPtr(Imm32(vpOffset), JSFrameReg, t0);

        masm.restoreStackBase();
        masm.setupABICall(Registers::NormalCall, 4);
        masm.storeArg(3, t0);
        masm.addPtr(Imm32(idHandleOffset - vpOffset + Assembler::PAYLOAD_OFFSET), t0);
        masm.storeArg(2, t0);
        masm.addPtr(Imm32(objHandleOffset - idHandleOffset), t0);
        masm.storeArg(1, t0);
        masm.storeArg(0, cxReg);

        masm.callWithABI(JS_FUNC_TO_DATA_PTR(void *, getter), false);

        NativeStubLinker::FinalJump done;
        if (!NativeStubEpilogue(f, masm, &done, 0, vpOffset, pic.shapeReg, pic.objReg))
            return;
        NativeStubLinker linker(masm, f.chunk(), f.regs.pc, done);
        if (!linker.init(f.cx))
            THROW();

        if (!linker.verifyRange(pic.lastCodeBlock(f.chunk())) ||
            !linker.verifyRange(f.chunk())) {
            disable("code memory is out of range");
            return;
        }

        linker.patchJump(pic.fastPathRejoin);

        linkerEpilogue(linker, start, shapeMismatches);
    }

    /* For getters backed by a JSNative. */
    void generateNativeGetterStub(Assembler &masm, Shape *shape,
                                  Label start, Vector<Jump, 8> &shapeMismatches)
    {
        /*
         * Getter hook needs to be called from the stub. The state is fully
         * synced and no registers are live except the result registers.
         */
        JS_ASSERT(pic.canCallHook);

        JSFunction *fun = shape->getterObject()->toFunction();
        Native native = fun->native();

        masm.storePtr(ImmPtr((void *) REJOIN_NATIVE_GETTER),
                      FrameAddress(offsetof(VMFrame, stubRejoin)));

        Registers tempRegs = Registers::tempCallRegMask();
        if (tempRegs.hasReg(Registers::ClobberInCall))
            tempRegs.takeReg(Registers::ClobberInCall);

        /* Get a register to hold obj while we set up the rest of the frame. */
        RegisterID holdObjReg = pic.objReg;
        if (tempRegs.hasReg(pic.objReg)) {
            tempRegs.takeReg(pic.objReg);
        } else {
            holdObjReg = tempRegs.takeAnyReg().reg();
            masm.move(pic.objReg, holdObjReg);
        }

        RegisterID t0 = tempRegs.takeAnyReg().reg();
        masm.bumpStubCount(f.script(), f.pc(), t0);

        /*
         * A JSNative has the following signature:
         *
         *   JSBool native(JSContext *cx, unsigned argc, Value *vp);
         *
         * Since we are calling a getter, argc is always 0. vp must point to two
         * values, the callee and the holder. We use vp == sp to avoid clobbering
         * stack values.
         */
        int32_t vpOffset = (char *) f.regs.sp - (char *) f.fp();

        masm.storeValue(ObjectValue(*fun), Address(JSFrameReg, vpOffset));
        masm.storeValueFromComponents(ImmType(JSVAL_TYPE_OBJECT), holdObjReg,
                                      Address(JSFrameReg, vpOffset + sizeof(js::Value)));

        /*
         * sp + 2 to avoid clobbering vp[0] and vp[1] if the getter calls
         * scripted functions.
         */
        int32_t initialFrameDepth = f.regs.sp + 2 - f.fp()->slots();
        masm.setupFallibleABICall(cx->typeInferenceEnabled(), f.regs.pc, initialFrameDepth);

        /* Grab cx. */
#ifdef JS_CPU_X86
        RegisterID cxReg = tempRegs.takeAnyReg().reg();
#else
        RegisterID cxReg = Registers::ArgReg0;
#endif
        masm.loadPtr(FrameAddress(offsetof(VMFrame, cx)), cxReg);

        /* Grab vp. */
        RegisterID vpReg = t0;
        masm.addPtr(Imm32(vpOffset), JSFrameReg, vpReg);

        masm.restoreStackBase();
        masm.setupABICall(Registers::NormalCall, 3);
        masm.storeArg(2, vpReg);
        masm.storeArg(1, Imm32(0)); // argc
        masm.storeArg(0, cxReg);

        masm.callWithABI(JS_FUNC_TO_DATA_PTR(void *, native), false);

        NativeStubLinker::FinalJump done;
        if (!NativeStubEpilogue(f, masm, &done, 0, vpOffset, pic.shapeReg, pic.objReg))
            return;
        NativeStubLinker linker(masm, f.chunk(), f.regs.pc, done);
        if (!linker.init(f.cx))
            THROW();

        if (!linker.verifyRange(pic.lastCodeBlock(f.chunk())) ||
            !linker.verifyRange(f.chunk())) {
            disable("code memory is out of range");
            return;
        }

        linker.patchJump(pic.fastPathRejoin);

        linkerEpilogue(linker, start, shapeMismatches);
    }

    LookupStatus generateStub(JSObject *holder, HandleShape shape)
    {
        Vector<Jump, 8> shapeMismatches(cx);

        Assembler masm;

        // Ignore GC pointers baked into assembly visible on the stack.
        SkipRoot skip(cx, &masm);

        Label start;
        Jump shapeGuardJump;
        Jump argsLenGuard;

        bool setStubShapeOffset = true;
        if (obj->isDenseArray()) {
            MarkNotIdempotent(f.script(), f.pc());

            start = masm.label();
            shapeGuardJump = masm.branchPtr(Assembler::NotEqual,
                                            Address(pic.objReg, JSObject::offsetOfShape()),
                                            ImmPtr(obj->lastProperty()));

            /*
             * No need to assert validity of GETPROP_STUB_SHAPE_JUMP in this case:
             * the IC is disabled after a dense array hit, so no patching can occur.
             */
#ifndef JS_HAS_IC_LABELS
            setStubShapeOffset = false;
#endif
        } else {
            if (pic.shapeNeedsRemat()) {
                masm.loadShape(pic.objReg, pic.shapeReg);
                pic.shapeRegHasBaseShape = true;
            }

            start = masm.label();
            shapeGuardJump = masm.branchPtr(Assembler::NotEqual, pic.shapeReg,
                                            ImmPtr(obj->lastProperty()));
        }
        Label stubShapeJumpLabel = masm.label();

        if (!shapeMismatches.append(shapeGuardJump))
            return error();

        RegisterID holderReg = pic.objReg;
        if (obj != holder) {
            if (!GeneratePrototypeGuards(cx, shapeMismatches, masm, obj, holder,
                                         pic.objReg, pic.shapeReg)) {
                return error();
            }

            if (holder) {
                // Bake in the holder identity. Careful not to clobber |objReg|, since we can't remat it.
                holderReg = pic.shapeReg;
                masm.move(ImmPtr(holder), holderReg);
                pic.shapeRegHasBaseShape = false;

                // Guard on the holder's shape.
                Jump j = masm.guardShape(holderReg, holder);
                if (!shapeMismatches.append(j))
                    return error();
            } else {
                // Like when we add a property, we need to guard on the shape of
                // everything on the prototype chain.
                JSObject *proto = obj->getProto();
                RegisterID lastReg = pic.objReg;
                while (proto) {
                    masm.loadPtr(Address(lastReg, JSObject::offsetOfType()), pic.shapeReg);
                    masm.loadPtr(Address(pic.shapeReg, offsetof(types::TypeObject, proto)), pic.shapeReg);
                    Jump protoGuard = masm.guardShape(pic.shapeReg, proto);
                    if (!shapeMismatches.append(protoGuard))
                        return error();

                    proto = proto->getProto();
                    lastReg = pic.shapeReg;
                }
            }

            pic.secondShapeGuard = masm.distanceOf(masm.label()) - masm.distanceOf(start);
        } else {
            pic.secondShapeGuard = 0;
        }

<<<<<<< HEAD
        if (!shape->hasDefaultGetter()) {
            MarkNotIdempotent(f.script(), f.pc());

=======
        if (shape && !shape->hasDefaultGetter()) {
>>>>>>> 7f8df4e1
            if (shape->hasGetterValue()) {
                generateNativeGetterStub(masm, shape, start, shapeMismatches);
            } else {
                jsid userid;
                if (!shape->getUserId(cx, &userid))
                    return error();
                generateGetterStub(masm, shape, userid, start, shapeMismatches);
            }
            if (setStubShapeOffset)
                pic.getPropLabels().setStubShapeJump(masm, start, stubShapeJumpLabel);
            return Lookup_Cacheable;
        }

        /*
         * A non-null 'shape' tells us where to find the property value in the
         * holder object. A null shape means that the above checks guard the
         * absence of the property, so the get-prop returns 'undefined'. A
         * missing property guarantees a type barrier below so we don't have to
         * check type information.
         */
        if (shape)
            masm.loadObjProp(holder, holderReg, shape, pic.shapeReg, pic.objReg);
        else
            masm.loadValueAsComponents(UndefinedValue(), pic.shapeReg, pic.objReg);

        Jump done = masm.jump();
        pic.updatePCCounters(f, masm);

        PICLinker buffer(masm, pic);
        if (!buffer.init(cx))
            return error();

        if (!buffer.verifyRange(pic.lastCodeBlock(f.chunk())) ||
            !buffer.verifyRange(f.chunk())) {
            return disable("code memory is out of range");
        }

        // The final exit jumps to the store-back in the inline stub.
        buffer.link(done, pic.fastPathRejoin);

        linkerEpilogue(buffer, start, shapeMismatches);

        if (setStubShapeOffset)
            pic.getPropLabels().setStubShapeJump(masm, start, stubShapeJumpLabel);
        return Lookup_Cacheable;
    }

    void linkerEpilogue(LinkerHelper &buffer, Label start, Vector<Jump, 8> &shapeMismatches)
    {
        // The guard exit jumps to the original slow case.
        for (Jump *pj = shapeMismatches.begin(); pj != shapeMismatches.end(); ++pj)
            buffer.link(*pj, pic.slowPathStart);

        CodeLocationLabel cs = buffer.finalize(f);
        JaegerSpew(JSpew_PICs, "generated %s stub at %p\n", type, cs.executableAddress());

        patchPreviousToHere(cs);

        pic.stubsGenerated++;
        pic.updateLastPath(buffer, start);

        if (pic.stubsGenerated == MAX_PIC_STUBS)
            disable("max stubs reached");
        if (obj->isDenseArray())
            disable("dense array");
    }

    void patchPreviousToHere(CodeLocationLabel cs)
    {
        Repatcher repatcher(pic.lastCodeBlock(f.chunk()));
        CodeLocationLabel label = pic.lastPathStart();

        // Patch either the inline fast path or a generated stub. The stub
        // omits the prefix of the inline fast path that loads the shape, so
        // the offsets are different.
        int shapeGuardJumpOffset;
        if (pic.stubsGenerated)
            shapeGuardJumpOffset = pic.getPropLabels().getStubShapeJumpOffset();
        else
            shapeGuardJumpOffset = pic.shapeGuard + pic.getPropLabels().getInlineShapeJumpOffset();
        int secondGuardOffset = getLastStubSecondShapeGuard();

        JaegerSpew(JSpew_PICs, "Patching previous (%d stubs) (start %p) (offset %d) (second %d)\n",
                   (int) pic.stubsGenerated, label.executableAddress(),
                   shapeGuardJumpOffset, secondGuardOffset);

        repatcher.relink(label.jumpAtOffset(shapeGuardJumpOffset), cs);
        if (secondGuardOffset)
            repatcher.relink(label.jumpAtOffset(secondGuardOffset), cs);
    }

    LookupStatus update()
    {
        JS_ASSERT(pic.hit);

        GetPropHelper<GetPropCompiler> getprop(cx, obj, name, *this, f);
        LookupStatus status = getprop.lookupAndTest();
<<<<<<< HEAD
        if (status != Lookup_Cacheable) {
            MarkNotIdempotent(f.script(), f.pc());
=======
        if (status != Lookup_Cacheable && status != Lookup_NoProperty)
>>>>>>> 7f8df4e1
            return status;
        }

        // Mark as not idempotent to avoid recompilation in Ion Monkey
        // GetPropertyCache.
        if (!obj->hasIdempotentProtoChain())
            MarkNotIdempotent(f.script(), f.pc());

        if (hadGC())
            return Lookup_Uncacheable;

        if (status == Lookup_Cacheable &&
            obj == getprop.holder &&
            getprop.shape->hasDefaultGetter() &&
            !pic.inlinePathPatched)
        {
            pic.setInlinePathShape(obj->lastProperty());
            return patchInline(getprop.holder, getprop.shape);
        }

        return generateStub(getprop.holder, getprop.shape);
    }
};

}  // namespace mjit
}  // namespace js

class ScopeNameCompiler : public PICStubCompiler
{
  private:
    typedef Vector<Jump, 8> JumpList;

    RootedObject scopeChain;
    RootedPropertyName name;
    GetPropHelper<ScopeNameCompiler> getprop;
    ScopeNameCompiler *thisFromCtor() { return this; }

    void patchPreviousToHere(CodeLocationLabel cs)
    {
        ScopeNameLabels &       labels = pic.scopeNameLabels();
        Repatcher               repatcher(pic.lastCodeBlock(f.chunk()));
        CodeLocationLabel       start = pic.lastPathStart();
        JSC::CodeLocationJump   jump;

        // Patch either the inline fast path or a generated stub.
        if (pic.stubsGenerated)
            jump = labels.getStubJump(start);
        else
            jump = labels.getInlineJump(start);
        repatcher.relink(jump, cs);
    }

    LookupStatus walkScopeChain(Assembler &masm, JumpList &fails)
    {
        /* Walk the scope chain. */
        JSObject *tobj = scopeChain;

        /* For GETXPROP, we'll never enter this loop. */
        JS_ASSERT_IF(pic.kind == ic::PICInfo::XNAME, tobj && tobj == getprop.holder);
        JS_ASSERT_IF(pic.kind == ic::PICInfo::XNAME, getprop.obj == tobj);

        while (tobj && tobj != getprop.holder) {
            if (!IsCacheableNonGlobalScope(tobj))
                return disable("non-cacheable scope chain object");
            JS_ASSERT(tobj->isNative());

            /* Guard on intervening shapes. */
            masm.loadShape(pic.objReg, pic.shapeReg);
            Jump j = masm.branchPtr(Assembler::NotEqual, pic.shapeReg,
                                    ImmPtr(tobj->lastProperty()));
            if (!fails.append(j))
                return error();

            /* Load the next link in the scope chain. */
            Address parent(pic.objReg, ScopeObject::offsetOfEnclosingScope());
            masm.loadPayload(parent, pic.objReg);

            tobj = &tobj->asScope().enclosingScope();
        }

        if (tobj != getprop.holder)
            return disable("scope chain walk terminated early");

        return Lookup_Cacheable;
    }

  public:
    ScopeNameCompiler(VMFrame &f, JSObject *scopeChain, ic::PICInfo &pic,
                      PropertyName *name, VoidStubPIC stub)
      : PICStubCompiler("name", f, pic, JS_FUNC_TO_DATA_PTR(void *, stub)),
        scopeChain(f.cx, scopeChain), name(f.cx, name),
        getprop(f.cx, NULL, name, *thisFromCtor(), f)
    { }

    static void reset(Repatcher &repatcher, ic::PICInfo &pic)
    {
        ScopeNameLabels &labels = pic.scopeNameLabels();

        /* Link the inline path back to the slow path. */
        JSC::CodeLocationJump inlineJump = labels.getInlineJump(pic.fastPathStart);
        repatcher.relink(inlineJump, pic.slowPathStart);

        VoidStubPIC stub;
        switch (pic.kind) {
          case ic::PICInfo::NAME:
            stub = ic::Name;
            break;
          case ic::PICInfo::XNAME:
            stub = ic::XName;
            break;
          default:
            JS_NOT_REACHED("Invalid pic kind in ScopeNameCompiler::reset");
            return;
        }
        FunctionPtr target(JS_FUNC_TO_DATA_PTR(void *, stub));
        repatcher.relink(pic.slowPathCall, target);
    }

    LookupStatus generateGlobalStub(JSObject *obj)
    {
        Assembler masm;
        JumpList fails(cx);
        ScopeNameLabels &labels = pic.scopeNameLabels();

        /* For GETXPROP, the object is already in objReg. */
        if (pic.kind == ic::PICInfo::NAME)
            masm.loadPtr(Address(JSFrameReg, StackFrame::offsetOfScopeChain()), pic.objReg);

        JS_ASSERT(obj == getprop.holder);
        JS_ASSERT(getprop.holder == &scopeChain->global());

        LookupStatus status = walkScopeChain(masm, fails);
        if (status != Lookup_Cacheable)
            return status;

        /* If a scope chain walk was required, the final object needs a NULL test. */
        MaybeJump finalNull;
        if (pic.kind == ic::PICInfo::NAME)
            finalNull = masm.branchTestPtr(Assembler::Zero, pic.objReg, pic.objReg);
        masm.loadShape(pic.objReg, pic.shapeReg);
        Jump finalShape = masm.branchPtr(Assembler::NotEqual, pic.shapeReg,
                                         ImmPtr(getprop.holder->lastProperty()));

        masm.loadObjProp(obj, pic.objReg, getprop.shape, pic.shapeReg, pic.objReg);

        Jump done = masm.jump();

        /* All failures flow to here, so there is a common point to patch. */
        for (Jump *pj = fails.begin(); pj != fails.end(); ++pj)
            pj->linkTo(masm.label(), &masm);
        if (finalNull.isSet())
            finalNull.get().linkTo(masm.label(), &masm);
        finalShape.linkTo(masm.label(), &masm);
        Label failLabel = masm.label();
        Jump failJump = masm.jump();

        pic.updatePCCounters(f, masm);

        PICLinker buffer(masm, pic);
        if (!buffer.init(cx))
            return error();

        if (!buffer.verifyRange(pic.lastCodeBlock(f.chunk())) ||
            !buffer.verifyRange(f.chunk())) {
            return disable("code memory is out of range");
        }

        buffer.link(failJump, pic.slowPathStart);
        buffer.link(done, pic.fastPathRejoin);
        CodeLocationLabel cs = buffer.finalize(f);
        JaegerSpew(JSpew_PICs, "generated %s global stub at %p\n", type, cs.executableAddress());
        spew("NAME stub", "global");

        patchPreviousToHere(cs);

        pic.stubsGenerated++;
        pic.updateLastPath(buffer, failLabel);
        labels.setStubJump(masm, failLabel, failJump);

        if (pic.stubsGenerated == MAX_PIC_STUBS)
            disable("max stubs reached");

        return Lookup_Cacheable;
    }

    enum CallObjPropKind {
        ARG,
        VAR
    };

    LookupStatus generateCallStub(JSObject *obj)
    {
        Assembler masm;
        Vector<Jump, 8> fails(cx);
        ScopeNameLabels &labels = pic.scopeNameLabels();

        /* For GETXPROP, the object is already in objReg. */
        if (pic.kind == ic::PICInfo::NAME)
            masm.loadPtr(Address(JSFrameReg, StackFrame::offsetOfScopeChain()), pic.objReg);

        JS_ASSERT(obj == getprop.holder);
        JS_ASSERT(getprop.holder != &scopeChain->global());

        Shape *shape = getprop.shape;
        if (!shape->hasDefaultGetter())
            return disable("unhandled callobj sprop getter");

        LookupStatus status = walkScopeChain(masm, fails);
        if (status != Lookup_Cacheable)
            return status;

        /* If a scope chain walk was required, the final object needs a NULL test. */
        MaybeJump finalNull;
        if (pic.kind == ic::PICInfo::NAME)
            finalNull = masm.branchTestPtr(Assembler::Zero, pic.objReg, pic.objReg);
        masm.loadShape(pic.objReg, pic.shapeReg);
        Jump finalShape = masm.branchPtr(Assembler::NotEqual, pic.shapeReg,
                                         ImmPtr(getprop.holder->lastProperty()));
        Address address = masm.objPropAddress(obj, pic.objReg, shape->slot());

        /* Safe because type is loaded first. */
        masm.loadValueAsComponents(address, pic.shapeReg, pic.objReg);

        Jump done = masm.jump();

        // All failures flow to here, so there is a common point to patch.
        for (Jump *pj = fails.begin(); pj != fails.end(); ++pj)
            pj->linkTo(masm.label(), &masm);
        if (finalNull.isSet())
            finalNull.get().linkTo(masm.label(), &masm);
        finalShape.linkTo(masm.label(), &masm);
        Label failLabel = masm.label();
        Jump failJump = masm.jump();

        pic.updatePCCounters(f, masm);

        PICLinker buffer(masm, pic);
        if (!buffer.init(cx))
            return error();

        if (!buffer.verifyRange(pic.lastCodeBlock(f.chunk())) ||
            !buffer.verifyRange(f.chunk())) {
            return disable("code memory is out of range");
        }

        buffer.link(failJump, pic.slowPathStart);
        buffer.link(done, pic.fastPathRejoin);
        CodeLocationLabel cs = buffer.finalize(f);
        JaegerSpew(JSpew_PICs, "generated %s call stub at %p\n", type, cs.executableAddress());

        patchPreviousToHere(cs);

        pic.stubsGenerated++;
        pic.updateLastPath(buffer, failLabel);
        labels.setStubJump(masm, failLabel, failJump);

        if (pic.stubsGenerated == MAX_PIC_STUBS)
            disable("max stubs reached");

        return Lookup_Cacheable;
    }

    LookupStatus updateForName()
    {
        // |getprop.obj| is filled by bind()
        LookupStatus status = getprop.bind();
        if (status != Lookup_Cacheable)
            return status;

        return update(getprop.obj);
    }

    LookupStatus updateForXName()
    {
        // |obj| and |getprop.obj| are NULL, but should be the given scopeChain.
        getprop.obj = scopeChain;
        LookupStatus status = getprop.lookup();
        if (status != Lookup_Cacheable)
            return status;

        return update(getprop.obj);
    }

    LookupStatus update(JSObject *obj)
    {
        if (obj != getprop.holder)
            return disable("property is on proto of a scope object");

        if (obj->isCall())
            return generateCallStub(obj);

        LookupStatus status = getprop.testForGet();
        if (status != Lookup_Cacheable)
            return status;

        if (obj->isGlobal())
            return generateGlobalStub(obj);

        return disable("scope object not handled yet");
    }

    bool retrieve(MutableHandleValue vp, PICInfo::Kind kind)
    {
        JSObject *obj = getprop.obj;
        Rooted<JSObject*> holder(cx, getprop.holder);
        RootedShape prop(cx, getprop.prop);

        if (!prop) {
            /* Kludge to allow (typeof foo == "undefined") tests. */
            if (kind == ic::PICInfo::NAME) {
                JSOp op2 = JSOp(f.pc()[JSOP_NAME_LENGTH]);
                if (op2 == JSOP_TYPEOF) {
                    vp.setUndefined();
                    return true;
                }
            }
            ReportAtomNotDefined(cx, name);
            return false;
        }

        // If the property was found, but we decided not to cache it, then
        // take a slow path and do a full property fetch.
        if (!getprop.shape) {
            if (!obj->getProperty(cx, name, vp))
                return false;
            return true;
        }

        RootedShape shape(cx, getprop.shape);
        Rooted<JSObject*> normalized(cx, obj);
        if (obj->isWith() && !shape->hasDefaultGetter())
            normalized = &obj->asWith().object();
        NATIVE_GET(cx, normalized, holder, shape, 0, vp.address(), return false);
        return true;
    }
};

class BindNameCompiler : public PICStubCompiler
{
    RootedObject scopeChain;
    RootedPropertyName name;

  public:
    BindNameCompiler(VMFrame &f, JSObject *scopeChain, ic::PICInfo &pic,
                     PropertyName *name, VoidStubPIC stub)
      : PICStubCompiler("bind", f, pic, JS_FUNC_TO_DATA_PTR(void *, stub)),
        scopeChain(f.cx, scopeChain), name(f.cx, name)
    { }

    static void reset(Repatcher &repatcher, ic::PICInfo &pic)
    {
        BindNameLabels &labels = pic.bindNameLabels();

        /* Link the inline jump back to the slow path. */
        JSC::CodeLocationJump inlineJump = labels.getInlineJump(pic.getFastShapeGuard());
        repatcher.relink(inlineJump, pic.slowPathStart);

        /* Link the slow path to call the IC entry point. */
        FunctionPtr target(JS_FUNC_TO_DATA_PTR(void *, ic::BindName));
        repatcher.relink(pic.slowPathCall, target);
    }

    void patchPreviousToHere(CodeLocationLabel cs)
    {
        BindNameLabels &labels = pic.bindNameLabels();
        Repatcher repatcher(pic.lastCodeBlock(f.chunk()));
        JSC::CodeLocationJump jump;

        /* Patch either the inline fast path or a generated stub. */
        if (pic.stubsGenerated)
            jump = labels.getStubJump(pic.lastPathStart());
        else
            jump = labels.getInlineJump(pic.getFastShapeGuard());
        repatcher.relink(jump, cs);
    }

    LookupStatus generateStub(JSObject *obj)
    {
        Assembler masm;
        Vector<Jump, 8> fails(cx);

        BindNameLabels &labels = pic.bindNameLabels();

        if (!IsCacheableNonGlobalScope(scopeChain))
            return disable("non-cacheable obj at start of scope chain");

        /* Guard on the shape of the scope chain. */
        masm.loadPtr(Address(JSFrameReg, StackFrame::offsetOfScopeChain()), pic.objReg);
        masm.loadShape(pic.objReg, pic.shapeReg);
        Jump firstShape = masm.branchPtr(Assembler::NotEqual, pic.shapeReg,
                                         ImmPtr(scopeChain->lastProperty()));

        if (scopeChain != obj) {
            /* Walk up the scope chain. */
            JSObject *tobj = &scopeChain->asScope().enclosingScope();
            Address parent(pic.objReg, ScopeObject::offsetOfEnclosingScope());
            while (tobj) {
                if (!IsCacheableNonGlobalScope(tobj))
                    return disable("non-cacheable obj in scope chain");
                masm.loadPayload(parent, pic.objReg);
                masm.loadShape(pic.objReg, pic.shapeReg);
                Jump shapeTest = masm.branchPtr(Assembler::NotEqual, pic.shapeReg,
                                                ImmPtr(tobj->lastProperty()));
                if (!fails.append(shapeTest))
                    return error();
                if (tobj == obj)
                    break;
                tobj = &tobj->asScope().enclosingScope();
            }
            if (tobj != obj)
                return disable("indirect hit");
        }

        Jump done = masm.jump();

        // All failures flow to here, so there is a common point to patch.
        for (Jump *pj = fails.begin(); pj != fails.end(); ++pj)
            pj->linkTo(masm.label(), &masm);
        firstShape.linkTo(masm.label(), &masm);
        Label failLabel = masm.label();
        Jump failJump = masm.jump();

        pic.updatePCCounters(f, masm);

        PICLinker buffer(masm, pic);
        if (!buffer.init(cx))
            return error();

        if (!buffer.verifyRange(pic.lastCodeBlock(f.chunk())) ||
            !buffer.verifyRange(f.chunk())) {
            return disable("code memory is out of range");
        }

        buffer.link(failJump, pic.slowPathStart);
        buffer.link(done, pic.fastPathRejoin);
        CodeLocationLabel cs = buffer.finalize(f);
        JaegerSpew(JSpew_PICs, "generated %s stub at %p\n", type, cs.executableAddress());

        patchPreviousToHere(cs);

        pic.stubsGenerated++;
        pic.updateLastPath(buffer, failLabel);
        labels.setStubJump(masm, failLabel, failJump);

        if (pic.stubsGenerated == MAX_PIC_STUBS)
            disable("max stubs reached");

        return Lookup_Cacheable;
    }

    JSObject *update()
    {
        RecompilationMonitor monitor(cx);

        JSObject *obj = FindIdentifierBase(cx, scopeChain, name);
        if (!obj || monitor.recompiled())
            return obj;

        if (!pic.hit) {
            spew("first hit", "nop");
            pic.hit = true;
            return obj;
        }

        LookupStatus status = generateStub(obj);
        if (status == Lookup_Error)
            return NULL;

        return obj;
    }
};

static void JS_FASTCALL
DisabledGetPropIC(VMFrame &f, ic::PICInfo *pic)
{
    stubs::GetProp(f, pic->name);
}

static void JS_FASTCALL
DisabledGetPropNoCacheIC(VMFrame &f, ic::PICInfo *pic)
{
    stubs::GetPropNoCache(f, pic->name);
}

void JS_FASTCALL
ic::GetProp(VMFrame &f, ic::PICInfo *pic)
{
    bool cached = pic->cached;
    VoidStubPIC stub = cached ? DisabledGetPropIC : DisabledGetPropNoCacheIC;

    RootedPropertyName name(f.cx, pic->name);
    if (name == f.cx->runtime->atomState.lengthAtom) {
        if (IsOptimizedArguments(f.fp(), &f.regs.sp[-1])) {
            f.regs.sp[-1].setInt32(f.regs.fp()->numActualArgs());
            return;
        }
        if (!f.regs.sp[-1].isPrimitive()) {
            JSObject *obj = &f.regs.sp[-1].toObject();
            if (obj->isArray() || obj->isString()) {
                GetPropCompiler cc(f, obj, *pic, NULL, stub);
                if (obj->isArray()) {
                    LookupStatus status = cc.generateArrayLengthStub();
                    if (status == Lookup_Error)
                        THROW();
                    f.regs.sp[-1].setNumber(obj->getArrayLength());
                } else {
                    LookupStatus status = cc.generateStringObjLengthStub();
                    if (status == Lookup_Error)
                        THROW();
                    JSString *str = obj->asString().unbox();
                    f.regs.sp[-1].setInt32(str->length());
                }
                return;
            }
        }
    }

    if (f.regs.sp[-1].isString()) {
        GetPropCompiler cc(f, NULL, *pic, name, stub);
        if (name == f.cx->runtime->atomState.lengthAtom) {
            LookupStatus status = cc.generateStringLengthStub();
            if (status == Lookup_Error)
                THROW();
            JSString *str = f.regs.sp[-1].toString();
            f.regs.sp[-1].setInt32(str->length());
        } else {
            LookupStatus status = cc.generateStringPropertyStub();
            if (status == Lookup_Error)
                THROW();
            JSObject *obj = ValueToObject(f.cx, f.regs.sp[-1]);
            if (!obj)
                THROW();
            if (!obj->getProperty(f.cx, name, MutableHandleValue::fromMarkedLocation(&f.regs.sp[-1])))
                THROW();
        }
        return;
    }

    RecompilationMonitor monitor(f.cx);

    RootedObject obj(f.cx, ValueToObject(f.cx, f.regs.sp[-1]));
    if (!obj)
        THROW();

    if (!monitor.recompiled() && pic->shouldUpdate(f)) {
        GetPropCompiler cc(f, obj, *pic, name, stub);
        if (!cc.update())
            THROW();
    }

    RootedValue v(f.cx);
    if (cached) {
        if (!GetPropertyOperation(f.cx, f.script(), f.pc(), f.regs.sp[-1], &v))
            THROW();
    } else {
        if (!obj->getProperty(f.cx, name, &v))
            THROW();
    }

    f.regs.sp[-1] = v;
}

template <JSBool strict>
static void JS_FASTCALL
DisabledSetPropIC(VMFrame &f, ic::PICInfo *pic)
{
    stubs::SetName<strict>(f, pic->name);
}

void JS_FASTCALL
ic::SetProp(VMFrame &f, ic::PICInfo *pic)
{
    JS_ASSERT(pic->isSet());

    VoidStubPIC stub = STRICT_VARIANT(f.script(), DisabledSetPropIC);

    // Save this in case the compiler triggers a recompilation of this script.
    RootedPropertyName name(f.cx, pic->name);
    VoidStubName nstub = STRICT_VARIANT(f.script(), stubs::SetName);

    RecompilationMonitor monitor(f.cx);

    JSObject *obj = ValueToObject(f.cx, f.regs.sp[-2]);
    if (!obj)
        THROW();

    // Note, we can't use SetName for PROPINC PICs because the property
    // cache can't handle a GET and SET from the same scripted PC.
    if (!monitor.recompiled() && pic->shouldUpdate(f)) {
        SetPropCompiler cc(f, obj, *pic, name, stub);
        LookupStatus status = cc.update();
        if (status == Lookup_Error)
            THROW();
    }

    nstub(f, name);
}

static void JS_FASTCALL
DisabledNameIC(VMFrame &f, ic::PICInfo *pic)
{
    stubs::Name(f);
}

static void JS_FASTCALL
DisabledXNameIC(VMFrame &f, ic::PICInfo *pic)
{
    stubs::GetProp(f, pic->name);
}

void JS_FASTCALL
ic::XName(VMFrame &f, ic::PICInfo *pic)
{
    /* GETXPROP is guaranteed to have an object. */
    JSObject *obj = &f.regs.sp[-1].toObject();

    ScopeNameCompiler cc(f, obj, *pic, pic->name, DisabledXNameIC);

    LookupStatus status = cc.updateForXName();
    if (status == Lookup_Error)
        THROW();

    RootedValue rval(f.cx);
    if (!cc.retrieve(&rval, PICInfo::XNAME))
        THROW();
    f.regs.sp[-1] = rval;
}

void JS_FASTCALL
ic::Name(VMFrame &f, ic::PICInfo *pic)
{
    ScopeNameCompiler cc(f, f.fp()->scopeChain(), *pic, pic->name, DisabledNameIC);

    LookupStatus status = cc.updateForName();
    if (status == Lookup_Error)
        THROW();

    RootedValue rval(f.cx);
    if (!cc.retrieve(&rval, PICInfo::NAME))
        THROW();
    f.regs.sp[0] = rval;
}

static void JS_FASTCALL
DisabledBindNameIC(VMFrame &f, ic::PICInfo *pic)
{
    stubs::BindName(f, pic->name);
}

void JS_FASTCALL
ic::BindName(VMFrame &f, ic::PICInfo *pic)
{
    VoidStubPIC stub = DisabledBindNameIC;
    BindNameCompiler cc(f, f.fp()->scopeChain(), *pic, pic->name, stub);

    JSObject *obj = cc.update();
    if (!obj)
        THROW();

    f.regs.sp[0].setObject(*obj);
}

void
BaseIC::spew(VMFrame &f, const char *event, const char *message)
{
#ifdef JS_METHODJIT_SPEW
    JaegerSpew(JSpew_PICs, "%s %s: %s (%s: %d)\n",
               js_CodeName[JSOp(*f.pc())], event, message,
               f.cx->fp()->script()->filename, CurrentLine(f.cx));
#endif
}

/* Total length of scripts preceding a frame. */
inline uint32_t frameCountersOffset(VMFrame &f)
{
    JSContext *cx = f.cx;

    uint32_t offset = 0;
    if (cx->regs().inlined()) {
        offset += cx->fp()->script()->length;
        uint32_t index = cx->regs().inlined()->inlineIndex;
        InlineFrame *frames = f.chunk()->inlineFrames();
        for (unsigned i = 0; i < index; i++)
            offset += frames[i].fun->script()->length;
    }

    jsbytecode *pc;
    JSScript *script = cx->stack.currentScript(&pc);
    offset += pc - script->code;

    return offset;
}

LookupStatus
BaseIC::disable(VMFrame &f, const char *reason, void *stub)
{
    if (f.chunk()->pcLengths) {
        uint32_t offset = frameCountersOffset(f);
        f.chunk()->pcLengths[offset].picsLength = 0;
    }

    disabled = true;

    spew(f, "disabled", reason);
    Repatcher repatcher(f.chunk());
    repatcher.relink(slowPathCall, FunctionPtr(stub));
    return Lookup_Uncacheable;
}

void
BaseIC::updatePCCounters(VMFrame &f, Assembler &masm)
{
    if (f.chunk()->pcLengths) {
        uint32_t offset = frameCountersOffset(f);
        f.chunk()->pcLengths[offset].picsLength += masm.size();
    }
}

bool
BaseIC::shouldUpdate(VMFrame &f)
{
    if (!hit) {
        hit = true;
        spew(f, "ignored", "first hit");
        return false;
    }
    JS_ASSERT(stubsGenerated < MAX_PIC_STUBS);
    return true;
}

void
PICInfo::purge(Repatcher &repatcher)
{
    switch (kind) {
      case SET:
        SetPropCompiler::reset(repatcher, *this);
        break;
      case NAME:
      case XNAME:
        ScopeNameCompiler::reset(repatcher, *this);
        break;
      case BIND:
        BindNameCompiler::reset(repatcher, *this);
        break;
      case GET:
        GetPropCompiler::reset(repatcher, *this);
        break;
      default:
        JS_NOT_REACHED("Unhandled PIC kind");
        break;
    }
    reset();
}

static void JS_FASTCALL
DisabledGetElem(VMFrame &f, ic::GetElementIC *ic)
{
    stubs::GetElem(f);
}

bool
GetElementIC::shouldUpdate(VMFrame &f)
{
    if (!hit) {
        hit = true;
        spew(f, "ignored", "first hit");
        return false;
    }
    JS_ASSERT(stubsGenerated < MAX_GETELEM_IC_STUBS);
    return true;
}

LookupStatus
GetElementIC::disable(VMFrame &f, const char *reason)
{
    slowCallPatched = true;
    void *stub = JS_FUNC_TO_DATA_PTR(void *, DisabledGetElem);
    BaseIC::disable(f, reason, stub);
    return Lookup_Uncacheable;
}

LookupStatus
GetElementIC::error(JSContext *cx)
{
    return Lookup_Error;
}

void
GetElementIC::purge(Repatcher &repatcher)
{
    // Repatch the inline jumps.
    if (inlineTypeGuardPatched)
        repatcher.relink(fastPathStart.jumpAtOffset(inlineTypeGuard), slowPathStart);
    if (inlineShapeGuardPatched)
        repatcher.relink(fastPathStart.jumpAtOffset(inlineShapeGuard), slowPathStart);

    if (slowCallPatched) {
        repatcher.relink(slowPathCall,
                         FunctionPtr(JS_FUNC_TO_DATA_PTR(void *, ic::GetElement)));
    }

    reset();
}

LookupStatus
GetElementIC::attachGetProp(VMFrame &f, HandleObject obj, HandleValue v, HandlePropertyName name,
                            MutableHandleValue vp)
{
    JS_ASSERT(v.isString());
    JSContext *cx = f.cx;

    GetPropHelper<GetElementIC> getprop(cx, obj, name, *this, f);
    LookupStatus status = getprop.lookupAndTest();
    if (status != Lookup_Cacheable)
        return status;

    // With TI enabled, string property stubs can only be added to an opcode if
    // the value read will go through a type barrier afterwards. TI only
    // accounts for integer-valued properties accessed by GETELEM/CALLELEM.
    if (cx->typeInferenceEnabled() && !forcedTypeBarrier)
        return disable(f, "string element access may not have type barrier");

    Assembler masm;

    // Guard on the string's type and identity.
    MaybeJump atomTypeGuard;
    if (hasInlineTypeGuard() && !inlineTypeGuardPatched) {
        // We link all string-key dependent stubs together, and store the
        // first set of guards in the IC, separately, from int-key dependent
        // stubs. As long as we guarantee that the first string-key dependent
        // stub guards on the key type, then all other string-key stubs can
        // omit the guard.
        JS_ASSERT(!idRemat.isTypeKnown());
        atomTypeGuard = masm.testString(Assembler::NotEqual, typeReg);
    } else {
        // If there was no inline type guard, then a string type is guaranteed.
        // Otherwise, we are guaranteed the type has already been checked, via
        // the comment above.
        JS_ASSERT_IF(!hasInlineTypeGuard(), idRemat.knownType() == JSVAL_TYPE_STRING);
    }

    // Reify the shape before guards that could flow into shape guarding stubs.
    if (!obj->isDenseArray() && !typeRegHasBaseShape) {
        masm.loadShape(objReg, typeReg);
        typeRegHasBaseShape = true;
    }

    MaybeJump atomIdGuard;
    if (!idRemat.isConstant())
        atomIdGuard = masm.branchPtr(Assembler::NotEqual, idRemat.dataReg(), ImmPtr(v.toString()));

    // Guard on the base shape.
    Jump shapeGuard = masm.branchPtr(Assembler::NotEqual, typeReg, ImmPtr(obj->lastProperty()));

    Vector<Jump, 8> otherGuards(cx);

    // Guard on the prototype, if applicable.
    MaybeJump protoGuard;
    JSObject *holder = getprop.holder;
    RegisterID holderReg = objReg;
    if (obj != holder) {
        if (!GeneratePrototypeGuards(cx, otherGuards, masm, obj, holder, objReg, typeReg))
            return error(cx);

        // Bake in the holder identity. Careful not to clobber |objReg|, since we can't remat it.
        holderReg = typeReg;
        masm.move(ImmPtr(holder), holderReg);
        typeRegHasBaseShape = false;

        // Guard on the holder's shape.
        protoGuard = masm.guardShape(holderReg, holder);
    }

    // Load the value.
    Shape *shape = getprop.shape;
    masm.loadObjProp(holder, holderReg, shape, typeReg, objReg);

    Jump done = masm.jump();

    updatePCCounters(f, masm);

    PICLinker buffer(masm, *this);
    if (!buffer.init(cx))
        return error(cx);

    if (hasLastStringStub && !buffer.verifyRange(lastStringStub))
        return disable(f, "code memory is out of range");
    if (!buffer.verifyRange(f.chunk()))
        return disable(f, "code memory is out of range");

    // Patch all guards.
    buffer.maybeLink(atomIdGuard, slowPathStart);
    buffer.maybeLink(atomTypeGuard, slowPathStart);
    buffer.link(shapeGuard, slowPathStart);
    buffer.maybeLink(protoGuard, slowPathStart);
    for (Jump *pj = otherGuards.begin(); pj != otherGuards.end(); ++pj)
        buffer.link(*pj, slowPathStart);
    buffer.link(done, fastPathRejoin);

    CodeLocationLabel cs = buffer.finalize(f);
#if DEBUG
    char *chars = DeflateString(cx, v.toString()->getChars(cx), v.toString()->length());
    JaegerSpew(JSpew_PICs, "generated %s stub at %p for atom %p (\"%s\") shape %p (%s: %d)\n",
               js_CodeName[JSOp(*f.pc())], cs.executableAddress(), (void*)name, chars,
               (void*)holder->lastProperty(), cx->fp()->script()->filename, CurrentLine(cx));
    cx->free_(chars);
#endif

    // Update the inline guards, if needed.
    if (shouldPatchInlineTypeGuard() || shouldPatchUnconditionalShapeGuard()) {
        Repatcher repatcher(f.chunk());

        if (shouldPatchInlineTypeGuard()) {
            // A type guard is present in the inline path, and this is the
            // first string stub, so patch it now.
            JS_ASSERT(!inlineTypeGuardPatched);
            JS_ASSERT(atomTypeGuard.isSet());

            repatcher.relink(fastPathStart.jumpAtOffset(inlineTypeGuard), cs);
            inlineTypeGuardPatched = true;
        }

        if (shouldPatchUnconditionalShapeGuard()) {
            // The shape guard is unconditional, meaning there is no type
            // check. This is the first stub, so it has to be patched. Note
            // that it is wrong to patch the inline shape guard otherwise,
            // because it follows an integer-id guard.
            JS_ASSERT(!hasInlineTypeGuard());

            repatcher.relink(fastPathStart.jumpAtOffset(inlineShapeGuard), cs);
            inlineShapeGuardPatched = true;
        }
    }

    // If there were previous stub guards, patch them now.
    if (hasLastStringStub) {
        Repatcher repatcher(lastStringStub);
        CodeLocationLabel stub(lastStringStub.start());
        if (atomGuard)
            repatcher.relink(stub.jumpAtOffset(atomGuard), cs);
        repatcher.relink(stub.jumpAtOffset(firstShapeGuard), cs);
        if (secondShapeGuard)
            repatcher.relink(stub.jumpAtOffset(secondShapeGuard), cs);
    }

    // Update state.
    hasLastStringStub = true;
    lastStringStub = JITCode(cs.executableAddress(), buffer.size());
    if (atomIdGuard.isSet()) {
        atomGuard = buffer.locationOf(atomIdGuard.get()) - cs;
        JS_ASSERT(atomGuard == buffer.locationOf(atomIdGuard.get()) - cs);
        JS_ASSERT(atomGuard);
    } else {
        atomGuard = 0;
    }
    if (protoGuard.isSet()) {
        secondShapeGuard = buffer.locationOf(protoGuard.get()) - cs;
        JS_ASSERT(secondShapeGuard == buffer.locationOf(protoGuard.get()) - cs);
        JS_ASSERT(secondShapeGuard);
    } else {
        secondShapeGuard = 0;
    }
    firstShapeGuard = buffer.locationOf(shapeGuard) - cs;
    JS_ASSERT(firstShapeGuard == buffer.locationOf(shapeGuard) - cs);
    JS_ASSERT(firstShapeGuard);

    stubsGenerated++;

    if (stubsGenerated == MAX_GETELEM_IC_STUBS)
        disable(f, "max stubs reached");

    // Finally, fetch the value to avoid redoing the property lookup.
    vp.set(holder->getSlot(shape->slot()));

    return Lookup_Cacheable;
}

#if defined JS_METHODJIT_TYPED_ARRAY
LookupStatus
GetElementIC::attachTypedArray(VMFrame &f, HandleObject obj, HandleValue v, HandleId id, MutableHandleValue vp)
{
    JSContext *cx = f.cx;

    if (!v.isInt32())
        return disable(f, "typed array with string key");

    if (JSOp(*f.pc()) == JSOP_CALLELEM)
        return disable(f, "typed array with call");

    // The fast-path guarantees that after the dense shape guard, the type is
    // known to be int32, either via type inference or the inline type check.
    JS_ASSERT(hasInlineTypeGuard() || idRemat.knownType() == JSVAL_TYPE_INT32);

    Assembler masm;

    // Guard on this typed array's shape/class.
    Jump shapeGuard = masm.guardShape(objReg, obj);

    // Bounds check.
    Jump outOfBounds;
    Address typedArrayLength = masm.payloadOf(Address(objReg, TypedArray::lengthOffset()));
    if (idRemat.isConstant()) {
        JS_ASSERT(idRemat.value().toInt32() == v.toInt32());
        outOfBounds = masm.branch32(Assembler::BelowOrEqual, typedArrayLength, Imm32(v.toInt32()));
    } else {
        outOfBounds = masm.branch32(Assembler::BelowOrEqual, typedArrayLength, idRemat.dataReg());
    }

    // Load the array's packed data vector.
    masm.loadPtr(Address(objReg, TypedArray::dataOffset()), objReg);

    Int32Key key = idRemat.isConstant()
                 ? Int32Key::FromConstant(v.toInt32())
                 : Int32Key::FromRegister(idRemat.dataReg());

    if (!masm.supportsFloatingPoint() &&
        (TypedArray::type(obj) == TypedArray::TYPE_FLOAT32 ||
         TypedArray::type(obj) == TypedArray::TYPE_FLOAT64 ||
         TypedArray::type(obj) == TypedArray::TYPE_UINT32))
    {
        return disable(f, "fpu not supported");
    }

    MaybeRegisterID tempReg;
    masm.loadFromTypedArray(TypedArray::type(obj), objReg, key, typeReg, objReg, tempReg);

    Jump done = masm.jump();

    updatePCCounters(f, masm);

    PICLinker buffer(masm, *this);
    if (!buffer.init(cx))
        return error(cx);

    if (!buffer.verifyRange(f.chunk()))
        return disable(f, "code memory is out of range");

    buffer.link(shapeGuard, slowPathStart);
    buffer.link(outOfBounds, slowPathStart);
    buffer.link(done, fastPathRejoin);

    CodeLocationLabel cs = buffer.finalizeCodeAddendum();
    JaegerSpew(JSpew_PICs, "generated getelem typed array stub at %p\n", cs.executableAddress());

    // If we can generate a typed array stub, the shape guard is conditional.
    // Also, we only support one typed array.
    JS_ASSERT(!shouldPatchUnconditionalShapeGuard());
    JS_ASSERT(!inlineShapeGuardPatched);

    Repatcher repatcher(f.chunk());
    repatcher.relink(fastPathStart.jumpAtOffset(inlineShapeGuard), cs);
    inlineShapeGuardPatched = true;

    stubsGenerated++;

    // In the future, it might make sense to attach multiple typed array stubs.
    // For simplicitly, they are currently monomorphic.
    if (stubsGenerated == MAX_GETELEM_IC_STUBS)
        disable(f, "max stubs reached");

    disable(f, "generated typed array stub");

    // Fetch the value as expected of Lookup_Cacheable for GetElement.
    Rooted<jsid> idRoot(cx, id);
    if (!obj->getGeneric(cx, idRoot, vp))
        return Lookup_Error;

    return Lookup_Cacheable;
}
#endif /* JS_METHODJIT_TYPED_ARRAY */

LookupStatus
GetElementIC::update(VMFrame &f, HandleObject obj, HandleValue v, HandleId id, MutableHandleValue vp)
{
    /*JSObject *obj, const Value &v, jsid id, Value *vp)
     * Only treat this as a GETPROP for non-numeric string identifiers. The
     * GETPROP IC assumes the id has already gone through filtering for string
     * indexes in the emitter.
     */
    uint32_t dummy;
    if (v.isString() && JSID_IS_ATOM(id) && !JSID_TO_ATOM(id)->isIndex(&dummy)) {
        RootedPropertyName name(f.cx, JSID_TO_ATOM(id)->asPropertyName());
        return attachGetProp(f, obj, v, name, vp);
    }

#if defined JS_METHODJIT_TYPED_ARRAY
    /*
     * Typed array ICs can make stub calls, and need to know which registers
     * are in use and need to be restored after the call. If type inference is
     * enabled then we don't necessarily know the full set of such registers
     * when generating the IC (loop-carried registers may be allocated later),
     * and additionally the push/pop instructions used to save/restore in the
     * IC are not compatible with carrying entries in floating point registers.
     * Since we can use type information to generate inline paths for typed
     * arrays, just don't generate these ICs with inference enabled.
     */
    if (!f.cx->typeInferenceEnabled() && obj->isTypedArray())
        return attachTypedArray(f, obj, v, id, vp);
#endif

    return disable(f, "unhandled object and key type");
}

void JS_FASTCALL
ic::GetElement(VMFrame &f, ic::GetElementIC *ic)
{
    JSContext *cx = f.cx;

    // Right now, we don't optimize for strings or lazy arguments.
    if (!f.regs.sp[-2].isObject()) {
        ic->disable(f, "non-object");
        stubs::GetElem(f);
        return;
    }

    RootedValue idval_(cx, f.regs.sp[-1]);
    Value &idval = idval_.get();

    RecompilationMonitor monitor(cx);

    RootedObject obj(cx, ValueToObject(cx, f.regs.sp[-2]));
    if (!obj)
        THROW();

#if JS_HAS_XML_SUPPORT
    // Some XML properties behave differently when accessed in a call vs. normal
    // context, so we fall back to stubs::GetElem.
    if (obj->isXML()) {
        ic->disable(f, "XML object");
        stubs::GetElem(f);
        return;
    }
#endif

    Rooted<jsid> id(cx);
    if (idval.isInt32() && INT_FITS_IN_JSID(idval.toInt32())) {
        id = INT_TO_JSID(idval.toInt32());
    } else {
        if (!InternNonIntElementId(cx, obj, idval, id.address()))
            THROW();
    }

    MutableHandleValue res = MutableHandleValue::fromMarkedLocation(&f.regs.sp[-2]);

    if (!monitor.recompiled() && ic->shouldUpdate(f)) {
#ifdef DEBUG
        f.regs.sp[-2] = MagicValue(JS_GENERIC_MAGIC);
#endif
        LookupStatus status = ic->update(f, obj, idval_, id, res);
        if (status != Lookup_Uncacheable && status != Lookup_NoProperty) {
            if (status == Lookup_Error)
                THROW();

            // If the result can be cached, the value was already retrieved.
            JS_ASSERT(!f.regs.sp[-2].isMagic());
            return;
        }
    }

    if (!obj->getGeneric(cx, id, res))
        THROW();

#if JS_HAS_NO_SUCH_METHOD
    if (*f.pc() == JSOP_CALLELEM && JS_UNLIKELY(f.regs.sp[-2].isPrimitive())) {
        if (!OnUnknownMethod(cx, obj, idval, res))
            THROW();
    }
#endif
}

#define APPLY_STRICTNESS(f, s)                          \
    (FunctionTemplateConditional(s, f<true>, f<false>))

LookupStatus
SetElementIC::disable(VMFrame &f, const char *reason)
{
    slowCallPatched = true;
    VoidStub stub = APPLY_STRICTNESS(stubs::SetElem, strictMode);
    BaseIC::disable(f, reason, JS_FUNC_TO_DATA_PTR(void *, stub));
    return Lookup_Uncacheable;
}

LookupStatus
SetElementIC::error(JSContext *cx)
{
    return Lookup_Error;
}

void
SetElementIC::purge(Repatcher &repatcher)
{
    // Repatch the inline jumps.
    if (inlineShapeGuardPatched)
        repatcher.relink(fastPathStart.jumpAtOffset(inlineShapeGuard), slowPathStart);
    if (inlineHoleGuardPatched)
        repatcher.relink(fastPathStart.jumpAtOffset(inlineHoleGuard), slowPathStart);

    if (slowCallPatched) {
        void *stub = JS_FUNC_TO_DATA_PTR(void *, APPLY_STRICTNESS(ic::SetElement, strictMode));
        repatcher.relink(slowPathCall, FunctionPtr(stub));
    }

    reset();
}

LookupStatus
SetElementIC::attachHoleStub(VMFrame &f, JSObject *obj, int32_t keyval)
{
    JSContext *cx = f.cx;

    if (keyval < 0)
        return disable(f, "negative key index");

    // We may have failed a capacity check instead of a dense array check.
    // However we should still build the IC in this case, since it could
    // be in a loop that is filling in the array.

    if (js_PrototypeHasIndexedProperties(cx, obj))
        return disable(f, "prototype has indexed properties");

    Assembler masm;

    Vector<Jump, 8> fails(cx);

    if (!GeneratePrototypeGuards(cx, fails, masm, obj, NULL, objReg, objReg))
        return error(cx);

    // Test for indexed properties in Array.prototype. We test each shape
    // along the proto chain. This affords us two optimizations:
    //  1) Loading the prototype can be avoided because the shape would change;
    //     instead we can bake in their identities.
    //  2) We only have to test the shape, rather than INDEXED.
    for (JSObject *pobj = obj->getProto(); pobj; pobj = pobj->getProto()) {
        if (!pobj->isNative())
            return disable(f, "non-native array prototype");
        masm.move(ImmPtr(pobj), objReg);
        Jump j = masm.guardShape(objReg, pobj);
        if (!fails.append(j))
            return error(cx);
    }

    // Restore |obj|.
    masm.rematPayload(StateRemat::FromInt32(objRemat), objReg);

    // Load the elements.
    masm.loadPtr(Address(objReg, JSObject::offsetOfElements()), objReg);

    Int32Key key = hasConstantKey ? Int32Key::FromConstant(keyValue) : Int32Key::FromRegister(keyReg);

    // Guard that the initialized length is being updated exactly.
    fails.append(masm.guardArrayExtent(ObjectElements::offsetOfInitializedLength(),
                                       objReg, key, Assembler::NotEqual));

    // Check the array capacity.
    fails.append(masm.guardArrayExtent(ObjectElements::offsetOfCapacity(),
                                       objReg, key, Assembler::BelowOrEqual));

    masm.bumpKey(key, 1);

    // Update the length and initialized length.
    masm.storeKey(key, Address(objReg, ObjectElements::offsetOfInitializedLength()));
    Jump lengthGuard = masm.guardArrayExtent(ObjectElements::offsetOfLength(),
                                             objReg, key, Assembler::AboveOrEqual);
    masm.storeKey(key, Address(objReg, ObjectElements::offsetOfLength()));
    lengthGuard.linkTo(masm.label(), &masm);

    masm.bumpKey(key, -1);

    // Store the value back.
    if (hasConstantKey) {
        Address slot(objReg, keyValue * sizeof(Value));
        masm.storeValue(vr, slot);
    } else {
        BaseIndex slot(objReg, keyReg, Assembler::JSVAL_SCALE);
        masm.storeValue(vr, slot);
    }

    Jump done = masm.jump();

    JS_ASSERT(!execPool);
    JS_ASSERT(!inlineHoleGuardPatched);

    LinkerHelper buffer(masm, JSC::METHOD_CODE);
    execPool = buffer.init(cx);
    if (!execPool)
        return error(cx);

    if (!buffer.verifyRange(f.chunk()))
        return disable(f, "code memory is out of range");

    // Patch all guards.
    for (size_t i = 0; i < fails.length(); i++)
        buffer.link(fails[i], slowPathStart);
    buffer.link(done, fastPathRejoin);

    CodeLocationLabel cs = buffer.finalize(f);
    JaegerSpew(JSpew_PICs, "generated dense array hole stub at %p\n", cs.executableAddress());

    Repatcher repatcher(f.chunk());
    repatcher.relink(fastPathStart.jumpAtOffset(inlineHoleGuard), cs);
    inlineHoleGuardPatched = true;

    disable(f, "generated dense array hole stub");

    return Lookup_Cacheable;
}

#if defined JS_METHODJIT_TYPED_ARRAY
LookupStatus
SetElementIC::attachTypedArray(VMFrame &f, JSObject *obj, int32_t key)
{
    // Right now, only one shape guard extension is supported.
    JS_ASSERT(!inlineShapeGuardPatched);

    Assembler masm;
    JSContext *cx = f.cx;

    // Restore |obj|.
    masm.rematPayload(StateRemat::FromInt32(objRemat), objReg);

    // Guard on this typed array's shape.
    Jump shapeGuard = masm.guardShape(objReg, obj);

    // Bounds check.
    Jump outOfBounds;
    Address typedArrayLength = masm.payloadOf(Address(objReg, TypedArray::lengthOffset()));
    if (hasConstantKey)
        outOfBounds = masm.branch32(Assembler::BelowOrEqual, typedArrayLength, Imm32(keyValue));
    else
        outOfBounds = masm.branch32(Assembler::BelowOrEqual, typedArrayLength, keyReg);

    // Load the array's packed data vector.
    masm.loadPtr(Address(objReg, TypedArray::dataOffset()), objReg);

    if (!masm.supportsFloatingPoint() &&
        (TypedArray::type(obj) == TypedArray::TYPE_FLOAT32 ||
         TypedArray::type(obj) == TypedArray::TYPE_FLOAT64))
    {
        return disable(f, "fpu not supported");
    }

    int shift = TypedArray::slotWidth(obj);
    if (hasConstantKey) {
        Address addr(objReg, keyValue * shift);
        if (!StoreToTypedArray(cx, masm, obj, addr, vr, volatileMask))
            return error(cx);
    } else {
        Assembler::Scale scale = Assembler::TimesOne;
        switch (shift) {
          case 2:
            scale = Assembler::TimesTwo;
            break;
          case 4:
            scale = Assembler::TimesFour;
            break;
          case 8:
            scale = Assembler::TimesEight;
            break;
        }
        BaseIndex addr(objReg, keyReg, scale);
        if (!StoreToTypedArray(cx, masm, obj, addr, vr, volatileMask))
            return error(cx);
    }

    Jump done = masm.jump();

    // The stub does not rely on any pointers or numbers that could be ruined
    // by a GC or shape regenerated GC. We let this stub live for the lifetime
    // of the script.
    JS_ASSERT(!execPool);
    LinkerHelper buffer(masm, JSC::METHOD_CODE);
    execPool = buffer.init(cx);
    if (!execPool)
        return error(cx);

    if (!buffer.verifyRange(f.chunk()))
        return disable(f, "code memory is out of range");

    // Note that the out-of-bounds path simply does nothing.
    buffer.link(shapeGuard, slowPathStart);
    buffer.link(outOfBounds, fastPathRejoin);
    buffer.link(done, fastPathRejoin);
    masm.finalize(buffer);

    CodeLocationLabel cs = buffer.finalizeCodeAddendum();
    JaegerSpew(JSpew_PICs, "generated setelem typed array stub at %p\n", cs.executableAddress());

    Repatcher repatcher(f.chunk());
    repatcher.relink(fastPathStart.jumpAtOffset(inlineShapeGuard), cs);
    inlineShapeGuardPatched = true;

    stubsGenerated++;

    // In the future, it might make sense to attach multiple typed array stubs.
    // For simplicitly, they are currently monomorphic.
    if (stubsGenerated == MAX_GETELEM_IC_STUBS)
        disable(f, "max stubs reached");

    disable(f, "generated typed array stub");

    return Lookup_Cacheable;
}
#endif /* JS_METHODJIT_TYPED_ARRAY */

LookupStatus
SetElementIC::update(VMFrame &f, const Value &objval, const Value &idval)
{
    if (!objval.isObject())
        return disable(f, "primitive lval");
    if (!idval.isInt32())
        return disable(f, "non-int32 key");

    JSObject *obj = &objval.toObject();
    int32_t key = idval.toInt32();

    if (obj->isDenseArray())
        return attachHoleStub(f, obj, key);

#if defined JS_METHODJIT_TYPED_ARRAY
    /* Not attaching typed array stubs with linear scan allocator, see GetElementIC. */
    if (!f.cx->typeInferenceEnabled() && obj->isTypedArray())
        return attachTypedArray(f, obj, key);
#endif

    return disable(f, "unsupported object type");
}

bool
SetElementIC::shouldUpdate(VMFrame &f)
{
    if (!hit) {
        hit = true;
        spew(f, "ignored", "first hit");
        return false;
    }
#ifdef JSGC_INCREMENTAL_MJ
    JS_ASSERT(!f.cx->compartment->needsBarrier());
#endif
    JS_ASSERT(stubsGenerated < MAX_PIC_STUBS);
    return true;
}

template<JSBool strict>
void JS_FASTCALL
ic::SetElement(VMFrame &f, ic::SetElementIC *ic)
{
    if (ic->shouldUpdate(f)) {
        LookupStatus status = ic->update(f, f.regs.sp[-3], f.regs.sp[-2]);
        if (status == Lookup_Error)
            THROW();
    }

    stubs::SetElem<strict>(f);
}

template void JS_FASTCALL ic::SetElement<true>(VMFrame &f, SetElementIC *ic);
template void JS_FASTCALL ic::SetElement<false>(VMFrame &f, SetElementIC *ic);

#endif /* JS_POLYIC */
<|MERGE_RESOLUTION|>--- conflicted
+++ resolved
@@ -1280,13 +1280,9 @@
             pic.secondShapeGuard = 0;
         }
 
-<<<<<<< HEAD
-        if (!shape->hasDefaultGetter()) {
+        if (shape && !shape->hasDefaultGetter()) {
             MarkNotIdempotent(f.script(), f.pc());
 
-=======
-        if (shape && !shape->hasDefaultGetter()) {
->>>>>>> 7f8df4e1
             if (shape->hasGetterValue()) {
                 generateNativeGetterStub(masm, shape, start, shapeMismatches);
             } else {
@@ -1384,12 +1380,8 @@
 
         GetPropHelper<GetPropCompiler> getprop(cx, obj, name, *this, f);
         LookupStatus status = getprop.lookupAndTest();
-<<<<<<< HEAD
-        if (status != Lookup_Cacheable) {
+        if (status != Lookup_Cacheable && status != Lookup_NoProperty) {
             MarkNotIdempotent(f.script(), f.pc());
-=======
-        if (status != Lookup_Cacheable && status != Lookup_NoProperty)
->>>>>>> 7f8df4e1
             return status;
         }
 
@@ -1401,8 +1393,7 @@
         if (hadGC())
             return Lookup_Uncacheable;
 
-        if (status == Lookup_Cacheable &&
-            obj == getprop.holder &&
+        if (obj == getprop.holder &&
             getprop.shape->hasDefaultGetter() &&
             !pic.inlinePathPatched)
         {
