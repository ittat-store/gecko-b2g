--- conflicted
+++ resolved
@@ -434,8 +434,6 @@
   template <typename CharT>
   const ParserAtom* lookupChar16Seq(
       const SpecificParserAtomLookup<CharT>& lookup) const;
-<<<<<<< HEAD
-=======
 
   // Fast-path tiny strings since they are abundant in minified code.
   template <typename CharT>
@@ -462,7 +460,6 @@
     // No match on tiny Atoms
     return nullptr;
   }
->>>>>>> b29fcea7
 };
 
 /**
