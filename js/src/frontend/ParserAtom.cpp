--- conflicted
+++ resolved
@@ -291,20 +291,6 @@
   return addEntry(cx, addPtr, std::move(entry));
 }
 
-<<<<<<< HEAD
-template <typename CharT>
-ParserAtomsTable::AddPtr ParserAtomsTable::lookupForAdd(
-    JSContext* cx, InflatedChar16Sequence<CharT> seq) {
-  // Check against well-known.
-  SpecificParserAtomLookup<CharT> lookup(seq);
-  const ParserAtom* wk = wellKnownTable_.lookupChar16Seq(lookup);
-  if (wk) {
-    return AddPtr(wk);
-  }
-
-  // Check for existing atom.
-  return AddPtr(entrySet_.lookupForAdd(lookup), lookup.hash());
-=======
 static const uint16_t MAX_LATIN1_CHAR = 0xff;
 
 JS::Result<const ParserAtom*, OOM&> ParserAtomsTable::internAscii(
@@ -312,7 +298,6 @@
   // ASCII strings are strict subsets of Latin1 strings.
   const Latin1Char* latin1Ptr = reinterpret_cast<const Latin1Char*>(asciiPtr);
   return internLatin1(cx, latin1Ptr, length);
->>>>>>> b29fcea7
 }
 
 JS::Result<const ParserAtom*, OOM&> ParserAtomsTable::internLatin1(
