--- conflicted
+++ resolved
@@ -658,20 +658,15 @@
 	sed 's/if _DTRACE_VERSION/ifdef INCLUDE_MOZILLA_DTRACE/' \
 	    javascript-trace.h.in > javascript-trace.h
 
-<<<<<<< HEAD
-$(CPPSRCS:%.cpp=%.$(OBJ_SUFFIX)): $(CURDIR)/javascript-trace.h
-endif
-
-imacro_asm.js: imacro_asm.js.in
-	$(CC) -c -x c -E -P -I$(srcdir) $? > $@
-
-GARBAGE += imacro_asm.js
-
-%.c.out: %.jsasm $(PROGRAM) imacro_asm.js
-	./$(PROGRAM) imacro_asm.js $< > $@
-=======
 # We can't automatically generate dependencies on auto-generated headers;
 # we have to list them explicitly.
 $(addsuffix .$(OBJ_SUFFIX),jsdtracef jsinterp jsobj): $(CURDIR)/javascript-trace.h
 endif
->>>>>>> c5ae2a19
+
+imacro_asm.js: imacro_asm.js.in
+	$(CC) -c -x c -E -P -I$(srcdir) $? > $@
+
+GARBAGE += imacro_asm.js
+
+%.c.out: %.jsasm $(PROGRAM) imacro_asm.js
+	./$(PROGRAM) imacro_asm.js $< > $@