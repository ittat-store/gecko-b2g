--- conflicted
+++ resolved
@@ -4267,11 +4267,7 @@
                      */
                     pc2 = pc + len;
                     op = JSOp(*pc2);
-<<<<<<< HEAD
-                    if (op == JSOP_TRACE || op == JSOP_NOP || op == JSOP_NOTEARG)
-=======
-                    if (op == JSOP_LOOPHEAD || op == JSOP_NOP)
->>>>>>> d51cc48a
+                    if (op == JSOP_LOOPHEAD || op == JSOP_NOP || op == JSOP_NOTEARG)
                         pc2 += JSOP_NOP_LENGTH;
                     LOCAL_ASSERT(pc2 < endpc ||
                                  endpc < outer->code + outer->length);
