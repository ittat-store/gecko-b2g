/* -*- Mode: C++; tab-width: 4; indent-tabs-mode: nil; c-basic-offset: 4 -*-
 * vim: set ts=8 sw=4 et tw=79:
 *
 * ***** BEGIN LICENSE BLOCK *****
 * Version: MPL 1.1/GPL 2.0/LGPL 2.1
 *
 * The contents of this file are subject to the Mozilla Public License Version
 * 1.1 (the "License"); you may not use this file except in compliance with
 * the License. You may obtain a copy of the License at
 * http://www.mozilla.org/MPL/
 *
 * Software distributed under the License is distributed on an "AS IS" basis,
 * WITHOUT WARRANTY OF ANY KIND, either express or implied. See the License
 * for the specific language governing rights and limitations under the
 * License.
 *
 * The Original Code is Mozilla Communicator client code, released
 * March 31, 1998.
 *
 * The Initial Developer of the Original Code is
 * Netscape Communications Corporation.
 * Portions created by the Initial Developer are Copyright (C) 1998
 * the Initial Developer. All Rights Reserved.
 *
 * Contributor(s):
 *
 * Alternatively, the contents of this file may be used under the terms of
 * either of the GNU General Public License Version 2 or later (the "GPL"),
 * or the GNU Lesser General Public License Version 2.1 or later (the "LGPL"),
 * in which case the provisions of the GPL or the LGPL are applicable instead
 * of those above. If you wish to allow use of your version of this file only
 * under the terms of either the GPL or the LGPL, and not to allow others to
 * use your version of this file under the terms of the MPL, indicate your
 * decision by deleting the provisions above and replace them with the notice
 * and other provisions required by the GPL or the LGPL. If you do not delete
 * the provisions above, a recipient may use your version of this file under
 * the terms of any one of the MPL, the GPL or the LGPL.
 *
 * ***** END LICENSE BLOCK ***** */

/* This file needs to be included in possibly multiple places. */

#if JS_THREADED_INTERP
  interrupt:
#else /* !JS_THREADED_INTERP */
  case -1:
    JS_ASSERT(switchMask == -1);
#endif /* !JS_THREADED_INTERP */
    {
        bool moreInterrupts = false;
        JSInterruptHook hook = cx->debugHooks->interruptHook;
        if (hook) {
#ifdef JS_TRACER
            if (TRACE_RECORDER(cx))
                AbortRecording(cx, "interrupt hook");
#endif
            Value rval;
            switch (hook(cx, script, regs.pc, Jsvalify(&rval),
                         cx->debugHooks->interruptHookData)) {
              case JSTRAP_ERROR:
                goto error;
              case JSTRAP_CONTINUE:
                break;
              case JSTRAP_RETURN:
                fp->rval = rval;
                interpReturnOK = JS_TRUE;
                goto forced_return;
              case JSTRAP_THROW:
                cx->throwing = JS_TRUE;
                cx->exception = rval;
                goto error;
              default:;
            }
            moreInterrupts = true;
        }

#ifdef JS_TRACER
        if (TraceRecorder* tr = TRACE_RECORDER(cx)) {
            AbortableRecordingStatus status = tr->monitorRecording(op);
            JS_ASSERT_IF(cx->throwing, status == ARECORD_ERROR);
            switch (status) {
              case ARECORD_CONTINUE:
                moreInterrupts = true;
                break;
              case ARECORD_IMACRO:
                atoms = COMMON_ATOMS_START(&rt->atomState);
                op = JSOp(*regs.pc);
                DO_OP();    /* keep interrupting for op. */
                break;
              case ARECORD_ERROR:
                // The code at 'error:' aborts the recording.
                goto error;
              case ARECORD_ABORTED:
              case ARECORD_COMPLETED:
                break;
              case ARECORD_STOP:
                /* A 'stop' error should have already aborted recording. */
              default:
                JS_NOT_REACHED("Bad recording status");
            }
        }
#endif /* !JS_TRACER */

#if JS_THREADED_INTERP
#ifdef MOZ_TRACEVIS
        if (!moreInterrupts)
            ExitTraceVisState(cx, R_ABORT);
#endif
        jumpTable = moreInterrupts ? interruptJumpTable : normalJumpTable;
        JS_EXTENSION_(goto *normalJumpTable[op]);
#else
        switchMask = moreInterrupts ? -1 : 0;
        switchOp = intN(op);
        goto do_switch;
#endif
    }

/* No-ops for ease of decompilation. */
ADD_EMPTY_CASE(JSOP_NOP)
ADD_EMPTY_CASE(JSOP_CONDSWITCH)
ADD_EMPTY_CASE(JSOP_TRY)
ADD_EMPTY_CASE(JSOP_TRACE)
#if JS_HAS_XML_SUPPORT
ADD_EMPTY_CASE(JSOP_STARTXML)
ADD_EMPTY_CASE(JSOP_STARTXMLEXPR)
#endif
END_EMPTY_CASES

/* ADD_EMPTY_CASE is not used here as JSOP_LINENO_LENGTH == 3. */
BEGIN_CASE(JSOP_LINENO)
END_CASE(JSOP_LINENO)

BEGIN_CASE(JSOP_PUSH)
    PUSH_UNDEFINED();
END_CASE(JSOP_PUSH)

BEGIN_CASE(JSOP_POP)
    regs.sp--;
END_CASE(JSOP_POP)

BEGIN_CASE(JSOP_POPN)
{
    regs.sp -= GET_UINT16(regs.pc);
#ifdef DEBUG
    JS_ASSERT(fp->base() <= regs.sp);
    JSObject *obj = fp->blockChain;
    JS_ASSERT_IF(obj,
                 OBJ_BLOCK_DEPTH(cx, obj) + OBJ_BLOCK_COUNT(cx, obj)
                 <= (size_t) (regs.sp - fp->base()));
    for (obj = fp->scopeChain; obj; obj = obj->getParent()) {
        Class *clasp = obj->getClass();
        if (clasp != &js_BlockClass && clasp != &js_WithClass)
            continue;
        if (obj->getPrivate() != js_FloatingFrameIfGenerator(cx, fp))
            break;
        JS_ASSERT(fp->base() + OBJ_BLOCK_DEPTH(cx, obj)
                             + ((clasp == &js_BlockClass)
                                ? OBJ_BLOCK_COUNT(cx, obj)
                                : 1)
                  <= regs.sp);
    }
#endif
}
END_CASE(JSOP_POPN)

BEGIN_CASE(JSOP_SETRVAL)
BEGIN_CASE(JSOP_POPV)
    ASSERT_NOT_THROWING(cx);
    POP_COPY_TO(fp->rval);
END_CASE(JSOP_POPV)

BEGIN_CASE(JSOP_ENTERWITH)
    if (!js_EnterWith(cx, -1))
        goto error;

    /*
     * We must ensure that different "with" blocks have different stack depth
     * associated with them. This allows the try handler search to properly
     * recover the scope chain. Thus we must keep the stack at least at the
     * current level.
     *
     * We set sp[-1] to the current "with" object to help asserting the
     * enter/leave balance in [leavewith].
     */
    regs.sp[-1].setNonFunObj(*fp->scopeChain);
END_CASE(JSOP_ENTERWITH)

BEGIN_CASE(JSOP_LEAVEWITH)
    JS_ASSERT(&regs.sp[-1].asNonFunObj() == fp->scopeChain);
    regs.sp--;
    js_LeaveWith(cx);
END_CASE(JSOP_LEAVEWITH)

BEGIN_CASE(JSOP_RETURN)
    POP_COPY_TO(fp->rval);
    /* FALL THROUGH */

BEGIN_CASE(JSOP_RETRVAL)    /* fp->rval already set */
BEGIN_CASE(JSOP_STOP)
{
    /*
     * When the inlined frame exits with an exception or an error, ok will be
     * false after the inline_return label.
     */
    ASSERT_NOT_THROWING(cx);
    CHECK_BRANCH();

    if (fp->imacpc) {
        /*
         * If we are at the end of an imacro, return to its caller in the
         * current frame.
         */
        JS_ASSERT(op == JSOP_STOP);
        JS_ASSERT((uintN)(regs.sp - fp->slots()) <= script->nslots);
        regs.pc = fp->imacpc + js_CodeSpec[*fp->imacpc].length;
        fp->imacpc = NULL;
        atoms = script->atomMap.vector;
        op = JSOp(*regs.pc);
        DO_OP();
    }

    JS_ASSERT(regs.sp == fp->base());
    if ((fp->flags & JSFRAME_CONSTRUCTING) && fp->rval.isPrimitive())
        fp->rval = fp->thisv;

    interpReturnOK = true;
    if (inlineCallCount)
  inline_return:
    {
        JS_ASSERT(!fp->blockChain);
        JS_ASSERT(!js_IsActiveWithOrBlock(cx, fp->scopeChain, 0));

        if (JS_LIKELY(script->staticLevel < JS_DISPLAY_SIZE))
            cx->display[script->staticLevel] = fp->displaySave;

        void *hookData = fp->hookData;
        if (JS_UNLIKELY(hookData != NULL)) {
<<<<<<< HEAD
            if (JSInterpreterHook hook = cx->debugHooks->callHook) {
                hook(cx, fp, JS_FALSE, &interpReturnOK, hookData);
=======
            JSInterpreterHook hook;
            JSBool status;

            hook = cx->debugHooks->callHook;
            if (hook) {
                /*
                 * Do not pass &ok directly as exposing the address inhibits
                 * optimizations and uninitialised warnings.
                 */
                status = ok;
                hook(cx, fp, JS_FALSE, &status, hookData);
                ok = status;
>>>>>>> c21ad39e
                CHECK_INTERRUPT_HANDLER();
            }
        }

        /*
         * If fp has a call object, sync values and clear the back-
         * pointer. This can happen for a lightweight function if it calls eval
         * unexpectedly (in a way that is hidden from the compiler). See bug
         * 325540.
         */
        fp->putActivationObjects(cx);

        DTrace::exitJSFun(cx, fp, fp->fun, fp->rval);

        /* Restore context version only if callee hasn't set version. */
        if (JS_LIKELY(cx->version == currentVersion)) {
            currentVersion = fp->callerVersion;
            if (currentVersion != cx->version)
                js_SetVersion(cx, currentVersion);
        }

        /*
         * If inline-constructing, replace primitive rval with the new object
         * passed in via |this|, and instrument this constructor invocation.
         */
        if (fp->flags & JSFRAME_CONSTRUCTING) {
            if (fp->rval.isPrimitive())
                fp->rval = fp->thisv;
            JS_RUNTIME_METER(cx->runtime, constructs);
        }

        JSStackFrame *down = fp->down;
        bool recursive = fp->script == down->script;
<<<<<<< HEAD

        /* Pop the frame. */
        cx->stack().popInlineFrame(cx, fp, down);

=======

        /* Pop the frame. */
        cx->stack().popInlineFrame(cx, fp, down);

>>>>>>> c21ad39e
        /* Propagate return value before fp is lost. */
        regs.sp[-1] = fp->rval;

        /* Sync interpreter registers. */
        fp = cx->fp;
        script = fp->script;
        atoms = FrameAtomBase(cx, fp);

        /* Resume execution in the calling frame. */
        inlineCallCount--;
        if (JS_LIKELY(interpReturnOK)) {
            JS_ASSERT(js_CodeSpec[js_GetOpcode(cx, script, regs.pc)].length
                      == JSOP_CALL_LENGTH);
            TRACE_0(LeaveFrame);
            if (!TRACE_RECORDER(cx) && recursive) {
                if (*(regs.pc + JSOP_CALL_LENGTH) == JSOP_TRACE) {
                    regs.pc += JSOP_CALL_LENGTH;
                    MONITOR_BRANCH(Record_LeaveFrame);
                    op = (JSOp)*regs.pc;
                    DO_OP();
                }
            }
            if (*(regs.pc + JSOP_CALL_LENGTH) == JSOP_TRACE ||
                *(regs.pc + JSOP_CALL_LENGTH) == JSOP_NOP) {
                JS_STATIC_ASSERT(JSOP_TRACE_LENGTH == JSOP_NOP_LENGTH);
                regs.pc += JSOP_CALL_LENGTH;
                len = JSOP_TRACE_LENGTH;
            } else {
                len = JSOP_CALL_LENGTH;
            }
            DO_NEXT_OP(len);
        }
        goto error;
    }
    interpReturnOK = true;
    goto exit;
}

BEGIN_CASE(JSOP_DEFAULT)
    regs.sp--;
    /* FALL THROUGH */
BEGIN_CASE(JSOP_GOTO)
{
    len = GET_JUMP_OFFSET(regs.pc);
    BRANCH(len);
}
END_CASE(JSOP_GOTO)

BEGIN_CASE(JSOP_IFEQ)
{
    bool cond;
    Value *_;
    POP_BOOLEAN(cx, _, cond);
    if (cond == false) {
        len = GET_JUMP_OFFSET(regs.pc);
        BRANCH(len);
    }
}
END_CASE(JSOP_IFEQ)

BEGIN_CASE(JSOP_IFNE)
{
    bool cond;
    Value *_;
    POP_BOOLEAN(cx, _, cond);
    if (cond != false) {
        len = GET_JUMP_OFFSET(regs.pc);
        BRANCH(len);
    }
}
END_CASE(JSOP_IFNE)

BEGIN_CASE(JSOP_OR)
{
    bool cond;
    Value *vp;
    POP_BOOLEAN(cx, vp, cond);
    if (cond == true) {
        len = GET_JUMP_OFFSET(regs.pc);
        PUSH_COPY(*vp);
        DO_NEXT_OP(len);
    }
}
END_CASE(JSOP_OR)

BEGIN_CASE(JSOP_AND)
{
    bool cond;
    Value *vp;
    POP_BOOLEAN(cx, vp, cond);
    if (cond == false) {
        len = GET_JUMP_OFFSET(regs.pc);
        PUSH_COPY(*vp);
        DO_NEXT_OP(len);
    }
}
END_CASE(JSOP_AND)

BEGIN_CASE(JSOP_DEFAULTX)
    regs.sp--;
    /* FALL THROUGH */
BEGIN_CASE(JSOP_GOTOX)
{
    len = GET_JUMPX_OFFSET(regs.pc);
    BRANCH(len);
}
END_CASE(JSOP_GOTOX);

BEGIN_CASE(JSOP_IFEQX)
{
    bool cond;
    Value *_;
    POP_BOOLEAN(cx, _, cond);
    if (cond == false) {
        len = GET_JUMPX_OFFSET(regs.pc);
        BRANCH(len);
    }
}
END_CASE(JSOP_IFEQX)

BEGIN_CASE(JSOP_IFNEX)
{
    bool cond;
    Value *_;
    POP_BOOLEAN(cx, _, cond);
    if (cond != false) {
        len = GET_JUMPX_OFFSET(regs.pc);
        BRANCH(len);
    }
}
END_CASE(JSOP_IFNEX)

BEGIN_CASE(JSOP_ORX)
{
    bool cond;
    Value *vp;
    POP_BOOLEAN(cx, vp, cond);
    if (cond == true) {
        len = GET_JUMPX_OFFSET(regs.pc);
        PUSH_COPY(*vp);
        DO_NEXT_OP(len);
    }
}
END_CASE(JSOP_ORX)

BEGIN_CASE(JSOP_ANDX)
{
    bool cond;
    Value *vp;
    POP_BOOLEAN(cx, vp, cond);
    if (cond == JS_FALSE) {
        len = GET_JUMPX_OFFSET(regs.pc);
        PUSH_COPY(*vp);
        DO_NEXT_OP(len);
    }
}
END_CASE(JSOP_ANDX)

/*
 * If the index value at sp[n] is not an int that fits in a jsval, it could
 * be an object (an XML QName, AttributeName, or AnyName), but only if we are
 * compiling with JS_HAS_XML_SUPPORT.  Otherwise convert the index value to a
 * string atom id.
 */
#define FETCH_ELEMENT_ID(obj, n, id)                                          \
    JS_BEGIN_MACRO                                                            \
        const Value &idval_ = regs.sp[n];                                     \
        int32_t i_;                                                           \
        if (ValueFitsInInt32(idval_, &i_)) {                                  \
            id = INT_TO_JSID(i_);                                             \
        } else {                                                              \
            if (!js_InternNonIntElementId(cx, obj, idval_, &id, &regs.sp[n])) \
                goto error;                                                   \
        }                                                                     \
    JS_END_MACRO

#define TRY_BRANCH_AFTER_COND(cond,spdec)                                     \
    JS_BEGIN_MACRO                                                            \
        JS_ASSERT(js_CodeSpec[op].length == 1);                               \
        uintN diff_ = (uintN) regs.pc[1] - (uintN) JSOP_IFEQ;                 \
        if (diff_ <= 1) {                                                     \
            regs.sp -= spdec;                                                 \
            if (cond == (diff_ != 0)) {                                       \
                ++regs.pc;                                                    \
                len = GET_JUMP_OFFSET(regs.pc);                               \
                BRANCH(len);                                                  \
            }                                                                 \
            len = 1 + JSOP_IFEQ_LENGTH;                                       \
            DO_NEXT_OP(len);                                                  \
        }                                                                     \
    JS_END_MACRO

BEGIN_CASE(JSOP_IN)
{
    const Value &rref = regs.sp[-1];
    if (!rref.isObject()) {
        js_ReportValueError(cx, JSMSG_IN_NOT_OBJECT, -1, rref, NULL);
        goto error;
    }
    JSObject *obj = &rref.asObject();
    jsid id;
    FETCH_ELEMENT_ID(obj, -2, id);
    JSObject *obj2;
    JSProperty *prop;
    if (!obj->lookupProperty(cx, id, &obj2, &prop))
        goto error;
    bool cond = prop != NULL;
    if (prop)
        obj2->dropProperty(cx, prop);
    TRY_BRANCH_AFTER_COND(cond, 2);
    regs.sp--;
    regs.sp[-1].setBoolean(cond);
}
END_CASE(JSOP_IN)

BEGIN_CASE(JSOP_ITER)
{
    JS_ASSERT(regs.sp > fp->base());
    uintN flags = regs.pc[1];
    if (!js_ValueToIterator(cx, flags, &regs.sp[-1]))
        goto error;
    CHECK_INTERRUPT_HANDLER();
    JS_ASSERT(!regs.sp[-1].isPrimitive());
}
END_CASE(JSOP_ITER)

BEGIN_CASE(JSOP_MOREITER)
<<<<<<< HEAD
{
    JS_ASSERT(regs.sp - 1 >= fp->base());
    JS_ASSERT(regs.sp[-1].isObject());
    PUSH_NULL();
    bool cond;
    if (!IteratorMore(cx, &regs.sp[-2].asObject(), &cond, &regs.sp[-1]))
=======
    JS_ASSERT(regs.sp - 1 >= StackBase(fp));
    JS_ASSERT(!JSVAL_IS_PRIMITIVE(regs.sp[-1]));
    PUSH_OPND(JSVAL_NULL);
    if (!IteratorMore(cx, JSVAL_TO_OBJECT(regs.sp[-2]), &cond, &regs.sp[-1]))
>>>>>>> c21ad39e
        goto error;
    CHECK_INTERRUPT_HANDLER();
    TRY_BRANCH_AFTER_COND(cond, 1);
    JS_ASSERT(regs.pc[1] == JSOP_IFNEX);
<<<<<<< HEAD
    regs.sp[-1].setBoolean(cond);
}
=======
    STORE_OPND(-1, BOOLEAN_TO_JSVAL(cond));
>>>>>>> c21ad39e
END_CASE(JSOP_MOREITER)

BEGIN_CASE(JSOP_ENDITER)
{
    JS_ASSERT(regs.sp - 1 >= fp->base());
    bool ok = !!js_CloseIterator(cx, regs.sp[-1]);
    regs.sp--;
    if (!ok)
        goto error;
}
END_CASE(JSOP_ENDITER)

BEGIN_CASE(JSOP_FORARG)
{
    JS_ASSERT(regs.sp - 1 >= fp->base());
    uintN slot = GET_ARGNO(regs.pc);
    JS_ASSERT(slot < fp->fun->nargs);
    JS_ASSERT(regs.sp[-1].isObject());
    if (!IteratorNext(cx, &regs.sp[-1].asObject(), &fp->argv[slot]))
        goto error;
}
END_CASE(JSOP_FORARG)

BEGIN_CASE(JSOP_FORLOCAL)
{
    JS_ASSERT(regs.sp - 1 >= fp->base());
    uintN slot = GET_SLOTNO(regs.pc);
    JS_ASSERT(slot < fp->script->nslots);
<<<<<<< HEAD
    JS_ASSERT(regs.sp[-1].isObject());
    if (!IteratorNext(cx, &regs.sp[-1].asObject(), &fp->slots()[slot]))
=======
    JS_ASSERT(!JSVAL_IS_PRIMITIVE(regs.sp[-1]));
    if (!IteratorNext(cx, JSVAL_TO_OBJECT(regs.sp[-1]), &fp->slots()[slot]))
>>>>>>> c21ad39e
        goto error;
}
END_CASE(JSOP_FORLOCAL)

BEGIN_CASE(JSOP_FORNAME)
{
    JS_ASSERT(regs.sp - 1 >= fp->base());
    JSAtom *atom;
    LOAD_ATOM(0, atom);
    jsid id = ATOM_TO_JSID(atom);
    JSObject *obj, *obj2;
    JSProperty *prop;
    if (!js_FindProperty(cx, id, &obj, &obj2, &prop))
        goto error;
    if (prop)
        obj2->dropProperty(cx, prop);
    {
        AutoValueRooter tvr(cx);
        JS_ASSERT(regs.sp[-1].isObject());
        if (!IteratorNext(cx, &regs.sp[-1].asObject(), tvr.addr()))
            goto error;
        if (!obj->setProperty(cx, id, tvr.addr()))
            goto error;
    }
}
END_CASE(JSOP_FORNAME)

BEGIN_CASE(JSOP_FORPROP)
{
    JS_ASSERT(regs.sp - 2 >= fp->base());
    JSAtom *atom;
    LOAD_ATOM(0, atom);
    jsid id = ATOM_TO_JSID(atom);
    JSObject *obj;
    FETCH_OBJECT(cx, -1, obj);
    {
        AutoValueRooter tvr(cx);
        JS_ASSERT(regs.sp[-2].isObject());
        if (!IteratorNext(cx, &regs.sp[-2].asObject(), tvr.addr()))
            goto error;
        if (!obj->setProperty(cx, id, tvr.addr()))
            goto error;
    }
    regs.sp--;
}
END_CASE(JSOP_FORPROP)

BEGIN_CASE(JSOP_FORELEM)
    /*
     * JSOP_FORELEM simply dups the property identifier at top of stack and
     * lets the subsequent JSOP_ENUMELEM opcode sequence handle the left-hand
     * side expression evaluation and assignment. This opcode exists solely to
     * help the decompiler.
     */
<<<<<<< HEAD
    JS_ASSERT(regs.sp - 1 >= fp->base());
    JS_ASSERT(regs.sp[-1].isObject());
    PUSH_NULL();
    if (!IteratorNext(cx, &regs.sp[-2].asObject(), &regs.sp[-1]))
=======
    JS_ASSERT(regs.sp - 1 >= StackBase(fp));
    JS_ASSERT(!JSVAL_IS_PRIMITIVE(regs.sp[-1]));
    PUSH_OPND(JSVAL_NULL);
    if (!IteratorNext(cx, JSVAL_TO_OBJECT(regs.sp[-2]), &regs.sp[-1]))
>>>>>>> c21ad39e
        goto error;
END_CASE(JSOP_FORELEM)

BEGIN_CASE(JSOP_DUP)
{
    JS_ASSERT(regs.sp > fp->base());
    const Value &rref = regs.sp[-1];
    PUSH_COPY(rref);
}
END_CASE(JSOP_DUP)

BEGIN_CASE(JSOP_DUP2)
{
    JS_ASSERT(regs.sp - 2 >= fp->base());
    const Value &lref = regs.sp[-2];
    const Value &rref = regs.sp[-1];
    PUSH_COPY(lref);
    PUSH_COPY(rref);
}
END_CASE(JSOP_DUP2)

BEGIN_CASE(JSOP_SWAP)
{
    JS_ASSERT(regs.sp - 2 >= fp->base());
    Value &lref = regs.sp[-2];
    Value &rref = regs.sp[-1];
    lref.swap(rref);
}
END_CASE(JSOP_SWAP)

BEGIN_CASE(JSOP_PICK)
{
    jsint i = regs.pc[1];
    JS_ASSERT(regs.sp - (i+1) >= fp->base());
    Value lval;
    lval = regs.sp[-(i+1)];
    memmove(regs.sp - (i+1), regs.sp - i, sizeof(Value)*i);
    regs.sp[-1] = lval;
}
END_CASE(JSOP_PICK)

#define NATIVE_GET(cx,obj,pobj,sprop,getHow,vp)                               \
    JS_BEGIN_MACRO                                                            \
        if (sprop->hasDefaultGetter()) {                                      \
            /* Fast path for Object instance properties. */                   \
            JS_ASSERT((sprop)->slot != SPROP_INVALID_SLOT ||                  \
                      !sprop->hasDefaultSetter());                            \
            if (((sprop)->slot != SPROP_INVALID_SLOT))                        \
                *(vp) = (pobj)->lockedGetSlot((sprop)->slot);                 \
            else                                                              \
                (vp)->setUndefined();                                         \
        } else {                                                              \
            if (!js_NativeGet(cx, obj, pobj, sprop, getHow, vp))              \
                goto error;                                                   \
        }                                                                     \
    JS_END_MACRO

#define NATIVE_SET(cx,obj,sprop,entry,vp)                                     \
    JS_BEGIN_MACRO                                                            \
        TRACE_2(SetPropHit, entry, sprop);                                    \
        if (sprop->hasDefaultSetter() &&                                      \
            (sprop)->slot != SPROP_INVALID_SLOT &&                            \
            !(obj)->scope()->brandedOrHasMethodBarrier()) {                   \
            /* Fast path for, e.g., plain Object instance properties. */      \
            (obj)->lockedSetSlot((sprop)->slot, *vp);                         \
        } else {                                                              \
            if (!js_NativeSet(cx, obj, sprop, false, vp))                     \
                goto error;                                                   \
        }                                                                     \
    JS_END_MACRO

/*
 * Skip the JSOP_POP typically found after a JSOP_SET* opcode, where oplen is
 * the constant length of the SET opcode sequence, and spdec is the constant
 * by which to decrease the stack pointer to pop all of the SET op's operands.
 *
 * NB: unlike macros that could conceivably be replaced by functions (ignoring
 * goto error), where a call should not have to be braced in order to expand
 * correctly (e.g., in if (cond) FOO(); else BAR()), these three macros lack
 * JS_{BEGIN,END}_MACRO brackets. They are also indented so as to align with
 * nearby opcode code.
 */
#define SKIP_POP_AFTER_SET(oplen,spdec)                                       \
            if (regs.pc[oplen] == JSOP_POP) {                                 \
                regs.sp -= spdec;                                             \
                regs.pc += oplen + JSOP_POP_LENGTH;                           \
                op = (JSOp) *regs.pc;                                         \
                DO_OP();                                                      \
            }

#define END_SET_CASE(OP)                                                      \
            SKIP_POP_AFTER_SET(OP##_LENGTH, 1);                               \
          END_CASE(OP)

#define END_SET_CASE_STORE_RVAL(OP,spdec)                                     \
            SKIP_POP_AFTER_SET(OP##_LENGTH, spdec);                           \
            {                                                                 \
                Value *newsp = regs.sp - ((spdec) - 1);                       \
                newsp[-1] = regs.sp[-1];                                      \
                regs.sp = newsp;                                              \
            }                                                                 \
          END_CASE(OP)

BEGIN_CASE(JSOP_SETCONST)
{
    JSAtom *atom;
    LOAD_ATOM(0, atom);
    JSObject *obj = fp->varobj(cx);
    const Value &ref = regs.sp[-1];
    if (!obj->defineProperty(cx, ATOM_TO_JSID(atom), ref,
                             PropertyStub, PropertyStub,
                             JSPROP_ENUMERATE | JSPROP_PERMANENT | JSPROP_READONLY)) {
        goto error;
    }
}
END_SET_CASE(JSOP_SETCONST);

#if JS_HAS_DESTRUCTURING
BEGIN_CASE(JSOP_ENUMCONSTELEM)
{
    const Value &ref = regs.sp[-3];
    JSObject *obj;
    FETCH_OBJECT(cx, -2, obj);
    jsid id;
    FETCH_ELEMENT_ID(obj, -1, id);
    if (!obj->defineProperty(cx, id, ref,
                             PropertyStub, PropertyStub,
                             JSPROP_ENUMERATE | JSPROP_PERMANENT | JSPROP_READONLY)) {
        goto error;
    }
    regs.sp -= 3;
}
END_CASE(JSOP_ENUMCONSTELEM)
#endif

BEGIN_CASE(JSOP_BINDNAME)
{
    JSObject *obj;
    do {
        /*
         * We can skip the property lookup for the global object. If the
         * property does not exist anywhere on the scope chain, JSOP_SETNAME
         * adds the property to the global.
         *
         * As a consequence of this optimization for the global object we run
         * its JSRESOLVE_ASSIGNING-tolerant resolve hooks only in JSOP_SETNAME,
         * after the interpreter evaluates the right- hand-side of the
         * assignment, and not here.
         *
         * This should be transparent to the hooks because the script, instead
         * of name = rhs, could have used global.name = rhs given a global
         * object reference, which also calls the hooks only after evaluating
         * the rhs. We desire such resolve hook equivalence between the two
         * forms.
         */
        obj = fp->scopeChain;
        if (!obj->getParent())
            break;

        PropertyCacheEntry *entry;
        JSObject *obj2;
        JSAtom *atom;
        JS_PROPERTY_CACHE(cx).test(cx, regs.pc, obj, obj2, entry, atom);
        if (!atom) {
            ASSERT_VALID_PROPERTY_CACHE_HIT(0, obj, obj2, entry);
            break;
        }

        jsid id = ATOM_TO_JSID(atom);
        obj = js_FindIdentifierBase(cx, fp->scopeChain, id);
        if (!obj)
            goto error;
    } while (0);
    PUSH_NONFUNOBJ(*obj);
}
END_CASE(JSOP_BINDNAME)

BEGIN_CASE(JSOP_IMACOP)
    JS_ASSERT(JS_UPTRDIFF(fp->imacpc, script->code) < script->length);
    op = JSOp(*fp->imacpc);
    DO_OP();

#define BITWISE_OP(OP)                                                        \
    JS_BEGIN_MACRO                                                            \
        int32_t i, j;                                                         \
        if (!ValueToECMAInt32(cx, regs.sp[-2], &i))                           \
            goto error;                                                       \
        if (!ValueToECMAInt32(cx, regs.sp[-1], &j))                           \
            goto error;                                                       \
        i = i OP j;                                                           \
        regs.sp--;                                                            \
        regs.sp[-1].setInt32(i);                                              \
    JS_END_MACRO

BEGIN_CASE(JSOP_BITOR)
    BITWISE_OP(|);
END_CASE(JSOP_BITOR)

BEGIN_CASE(JSOP_BITXOR)
    BITWISE_OP(^);
END_CASE(JSOP_BITXOR)

BEGIN_CASE(JSOP_BITAND)
    BITWISE_OP(&);
END_CASE(JSOP_BITAND)

#undef BITWISE_OP

/*
 * NB: These macros can't use JS_BEGIN_MACRO/JS_END_MACRO around their bodies
 * because they begin if/else chains, so callers must not put semicolons after
 * the call expressions!
 */
#if JS_HAS_XML_SUPPORT
#define XML_EQUALITY_OP(OP)                                                   \
<<<<<<< HEAD
    if ((lval.isNonFunObj() && lval.asObject().isXML()) ||                    \
        (rval.isNonFunObj() && rval.asObject().isXML())) {                    \
        if (!js_TestXMLEquality(cx, lval, rval, &cond))                       \
=======
    if ((ltmp == JSVAL_OBJECT &&                                              \
         (obj2 = JSVAL_TO_OBJECT(lval)) &&                                    \
         obj2->isXML()) ||                                                    \
        (rtmp == JSVAL_OBJECT &&                                              \
         (obj2 = JSVAL_TO_OBJECT(rval)) &&                                    \
         obj2->isXML())) {                                                    \
        if (JSVAL_IS_OBJECT(rval) && obj2 == JSVAL_TO_OBJECT(rval))           \
            rval = lval;                                                      \
        if (!js_TestXMLEquality(cx, obj2, rval, &cond))                       \
>>>>>>> c21ad39e
            goto error;                                                       \
        cond = cond OP JS_TRUE;                                               \
    } else

#define EXTENDED_EQUALITY_OP(OP)                                              \
    if (((clasp = l->getClass())->flags & JSCLASS_IS_EXTENDED) &&             \
        ((ExtendedClass *)clasp)->equality) {                                 \
        if (!((ExtendedClass *)clasp)->equality(cx, l, rval, &cond))          \
            goto error;                                                       \
        cond = cond OP JS_TRUE;                                               \
    } else
#else
#define XML_EQUALITY_OP(OP)             /* nothing */
#define EXTENDED_EQUALITY_OP(OP)        /* nothing */
#endif

#define EQUALITY_OP(OP, IFNAN)                                                \
    JS_BEGIN_MACRO                                                            \
        Class *clasp;                                                         \
        JSBool cond;                                                          \
        Value rval = regs.sp[-1];                                             \
        Value lval = regs.sp[-2];                                             \
        XML_EQUALITY_OP(OP)                                                   \
        if (SamePrimitiveTypeOrBothObjects(lval, rval)) {                     \
            if (lval.isString()) {                                            \
                JSString *l = lval.asString(), *r = rval.asString();          \
                cond = js_EqualStrings(l, r) OP JS_TRUE;                      \
            } else if (lval.isDouble()) {                                     \
                double l = lval.asDouble(), r = rval.asDouble();              \
                cond = JSDOUBLE_COMPARE(l, OP, r, IFNAN);                     \
            } else if (lval.isObject()) {                                     \
                JSObject *l = &lval.asObject(), *r = &rval.asObject();        \
                EXTENDED_EQUALITY_OP(OP)                                      \
                cond = l OP r;                                                \
            } else {                                                          \
                cond = lval.asRawUint32() OP rval.asRawUint32();              \
            }                                                                 \
        } else {                                                              \
            if (lval.isNullOrUndefined()) {                                   \
                cond = rval.isNullOrUndefined() OP true;                      \
            } else if (rval.isNullOrUndefined()) {                            \
                cond = true OP false;                                         \
            } else {                                                          \
                if (lval.isObject())                                          \
                    DEFAULT_VALUE(cx, -2, JSTYPE_VOID, lval);                 \
                if (rval.isObject())                                          \
                    DEFAULT_VALUE(cx, -1, JSTYPE_VOID, rval);                 \
                if (BothString(lval, rval)) {                                 \
                    JSString *l = lval.asString(), *r = rval.asString();      \
                    cond = js_EqualStrings(l, r) OP JS_TRUE;                  \
                } else {                                                      \
                    double l, r;                                              \
                    if (!ValueToNumber(cx, lval, &l) ||                       \
                        !ValueToNumber(cx, rval, &r)) {                       \
                        goto error;                                           \
                    }                                                         \
                    cond = JSDOUBLE_COMPARE(l, OP, r, IFNAN);                 \
                }                                                             \
            }                                                                 \
        }                                                                     \
        TRY_BRANCH_AFTER_COND(cond, 2);                                       \
        regs.sp--;                                                            \
        regs.sp[-1].setBoolean(cond);                                         \
    JS_END_MACRO

BEGIN_CASE(JSOP_EQ)
    EQUALITY_OP(==, false);
END_CASE(JSOP_EQ)

BEGIN_CASE(JSOP_NE)
    EQUALITY_OP(!=, true);
END_CASE(JSOP_NE)

#undef EQUALITY_OP
#undef XML_EQUALITY_OP
#undef EXTENDED_EQUALITY_OP

#define STRICT_EQUALITY_OP(OP, COND)                                          \
    JS_BEGIN_MACRO                                                            \
        const Value &rref = regs.sp[-1];                                      \
        const Value &lref = regs.sp[-2];                                      \
        COND = StrictlyEqual(cx, lref, rref) OP true;                         \
        regs.sp--;                                                            \
    JS_END_MACRO

BEGIN_CASE(JSOP_STRICTEQ)
{
    bool cond;
    STRICT_EQUALITY_OP(==, cond);
    regs.sp[-1].setBoolean(cond);
}
END_CASE(JSOP_STRICTEQ)

BEGIN_CASE(JSOP_STRICTNE)
{
    bool cond;
    STRICT_EQUALITY_OP(!=, cond);
    regs.sp[-1].setBoolean(cond);
}
END_CASE(JSOP_STRICTNE)

BEGIN_CASE(JSOP_CASE)
{
    bool cond;
    STRICT_EQUALITY_OP(==, cond);
    if (cond) {
        regs.sp--;
        len = GET_JUMP_OFFSET(regs.pc);
        BRANCH(len);
    }
}
END_CASE(JSOP_CASE)

BEGIN_CASE(JSOP_CASEX)
{
    bool cond;
    STRICT_EQUALITY_OP(==, cond);
    if (cond) {
        regs.sp--;
        len = GET_JUMPX_OFFSET(regs.pc);
        BRANCH(len);
    }
}
END_CASE(JSOP_CASEX)

#undef STRICT_EQUALITY_OP

#define RELATIONAL_OP(OP)                                                     \
    JS_BEGIN_MACRO                                                            \
        Value rval = regs.sp[-1];                                             \
        Value lval = regs.sp[-2];                                             \
        bool cond;                                                            \
        /* Optimize for two int-tagged operands (typical loop control). */    \
        if (BothInt32(lval, rval)) {                                          \
            cond = lval.asInt32() OP rval.asInt32();                          \
        } else {                                                              \
            if (lval.isObject())                                              \
                DEFAULT_VALUE(cx, -2, JSTYPE_NUMBER, lval);                   \
            if (rval.isObject())                                              \
                DEFAULT_VALUE(cx, -1, JSTYPE_NUMBER, rval);                   \
            if (BothString(lval, rval)) {                                     \
                JSString *l = lval.asString(), *r = rval.asString();          \
                cond = js_CompareStrings(l, r) OP 0;                          \
            } else {                                                          \
                double l, r;                                                  \
                if (!ValueToNumber(cx, lval, &l) ||                           \
                    !ValueToNumber(cx, rval, &r)) {                           \
                    goto error;                                               \
                }                                                             \
                cond = JSDOUBLE_COMPARE(l, OP, r, false);                     \
            }                                                                 \
        }                                                                     \
        TRY_BRANCH_AFTER_COND(cond, 2);                                       \
        regs.sp--;                                                            \
        regs.sp[-1].setBoolean(cond);                                         \
    JS_END_MACRO

BEGIN_CASE(JSOP_LT)
    RELATIONAL_OP(<);
END_CASE(JSOP_LT)

BEGIN_CASE(JSOP_LE)
    RELATIONAL_OP(<=);
END_CASE(JSOP_LE)

BEGIN_CASE(JSOP_GT)
    RELATIONAL_OP(>);
END_CASE(JSOP_GT)

BEGIN_CASE(JSOP_GE)
    RELATIONAL_OP(>=);
END_CASE(JSOP_GE)

#undef RELATIONAL_OP

#define SIGNED_SHIFT_OP(OP)                                                   \
    JS_BEGIN_MACRO                                                            \
        int32_t i, j;                                                         \
        if (!ValueToECMAInt32(cx, regs.sp[-2], &i))                           \
            goto error;                                                       \
        if (!ValueToECMAInt32(cx, regs.sp[-1], &j))                           \
            goto error;                                                       \
        i = i OP (j & 31);                                                    \
        regs.sp--;                                                            \
        regs.sp[-1].setInt32(i);                                              \
    JS_END_MACRO

BEGIN_CASE(JSOP_LSH)
    SIGNED_SHIFT_OP(<<);
END_CASE(JSOP_LSH)

BEGIN_CASE(JSOP_RSH)
    SIGNED_SHIFT_OP(>>);
END_CASE(JSOP_RSH)

#undef SIGNED_SHIFT_OP

BEGIN_CASE(JSOP_URSH)
{
    uint32_t u;
    if (!ValueToECMAUint32(cx, regs.sp[-2], &u))
        goto error;
    int32_t j;
    if (!ValueToECMAInt32(cx, regs.sp[-1], &j))
        goto error;

    u >>= (j & 31);

    regs.sp--;
	regs.sp[-1].setNumber(uint32(u));
}
END_CASE(JSOP_URSH)

BEGIN_CASE(JSOP_ADD)
{
    Value rval = regs.sp[-1];
    Value lval = regs.sp[-2];

    if (BothInt32(lval, rval)) {
        int32_t l = lval.asInt32(), r = rval.asInt32();
        int32_t sum = l + r;
        regs.sp--;
        if (JS_UNLIKELY(bool((l ^ sum) & (r ^ sum) & 0x80000000)))
            regs.sp[-1].setDouble(double(l) + double(r));
        else
            regs.sp[-1].setInt32(sum);
    } else
#if JS_HAS_XML_SUPPORT
<<<<<<< HEAD
    if (lval.isNonFunObj() && lval.asObject().isXML() &&
        rval.isNonFunObj() && rval.asObject().isXML()) {
        if (!js_ConcatenateXML(cx, &lval.asObject(), &rval.asObject(), &rval))
=======
    if (!JSVAL_IS_PRIMITIVE(lval) &&
        (obj2 = JSVAL_TO_OBJECT(lval), obj2->isXML()) &&
        VALUE_IS_XML(rval)) {
        if (!js_ConcatenateXML(cx, obj2, rval, &rval))
>>>>>>> c21ad39e
            goto error;
        regs.sp--;
        regs.sp[-1] = rval;
    } else
#endif
    {
        if (lval.isObject()) 
            DEFAULT_VALUE(cx, -2, JSTYPE_VOID, lval);
        if (rval.isObject())
            DEFAULT_VALUE(cx, -1, JSTYPE_VOID, rval);
        bool lIsString, rIsString;
        if ((lIsString = lval.isString()) | (rIsString = rval.isString())) {
            JSString *lstr, *rstr;
            if (lIsString) {
                lstr = lval.asString();
            } else {
                lstr = js_ValueToString(cx, lval);
                if (!lstr)
                    goto error;
                regs.sp[-2].setString(lstr);
            }
            if (rIsString) {
                rstr = rval.asString();
            } else {
                rstr = js_ValueToString(cx, rval);
                if (!rstr)
                    goto error;
                regs.sp[-1].setString(rstr);
            }
            JSString *str = js_ConcatStrings(cx, lstr, rstr);
            if (!str)
                goto error;
            regs.sp--;
            regs.sp[-1].setString(str);
        } else {
            double l, r;
            if (!ValueToNumber(cx, lval, &l) || !ValueToNumber(cx, rval, &r))
                goto error;
            l += r;
            regs.sp--;
            regs.sp[-1].setNumber(l);
        }
    }
}
END_CASE(JSOP_ADD)

BEGIN_CASE(JSOP_OBJTOSTR)
{
    const Value &ref = regs.sp[-1];
    if (ref.isObject()) {
        JSString *str = js_ValueToString(cx, ref);
        if (!str)
            goto error;
        regs.sp[-1].setString(str);
    }
}
END_CASE(JSOP_OBJTOSTR)

BEGIN_CASE(JSOP_CONCATN)
{
    JSCharBuffer buf(cx);
    uintN argc = GET_ARGC(regs.pc);
    for (Value *vp = regs.sp - argc; vp < regs.sp; vp++) {
        JS_ASSERT(vp->isPrimitive());
        if (!js_ValueToCharBuffer(cx, *vp, buf))
            goto error;
    }
    JSString *str = js_NewStringFromCharBuffer(cx, buf);
    if (!str)
        goto error;
    regs.sp -= argc - 1;
    regs.sp[-1].setString(str);
}
END_CASE(JSOP_CONCATN)

#define BINARY_OP(OP)                                                         \
    JS_BEGIN_MACRO                                                            \
        double d1, d2;                                                        \
        if (!ValueToNumber(cx, regs.sp[-2], &d1) ||                           \
            !ValueToNumber(cx, regs.sp[-1], &d2)) {                           \
            goto error;                                                       \
        }                                                                     \
        double d = d1 OP d2;                                                  \
        regs.sp--;                                                            \
        regs.sp[-1].setNumber(d);                                             \
    JS_END_MACRO

BEGIN_CASE(JSOP_SUB)
    BINARY_OP(-);
END_CASE(JSOP_SUB)

BEGIN_CASE(JSOP_MUL)
    BINARY_OP(*);
END_CASE(JSOP_MUL)

#undef BINARY_OP

BEGIN_CASE(JSOP_DIV)
{
    double d1, d2;
    if (!ValueToNumber(cx, regs.sp[-2], &d1) ||
        !ValueToNumber(cx, regs.sp[-1], &d2)) {
        goto error;
    }
    regs.sp--;
    if (d2 == 0) {
        const Value *vp;
#ifdef XP_WIN
        /* XXX MSVC miscompiles such that (NaN == 0) */
        if (JSDOUBLE_IS_NaN(d2))
            vp = &rt->NaNValue;
        else
#endif
        if (d1 == 0 || JSDOUBLE_IS_NaN(d1))
            vp = &rt->NaNValue;
        else if (JSDOUBLE_IS_NEG(d1) != JSDOUBLE_IS_NEG(d2))
            vp = &rt->negativeInfinityValue;
        else
            vp = &rt->positiveInfinityValue;
        regs.sp[-1] = *vp;
    } else {
        d1 /= d2;
        regs.sp[-1].setNumber(d1);
    }
}
END_CASE(JSOP_DIV)

BEGIN_CASE(JSOP_MOD)
{
    Value &lref = regs.sp[-2];
    Value &rref = regs.sp[-1];
    int32_t l, r;
    if (lref.isInt32() && rref.isInt32() &&
        (l = lref.asInt32()) >= 0 && (r = rref.asInt32()) > 0) {
        int32_t mod = l % r;
        regs.sp--;
        regs.sp[-1].setInt32(mod);
    } else {
        double d1, d2;
        if (!ValueToNumber(cx, regs.sp[-2], &d1) ||
            !ValueToNumber(cx, regs.sp[-1], &d2)) {
            goto error;
        }
        regs.sp--;
        if (d2 == 0) {
            regs.sp[-1].setDouble(js_NaN);
        } else {
            d1 = js_fmod(d1, d2);
            regs.sp[-1].setDouble(d1);
        }
    }
}
END_CASE(JSOP_MOD)

BEGIN_CASE(JSOP_NOT)
{
    Value *_;
    bool cond;
    POP_BOOLEAN(cx, _, cond);
    PUSH_BOOLEAN(!cond);
}
END_CASE(JSOP_NOT)

BEGIN_CASE(JSOP_BITNOT)
{
    int32_t i;
    if (!ValueToECMAInt32(cx, regs.sp[-1], &i))
        goto error;
    i = ~i;
    regs.sp[-1].setInt32(i);
}
END_CASE(JSOP_BITNOT)

BEGIN_CASE(JSOP_NEG)
{
    /*
     * When the operand is int jsval, INT32_FITS_IN_JSVAL(i) implies
     * INT32_FITS_IN_JSVAL(-i) unless i is 0 or INT32_MIN when the
     * results, -0.0 or INT32_MAX + 1, are jsdouble values.
     */
    const Value &ref = regs.sp[-1];
    int32_t i;
    if (ref.isInt32() && (i = ref.asInt32()) != 0 && i != INT32_MIN) {
        i = -i;
        regs.sp[-1].setInt32(i);
    } else {
        double d;
        if (!ValueToNumber(cx, regs.sp[-1], &d))
            goto error;
        d = -d;
        regs.sp[-1].setDouble(d);
    }
}
END_CASE(JSOP_NEG)

BEGIN_CASE(JSOP_POS)
    if (!ValueToNumber(cx, &regs.sp[-1]))
        goto error;
END_CASE(JSOP_POS)

BEGIN_CASE(JSOP_DELNAME)
{
    JSAtom *atom;
    LOAD_ATOM(0, atom);
    jsid id = ATOM_TO_JSID(atom);
    JSObject *obj, *obj2;
    JSProperty *prop;
    if (!js_FindProperty(cx, id, &obj, &obj2, &prop))
        goto error;

    /* ECMA says to return true if name is undefined or inherited. */
    PUSH_BOOLEAN(true);
    if (prop) {
        obj2->dropProperty(cx, prop);
        if (!obj->deleteProperty(cx, id, &regs.sp[-1]))
            goto error;
    }
}
END_CASE(JSOP_DELNAME)

BEGIN_CASE(JSOP_DELPROP)
{
    JSAtom *atom;
    LOAD_ATOM(0, atom);
    jsid id = ATOM_TO_JSID(atom);

    JSObject *obj;
    FETCH_OBJECT(cx, -1, obj);

    Value rval;
    if (!obj->deleteProperty(cx, id, &rval))
        goto error;

    regs.sp[-1] = rval;
}
END_CASE(JSOP_DELPROP)

BEGIN_CASE(JSOP_DELELEM)
{
    /* Fetch the left part and resolve it to a non-null object. */
    JSObject *obj;
    FETCH_OBJECT(cx, -2, obj);

    /* Fetch index and convert it to id suitable for use with obj. */
    jsid id;
    FETCH_ELEMENT_ID(obj, -1, id);

    /* Get or set the element. */
    if (!obj->deleteProperty(cx, id, &regs.sp[-2]))
        goto error;

    regs.sp--;
}
END_CASE(JSOP_DELELEM)

BEGIN_CASE(JSOP_TYPEOFEXPR)
BEGIN_CASE(JSOP_TYPEOF)
{
    const Value &ref = regs.sp[-1];
    JSType type = JS_TypeOfValue(cx, Jsvalify(ref));
    JSAtom *atom = rt->atomState.typeAtoms[type];
    regs.sp[-1].setString(ATOM_TO_STRING(atom));
}
END_CASE(JSOP_TYPEOF)

BEGIN_CASE(JSOP_VOID)
    regs.sp[-1].setUndefined();
END_CASE(JSOP_VOID)

{
    JSObject *obj;
    JSAtom *atom;
    jsid id;
    jsint i;

BEGIN_CASE(JSOP_INCELEM)
BEGIN_CASE(JSOP_DECELEM)
BEGIN_CASE(JSOP_ELEMINC)
BEGIN_CASE(JSOP_ELEMDEC)

    /*
     * Delay fetching of id until we have the object to ensure the proper
     * evaluation order. See bug 372331.
     */
    id = 0;
    i = -2;
    goto fetch_incop_obj;

BEGIN_CASE(JSOP_INCPROP)
BEGIN_CASE(JSOP_DECPROP)
BEGIN_CASE(JSOP_PROPINC)
BEGIN_CASE(JSOP_PROPDEC)
    LOAD_ATOM(0, atom);
    id = ATOM_TO_JSID(atom);
    i = -1;

  fetch_incop_obj:
    FETCH_OBJECT(cx, i, obj);
    if (id == 0)
        FETCH_ELEMENT_ID(obj, -1, id);
    goto do_incop;

BEGIN_CASE(JSOP_INCNAME)
BEGIN_CASE(JSOP_DECNAME)
BEGIN_CASE(JSOP_NAMEINC)
BEGIN_CASE(JSOP_NAMEDEC)
{
    obj = fp->scopeChain;

    JSObject *obj2;
    PropertyCacheEntry *entry;
    JS_PROPERTY_CACHE(cx).test(cx, regs.pc, obj, obj2, entry, atom);
    if (!atom) {
        ASSERT_VALID_PROPERTY_CACHE_HIT(0, obj, obj2, entry);
        if (obj == obj2 && entry->vword.isSlot()) {
            uint32 slot = entry->vword.toSlot();
            JS_ASSERT(slot < obj->scope()->freeslot);
            Value &rref = obj->getSlotRef(slot);
            int32_t tmp;
            if (JS_LIKELY(rref.isInt32() && CanIncDecWithoutOverflow(tmp = rref.asInt32()))) {
                int32_t inc = tmp + ((js_CodeSpec[op].format & JOF_INC) ? 1 : -1);
                if (!(js_CodeSpec[op].format & JOF_POST))
                    tmp = inc;
                rref.asInt32Ref() = inc;
                PUSH_INT32(tmp);
                len = JSOP_INCNAME_LENGTH;
                DO_NEXT_OP(len);
            }
        }
        LOAD_ATOM(0, atom);
    }

    id = ATOM_TO_JSID(atom);
    JSProperty *prop;
    if (!js_FindPropertyHelper(cx, id, true, &obj, &obj2, &prop))
        goto error;
    if (!prop) {
        atomNotDefined = atom;
        goto atom_not_defined;
    }
    obj2->dropProperty(cx, prop);
}

do_incop:
{
    /*
     * We need a root to store the value to leave on the stack until
     * we have done with obj->setProperty.
     */
    PUSH_NULL();
    if (!obj->getProperty(cx, id, &regs.sp[-1]))
        goto error;

    const JSCodeSpec *cs = &js_CodeSpec[op];
    JS_ASSERT(cs->ndefs == 1);
    JS_ASSERT((cs->format & JOF_TMPSLOT_MASK) == JOF_TMPSLOT2);
    Value &ref = regs.sp[-1];
    int32_t tmp;
    if (JS_LIKELY(ref.isInt32() && CanIncDecWithoutOverflow(tmp = ref.asInt32()))) {
        int incr = (cs->format & JOF_INC) ? 1 : -1;
        if (cs->format & JOF_POST)
            ref.asInt32Ref() = tmp + incr;
        else
            ref.asInt32Ref() = tmp += incr;
        fp->flags |= JSFRAME_ASSIGNING;
        JSBool ok = obj->setProperty(cx, id, &ref);
        fp->flags &= ~JSFRAME_ASSIGNING;
        if (!ok)
            goto error;

        /*
         * We must set regs.sp[-1] to tmp for both post and pre increments
         * as the setter overwrites regs.sp[-1].
         */
        ref.setInt32(tmp);
    } else {
        /* We need an extra root for the result. */
        PUSH_NULL();
        if (!js_DoIncDec(cx, cs, &regs.sp[-2], &regs.sp[-1]))
            goto error;
        fp->flags |= JSFRAME_ASSIGNING;
        JSBool ok = obj->setProperty(cx, id, &regs.sp[-1]);
        fp->flags &= ~JSFRAME_ASSIGNING;
        if (!ok)
            goto error;
        regs.sp--;
    }

    if (cs->nuses == 0) {
        /* regs.sp[-1] already contains the result of name increment. */
    } else {
        regs.sp[-1 - cs->nuses] = regs.sp[-1];
        regs.sp -= cs->nuses;
    }
    len = cs->length;
    DO_NEXT_OP(len);
}
}

{
    int incr, incr2;
    Value *vp;

    /* Position cases so the most frequent i++ does not need a jump. */
BEGIN_CASE(JSOP_DECARG)
    incr = -1; incr2 = -1; goto do_arg_incop;
BEGIN_CASE(JSOP_ARGDEC)
    incr = -1; incr2 =  0; goto do_arg_incop;
BEGIN_CASE(JSOP_INCARG)
    incr =  1; incr2 =  1; goto do_arg_incop;
BEGIN_CASE(JSOP_ARGINC)
    incr =  1; incr2 =  0;

  do_arg_incop:
    // If we initialize in the declaration, MSVC complains that the labels skip init.
    uint32 slot;
    slot = GET_ARGNO(regs.pc);
    JS_ASSERT(slot < fp->fun->nargs);
    METER_SLOT_OP(op, slot);
    vp = fp->argv + slot;
    goto do_int_fast_incop;

BEGIN_CASE(JSOP_DECLOCAL)
    incr = -1; incr2 = -1; goto do_local_incop;
BEGIN_CASE(JSOP_LOCALDEC)
    incr = -1; incr2 =  0; goto do_local_incop;
BEGIN_CASE(JSOP_INCLOCAL)
    incr =  1; incr2 =  1; goto do_local_incop;
BEGIN_CASE(JSOP_LOCALINC)
    incr =  1; incr2 =  0;

  /*
   * do_local_incop comes right before do_int_fast_incop as we want to
   * avoid an extra jump for variable cases as local++ is more frequent
   * than arg++.
   */
  do_local_incop:
    slot = GET_SLOTNO(regs.pc);
    JS_ASSERT(slot < fp->script->nslots);
    vp = fp->slots() + slot;
    METER_SLOT_OP(op, slot);
    vp = fp->slots() + slot;

  do_int_fast_incop:
    int32_t tmp;
    if (JS_LIKELY(vp->isInt32() && CanIncDecWithoutOverflow(tmp = vp->asInt32()))) {
        vp->asInt32Ref() = tmp + incr;
        JS_ASSERT(JSOP_INCARG_LENGTH == js_CodeSpec[op].length);
        SKIP_POP_AFTER_SET(JSOP_INCARG_LENGTH, 0);
        PUSH_INT32(tmp + incr2);
    } else {
        PUSH_COPY(*vp);
        if (!js_DoIncDec(cx, &js_CodeSpec[op], &regs.sp[-1], vp))
            goto error;
    }
    len = JSOP_INCARG_LENGTH;
    JS_ASSERT(len == js_CodeSpec[op].length);
    DO_NEXT_OP(len);
}

/* NB: This macro doesn't use JS_BEGIN_MACRO/JS_END_MACRO around its body. */
#define FAST_GLOBAL_INCREMENT_OP(SLOWOP,INCR,INCR2)                           \
    op2 = SLOWOP;                                                             \
    incr = INCR;                                                              \
    incr2 = INCR2;                                                            \
    goto do_global_incop

{
    JSOp op2;
    int incr, incr2;

BEGIN_CASE(JSOP_DECGVAR)
    FAST_GLOBAL_INCREMENT_OP(JSOP_DECNAME, -1, -1);
BEGIN_CASE(JSOP_GVARDEC)
    FAST_GLOBAL_INCREMENT_OP(JSOP_NAMEDEC, -1,  0);
BEGIN_CASE(JSOP_INCGVAR)
    FAST_GLOBAL_INCREMENT_OP(JSOP_INCNAME,  1,  1);
BEGIN_CASE(JSOP_GVARINC)
    FAST_GLOBAL_INCREMENT_OP(JSOP_NAMEINC,  1,  0);

#undef FAST_GLOBAL_INCREMENT_OP

  do_global_incop:
    JS_ASSERT((js_CodeSpec[op].format & JOF_TMPSLOT_MASK) ==
              JOF_TMPSLOT2);
    uint32 slot = GET_SLOTNO(regs.pc);
    JS_ASSERT(slot < GlobalVarCount(fp));
    METER_SLOT_OP(op, slot);
<<<<<<< HEAD
    const Value &lref = fp->slots()[slot];
    if (lref.isNull()) {
=======
    lval = fp->slots()[slot];
    if (JSVAL_IS_NULL(lval)) {
>>>>>>> c21ad39e
        op = op2;
        DO_OP();
    }
    slot = (uint32)lref.asInt32();
    JS_ASSERT(fp->varobj(cx) == cx->activeCallStack()->getInitialVarObj());
    JSObject *varobj = cx->activeCallStack()->getInitialVarObj();

    /* XXX all this code assumes that varobj is either a callobj or global and
     * that it cannot be accessed in a MT way. This is either true now or
     * coming soon. */

    Value &rref = varobj->getSlotRef(slot);
    int32_t tmp;
    if (JS_LIKELY(rref.isInt32() && CanIncDecWithoutOverflow(tmp = rref.asInt32()))) {
        PUSH_INT32(tmp + incr2);
        rref.asInt32Ref() = tmp + incr;
    } else {
        PUSH_COPY(rref);
        if (!js_DoIncDec(cx, &js_CodeSpec[op], &regs.sp[-1], &rref))
            goto error;
    }
    len = JSOP_INCGVAR_LENGTH;  /* all gvar incops are same length */
    JS_ASSERT(len == js_CodeSpec[op].length);
    DO_NEXT_OP(len);
}

BEGIN_CASE(JSOP_THIS)
    if (!fp->getThisObject(cx))
        goto error;
    PUSH_COPY(fp->thisv);
END_CASE(JSOP_THIS)

BEGIN_CASE(JSOP_UNBRANDTHIS)
{
    JSObject *obj = fp->getThisObject(cx);
    if (!obj)
        goto error;
    if (!obj->unbrand(cx))
        goto error;
}
END_CASE(JSOP_UNBRANDTHIS)

{
    JSObject *obj;
    Value *vp;
    jsint i;

BEGIN_CASE(JSOP_GETTHISPROP)
    obj = fp->getThisObject(cx);
    if (!obj)
        goto error;
    i = 0;
    PUSH_NULL();
    goto do_getprop_with_obj;

BEGIN_CASE(JSOP_GETARGPROP)
{
    i = ARGNO_LEN;
    uint32 slot = GET_ARGNO(regs.pc);
    JS_ASSERT(slot < fp->fun->nargs);
    PUSH_COPY(fp->argv[slot]);
    goto do_getprop_body;
}

BEGIN_CASE(JSOP_GETLOCALPROP)
{
    i = SLOTNO_LEN;
    uint32 slot = GET_SLOTNO(regs.pc);
    JS_ASSERT(slot < script->nslots);
<<<<<<< HEAD
    PUSH_COPY(fp->slots()[slot]);
=======
    PUSH_OPND(fp->slots()[slot]);
>>>>>>> c21ad39e
    goto do_getprop_body;
}

BEGIN_CASE(JSOP_GETPROP)
BEGIN_CASE(JSOP_GETXPROP)
    i = 0;

  do_getprop_body:
    vp = &regs.sp[-1];

  do_getprop_with_lval:
    VALUE_TO_OBJECT(cx, vp, obj);

  do_getprop_with_obj:
    {
        Value rval;
        do {
            /*
             * We do not impose the method read barrier if in an imacro,
             * assuming any property gets it does (e.g., for 'toString'
             * from JSOP_NEW) will not be leaked to the calling script.
             */
            JSObject *aobj = js_GetProtoIfDenseArray(obj);

            PropertyCacheEntry *entry;
            JSObject *obj2;
            JSAtom *atom;
            JS_PROPERTY_CACHE(cx).test(cx, regs.pc, aobj, obj2, entry, atom);
            if (!atom) {
                ASSERT_VALID_PROPERTY_CACHE_HIT(i, aobj, obj2, entry);
                if (entry->vword.isFunObj()) {
                    rval.setFunObj(entry->vword.toFunObj());
                } else if (entry->vword.isSlot()) {
                    uint32 slot = entry->vword.toSlot();
                    JS_ASSERT(slot < obj2->scope()->freeslot);
                    rval = obj2->lockedGetSlot(slot);
                } else {
                    JS_ASSERT(entry->vword.isSprop());
                    JSScopeProperty *sprop = entry->vword.toSprop();
                    NATIVE_GET(cx, obj, obj2, sprop,
                               fp->imacpc ? JSGET_NO_METHOD_BARRIER : JSGET_METHOD_BARRIER,
                               &rval);
                }
                break;
            }

            jsid id = ATOM_TO_JSID(atom);
            if (JS_LIKELY(aobj->map->ops->getProperty == js_GetProperty)
                ? !js_GetPropertyHelper(cx, obj, id,
                                        fp->imacpc
                                        ? JSGET_CACHE_RESULT | JSGET_NO_METHOD_BARRIER
                                        : JSGET_CACHE_RESULT | JSGET_METHOD_BARRIER,
                                        &rval)
                : !obj->getProperty(cx, id, &rval)) {
                goto error;
            }
        } while (0);

        regs.sp[-1] = rval;
        JS_ASSERT(JSOP_GETPROP_LENGTH + i == js_CodeSpec[op].length);
        len = JSOP_GETPROP_LENGTH + i;
    }
END_VARLEN_CASE

BEGIN_CASE(JSOP_LENGTH)
    vp = &regs.sp[-1];
    if (vp->isString()) {
        vp->setInt32(vp->asString()->length());
    } else if (vp->isObject()) {
        JSObject *obj = &vp->asObject();
        if (obj->isArray()) {
            jsuint length = obj->getArrayLength();
            regs.sp[-1].setDouble(length);
        } else if (obj->isArguments() && !obj->isArgsLengthOverridden()) {
            uint32 length = obj->getArgsLength();
            JS_ASSERT(length < INT32_MAX);
            regs.sp[-1].setInt32(int32_t(length));
        } else {
            i = -2;
            goto do_getprop_with_lval;
        }
    } else {
        i = -2;
        goto do_getprop_with_lval;
    }
END_CASE(JSOP_LENGTH)

}

BEGIN_CASE(JSOP_CALLPROP)
{
    Value lval;
    lval = regs.sp[-1];

    Value objv;
    if (lval.isObject()) {
        objv = lval;
    } else {
        JSProtoKey protoKey;
        if (lval.isString()) {
            protoKey = JSProto_String;
        } else if (lval.isNumber()) {
            protoKey = JSProto_Number;
        } else if (lval.isBoolean()) {
            protoKey = JSProto_Boolean;
        } else {
            JS_ASSERT(lval.isNull() || lval.isUndefined());
            js_ReportIsNullOrUndefined(cx, -1, lval, NULL);
            goto error;
        }
        JSObject *pobj;
        if (!js_GetClassPrototype(cx, NULL, protoKey, &pobj))
            goto error;
        objv.setNonFunObj(*pobj);
    }

    JSObject *aobj = js_GetProtoIfDenseArray(&objv.asObject());
    Value rval;

    PropertyCacheEntry *entry;
    JSObject *obj2;
    JSAtom *atom;
    JS_PROPERTY_CACHE(cx).test(cx, regs.pc, aobj, obj2, entry, atom);
    if (!atom) {
        ASSERT_VALID_PROPERTY_CACHE_HIT(0, aobj, obj2, entry);
        if (entry->vword.isFunObj()) {
            rval.setFunObj(entry->vword.toFunObj());
        } else if (entry->vword.isSlot()) {
            uint32 slot = entry->vword.toSlot();
            JS_ASSERT(slot < obj2->scope()->freeslot);
            rval = obj2->lockedGetSlot(slot);
        } else {
            JS_ASSERT(entry->vword.isSprop());
            JSScopeProperty *sprop = entry->vword.toSprop();
            NATIVE_GET(cx, &objv.asObject(), obj2, sprop, JSGET_NO_METHOD_BARRIER, &rval);
        }
        regs.sp[-1] = rval;
        PUSH_COPY(lval);
        goto end_callprop;
    }

    /*
     * Cache miss: use the immediate atom that was loaded for us under
     * PropertyCache::test.
     */
    jsid id;
    id = ATOM_TO_JSID(atom);

    PUSH_NULL();
    if (lval.isObject()) {
        if (!js_GetMethod(cx, &objv.asObject(), id,
                          JS_LIKELY(aobj->map->ops->getProperty == js_GetProperty)
                          ? JSGET_CACHE_RESULT | JSGET_NO_METHOD_BARRIER
                          : JSGET_NO_METHOD_BARRIER,
                          &rval)) {
            goto error;
        }
        regs.sp[-1] = objv;
        regs.sp[-2] = rval;
    } else {
        JS_ASSERT(objv.asObject().map->ops->getProperty == js_GetProperty);
        if (!js_GetPropertyHelper(cx, &objv.asObject(), id,
                                  JSGET_CACHE_RESULT | JSGET_NO_METHOD_BARRIER,
                                  &rval)) {
            goto error;
        }
        regs.sp[-1] = lval;
        regs.sp[-2] = rval;
    }

  end_callprop:
    /* Wrap primitive lval in object clothing if necessary. */
    if (lval.isPrimitive()) {
        /* FIXME: https://bugzilla.mozilla.org/show_bug.cgi?id=412571 */
        if (!rval.isFunObj() ||
            !PrimitiveValue::test(GET_FUNCTION_PRIVATE(cx, &rval.asFunObj()),
                                  lval)) {
            if (!js_PrimitiveToObject(cx, &regs.sp[-1]))
                goto error;
        }
    }
#if JS_HAS_NO_SUCH_METHOD
    if (JS_UNLIKELY(rval.isUndefined())) {
        LOAD_ATOM(0, atom);
        regs.sp[-2].setString(ATOM_TO_STRING(atom));
        if (!js_OnUnknownMethod(cx, regs.sp - 2))
            goto error;
    }
#endif
}
END_CASE(JSOP_CALLPROP)

BEGIN_CASE(JSOP_UNBRAND)
    JS_ASSERT(regs.sp - fp->slots() >= 1);
<<<<<<< HEAD
    if (!regs.sp[-1].asObject().unbrand(cx))
=======
    lval = FETCH_OPND(-1);
    obj = JSVAL_TO_OBJECT(lval);
    if (!obj->unbrand(cx))
>>>>>>> c21ad39e
        goto error;
END_CASE(JSOP_UNBRAND)

BEGIN_CASE(JSOP_SETNAME)
BEGIN_CASE(JSOP_SETPROP)
BEGIN_CASE(JSOP_SETMETHOD)
{
    Value &rref = regs.sp[-1];
    JS_ASSERT_IF(op == JSOP_SETMETHOD, rref.isFunObj());
    Value &lref = regs.sp[-2];
    JS_ASSERT_IF(op == JSOP_SETNAME, lref.isObject());
    JSObject *obj;
    VALUE_TO_OBJECT(cx, &lref, obj);

    do {
        PropertyCache *cache = &JS_PROPERTY_CACHE(cx);

        /*
         * Probe the property cache, specializing for two important
         * set-property cases. First:
         *
         *   function f(a, b, c) {
         *     var o = {p:a, q:b, r:c};
         *     return o;
         *   }
         *
         * or similar real-world cases, which evolve a newborn native
         * object predicatably through some bounded number of property
         * additions. And second:
         *
         *   o.p = x;
         *
         * in a frequently executed method or loop body, where p will
         * (possibly after the first iteration) always exist in native
         * object o.
         */
        PropertyCacheEntry *entry;
        JSObject *obj2;
        JSAtom *atom;
        if (cache->testForSet(cx, regs.pc, obj, &entry, &obj2, &atom)) {
            /*
             * Fast property cache hit, only partially confirmed by
             * testForSet. We know that the entry applies to regs.pc and
             * that obj's shape matches.
             *
             * The entry predicts either a new property to be added
             * directly to obj by this set, or on an existing "own"
             * property, or on a prototype property that has a setter.
             */
            JS_ASSERT(entry->vword.isSprop());
            JSScopeProperty *sprop = entry->vword.toSprop();
            JS_ASSERT_IF(sprop->isDataDescriptor(), sprop->writable());
            JS_ASSERT_IF(sprop->hasSlot(), entry->vcapTag() == 0);

            JSScope *scope = obj->scope();
            JS_ASSERT(!scope->sealed());

            /*
             * Fastest path: check whether the cached sprop is already
             * in scope and call NATIVE_SET and break to get out of the
             * do-while(0). But we can call NATIVE_SET only if obj owns
             * scope or sprop is shared.
             */
            bool checkForAdd;
            if (!sprop->hasSlot()) {
                if (entry->vcapTag() == 0 ||
                    ((obj2 = obj->getProto()) &&
                     obj2->isNative() &&
                     obj2->shape() == entry->vshape())) {
                    goto fast_set_propcache_hit;
                }

                /* The cache entry doesn't apply. vshape mismatch. */
                checkForAdd = false;
            } else if (!scope->isSharedEmpty()) {
                if (sprop == scope->lastProperty() || scope->hasProperty(sprop)) {
                  fast_set_propcache_hit:
                    PCMETER(cache->pchits++);
                    PCMETER(cache->setpchits++);
                    NATIVE_SET(cx, obj, sprop, entry, &rref);
                    break;
                }
                checkForAdd = sprop->hasSlot() && sprop->parent == scope->lastProperty();
            } else {
                /*
                 * We check that cx own obj here and will continue to
                 * own it after js_GetMutableScope returns so we can
                 * continue to skip JS_UNLOCK_OBJ calls.
                 */
                JS_ASSERT(CX_OWNS_OBJECT_TITLE(cx, obj));
                scope = js_GetMutableScope(cx, obj);
                JS_ASSERT(CX_OWNS_OBJECT_TITLE(cx, obj));
                if (!scope)
                    goto error;
                checkForAdd = !sprop->parent;
            }

            uint32 slot;
            if (checkForAdd &&
                entry->vshape() == rt->protoHazardShape &&
                sprop->hasDefaultSetter() &&
                (slot = sprop->slot) == scope->freeslot) {
                /*
                 * Fast path: adding a plain old property that was once
                 * at the frontier of the property tree, whose slot is
                 * next to claim among the allocated slots in obj,
                 * where scope->table has not been created yet.
                 *
                 * We may want to remove hazard conditions above and
                 * inline compensation code here, depending on
                 * real-world workloads.
                 */
                PCMETER(cache->pchits++);
                PCMETER(cache->addpchits++);

                /*
                 * Beware classes such as Function that use the
                 * reserveSlots hook to allocate a number of reserved
                 * slots that may vary with obj.
                 */
                if (slot < obj->numSlots() &&
                    !obj->getClass()->reserveSlots) {
                    ++scope->freeslot;
                } else {
                    if (!js_AllocSlot(cx, obj, &slot))
                        goto error;
                }

                /*
                 * If this obj's number of reserved slots differed, or
                 * if something created a hash table for scope, we must
                 * pay the price of JSScope::putProperty.
                 *
                 * (A reserveSlots hook can cause scopes of the same
                 * shape to have different freeslot values. This is
                 * what causes the slot != sprop->slot case. See
                 * js_GetMutableScope.)
                 */
                if (slot != sprop->slot || scope->table) {
                    JSScopeProperty *sprop2 =
                        scope->putProperty(cx, sprop->id,
                                           sprop->getter(), sprop->setter(),
                                           slot, sprop->attributes(),
                                           sprop->getFlags(), sprop->shortid);
                    if (!sprop2) {
                        js_FreeSlot(cx, obj, slot);
                        goto error;
                    }
                    sprop = sprop2;
                } else {
                    scope->extend(cx, sprop);
                }

                /*
                 * No method change check here because here we are
                 * adding a new property, not updating an existing
                 * slot's value that might contain a method of a
                 * branded scope.
                 */
                TRACE_2(SetPropHit, entry, sprop);
                obj->lockedSetSlot(slot, rref);

                /*
                 * Purge the property cache of the id we may have just
                 * shadowed in obj's scope and proto chains. We do this
                 * after unlocking obj's scope to avoid lock nesting.
                 */
                js_PurgeScopeChain(cx, obj, sprop->id);
                break;
            }
            PCMETER(cache->setpcmisses++);
            atom = NULL;
        } else if (!atom) {
            /*
             * Slower property cache hit, fully confirmed by testForSet (in
             * the slow path, via fullTest).
             */
            ASSERT_VALID_PROPERTY_CACHE_HIT(0, obj, obj2, entry);
            JSScopeProperty *sprop = NULL;
            if (obj == obj2) {
                sprop = entry->vword.toSprop();
                JS_ASSERT(sprop->writable());
                JS_ASSERT(!obj2->scope()->sealed());
                NATIVE_SET(cx, obj, sprop, entry, &rref);
            }
            if (sprop)
                break;
        }

        if (!atom)
            LOAD_ATOM(0, atom);
        jsid id = ATOM_TO_JSID(atom);
        if (entry && JS_LIKELY(obj->map->ops->setProperty == js_SetProperty)) {
            uintN defineHow;
            if (op == JSOP_SETMETHOD)
                defineHow = JSDNP_CACHE_RESULT | JSDNP_SET_METHOD;
            else if (op == JSOP_SETNAME)
                defineHow = JSDNP_CACHE_RESULT | JSDNP_UNQUALIFIED;
            else
                defineHow = JSDNP_CACHE_RESULT;
            if (!js_SetPropertyHelper(cx, obj, id, defineHow, &rref))
                goto error;
        } else {
            if (!obj->setProperty(cx, id, &rref))
                goto error;
            ABORT_RECORDING(cx, "Non-native set");
        }
    } while (0);
}
END_SET_CASE_STORE_RVAL(JSOP_SETPROP, 2);

BEGIN_CASE(JSOP_GETELEM)
{
    Value &lref = regs.sp[-2];
    Value &rref = regs.sp[-1];
    if (lref.isString() && rref.isInt32()) {
        JSString *str = lref.asString();
        int32_t i = rref.asInt32();
        if (size_t(i) < str->length()) {
            str = JSString::getUnitString(cx, str, size_t(i));
            if (!str)
                goto error;
            regs.sp--;
            regs.sp[-1].setString(str);
            len = JSOP_GETELEM_LENGTH;
            DO_NEXT_OP(len);
        }
    }

    JSObject *obj;
    VALUE_TO_OBJECT(cx, &lref, obj);

    const Value *copyFrom;
    Value rval;
    jsid id;
    if (rref.isInt32()) {
        if (obj->isDenseArray()) {
            jsuint idx = jsuint(rref.asInt32());

            if (idx < obj->getArrayLength() &&
                idx < obj->getDenseArrayCapacity()) {
                copyFrom = obj->addressOfDenseArrayElement(idx);
                if (!copyFrom->isMagic())
                    goto end_getelem;

                /* Reload retval from the stack in the rare hole case. */
                copyFrom = &regs.sp[-1];
            }
        } else if (obj->isArguments()
#ifdef JS_TRACER
                   && !GetArgsPrivateNative(obj)
#endif
                  ) {
            uint32 arg = uint32(rref.asInt32());

            if (arg < obj->getArgsLength()) {
                JSStackFrame *afp = (JSStackFrame *) obj->getPrivate();
                if (afp) {
                    copyFrom = &afp->argv[arg];
                    goto end_getelem;
                }

                copyFrom = obj->addressOfArgsElement(arg);
                if (!copyFrom->isMagic())
                    goto end_getelem;
                copyFrom = &regs.sp[-1];
            }
        }
        id = INT_TO_JSID(rref.asInt32());
    } else {
        if (!js_InternNonIntElementId(cx, obj, rref, &id))
            goto error;
    }

    if (!obj->getProperty(cx, id, &rval))
        goto error;
    copyFrom = &rval;

  end_getelem:
    regs.sp--;
    regs.sp[-1] = *copyFrom;
}
END_CASE(JSOP_GETELEM)

BEGIN_CASE(JSOP_CALLELEM)
{
    /* Fetch the left part and resolve it to a non-null object. */
    JSObject *obj;
    FETCH_OBJECT(cx, -2, obj);

    /* Fetch index and convert it to id suitable for use with obj. */
    jsid id;
    FETCH_ELEMENT_ID(obj, -1, id);

    /* Get or set the element. */
    if (!js_GetMethod(cx, obj, id, JSGET_NO_METHOD_BARRIER, &regs.sp[-2]))
        goto error;

#if JS_HAS_NO_SUCH_METHOD
    if (JS_UNLIKELY(regs.sp[-2].isUndefined())) {
        regs.sp[-2] = regs.sp[-1];
        regs.sp[-1].setObject(*obj);
        if (!js_OnUnknownMethod(cx, regs.sp - 2))
            goto error;
    } else
#endif
    {
        regs.sp[-1].setObject(*obj);
    }
}
END_CASE(JSOP_CALLELEM)

BEGIN_CASE(JSOP_SETELEM)
{
    JSObject *obj;
    FETCH_OBJECT(cx, -3, obj);
    jsid id;
    FETCH_ELEMENT_ID(obj, -2, id);
    do {
        if (obj->isDenseArray() && JSID_IS_INT(id)) {
            jsuint length = obj->getDenseArrayCapacity();
            jsint i = JSID_TO_INT(id);
            if ((jsuint)i < length) {
                if (obj->getDenseArrayElement(i).isMagic(JS_ARRAY_HOLE)) {
                    if (js_PrototypeHasIndexedProperties(cx, obj))
                        break;
                    if ((jsuint)i >= obj->getArrayLength())
                        obj->setDenseArrayLength(i + 1);
                    obj->incDenseArrayCountBy(1);
                }
                obj->setDenseArrayElement(i, regs.sp[-1]);
                goto end_setelem;
            }
        }
    } while (0);
    if (!obj->setProperty(cx, id, &regs.sp[-1]))
        goto error;
  end_setelem:;
}
END_SET_CASE_STORE_RVAL(JSOP_SETELEM, 3)

BEGIN_CASE(JSOP_ENUMELEM)
{
    /* Funky: the value to set is under the [obj, id] pair. */
    JSObject *obj;
    FETCH_OBJECT(cx, -2, obj);
    jsid id;
    FETCH_ELEMENT_ID(obj, -1, id);
    if (!obj->setProperty(cx, id, &regs.sp[-3]))
        goto error;
    regs.sp -= 3;
}
END_CASE(JSOP_ENUMELEM)

{
    JSFunction *fun;
    JSObject *obj;
    uintN flags;
    uintN argc;
    Value *vp;

BEGIN_CASE(JSOP_NEW)
{
    /* Get immediate argc and find the constructor function. */
    argc = GET_ARGC(regs.pc);
    vp = regs.sp - (2 + argc);
    JS_ASSERT(vp >= fp->base());

    /*
     * Assign lval, obj, and fun exactly as the code at inline_call: expects to
     * find them, to avoid nesting a js_Interpret call via js_InvokeConstructor.
     */
    if (vp[0].isFunObj()) {
        obj = &vp[0].asFunObj();
        fun = GET_FUNCTION_PRIVATE(cx, obj);
        if (fun->isInterpreted()) {
            /* Root as we go using vp[1]. */
            if (!obj->getProperty(cx,
                                  ATOM_TO_JSID(cx->runtime->atomState.classPrototypeAtom),
                                  &vp[1])) {
                goto error;
            }
            JSObject *proto = vp[1].isObject() ? &vp[1].asObject() : NULL;
            JSObject *obj2 = NewObject(cx, &js_ObjectClass, proto, obj->getParent());
            if (!obj2)
                goto error;

            if (fun->u.i.script->isEmpty()) {
                vp[0].setNonFunObj(*obj2);
                regs.sp = vp + 1;
                goto end_new;
            }

            vp[1].setNonFunObj(*obj2);
            flags = JSFRAME_CONSTRUCTING;
            goto inline_call;
        }
    }

<<<<<<< HEAD
    if (!InvokeConstructor(cx, InvokeArgsGuard(vp, argc), JS_FALSE))
=======
    if (!js_InvokeConstructor(cx, InvokeArgsGuard(vp, argc), JS_FALSE))
>>>>>>> c21ad39e
        goto error;
    regs.sp = vp + 1;
    CHECK_INTERRUPT_HANDLER();
    TRACE_0(NativeCallComplete);

  end_new:;
}
END_CASE(JSOP_NEW)

BEGIN_CASE(JSOP_CALL)
BEGIN_CASE(JSOP_EVAL)
BEGIN_CASE(JSOP_APPLY)
{
    argc = GET_ARGC(regs.pc);
    vp = regs.sp - (argc + 2);

    if (vp->isFunObj()) {
        obj = &vp->asFunObj();
        fun = GET_FUNCTION_PRIVATE(cx, obj);

        /* Clear frame flags since this is not a constructor call. */
        flags = 0;
        if (FUN_INTERPRETED(fun))
      inline_call:
        {
            JSScript *newscript = fun->u.i.script;
            if (JS_UNLIKELY(newscript->isEmpty())) {
<<<<<<< HEAD
                vp->setUndefined();
=======
                *vp = JSVAL_VOID;
>>>>>>> c21ad39e
                regs.sp = vp + 1;
                goto end_call;
            }

            /* Restrict recursion of lightweight functions. */
            if (JS_UNLIKELY(inlineCallCount >= JS_MAX_INLINE_CALL_COUNT)) {
                js_ReportOverRecursed(cx);
                goto error;
            }

            /*
             * Get pointer to new frame/slots, without changing global state.
             * Initialize missing args if there are any.
             */
            StackSpace &stack = cx->stack();
            uintN nfixed = newscript->nslots;
            uintN funargs = fun->nargs;
            JSStackFrame *newfp;
            if (argc < funargs) {
                uintN missing = funargs - argc;
                newfp = stack.getInlineFrame(cx, regs.sp, missing, nfixed);
                if (!newfp)
                    goto error;
<<<<<<< HEAD
                SetValueRangeToUndefined(regs.sp, missing);
=======
                for (jsval *v = regs.sp, *end = v + missing; v != end; ++v)
                    *v = JSVAL_VOID;
>>>>>>> c21ad39e
            } else {
                newfp = stack.getInlineFrame(cx, regs.sp, 0, nfixed);
                if (!newfp)
                    goto error;
            }

            /* Initialize stack frame. */
            newfp->callobj = NULL;
            newfp->argsobj = NULL;
            newfp->script = newscript;
            newfp->fun = fun;
            newfp->argc = argc;
            newfp->argv = vp + 2;
<<<<<<< HEAD
            newfp->rval.setUndefined();
            newfp->annotation = NULL;
            newfp->scopeChain = obj->getParent();
=======
            newfp->rval = JSVAL_VOID;
            newfp->annotation = NULL;
            newfp->scopeChain = parent = obj->getParent();
>>>>>>> c21ad39e
            newfp->flags = flags;
            newfp->blockChain = NULL;
            if (JS_LIKELY(newscript->staticLevel < JS_DISPLAY_SIZE)) {
                JSStackFrame **disp = &cx->display[newscript->staticLevel];
                newfp->displaySave = *disp;
                *disp = newfp;
            }
            JS_ASSERT(!JSFUN_BOUND_METHOD_TEST(fun->flags));
            newfp->thisv = vp[1];
            newfp->imacpc = NULL;

            /* Push void to initialize local variables. */
<<<<<<< HEAD
            Value *newsp = newfp->base();
            SetValueRangeToUndefined(newfp->slots(), newsp);
=======
            jsval *newsp = StackBase(newfp);
            for (jsval *v = newfp->slots(); v != newsp; ++v)
                *v = JSVAL_VOID;
>>>>>>> c21ad39e

            /* Scope with a call object parented by callee's parent. */
            if (fun->isHeavyweight() && !js_GetCallObject(cx, newfp))
                goto error;

            /* Switch version if currentVersion wasn't overridden. */
            newfp->callerVersion = (JSVersion) cx->version;
            if (JS_LIKELY(cx->version == currentVersion)) {
                currentVersion = (JSVersion) newscript->version;
                if (JS_UNLIKELY(currentVersion != cx->version))
                    js_SetVersion(cx, currentVersion);
            }

            /* Push the frame. */
            stack.pushInlineFrame(cx, fp, regs.pc, newfp);

            /* Initializer regs after pushInlineFrame snapshots pc. */
            regs.pc = newscript->code;
            regs.sp = newsp;

            /* Import into locals. */
            JS_ASSERT(newfp == cx->fp);
            fp = newfp;
            script = newscript;
            atoms = script->atomMap.vector;

            /* Call the debugger hook if present. */
            if (JSInterpreterHook hook = cx->debugHooks->callHook) {
                fp->hookData = hook(cx, fp, JS_TRUE, 0,
                                    cx->debugHooks->callHookData);
                CHECK_INTERRUPT_HANDLER();
            } else {
                fp->hookData = NULL;
            }

            inlineCallCount++;
            JS_RUNTIME_METER(rt, inlineCalls);

            DTrace::enterJSFun(cx, fp, fun, fp->down, fp->argc, fp->argv);

#ifdef JS_TRACER
            if (TraceRecorder *tr = TRACE_RECORDER(cx)) {
                AbortableRecordingStatus status = tr->record_EnterFrame(inlineCallCount);
                RESTORE_INTERP_VARS();
                if (StatusAbortsRecorderIfActive(status)) {
                    if (TRACE_RECORDER(cx)) {
                        JS_ASSERT(TRACE_RECORDER(cx) == tr);
                        AbortRecording(cx, "record_EnterFrame failed");
                    }
                    if (status == ARECORD_ERROR)
                        goto error;
                }
            } else if (fp->script == fp->down->script &&
                       *fp->down->savedPC == JSOP_CALL &&
                       *regs.pc == JSOP_TRACE) {
                MONITOR_BRANCH(Record_EnterFrame);
            }
#endif

            /* Load first op and dispatch it (safe since JSOP_STOP). */
            op = (JSOp) *regs.pc;
            DO_OP();
        }

        if (fun->flags & JSFUN_FAST_NATIVE) {
            DTrace::enterJSFun(cx, NULL, fun, fp, argc, vp + 2, vp);

            JS_ASSERT(fun->u.n.extra == 0);
            JS_ASSERT(vp[1].isObjectOrNull() || PrimitiveValue::test(fun, vp[1]));
            JSBool ok = ((FastNative) fun->u.n.native)(cx, argc, vp);
            DTrace::exitJSFun(cx, NULL, fun, *vp, vp);
            regs.sp = vp + 1;
            if (!ok)
                goto error;
            TRACE_0(NativeCallComplete);
            goto end_call;
        }
    }

<<<<<<< HEAD
    JSBool ok;
    ok = Invoke(cx, InvokeArgsGuard(vp, argc), 0);
=======
    ok = js_Invoke(cx, InvokeArgsGuard(vp, argc), 0);
>>>>>>> c21ad39e
    regs.sp = vp + 1;
    CHECK_INTERRUPT_HANDLER();
    if (!ok)
        goto error;
    JS_RUNTIME_METER(rt, nonInlineCalls);
    TRACE_0(NativeCallComplete);

  end_call:;
}
END_CASE(JSOP_CALL)
}

BEGIN_CASE(JSOP_SETCALL)
<<<<<<< HEAD
{
    uintN argc = GET_ARGC(regs.pc);
    Value *vp = regs.sp - argc - 2;
    JSBool ok = Invoke(cx, InvokeArgsGuard(vp, argc), 0);
    if (ok)
=======
    argc = GET_ARGC(regs.pc);
    vp = regs.sp - argc - 2;
    if (js_Invoke(cx, InvokeArgsGuard(vp, argc), 0))
>>>>>>> c21ad39e
        JS_ReportErrorNumber(cx, js_GetErrorMessage, NULL, JSMSG_BAD_LEFTSIDE_OF_ASS);
    goto error;
}
END_CASE(JSOP_SETCALL)

BEGIN_CASE(JSOP_NAME)
BEGIN_CASE(JSOP_CALLNAME)
{
    JSObject *obj = fp->scopeChain;

    JSScopeProperty *sprop;
    Value rval;

    PropertyCacheEntry *entry;
    JSObject *obj2;
    JSAtom *atom;
    JS_PROPERTY_CACHE(cx).test(cx, regs.pc, obj, obj2, entry, atom);
    if (!atom) {
        ASSERT_VALID_PROPERTY_CACHE_HIT(0, obj, obj2, entry);
        if (entry->vword.isFunObj()) {
            PUSH_FUNOBJ(entry->vword.toFunObj());
            goto do_push_obj_if_call;
        }

        if (entry->vword.isSlot()) {
            uintN slot = entry->vword.toSlot();
            JS_ASSERT(slot < obj2->scope()->freeslot);
            PUSH_COPY(obj2->lockedGetSlot(slot));
            goto do_push_obj_if_call;
        }

        JS_ASSERT(entry->vword.isSprop());
        sprop = entry->vword.toSprop();
        goto do_native_get;
    }

    jsid id;
    id = ATOM_TO_JSID(atom);
    JSProperty *prop;
    if (!js_FindPropertyHelper(cx, id, true, &obj, &obj2, &prop))
        goto error;
    if (!prop) {
        /* Kludge to allow (typeof foo == "undefined") tests. */
        JSOp op2 = js_GetOpcode(cx, script, regs.pc + JSOP_NAME_LENGTH);
        if (op2 == JSOP_TYPEOF) {
            PUSH_UNDEFINED();
            len = JSOP_NAME_LENGTH;
            DO_NEXT_OP(len);
        }
        atomNotDefined = atom;
        goto atom_not_defined;
    }

    /* Take the slow path if prop was not found in a native object. */
    if (!obj->isNative() || !obj2->isNative()) {
        obj2->dropProperty(cx, prop);
        if (!obj->getProperty(cx, id, &rval))
            goto error;
    } else {
        sprop = (JSScopeProperty *)prop;
  do_native_get:
        NATIVE_GET(cx, obj, obj2, sprop, JSGET_METHOD_BARRIER, &rval);
        JS_UNLOCK_OBJ(cx, obj2);
    }

    PUSH_COPY(rval);

  do_push_obj_if_call:
    /* obj must be on the scope chain, thus not a function. */
    if (op == JSOP_CALLNAME)
        PUSH_NONFUNOBJ(*obj);
}
END_CASE(JSOP_NAME)

BEGIN_CASE(JSOP_UINT16)
    PUSH_INT32((int32_t) GET_UINT16(regs.pc));
END_CASE(JSOP_UINT16)

BEGIN_CASE(JSOP_UINT24)
    PUSH_INT32((int32_t) GET_UINT24(regs.pc));
END_CASE(JSOP_UINT24)

BEGIN_CASE(JSOP_INT8)
    PUSH_INT32(GET_INT8(regs.pc));
END_CASE(JSOP_INT8)

BEGIN_CASE(JSOP_INT32)
    PUSH_INT32(GET_INT32(regs.pc));
END_CASE(JSOP_INT32)

BEGIN_CASE(JSOP_INDEXBASE)
    /*
     * Here atoms can exceed script->atomMap.length as we use atoms as a
     * segment register for object literals as well.
     */
    atoms += GET_INDEXBASE(regs.pc);
END_CASE(JSOP_INDEXBASE)

BEGIN_CASE(JSOP_INDEXBASE1)
BEGIN_CASE(JSOP_INDEXBASE2)
BEGIN_CASE(JSOP_INDEXBASE3)
    atoms += (op - JSOP_INDEXBASE1 + 1) << 16;
END_CASE(JSOP_INDEXBASE3)

BEGIN_CASE(JSOP_RESETBASE0)
BEGIN_CASE(JSOP_RESETBASE)
    atoms = script->atomMap.vector;
END_CASE(JSOP_RESETBASE)

BEGIN_CASE(JSOP_DOUBLE)
{
    JS_ASSERT(!fp->imacpc);
    JS_ASSERT(size_t(atoms - script->atomMap.vector) <= script->atomMap.length);
    double dbl;
    LOAD_DOUBLE(0, dbl);
    PUSH_DOUBLE(dbl);
}
END_CASE(JSOP_DOUBLE)

BEGIN_CASE(JSOP_STRING)
{
    JSAtom *atom;
    LOAD_ATOM(0, atom);
    PUSH_STRING(ATOM_TO_STRING(atom));
}
END_CASE(JSOP_STRING)

BEGIN_CASE(JSOP_OBJECT)
{
    JSObject *obj;
    LOAD_OBJECT(0, obj);
    /* Only XML and RegExp objects are emitted. */
    PUSH_NONFUNOBJ(*obj);
}
END_CASE(JSOP_OBJECT)

BEGIN_CASE(JSOP_REGEXP)
{
    /*
     * Push a regexp object cloned from the regexp literal object mapped by the
     * bytecode at pc. ES5 finally fixed this bad old ES3 design flaw which was
     * flouted by many browser-based implementations.
     *
     * We avoid the js_GetScopeChain call here and pass fp->scopeChain as
     * js_GetClassPrototype uses the latter only to locate the global.
     */
    jsatomid index = GET_FULL_INDEX(0);
    JSObject *proto;
    if (!js_GetClassPrototype(cx, fp->scopeChain, JSProto_RegExp, &proto))
        goto error;
    JS_ASSERT(proto);
    JSObject *obj = js_CloneRegExpObject(cx, script->getRegExp(index), proto);
    if (!obj)
        goto error;
    PUSH_NONFUNOBJ(*obj);
}
END_CASE(JSOP_REGEXP)

BEGIN_CASE(JSOP_ZERO)
    PUSH_INT32(0);
END_CASE(JSOP_ZERO)

BEGIN_CASE(JSOP_ONE)
    PUSH_INT32(1);
END_CASE(JSOP_ONE)

BEGIN_CASE(JSOP_NULL)
    PUSH_NULL();
END_CASE(JSOP_NULL)

BEGIN_CASE(JSOP_FALSE)
    PUSH_BOOLEAN(false);
END_CASE(JSOP_FALSE)

BEGIN_CASE(JSOP_TRUE)
    PUSH_BOOLEAN(true);
END_CASE(JSOP_TRUE)

{
BEGIN_CASE(JSOP_TABLESWITCH)
{
    jsbytecode *pc2 = regs.pc;
    len = GET_JUMP_OFFSET(pc2);

    /*
     * ECMAv2+ forbids conversion of discriminant, so we will skip to the
     * default case if the discriminant isn't already an int jsval.  (This
     * opcode is emitted only for dense jsint-domain switches.)
     */
    const Value &rref = *--regs.sp;
    int32_t i;
    if (rref.isInt32()) {
        i = rref.asInt32();
    } else if (rref.isDouble() && rref.asDouble() == 0) {
        /* Treat -0 (double) as 0. */
        i = 0;
    } else {
        DO_NEXT_OP(len);
    }

    pc2 += JUMP_OFFSET_LEN;
    jsint low = GET_JUMP_OFFSET(pc2);
    pc2 += JUMP_OFFSET_LEN;
    jsint high = GET_JUMP_OFFSET(pc2);

    i -= low;
    if ((jsuint)i < (jsuint)(high - low + 1)) {
        pc2 += JUMP_OFFSET_LEN + JUMP_OFFSET_LEN * i;
        jsint off = (jsint) GET_JUMP_OFFSET(pc2);
        if (off)
            len = off;
    }
}
END_VARLEN_CASE
}

{
BEGIN_CASE(JSOP_TABLESWITCHX)
{
    jsbytecode *pc2 = regs.pc;
    len = GET_JUMPX_OFFSET(pc2);

    /*
     * ECMAv2+ forbids conversion of discriminant, so we will skip to the
     * default case if the discriminant isn't already an int jsval.  (This
     * opcode is emitted only for dense jsint-domain switches.)
     */
    const Value &rref = *--regs.sp;
    int32_t i;
    if (rref.isInt32()) {
        i = rref.asInt32();
    } else if (rref.isDouble() && rref.asDouble() == 0) {
        /* Treat -0 (double) as 0. */
        i = 0;
    } else {
        DO_NEXT_OP(len);
    }

    pc2 += JUMPX_OFFSET_LEN;
    jsint low = GET_JUMP_OFFSET(pc2);
    pc2 += JUMP_OFFSET_LEN;
    jsint high = GET_JUMP_OFFSET(pc2);

    i -= low;
    if ((jsuint)i < (jsuint)(high - low + 1)) {
        pc2 += JUMP_OFFSET_LEN + JUMPX_OFFSET_LEN * i;
        jsint off = (jsint) GET_JUMPX_OFFSET(pc2);
        if (off)
            len = off;
    }
}
END_VARLEN_CASE
}

{
BEGIN_CASE(JSOP_LOOKUPSWITCHX)
{
    jsint off;
    off = JUMPX_OFFSET_LEN;
    goto do_lookup_switch;

BEGIN_CASE(JSOP_LOOKUPSWITCH)
    off = JUMP_OFFSET_LEN;

  do_lookup_switch:
    /*
     * JSOP_LOOKUPSWITCH and JSOP_LOOKUPSWITCHX are never used if any atom
     * index in it would exceed 64K limit.
     */
    JS_ASSERT(!fp->imacpc);
    JS_ASSERT(atoms == script->atomMap.vector);
    jsbytecode *pc2 = regs.pc;

    Value lval;
    lval = regs.sp[-1];
    regs.sp--;

    if (!lval.isPrimitive())
        goto end_lookup_switch;

    pc2 += off;
    jsint npairs;
    npairs = (jsint) GET_UINT16(pc2);
    pc2 += UINT16_LEN;
    JS_ASSERT(npairs);  /* empty switch uses JSOP_TABLESWITCH */

    bool match;
#define SEARCH_PAIRS(MATCH_CODE)                                              \
    for (;;) {                                                                \
        Value rval = script->getConst(GET_INDEX(pc2));                        \
        MATCH_CODE                                                            \
        pc2 += INDEX_LEN;                                                     \
        if (match)                                                            \
            break;                                                            \
        pc2 += off;                                                           \
        if (--npairs == 0) {                                                  \
            pc2 = regs.pc;                                                    \
            break;                                                            \
        }                                                                     \
    }

    if (lval.isString()) {
        JSString *str = lval.asString();
        JSString *str2;
        SEARCH_PAIRS(
            match = (rval.isString() &&
                     ((str2 = rval.asString()) == str ||
                      js_EqualStrings(str2, str)));
        )
    } else if (lval.isNumber()) {
        double ldbl = lval.asNumber();
        SEARCH_PAIRS(
            match = rval.isNumber() && ldbl == rval.asNumber();
        )
    } else {
        SEARCH_PAIRS(
            match = (lval == rval);
        )
    }
#undef SEARCH_PAIRS

  end_lookup_switch:
    len = (op == JSOP_LOOKUPSWITCH)
          ? GET_JUMP_OFFSET(pc2)
          : GET_JUMPX_OFFSET(pc2);
}
END_VARLEN_CASE
}

BEGIN_CASE(JSOP_TRAP)
{
    Value rval;
    JSTrapStatus status = JS_HandleTrap(cx, script, regs.pc, Jsvalify(&rval));
    switch (status) {
      case JSTRAP_ERROR:
        goto error;
      case JSTRAP_RETURN:
        fp->rval = rval;
        interpReturnOK = JS_TRUE;
        goto forced_return;
      case JSTRAP_THROW:
        cx->throwing = JS_TRUE;
        cx->exception = rval;
        goto error;
      default:
        break;
    }
    JS_ASSERT(status == JSTRAP_CONTINUE);
    CHECK_INTERRUPT_HANDLER();
    JS_ASSERT(rval.isInt32());
    op = (JSOp) rval.asInt32();
    JS_ASSERT((uintN)op < (uintN)JSOP_LIMIT);
    DO_OP();
}

BEGIN_CASE(JSOP_ARGUMENTS)
{
    Value rval;
    if (!js_GetArgsValue(cx, fp, &rval))
        goto error;
    PUSH_COPY(rval);
}
END_CASE(JSOP_ARGUMENTS)

BEGIN_CASE(JSOP_ARGSUB)
{
    jsid id = INT_TO_JSID(GET_ARGNO(regs.pc));
    Value rval;
    if (!js_GetArgsProperty(cx, fp, id, &rval))
        goto error;
    PUSH_COPY(rval);
}
END_CASE(JSOP_ARGSUB)

BEGIN_CASE(JSOP_ARGCNT)
{
    jsid id = ATOM_TO_JSID(rt->atomState.lengthAtom);
    Value rval;
    if (!js_GetArgsProperty(cx, fp, id, &rval))
        goto error;
    PUSH_COPY(rval);
}
END_CASE(JSOP_ARGCNT)

BEGIN_CASE(JSOP_GETARG)
BEGIN_CASE(JSOP_CALLARG)
{
    uint32 slot = GET_ARGNO(regs.pc);
    JS_ASSERT(slot < fp->fun->nargs);
    METER_SLOT_OP(op, slot);
    PUSH_COPY(fp->argv[slot]);
    if (op == JSOP_CALLARG)
        PUSH_NULL();
}
END_CASE(JSOP_GETARG)

BEGIN_CASE(JSOP_SETARG)
{
    uint32 slot = GET_ARGNO(regs.pc);
    JS_ASSERT(slot < fp->fun->nargs);
    METER_SLOT_OP(op, slot);
    fp->argv[slot] = regs.sp[-1];
}
END_SET_CASE(JSOP_SETARG)

BEGIN_CASE(JSOP_GETLOCAL)
{
    uint32 slot = GET_SLOTNO(regs.pc);
    JS_ASSERT(slot < script->nslots);
<<<<<<< HEAD
    PUSH_COPY(fp->slots()[slot]);
}
=======
    PUSH_OPND(fp->slots()[slot]);
>>>>>>> c21ad39e
END_CASE(JSOP_GETLOCAL)

BEGIN_CASE(JSOP_CALLLOCAL)
{
    uint32 slot = GET_SLOTNO(regs.pc);
    JS_ASSERT(slot < script->nslots);
<<<<<<< HEAD
    PUSH_COPY(fp->slots()[slot]);
    PUSH_NULL();
}
=======
    PUSH_OPND(fp->slots()[slot]);
    PUSH_OPND(JSVAL_NULL);
>>>>>>> c21ad39e
END_CASE(JSOP_CALLLOCAL)

BEGIN_CASE(JSOP_SETLOCAL)
{
    uint32 slot = GET_SLOTNO(regs.pc);
    JS_ASSERT(slot < script->nslots);
<<<<<<< HEAD
    fp->slots()[slot] = regs.sp[-1];
}
=======
    vp = &fp->slots()[slot];
    *vp = FETCH_OPND(-1);
>>>>>>> c21ad39e
END_SET_CASE(JSOP_SETLOCAL)

BEGIN_CASE(JSOP_GETUPVAR)
BEGIN_CASE(JSOP_CALLUPVAR)
{
    JSUpvarArray *uva = script->upvars();

    uintN index = GET_UINT16(regs.pc);
    JS_ASSERT(index < uva->length);

    const Value &rval = js_GetUpvar(cx, script->staticLevel, uva->vector[index]);
    PUSH_COPY(rval);

    if (op == JSOP_CALLUPVAR)
        PUSH_NULL();
}
END_CASE(JSOP_GETUPVAR)

BEGIN_CASE(JSOP_GETUPVAR_DBG)
BEGIN_CASE(JSOP_CALLUPVAR_DBG)
{
    JSFunction *fun = fp->fun;
    JS_ASSERT(FUN_KIND(fun) == JSFUN_INTERPRETED);
    JS_ASSERT(fun->u.i.wrapper);

    /* Scope for tempPool mark and local names allocation in it. */
    JSObject *obj, *obj2;
    JSProperty *prop;
    jsid id;
    JSAtom *atom;
    {
        void *mark = JS_ARENA_MARK(&cx->tempPool);
        jsuword *names = js_GetLocalNameArray(cx, fun, &cx->tempPool);
        if (!names)
            goto error;

        uintN index = fun->countArgsAndVars() + GET_UINT16(regs.pc);
        atom = JS_LOCAL_NAME_TO_ATOM(names[index]);
        id = ATOM_TO_JSID(atom);

        JSBool ok = js_FindProperty(cx, id, &obj, &obj2, &prop);
        JS_ARENA_RELEASE(&cx->tempPool, mark);
        if (!ok)
            goto error;
    }

    if (!prop) {
        atomNotDefined = atom;
        goto atom_not_defined;
    }

    /* Minimize footprint with generic code instead of NATIVE_GET. */
    obj2->dropProperty(cx, prop);
    Value *vp = regs.sp;
    PUSH_NULL();
    if (!obj->getProperty(cx, id, vp))
        goto error;

    if (op == JSOP_CALLUPVAR_DBG)
        PUSH_NULL();
}
END_CASE(JSOP_GETUPVAR_DBG)

BEGIN_CASE(JSOP_GETDSLOT)
BEGIN_CASE(JSOP_CALLDSLOT)
{
    JS_ASSERT(fp->argv);
    JSObject *obj = &fp->argv[-2].asObject();
    JS_ASSERT(obj);
    JS_ASSERT(obj->dslots);

    uintN index = GET_UINT16(regs.pc);
    JS_ASSERT(JS_INITIAL_NSLOTS + index < obj->dslots[-1].asPrivateUint32());
    JS_ASSERT_IF(obj->scope()->object == obj,
                 JS_INITIAL_NSLOTS + index < obj->scope()->freeslot);

    PUSH_COPY(obj->dslots[index]);
    if (op == JSOP_CALLDSLOT)
        PUSH_NULL();
}
END_CASE(JSOP_GETDSLOT)

BEGIN_CASE(JSOP_GETGVAR)
BEGIN_CASE(JSOP_CALLGVAR)
{
    uint32 slot = GET_SLOTNO(regs.pc);
    JS_ASSERT(slot < GlobalVarCount(fp));
    METER_SLOT_OP(op, slot);
<<<<<<< HEAD
    const Value &lval = fp->slots()[slot];
    if (lval.isNull()) {
=======
    lval = fp->slots()[slot];
    if (JSVAL_IS_NULL(lval)) {
>>>>>>> c21ad39e
        op = (op == JSOP_GETGVAR) ? JSOP_NAME : JSOP_CALLNAME;
        DO_OP();
    }
    JS_ASSERT(fp->varobj(cx) == cx->activeCallStack()->getInitialVarObj());
    JSObject *varobj = cx->activeCallStack()->getInitialVarObj();

    /* XXX all this code assumes that varobj is either a callobj or global and
     * that it cannot be accessed in a MT way. This is either true now or
     * coming soon. */

    slot = (uint32)lval.asInt32();
    const Value &rref = varobj->lockedGetSlot(slot);
    PUSH_COPY(rref);
    if (op == JSOP_CALLGVAR)
        PUSH_NULL();
}
END_CASE(JSOP_GETGVAR)

BEGIN_CASE(JSOP_SETGVAR)
{
    uint32 slot = GET_SLOTNO(regs.pc);
    JS_ASSERT(slot < GlobalVarCount(fp));
    METER_SLOT_OP(op, slot);
    const Value &rref = regs.sp[-1];
    JS_ASSERT(fp->varobj(cx) == cx->activeCallStack()->getInitialVarObj());
<<<<<<< HEAD
    JSObject *obj = cx->activeCallStack()->getInitialVarObj();
    const Value &lref = fp->slots()[slot];
    if (lref.isNull()) {
=======
    obj = cx->activeCallStack()->getInitialVarObj();
    lval = fp->slots()[slot];
    if (JSVAL_IS_NULL(lval)) {
>>>>>>> c21ad39e
        /*
         * Inline-clone and deoptimize JSOP_SETNAME code here because
         * JSOP_SETGVAR has arity 1: [rref], not arity 2: [obj, rref]
         * as JSOP_SETNAME does, where [obj] is due to JSOP_BINDNAME.
         */
#ifdef JS_TRACER
        if (TRACE_RECORDER(cx))
            AbortRecording(cx, "SETGVAR with NULL slot");
#endif
        JSAtom *atom;
        LOAD_ATOM(0, atom);
        jsid id = ATOM_TO_JSID(atom);
        Value rval;
        rval = rref;
        if (!obj->setProperty(cx, id, &rval))
            goto error;
    } else {
        uint32 slot = (uint32)lref.asInt32();
        JS_LOCK_OBJ(cx, obj);
        JSScope *scope = obj->scope();
        if (!scope->methodWriteBarrier(cx, slot, rref)) {
            JS_UNLOCK_SCOPE(cx, scope);
            goto error;
        }
        obj->lockedSetSlot(slot, rref);
        JS_UNLOCK_SCOPE(cx, scope);
    }
}
END_SET_CASE(JSOP_SETGVAR)

BEGIN_CASE(JSOP_DEFCONST)
BEGIN_CASE(JSOP_DEFVAR)
{
    uint32 index = GET_INDEX(regs.pc);
    JSAtom *atom = atoms[index];

    /*
     * index is relative to atoms at this point but for global var
     * code below we need the absolute value.
     */
    index += atoms - script->atomMap.vector;
    JSObject *obj = fp->varobj(cx);
    JS_ASSERT(obj->map->ops->defineProperty == js_DefineProperty);
    uintN attrs = JSPROP_ENUMERATE;
    if (!(fp->flags & JSFRAME_EVAL))
        attrs |= JSPROP_PERMANENT;
    if (op == JSOP_DEFCONST)
        attrs |= JSPROP_READONLY;

    /* Lookup id in order to check for redeclaration problems. */
    jsid id = ATOM_TO_JSID(atom);
    JSProperty *prop = NULL;
    JSObject *obj2;
    if (op == JSOP_DEFVAR) {
        /*
         * Redundant declaration of a |var|, even one for a non-writable
         * property like |undefined| in ES5, does nothing.
         */
        if (!obj->lookupProperty(cx, id, &obj2, &prop))
            goto error;
    } else {
        if (!CheckRedeclaration(cx, obj, id, attrs, &obj2, &prop))
            goto error;
    }

    /* Bind a variable only if it's not yet defined. */
    if (!prop) {
        if (!js_DefineNativeProperty(cx, obj, id, Value(UndefinedTag()), PropertyStub, PropertyStub,
                                     attrs, 0, 0, &prop)) {
            goto error;
        }
        JS_ASSERT(prop);
        obj2 = obj;
    }

    /*
     * Try to optimize a property we either just created, or found
     * directly in the global object, that is permanent, has a slot,
     * and has stub getter and setter, into a "fast global" accessed
     * by the JSOP_*GVAR opcodes.
     */
    if (!fp->fun &&
        index < GlobalVarCount(fp) &&
        obj2 == obj &&
        obj->isNative()) {
        JSScopeProperty *sprop = (JSScopeProperty *) prop;
        if (!sprop->configurable() &&
            SPROP_HAS_VALID_SLOT(sprop, obj->scope()) &&
            sprop->hasDefaultGetterOrIsMethod() &&
            sprop->hasDefaultSetter()) {
            /*
             * Fast globals use frame variables to map the global name's atom
             * index to the permanent varobj slot number, tagged as a jsval.
             * The atom index for the global's name literal is identical to its
             * variable index.
             */
<<<<<<< HEAD
            fp->slots()[index].setInt32(sprop->slot);
=======
            fp->slots()[index] = INT_TO_JSVAL(sprop->slot);
>>>>>>> c21ad39e
        }
    }

    obj2->dropProperty(cx, prop);
}
END_CASE(JSOP_DEFVAR)

BEGIN_CASE(JSOP_DEFFUN)
{
    PropertyOp getter, setter;
    bool doSet;
    JSObject *pobj;
    JSProperty *prop;
    uint32 old;

    /*
     * A top-level function defined in Global or Eval code (see ECMA-262
     * Ed. 3), or else a SpiderMonkey extension: a named function statement in
     * a compound statement (not at the top statement level of global code, or
     * at the top level of a function body).
     */
    JSFunction *fun;
    LOAD_FUNCTION(0);
    JSObject *obj = FUN_OBJECT(fun);

    JSObject *obj2;
    if (FUN_NULL_CLOSURE(fun)) {
        /*
         * Even a null closure needs a parent for principals finding.
         * FIXME: bug 476950, although debugger users may also demand some kind
         * of scope link for debugger-assisted eval-in-frame.
         */
        obj2 = fp->scopeChain;
    } else {
        JS_ASSERT(!FUN_FLAT_CLOSURE(fun));

        /*
         * Inline js_GetScopeChain a bit to optimize for the case of a
         * top-level function.
         */
        if (!fp->blockChain) {
            obj2 = fp->scopeChain;
        } else {
            obj2 = js_GetScopeChain(cx, fp);
            if (!obj2)
                goto error;
        }
    }

    /*
     * If static link is not current scope, clone fun's object to link to the
     * current scope via parent. We do this to enable sharing of compiled
     * functions among multiple equivalent scopes, amortizing the cost of
     * compilation over a number of executions.  Examples include XUL scripts
     * and event handlers shared among Firefox or other Mozilla app chrome
     * windows, and user-defined JS functions precompiled and then shared among
     * requests in server-side JS.
     */
    if (obj->getParent() != obj2) {
        obj = CloneFunctionObject(cx, fun, obj2);
        if (!obj)
            goto error;
    }

    /*
     * Protect obj from any GC hiding below JSObject::setProperty or
     * JSObject::defineProperty.  All paths from here must flow through the
     * fp->scopeChain code below the parent->defineProperty call.
     */
    MUST_FLOW_THROUGH("restore_scope");
    fp->scopeChain = obj;

    Value rval;
    rval.setFunObj(*obj);

    /*
     * ECMA requires functions defined when entering Eval code to be
     * impermanent.
     */
    uintN attrs = (fp->flags & JSFRAME_EVAL)
                  ? JSPROP_ENUMERATE
                  : JSPROP_ENUMERATE | JSPROP_PERMANENT;

    /*
     * Load function flags that are also property attributes.  Getters and
     * setters do not need a slot, their value is stored elsewhere in the
     * property itself, not in obj slots.
     */
    getter = setter = PropertyStub;
    uintN flags = JSFUN_GSFLAG2ATTR(fun->flags);
    if (flags) {
        /* Function cannot be both getter a setter. */
        JS_ASSERT(flags == JSPROP_GETTER || flags == JSPROP_SETTER);
        attrs |= flags | JSPROP_SHARED;
        rval.setUndefined();
        if (flags == JSPROP_GETTER)
            getter = CastAsPropertyOp(obj);
        else
            setter = CastAsPropertyOp(obj);
    }

    /*
     * We define the function as a property of the variable object and not the
     * current scope chain even for the case of function expression statements
     * and functions defined by eval inside let or with blocks.
     */
    JSObject *parent = fp->varobj(cx);
    JS_ASSERT(parent);

    /*
     * Check for a const property of the same name -- or any kind of property
     * if executing with the strict option.  We check here at runtime as well
     * as at compile-time, to handle eval as well as multiple HTML script tags.
     */
    jsid id = ATOM_TO_JSID(fun->atom);
    prop = NULL;
    JSBool ok = CheckRedeclaration(cx, parent, id, attrs, &pobj, &prop);
    if (!ok)
        goto restore_scope;

    /*
     * We deviate from 10.1.2 in ECMA 262 v3 and under eval use for function
     * declarations JSObject::setProperty, not JSObject::defineProperty, to
     * preserve the JSOP_PERMANENT attribute of existing properties and make
     * sure that such properties cannot be deleted.
     *
     * We also use JSObject::setProperty for the existing properties of Call
     * objects with matching attributes to preserve the native getters and
     * setters that store the value of the property in the interpreter frame,
     * see bug 467495.
     */
    doSet = (attrs == JSPROP_ENUMERATE);
    JS_ASSERT_IF(doSet, fp->flags & JSFRAME_EVAL);
    if (prop) {
        if (parent == pobj &&
            parent->getClass() == &js_CallClass &&
            (old = ((JSScopeProperty *) prop)->attributes(),
             !(old & (JSPROP_GETTER|JSPROP_SETTER)) &&
             (old & (JSPROP_ENUMERATE|JSPROP_PERMANENT)) == attrs)) {
            /*
             * js_CheckRedeclaration must reject attempts to add a getter or
             * setter to an existing property without a getter or setter.
             */
            JS_ASSERT(!(attrs & ~(JSPROP_ENUMERATE|JSPROP_PERMANENT)));
            JS_ASSERT(!(old & JSPROP_READONLY));
            doSet = JS_TRUE;
        }
        pobj->dropProperty(cx, prop);
    }
    ok = doSet
         ? parent->setProperty(cx, id, &rval)
         : parent->defineProperty(cx, id, rval, getter, setter, attrs);

  restore_scope:
    /* Restore fp->scopeChain now that obj is defined in fp->callobj. */
    fp->scopeChain = obj2;
    if (!ok)
        goto error;
}
END_CASE(JSOP_DEFFUN)

BEGIN_CASE(JSOP_DEFFUN_FC)
BEGIN_CASE(JSOP_DEFFUN_DBGFC)
{
    JSFunction *fun;
    LOAD_FUNCTION(0);

    JSObject *obj = (op == JSOP_DEFFUN_FC)
                    ? js_NewFlatClosure(cx, fun)
                    : js_NewDebuggableFlatClosure(cx, fun);
    if (!obj)
        goto error;

    Value rval;
    rval.setFunObj(*obj);

    uintN attrs = (fp->flags & JSFRAME_EVAL)
                  ? JSPROP_ENUMERATE
                  : JSPROP_ENUMERATE | JSPROP_PERMANENT;

    uintN flags = JSFUN_GSFLAG2ATTR(fun->flags);
    if (flags) {
        attrs |= flags | JSPROP_SHARED;
        rval.setUndefined();
    }

    JSObject *parent = fp->varobj(cx);
    JS_ASSERT(parent);

    jsid id = ATOM_TO_JSID(fun->atom);
    JSBool ok = CheckRedeclaration(cx, parent, id, attrs, NULL, NULL);
    if (ok) {
        if (attrs == JSPROP_ENUMERATE) {
            JS_ASSERT(fp->flags & JSFRAME_EVAL);
            ok = parent->setProperty(cx, id, &rval);
        } else {
            JS_ASSERT(attrs & JSPROP_PERMANENT);

            ok = parent->defineProperty(cx, id, rval,
                                        (flags & JSPROP_GETTER)
                                        ? CastAsPropertyOp(obj)
                                        : PropertyStub,
                                        (flags & JSPROP_SETTER)
                                        ? CastAsPropertyOp(obj)
                                        : PropertyStub,
                                        attrs);
        }
    }

    if (!ok)
        goto error;
}
END_CASE(JSOP_DEFFUN_FC)

BEGIN_CASE(JSOP_DEFLOCALFUN)
{
    /*
     * Define a local function (i.e., one nested at the top level of another
     * function), parented by the current scope chain, stored in a local
     * variable slot that the compiler allocated.  This is an optimization over
     * JSOP_DEFFUN that avoids requiring a call object for the outer function's
     * activation.
     */
    JSFunction *fun;
    LOAD_FUNCTION(SLOTNO_LEN);
    JS_ASSERT(fun->isInterpreted());
    JS_ASSERT(!FUN_FLAT_CLOSURE(fun));
    JSObject *obj = FUN_OBJECT(fun);

    if (FUN_NULL_CLOSURE(fun)) {
        obj = CloneFunctionObject(cx, fun, fp->scopeChain);
        if (!obj)
            goto error;
    } else {
        JSObject *parent = js_GetScopeChain(cx, fp);
        if (!parent)
            goto error;

        if (obj->getParent() != parent) {
#ifdef JS_TRACER
            if (TRACE_RECORDER(cx))
                AbortRecording(cx, "DEFLOCALFUN for closure");
#endif
            obj = CloneFunctionObject(cx, fun, parent);
            if (!obj)
                goto error;
        }
    }

    uint32 slot = GET_SLOTNO(regs.pc);
    TRACE_2(DefLocalFunSetSlot, slot, obj);

<<<<<<< HEAD
    fp->slots()[slot].setFunObj(*obj);
}
=======
    fp->slots()[slot] = OBJECT_TO_JSVAL(obj);
>>>>>>> c21ad39e
END_CASE(JSOP_DEFLOCALFUN)

BEGIN_CASE(JSOP_DEFLOCALFUN_FC)
{
    JSFunction *fun;
    LOAD_FUNCTION(SLOTNO_LEN);

    JSObject *obj = js_NewFlatClosure(cx, fun);
    if (!obj)
        goto error;

    uint32 slot = GET_SLOTNO(regs.pc);
    TRACE_2(DefLocalFunSetSlot, slot, obj);

<<<<<<< HEAD
    fp->slots()[slot].setFunObj(*obj);
}
=======
    fp->slots()[slot] = OBJECT_TO_JSVAL(obj);
>>>>>>> c21ad39e
END_CASE(JSOP_DEFLOCALFUN_FC)

BEGIN_CASE(JSOP_DEFLOCALFUN_DBGFC)
{
    JSFunction *fun;
    LOAD_FUNCTION(SLOTNO_LEN);

    JSObject *obj = js_NewDebuggableFlatClosure(cx, fun);
    if (!obj)
        goto error;

<<<<<<< HEAD
    uint32 slot = GET_SLOTNO(regs.pc);
    fp->slots()[slot].setFunObj(*obj);
}
=======
    slot = GET_SLOTNO(regs.pc);
    fp->slots()[slot] = OBJECT_TO_JSVAL(obj);
>>>>>>> c21ad39e
END_CASE(JSOP_DEFLOCALFUN_DBGFC)

BEGIN_CASE(JSOP_LAMBDA)
{
    /* Load the specified function object literal. */
    JSFunction *fun;
    LOAD_FUNCTION(0);
    JSObject *obj = FUN_OBJECT(fun);

    /* do-while(0) so we can break instead of using a goto. */
    do {
        JSObject *parent;
        if (FUN_NULL_CLOSURE(fun)) {
            parent = fp->scopeChain;

            if (obj->getParent() == parent) {
                op = JSOp(regs.pc[JSOP_LAMBDA_LENGTH]);

                /*
                 * Optimize ({method: function () { ... }, ...}) and
                 * this.method = function () { ... }; bytecode sequences.
                 */
                if (op == JSOP_SETMETHOD) {
#ifdef DEBUG
                    JSOp op2 = JSOp(regs.pc[JSOP_LAMBDA_LENGTH + JSOP_SETMETHOD_LENGTH]);
                    JS_ASSERT(op2 == JSOP_POP || op2 == JSOP_POPV);
#endif

                    const Value &lref = regs.sp[-1];
                    if (lref.isObject() &&
                        lref.asObject().getClass() == &js_ObjectClass) {
                        break;
                    }
                } else if (op == JSOP_INITMETHOD) {
#ifdef DEBUG
                    const Value &lref = regs.sp[-1];
                    JS_ASSERT(lref.isObject());
                    JSObject *obj2 = &lref.asObject();
                    JS_ASSERT(obj2->getClass() == &js_ObjectClass);
                    JS_ASSERT(obj2->scope()->object == obj2);
#endif
                    break;
                }
            }
        } else {
            parent = js_GetScopeChain(cx, fp);
            if (!parent)
                goto error;
        }

        obj = CloneFunctionObject(cx, fun, parent);
        if (!obj)
            goto error;
    } while (0);

    PUSH_FUNOBJ(*obj);
}
END_CASE(JSOP_LAMBDA)

BEGIN_CASE(JSOP_LAMBDA_FC)
{
    JSFunction *fun;
    LOAD_FUNCTION(0);

    JSObject *obj = js_NewFlatClosure(cx, fun);
    if (!obj)
        goto error;

    PUSH_FUNOBJ(*obj);
}
END_CASE(JSOP_LAMBDA_FC)

BEGIN_CASE(JSOP_LAMBDA_DBGFC)
{
    JSFunction *fun;
    LOAD_FUNCTION(0);

    JSObject *obj = js_NewDebuggableFlatClosure(cx, fun);
    if (!obj)
        goto error;

    PUSH_FUNOBJ(*obj);
}
END_CASE(JSOP_LAMBDA_DBGFC)

BEGIN_CASE(JSOP_CALLEE)
    PUSH_COPY(fp->argv[-2]);
END_CASE(JSOP_CALLEE)

BEGIN_CASE(JSOP_GETTER)
BEGIN_CASE(JSOP_SETTER)
{
  do_getter_setter:
    JSOp op2 = (JSOp) *++regs.pc;
    jsid id;
    Value rval;
    jsint i;
    JSObject *obj;
    switch (op2) {
      case JSOP_INDEXBASE:
        atoms += GET_INDEXBASE(regs.pc);
        regs.pc += JSOP_INDEXBASE_LENGTH - 1;
        goto do_getter_setter;
      case JSOP_INDEXBASE1:
      case JSOP_INDEXBASE2:
      case JSOP_INDEXBASE3:
        atoms += (op2 - JSOP_INDEXBASE1 + 1) << 16;
        goto do_getter_setter;

      case JSOP_SETNAME:
      case JSOP_SETPROP:
      {
        JSAtom *atom;
        LOAD_ATOM(0, atom);
        id = ATOM_TO_JSID(atom);
        rval = regs.sp[-1];
        i = -1;
        goto gs_pop_lval;
      }
      case JSOP_SETELEM:
        rval = regs.sp[-1];
        id = 0;
        i = -2;
      gs_pop_lval:
        FETCH_OBJECT(cx, i - 1, obj);
        break;

      case JSOP_INITPROP:
      {
        JS_ASSERT(regs.sp - fp->base() >= 2);
        rval = regs.sp[-1];
        i = -1;
        JSAtom *atom;
        LOAD_ATOM(0, atom);
        id = ATOM_TO_JSID(atom);
        goto gs_get_lval;
      }
      default:
        JS_ASSERT(op2 == JSOP_INITELEM);

        JS_ASSERT(regs.sp - fp->base() >= 3);
        rval = regs.sp[-1];
        id = 0;
        i = -2;
      gs_get_lval:
      {
        const Value &lref = regs.sp[i-1];
        JS_ASSERT(lref.isObject());
        obj = &lref.asObject();
        break;
      }
    }

    /* Ensure that id has a type suitable for use with obj. */
    if (id == 0)
        FETCH_ELEMENT_ID(obj, i, id);

    if (!js_IsCallable(rval)) {
        JS_ReportErrorNumber(cx, js_GetErrorMessage, NULL,
                             JSMSG_BAD_GETTER_OR_SETTER,
                             (op == JSOP_GETTER)
                             ? js_getter_str
                             : js_setter_str);
        goto error;
    }

    /*
     * Getters and setters are just like watchpoints from an access control
     * point of view.
     */
    Value rtmp;
    uintN attrs;
    if (!obj->checkAccess(cx, id, JSACC_WATCH, &rtmp, &attrs))
        goto error;

    PropertyOp getter, setter;
    if (op == JSOP_GETTER) {
        getter = CastAsPropertyOp(&rval.asObject());
        setter = PropertyStub;
        attrs = JSPROP_GETTER;
    } else {
        getter = PropertyStub;
        setter = CastAsPropertyOp(&rval.asObject());
        attrs = JSPROP_SETTER;
    }
    attrs |= JSPROP_ENUMERATE | JSPROP_SHARED;

    /* Check for a readonly or permanent property of the same name. */
    if (!CheckRedeclaration(cx, obj, id, attrs, NULL, NULL))
        goto error;

    if (!obj->defineProperty(cx, id, Value(UndefinedTag()), getter, setter, attrs))
        goto error;

    regs.sp += i;
    if (js_CodeSpec[op2].ndefs > js_CodeSpec[op2].nuses) {
        JS_ASSERT(js_CodeSpec[op2].ndefs == js_CodeSpec[op2].nuses + 1);
        regs.sp[-1] = rval;
    }
    len = js_CodeSpec[op2].length;
    DO_NEXT_OP(len);
}

BEGIN_CASE(JSOP_HOLE)
    PUSH_HOLE();
END_CASE(JSOP_HOLE)

BEGIN_CASE(JSOP_NEWARRAY)
{
    len = GET_UINT16(regs.pc);
    cx->assertValidStackDepth(len);
<<<<<<< HEAD
    JSObject *obj = js_NewArrayObject(cx, len, regs.sp - len, JS_TRUE);
=======
    obj = js_NewArrayObject(cx, len, regs.sp - len, JS_TRUE);
>>>>>>> c21ad39e
    if (!obj)
        goto error;
    regs.sp -= len - 1;
    regs.sp[-1].setNonFunObj(*obj);
}
END_CASE(JSOP_NEWARRAY)

BEGIN_CASE(JSOP_NEWINIT)
{
    jsint i = GET_INT8(regs.pc);
    JS_ASSERT(i == JSProto_Array || i == JSProto_Object);
    JSObject *obj;
    if (i == JSProto_Array) {
        obj = js_NewArrayObject(cx, 0, NULL);
        if (!obj)
            goto error;
    } else {
        obj = NewObject(cx, &js_ObjectClass, NULL, NULL);
        if (!obj)
            goto error;

        if (regs.pc[JSOP_NEWINIT_LENGTH] != JSOP_ENDINIT) {
            JS_LOCK_OBJ(cx, obj);
            JSScope *scope = js_GetMutableScope(cx, obj);
            if (!scope) {
                JS_UNLOCK_OBJ(cx, obj);
                goto error;
            }

            /*
             * We cannot assume that js_GetMutableScope above creates a scope
             * owned by cx and skip JS_UNLOCK_SCOPE. A new object debugger
             * hook may add properties to the newly created object, suspend
             * the current request and share the object with other threads.
             */
            JS_UNLOCK_SCOPE(cx, scope);
        }
    }

    PUSH_NONFUNOBJ(*obj);
    CHECK_INTERRUPT_HANDLER();
}
END_CASE(JSOP_NEWINIT)

BEGIN_CASE(JSOP_ENDINIT)
{
    /* Re-set the newborn root to the top of this object tree. */
    JS_ASSERT(regs.sp - fp->base() >= 1);
    const Value &lref = regs.sp[-1];
    JS_ASSERT(lref.isObject());
    cx->weakRoots.finalizableNewborns[FINALIZE_OBJECT] = &lref.asObject();
}
END_CASE(JSOP_ENDINIT)

BEGIN_CASE(JSOP_INITPROP)
BEGIN_CASE(JSOP_INITMETHOD)
{
    /* Load the property's initial value into rval. */
    JS_ASSERT(regs.sp - fp->base() >= 2);
    Value rval;
    rval = regs.sp[-1];

    /* Load the object being initialized into lval/obj. */
    JSObject *obj = &regs.sp[-2].asObject();
    JS_ASSERT(obj->isNative());
    JS_ASSERT(!obj->getClass()->reserveSlots);

    JSScope *scope = obj->scope();

    /*
     * Probe the property cache. 
     *
     * We can not assume that the object created by JSOP_NEWINIT is still
     * single-threaded as the debugger can access it from other threads.
     * So check first.
     *
     * On a hit, if the cached sprop has a non-default setter, it must be
     * __proto__. If sprop->parent != scope->lastProperty(), there is a
     * repeated property name. The fast path does not handle these two cases.
     */
    PropertyCacheEntry *entry;
    JSScopeProperty *sprop;
    if (CX_OWNS_OBJECT_TITLE(cx, obj) &&
        JS_PROPERTY_CACHE(cx).testForInit(rt, regs.pc, obj, scope, &sprop, &entry) &&
        sprop->hasDefaultSetter() &&
        sprop->parent == scope->lastProperty())
    {
        /* Fast path. Property cache hit. */
        uint32 slot = sprop->slot;
        JS_ASSERT(slot == scope->freeslot);
        if (slot < obj->numSlots()) {
            ++scope->freeslot;
        } else {
            if (!js_AllocSlot(cx, obj, &slot))
                goto error;
            JS_ASSERT(slot == sprop->slot);
        }

        JS_ASSERT(!scope->lastProperty() ||
                  scope->shape == scope->lastProperty()->shape);
        if (scope->table) {
            JSScopeProperty *sprop2 =
                scope->addProperty(cx, sprop->id, sprop->getter(), sprop->setter(), slot,
                                   sprop->attributes(), sprop->getFlags(), sprop->shortid);
            if (!sprop2) {
                js_FreeSlot(cx, obj, slot);
                goto error;
            }
            JS_ASSERT(sprop2 == sprop);
        } else {
            JS_ASSERT(!scope->isSharedEmpty());
            scope->extend(cx, sprop);
        }

        /*
         * No method change check here because here we are adding a new
         * property, not updating an existing slot's value that might
         * contain a method of a branded scope.
         */
        TRACE_2(SetPropHit, entry, sprop);
        obj->lockedSetSlot(slot, rval);
    } else {
        PCMETER(JS_PROPERTY_CACHE(cx).inipcmisses++);

        /* Get the immediate property name into id. */
        JSAtom *atom;
        LOAD_ATOM(0, atom);
        jsid id = ATOM_TO_JSID(atom);

        /* Set the property named by obj[id] to rval. */
        if (!CheckRedeclaration(cx, obj, id, JSPROP_INITIALIZER, NULL, NULL))
            goto error;

        uintN defineHow = (op == JSOP_INITMETHOD)
                          ? JSDNP_CACHE_RESULT | JSDNP_SET_METHOD
                          : JSDNP_CACHE_RESULT;
        if (!(JS_UNLIKELY(atom == cx->runtime->atomState.protoAtom)
              ? js_SetPropertyHelper(cx, obj, id, defineHow, &rval)
              : js_DefineNativeProperty(cx, obj, id, rval, NULL, NULL,
                                        JSPROP_ENUMERATE, 0, 0, NULL,
                                        defineHow))) {
            goto error;
        }
    }

    /* Common tail for property cache hit and miss cases. */
    regs.sp--;
}
END_CASE(JSOP_INITPROP);

BEGIN_CASE(JSOP_INITELEM)
{
    /* Pop the element's value into rval. */
    JS_ASSERT(regs.sp - fp->base() >= 3);
    const Value &rref = regs.sp[-1];

    /* Find the object being initialized at top of stack. */
    const Value &lref = regs.sp[-3];
    JS_ASSERT(lref.isObject());
    JSObject *obj = &lref.asObject();

    /* Fetch id now that we have obj. */
    jsid id;
    FETCH_ELEMENT_ID(obj, -2, id);

    /*
     * Check for property redeclaration strict warning (we may be in an object
     * initialiser, not an array initialiser).
     */
    if (!CheckRedeclaration(cx, obj, id, JSPROP_INITIALIZER, NULL, NULL))
        goto error;

    /*
     * If rref is a hole, do not call JSObject::defineProperty. In this case,
     * obj must be an array, so if the current op is the last element
     * initialiser, set the array length to one greater than id.
     */
    if (rref.isMagic(JS_ARRAY_HOLE)) {
        JS_ASSERT(obj->isArray());
        JS_ASSERT(JSID_IS_INT(id));
        JS_ASSERT(jsuint(JSID_TO_INT(id)) < JS_ARGS_LENGTH_MAX);
        if (js_GetOpcode(cx, script, regs.pc + JSOP_INITELEM_LENGTH) == JSOP_ENDINIT &&
            !js_SetLengthProperty(cx, obj, (jsuint) (JSID_TO_INT(id) + 1))) {
            goto error;
        }
    } else {
        if (!obj->defineProperty(cx, id, rref, NULL, NULL, JSPROP_ENUMERATE))
            goto error;
    }
    regs.sp -= 2;
}
END_CASE(JSOP_INITELEM)

#if JS_HAS_SHARP_VARS

BEGIN_CASE(JSOP_DEFSHARP)
{
    uint32 slot = GET_UINT16(regs.pc);
    JS_ASSERT(slot + 1 < fp->script->nfixed);
<<<<<<< HEAD
    const Value &lref = fp->slots()[slot];
    JSObject *obj;
    if (lref.isObject()) {
        obj = &lref.asObject();
=======
    lval = fp->slots()[slot];
    if (!JSVAL_IS_PRIMITIVE(lval)) {
        obj = JSVAL_TO_OBJECT(lval);
>>>>>>> c21ad39e
    } else {
        JS_ASSERT(lref.isUndefined());
        obj = js_NewArrayObject(cx, 0, NULL);
        if (!obj)
            goto error;
<<<<<<< HEAD
        fp->slots()[slot].setNonFunObj(*obj);
=======
        fp->slots()[slot] = OBJECT_TO_JSVAL(obj);
>>>>>>> c21ad39e
    }
    jsint i = (jsint) GET_UINT16(regs.pc + UINT16_LEN);
    jsid id = INT_TO_JSID(i);
    const Value &rref = regs.sp[-1];
    if (rref.isPrimitive()) {
        char numBuf[12];
        JS_snprintf(numBuf, sizeof numBuf, "%u", (unsigned) i);
        JS_ReportErrorNumber(cx, js_GetErrorMessage, NULL,
                             JSMSG_BAD_SHARP_DEF, numBuf);
        goto error;
    }
    if (!obj->defineProperty(cx, id, rref, NULL, NULL, JSPROP_ENUMERATE))
        goto error;
}
END_CASE(JSOP_DEFSHARP)

BEGIN_CASE(JSOP_USESHARP)
{
    uint32 slot = GET_UINT16(regs.pc);
    JS_ASSERT(slot + 1 < fp->script->nfixed);
<<<<<<< HEAD
    const Value &lref = fp->slots()[slot];
    jsint i = (jsint) GET_UINT16(regs.pc + UINT16_LEN);
    Value rval;
    if (lref.isUndefined()) {
        rval.setUndefined();
    } else {
        JSObject *obj = &fp->slots()[slot].asObject();
        jsid id = INT_TO_JSID(i);
=======
    lval = fp->slots()[slot];
    i = (jsint) GET_UINT16(regs.pc + UINT16_LEN);
    if (JSVAL_IS_VOID(lval)) {
        rval = JSVAL_VOID;
    } else {
        obj = JSVAL_TO_OBJECT(fp->slots()[slot]);
        id = INT_TO_JSID(i);
>>>>>>> c21ad39e
        if (!obj->getProperty(cx, id, &rval))
            goto error;
    }
    if (!rval.isObjectOrNull()) {
        char numBuf[12];

        JS_snprintf(numBuf, sizeof numBuf, "%u", (unsigned) i);
        JS_ReportErrorNumber(cx, js_GetErrorMessage, NULL,
                             JSMSG_BAD_SHARP_USE, numBuf);
        goto error;
    }
    PUSH_COPY(rval);
}
END_CASE(JSOP_USESHARP)

BEGIN_CASE(JSOP_SHARPINIT)
{
    uint32 slot = GET_UINT16(regs.pc);
    JS_ASSERT(slot + 1 < fp->script->nfixed);
<<<<<<< HEAD
    Value *vp = &fp->slots()[slot];
    Value rval;
=======
    vp = &fp->slots()[slot];
>>>>>>> c21ad39e
    rval = vp[1];

    /*
     * We peek ahead safely here because empty initialisers get zero
     * JSOP_SHARPINIT ops, and non-empty ones get two: the first comes
     * immediately after JSOP_NEWINIT followed by one or more property
     * initialisers; and the second comes directly before JSOP_ENDINIT.
     */
    if (regs.pc[JSOP_SHARPINIT_LENGTH] != JSOP_ENDINIT) {
        rval.setInt32(rval.isUndefined() ? 1 : rval.asInt32() + 1);
    } else {
        JS_ASSERT(rval.isInt32());
        rval.asInt32Ref() -= 1;
        if (rval.asInt32() == 0)
            vp[0].setUndefined();
    }
    vp[1] = rval;
}
END_CASE(JSOP_SHARPINIT)

#endif /* JS_HAS_SHARP_VARS */

{
BEGIN_CASE(JSOP_GOSUB)
    PUSH_BOOLEAN(false);
    jsint i = (regs.pc - script->main) + JSOP_GOSUB_LENGTH;
    PUSH_INT32(i);
    len = GET_JUMP_OFFSET(regs.pc);
END_VARLEN_CASE
}

{
BEGIN_CASE(JSOP_GOSUBX)
    PUSH_BOOLEAN(false);
    jsint i = (regs.pc - script->main) + JSOP_GOSUBX_LENGTH;
    len = GET_JUMPX_OFFSET(regs.pc);
    PUSH_INT32(i);
END_VARLEN_CASE
}

{
BEGIN_CASE(JSOP_RETSUB)
    /* Pop [exception or hole, retsub pc-index]. */
    Value rval, lval;
    POP_COPY_TO(rval);
    POP_COPY_TO(lval);
    JS_ASSERT(lval.isBoolean());
    if (lval.asBoolean()) {
        /*
         * Exception was pending during finally, throw it *before* we adjust
         * pc, because pc indexes into script->trynotes.  This turns out not to
         * be necessary, but it seems clearer.  And it points out a FIXME:
         * 350509, due to Igor Bukanov.
         */
        cx->throwing = JS_TRUE;
        cx->exception = rval;
        goto error;
    }
    JS_ASSERT(rval.isInt32());
    len = rval.asInt32();
    regs.pc = script->main;
END_VARLEN_CASE
}

BEGIN_CASE(JSOP_EXCEPTION)
    JS_ASSERT(cx->throwing);
    PUSH_COPY(cx->exception);
    cx->throwing = JS_FALSE;
    CHECK_BRANCH();
END_CASE(JSOP_EXCEPTION)

BEGIN_CASE(JSOP_FINALLY)
    CHECK_BRANCH();
END_CASE(JSOP_FINALLY)

BEGIN_CASE(JSOP_THROWING)
    JS_ASSERT(!cx->throwing);
    cx->throwing = JS_TRUE;
    POP_COPY_TO(cx->exception);
END_CASE(JSOP_THROWING)

BEGIN_CASE(JSOP_THROW)
    JS_ASSERT(!cx->throwing);
    CHECK_BRANCH();
    cx->throwing = JS_TRUE;
    POP_COPY_TO(cx->exception);
    /* let the code at error try to catch the exception. */
    goto error;

BEGIN_CASE(JSOP_SETLOCALPOP)
{
    /*
     * The stack must have a block with at least one local slot below the
     * exception object.
     */
    JS_ASSERT((size_t) (regs.sp - fp->base()) >= 2);
    uint32 slot = GET_UINT16(regs.pc);
    JS_ASSERT(slot + 1 < script->nslots);
<<<<<<< HEAD
    POP_COPY_TO(fp->slots()[slot]);
}
=======
    fp->slots()[slot] = POP_OPND();
>>>>>>> c21ad39e
END_CASE(JSOP_SETLOCALPOP)

BEGIN_CASE(JSOP_IFPRIMTOP)
    /*
     * If the top of stack is of primitive type, jump to our target. Otherwise
     * advance to the next opcode.
     */
    JS_ASSERT(regs.sp > fp->base());
    if (regs.sp[-1].isPrimitive()) {
        len = GET_JUMP_OFFSET(regs.pc);
        BRANCH(len);
    }
END_CASE(JSOP_IFPRIMTOP)

BEGIN_CASE(JSOP_PRIMTOP)
    JS_ASSERT(regs.sp > fp->base());
    if (regs.sp[-1].isObject()) {
        jsint i = GET_INT8(regs.pc);
        js_ReportValueError2(cx, JSMSG_CANT_CONVERT_TO, -2, regs.sp[-2], NULL,
                             (i == JSTYPE_VOID) ? "primitive type" : JS_TYPE_STR(i));
        goto error;
    }
END_CASE(JSOP_PRIMTOP)

BEGIN_CASE(JSOP_OBJTOP)
    if (regs.sp[-1].isPrimitive()) {
        js_ReportValueError(cx, GET_UINT16(regs.pc), -1, regs.sp[-1], NULL);
        goto error;
    }
END_CASE(JSOP_OBJTOP)

BEGIN_CASE(JSOP_INSTANCEOF)
{
    const Value &rref = regs.sp[-1];
    JSObject *obj;
    if (rref.isPrimitive() ||
        !(obj = &rref.asObject())->map->ops->hasInstance) {
        js_ReportValueError(cx, JSMSG_BAD_INSTANCEOF_RHS,
                            -1, rref, NULL);
        goto error;
    }
    const Value &lref = regs.sp[-2];
    JSBool cond = JS_FALSE;
    if (!obj->map->ops->hasInstance(cx, obj, lref, &cond))
        goto error;
    regs.sp--;
    regs.sp[-1].setBoolean(cond);
}
END_CASE(JSOP_INSTANCEOF)

#if JS_HAS_DEBUGGER_KEYWORD
BEGIN_CASE(JSOP_DEBUGGER)
{
    JSDebuggerHandler handler = cx->debugHooks->debuggerHandler;
    if (handler) {
        Value rval;
        switch (handler(cx, script, regs.pc, Jsvalify(&rval), cx->debugHooks->debuggerHandlerData)) {
        case JSTRAP_ERROR:
            goto error;
        case JSTRAP_CONTINUE:
            break;
        case JSTRAP_RETURN:
            fp->rval = rval;
            interpReturnOK = JS_TRUE;
            goto forced_return;
        case JSTRAP_THROW:
            cx->throwing = JS_TRUE;
            cx->exception = rval;
            goto error;
        default:;
        }
        CHECK_INTERRUPT_HANDLER();
    }
}
END_CASE(JSOP_DEBUGGER)
#endif /* JS_HAS_DEBUGGER_KEYWORD */

#if JS_HAS_XML_SUPPORT
BEGIN_CASE(JSOP_DEFXMLNS)
{
    Value rval;
    POP_COPY_TO(rval);
    if (!js_SetDefaultXMLNamespace(cx, rval))
        goto error;
}
END_CASE(JSOP_DEFXMLNS)

BEGIN_CASE(JSOP_ANYNAME)
{
    jsid id;
    if (!js_GetAnyName(cx, &id))
        goto error;
    PUSH_COPY(ID_TO_VALUE(id));
}
END_CASE(JSOP_ANYNAME)

BEGIN_CASE(JSOP_QNAMEPART)
{
    JSAtom *atom;
    LOAD_ATOM(0, atom);
    PUSH_STRING(ATOM_TO_STRING(atom));
}
END_CASE(JSOP_QNAMEPART)

BEGIN_CASE(JSOP_QNAMECONST)
{
    JSAtom *atom;
    LOAD_ATOM(0, atom);
    Value rval = StringTag(ATOM_TO_STRING(atom));
    Value lval;
    lval = regs.sp[-1];
    JSObject *obj = js_ConstructXMLQNameObject(cx, lval, rval);
    if (!obj)
        goto error;
    regs.sp[-1].setObject(*obj);
}
END_CASE(JSOP_QNAMECONST)

BEGIN_CASE(JSOP_QNAME)
{
    Value rval, lval;
    rval = regs.sp[-1];
    lval = regs.sp[-2];
    JSObject *obj = js_ConstructXMLQNameObject(cx, lval, rval);
    if (!obj)
        goto error;
    regs.sp--;
    regs.sp[-1].setObject(*obj);
}
END_CASE(JSOP_QNAME)

BEGIN_CASE(JSOP_TOATTRNAME)
{
    Value rval;
    rval = regs.sp[-1];
    if (!js_ToAttributeName(cx, &rval))
        goto error;
    regs.sp[-1] = rval;
}
END_CASE(JSOP_TOATTRNAME)

BEGIN_CASE(JSOP_TOATTRVAL)
{
    Value rval;
    rval = regs.sp[-1];
    JS_ASSERT(rval.isString());
    JSString *str = js_EscapeAttributeValue(cx, rval.asString(), JS_FALSE);
    if (!str)
        goto error;
    regs.sp[-1].setString(str);
}
END_CASE(JSOP_TOATTRVAL)

BEGIN_CASE(JSOP_ADDATTRNAME)
BEGIN_CASE(JSOP_ADDATTRVAL)
{
    Value rval, lval;
    rval = regs.sp[-1];
    lval = regs.sp[-2];
    JSString *str = lval.asString();
    JSString *str2 = rval.asString();
    str = js_AddAttributePart(cx, op == JSOP_ADDATTRNAME, str, str2);
    if (!str)
        goto error;
    regs.sp--;
    regs.sp[-1].setString(str);
}
END_CASE(JSOP_ADDATTRNAME)

BEGIN_CASE(JSOP_BINDXMLNAME)
{
    Value lval;
    lval = regs.sp[-1];
    JSObject *obj;
    jsid id;
    if (!js_FindXMLProperty(cx, lval, &obj, &id))
        goto error;
    regs.sp[-1].setObjectOrNull(obj);
    PUSH_COPY(ID_TO_VALUE(id));
}
END_CASE(JSOP_BINDXMLNAME)

BEGIN_CASE(JSOP_SETXMLNAME)
{
    JSObject *obj = &regs.sp[-3].asObject();
    Value rval;
    rval = regs.sp[-1];
    jsid id;
    FETCH_ELEMENT_ID(obj, -2, id);
    if (!obj->setProperty(cx, id, &rval))
        goto error;
    rval = regs.sp[-1];
    regs.sp -= 2;
    regs.sp[-1] = rval;
}
END_CASE(JSOP_SETXMLNAME)

BEGIN_CASE(JSOP_CALLXMLNAME)
BEGIN_CASE(JSOP_XMLNAME)
{
    Value lval;
    lval = regs.sp[-1];
    JSObject *obj;
    jsid id;
    if (!js_FindXMLProperty(cx, lval, &obj, &id))
        goto error;
    Value rval;
    if (!obj->getProperty(cx, id, &rval))
        goto error;
    regs.sp[-1] = rval;
    if (op == JSOP_CALLXMLNAME)
        PUSH_OBJECT(*obj);
}
END_CASE(JSOP_XMLNAME)

BEGIN_CASE(JSOP_DESCENDANTS)
BEGIN_CASE(JSOP_DELDESC)
{
    JSObject *obj;
    FETCH_OBJECT(cx, -2, obj);
    jsval rval = Jsvalify(regs.sp[-1]);
    if (!js_GetXMLDescendants(cx, obj, rval, &rval))
        goto error;

    if (op == JSOP_DELDESC) {
        regs.sp[-1] = Valueify(rval);   /* set local root */
        if (!js_DeleteXMLListElements(cx, JSVAL_TO_OBJECT(rval)))
            goto error;
        rval = JSVAL_TRUE;                  /* always succeed */
    }

    regs.sp--;
    regs.sp[-1] = Valueify(rval);
}
END_CASE(JSOP_DESCENDANTS)

{
BEGIN_CASE(JSOP_FILTER)
    /*
     * We push the hole value before jumping to [enditer] so we can detect the
     * first iteration and direct js_StepXMLListFilter to initialize filter's
     * state.
     */
    PUSH_HOLE();
    len = GET_JUMP_OFFSET(regs.pc);
    JS_ASSERT(len > 0);
END_VARLEN_CASE
}

BEGIN_CASE(JSOP_ENDFILTER)
{
    bool cond = !regs.sp[-1].isMagic();
    if (cond) {
        /* Exit the "with" block left from the previous iteration. */
        js_LeaveWith(cx);
    }
    if (!js_StepXMLListFilter(cx, cond))
        goto error;
    if (!regs.sp[-1].isNull()) {
        /*
         * Decrease sp after EnterWith returns as we use sp[-1] there to root
         * temporaries.
         */
<<<<<<< HEAD
        JS_ASSERT(IsXML(regs.sp[-1]));
=======
        JS_ASSERT(VALUE_IS_XML(regs.sp[-1]));
>>>>>>> c21ad39e
        if (!js_EnterWith(cx, -2))
            goto error;
        regs.sp--;
        len = GET_JUMP_OFFSET(regs.pc);
        JS_ASSERT(len < 0);
        BRANCH(len);
    }
    regs.sp--;
}
END_CASE(JSOP_ENDFILTER);

BEGIN_CASE(JSOP_TOXML)
{
    Value rval;
    rval = regs.sp[-1];
    JSObject *obj = js_ValueToXMLObject(cx, rval);
    if (!obj)
        goto error;
    regs.sp[-1].setObject(*obj);
}
END_CASE(JSOP_TOXML)

BEGIN_CASE(JSOP_TOXMLLIST)
{
    Value rval;
    rval = regs.sp[-1];
    JSObject *obj = js_ValueToXMLListObject(cx, rval);
    if (!obj)
        goto error;
    regs.sp[-1].setObject(*obj);
}
END_CASE(JSOP_TOXMLLIST)

BEGIN_CASE(JSOP_XMLTAGEXPR)
{
    Value rval;
    rval = regs.sp[-1];
    JSString *str = js_ValueToString(cx, rval);
    if (!str)
        goto error;
    regs.sp[-1].setString(str);
}
END_CASE(JSOP_XMLTAGEXPR)

BEGIN_CASE(JSOP_XMLELTEXPR)
<<<<<<< HEAD
{
    Value rval;
    rval = regs.sp[-1];
    JSString *str;
    if (IsXML(rval)) {
=======
    rval = FETCH_OPND(-1);
    if (VALUE_IS_XML(rval)) {
>>>>>>> c21ad39e
        str = js_ValueToXMLString(cx, rval);
    } else {
        str = js_ValueToString(cx, rval);
        if (str)
            str = js_EscapeElementValue(cx, str);
    }
    if (!str)
        goto error;
    regs.sp[-1].setString(str);
}
END_CASE(JSOP_XMLELTEXPR)

BEGIN_CASE(JSOP_XMLOBJECT)
{
    JSObject *obj;
    LOAD_OBJECT(0, obj);
    obj = js_CloneXMLObject(cx, obj);
    if (!obj)
        goto error;
    PUSH_OBJECT(*obj);
}
END_CASE(JSOP_XMLOBJECT)

BEGIN_CASE(JSOP_XMLCDATA)
{
    JSAtom *atom;
    LOAD_ATOM(0, atom);
    JSString *str = ATOM_TO_STRING(atom);
    JSObject *obj = js_NewXMLSpecialObject(cx, JSXML_CLASS_TEXT, NULL, str);
    if (!obj)
        goto error;
    PUSH_OBJECT(*obj);
}
END_CASE(JSOP_XMLCDATA)

BEGIN_CASE(JSOP_XMLCOMMENT)
{
    JSAtom *atom;
    LOAD_ATOM(0, atom);
    JSString *str = ATOM_TO_STRING(atom);
    JSObject *obj = js_NewXMLSpecialObject(cx, JSXML_CLASS_COMMENT, NULL, str);
    if (!obj)
        goto error;
    PUSH_OBJECT(*obj);
}
END_CASE(JSOP_XMLCOMMENT)

BEGIN_CASE(JSOP_XMLPI)
{
    JSAtom *atom;
    LOAD_ATOM(0, atom);
    JSString *str = ATOM_TO_STRING(atom);
    Value rval;
    rval = regs.sp[-1];
    JSString *str2 = rval.asString();
    JSObject *obj = js_NewXMLSpecialObject(cx, JSXML_CLASS_PROCESSING_INSTRUCTION, str, str2);
    if (!obj)
        goto error;
    regs.sp[-1].setObject(*obj);
}
END_CASE(JSOP_XMLPI)

BEGIN_CASE(JSOP_GETFUNNS)
{
    Value rval;
    if (!js_GetFunctionNamespace(cx, &rval))
        goto error;
    PUSH_COPY(rval);
}
END_CASE(JSOP_GETFUNNS)
#endif /* JS_HAS_XML_SUPPORT */

BEGIN_CASE(JSOP_ENTERBLOCK)
{
    JSObject *obj;
    LOAD_OBJECT(0, obj);
    JS_ASSERT(!OBJ_IS_CLONED_BLOCK(obj));
    JS_ASSERT(fp->base() + OBJ_BLOCK_DEPTH(cx, obj) == regs.sp);
    Value *vp = regs.sp + OBJ_BLOCK_COUNT(cx, obj);
    JS_ASSERT(regs.sp < vp);
    JS_ASSERT(vp <= fp->slots() + script->nslots);
<<<<<<< HEAD
    SetValueRangeToUndefined(regs.sp, vp);
    regs.sp = vp;
=======
    while (regs.sp < vp) {
        STORE_OPND(0, JSVAL_VOID);
        regs.sp++;
    }
>>>>>>> c21ad39e

#ifdef DEBUG
    JS_ASSERT(fp->blockChain == obj->getParent());

    /*
     * The young end of fp->scopeChain may omit blocks if we haven't closed
     * over them, but if there are any closure blocks on fp->scopeChain, they'd
     * better be (clones of) ancestors of the block we're entering now;
     * anything else we should have popped off fp->scopeChain when we left its
     * static scope.
     */
    JSObject *obj2 = fp->scopeChain;
    Class *clasp;
    while ((clasp = obj2->getClass()) == &js_WithClass)
        obj2 = obj2->getParent();
    if (clasp == &js_BlockClass &&
        obj2->getPrivate() == js_FloatingFrameIfGenerator(cx, fp)) {
        JSObject *youngestProto = obj2->getProto();
        JS_ASSERT(!OBJ_IS_CLONED_BLOCK(youngestProto));
        JSObject *parent = obj;
        while ((parent = parent->getParent()) != youngestProto)
            JS_ASSERT(parent);
    }
#endif

    fp->blockChain = obj;
}
END_CASE(JSOP_ENTERBLOCK)

BEGIN_CASE(JSOP_LEAVEBLOCKEXPR)
BEGIN_CASE(JSOP_LEAVEBLOCK)
{
#ifdef DEBUG
    JS_ASSERT(fp->blockChain->getClass() == &js_BlockClass);
    uintN blockDepth = OBJ_BLOCK_DEPTH(cx, fp->blockChain);

    JS_ASSERT(blockDepth <= StackDepth(script));
#endif
    /*
     * If we're about to leave the dynamic scope of a block that has been
     * cloned onto fp->scopeChain, clear its private data, move its locals from
     * the stack into the clone, and pop it off the chain.
     */
    JSObject *obj = fp->scopeChain;
    if (obj->getProto() == fp->blockChain) {
        JS_ASSERT(obj->getClass() == &js_BlockClass);
        if (!js_PutBlockObject(cx, JS_TRUE))
            goto error;
    }

    /* Pop the block chain, too.  */
    fp->blockChain = fp->blockChain->getParent();

    /* Move the result of the expression to the new topmost stack slot. */
    Value *vp = NULL;  /* silence GCC warnings */
    if (op == JSOP_LEAVEBLOCKEXPR)
        vp = &regs.sp[-1];
    regs.sp -= GET_UINT16(regs.pc);
    if (op == JSOP_LEAVEBLOCKEXPR) {
        JS_ASSERT(fp->base() + blockDepth == regs.sp - 1);
        regs.sp[-1] = *vp;
    } else {
        JS_ASSERT(fp->base() + blockDepth == regs.sp);
    }
}
END_CASE(JSOP_LEAVEBLOCK)

#if JS_HAS_GENERATORS
BEGIN_CASE(JSOP_GENERATOR)
{
    ASSERT_NOT_THROWING(cx);
    regs.pc += JSOP_GENERATOR_LENGTH;
    JSObject *obj = js_NewGenerator(cx);
    if (!obj)
        goto error;
    JS_ASSERT(!fp->callobj && !fp->argsobj);
    fp->rval.setNonFunObj(*obj);
    interpReturnOK = true;
    if (inlineCallCount != 0)
        goto inline_return;
    goto exit;
}

BEGIN_CASE(JSOP_YIELD)
    ASSERT_NOT_THROWING(cx);
    if (cx->generatorFor(fp)->state == JSGEN_CLOSING) {
        js_ReportValueError(cx, JSMSG_BAD_GENERATOR_YIELD,
                            JSDVG_SEARCH_STACK, fp->argv[-2], NULL);
        goto error;
    }
    fp->rval = regs.sp[-1];
    fp->flags |= JSFRAME_YIELDING;
    regs.pc += JSOP_YIELD_LENGTH;
    interpReturnOK = JS_TRUE;
    goto exit;

BEGIN_CASE(JSOP_ARRAYPUSH)
{
    uint32 slot = GET_UINT16(regs.pc);
    JS_ASSERT(script->nfixed <= slot);
    JS_ASSERT(slot < script->nslots);
<<<<<<< HEAD
    JSObject *obj = &fp->slots()[slot].asObject();
    if (!js_ArrayCompPush(cx, obj, regs.sp[-1]))
=======
    lval = fp->slots()[slot];
    obj  = JSVAL_TO_OBJECT(lval);
    rval = FETCH_OPND(-1);
    if (!js_ArrayCompPush(cx, obj, rval))
>>>>>>> c21ad39e
        goto error;
    regs.sp--;
}
END_CASE(JSOP_ARRAYPUSH)
#endif /* JS_HAS_GENERATORS */

#if JS_THREADED_INTERP
  L_JSOP_BACKPATCH:
  L_JSOP_BACKPATCH_POP:

# if !JS_HAS_GENERATORS
  L_JSOP_GENERATOR:
  L_JSOP_YIELD:
  L_JSOP_ARRAYPUSH:
# endif

# if !JS_HAS_SHARP_VARS
  L_JSOP_DEFSHARP:
  L_JSOP_USESHARP:
  L_JSOP_SHARPINIT:
# endif

# if !JS_HAS_DESTRUCTURING
  L_JSOP_ENUMCONSTELEM:
# endif

# if !JS_HAS_XML_SUPPORT
  L_JSOP_CALLXMLNAME:
  L_JSOP_STARTXMLEXPR:
  L_JSOP_STARTXML:
  L_JSOP_DELDESC:
  L_JSOP_GETFUNNS:
  L_JSOP_XMLPI:
  L_JSOP_XMLCOMMENT:
  L_JSOP_XMLCDATA:
  L_JSOP_XMLOBJECT:
  L_JSOP_XMLELTEXPR:
  L_JSOP_XMLTAGEXPR:
  L_JSOP_TOXMLLIST:
  L_JSOP_TOXML:
  L_JSOP_ENDFILTER:
  L_JSOP_FILTER:
  L_JSOP_DESCENDANTS:
  L_JSOP_XMLNAME:
  L_JSOP_SETXMLNAME:
  L_JSOP_BINDXMLNAME:
  L_JSOP_ADDATTRVAL:
  L_JSOP_ADDATTRNAME:
  L_JSOP_TOATTRVAL:
  L_JSOP_TOATTRNAME:
  L_JSOP_QNAME:
  L_JSOP_QNAMECONST:
  L_JSOP_QNAMEPART:
  L_JSOP_ANYNAME:
  L_JSOP_DEFXMLNS:
# endif

  L_JSOP_UNUSED218:

#endif /* !JS_THREADED_INTERP */<|MERGE_RESOLUTION|>--- conflicted
+++ resolved
@@ -235,23 +235,8 @@
 
         void *hookData = fp->hookData;
         if (JS_UNLIKELY(hookData != NULL)) {
-<<<<<<< HEAD
             if (JSInterpreterHook hook = cx->debugHooks->callHook) {
                 hook(cx, fp, JS_FALSE, &interpReturnOK, hookData);
-=======
-            JSInterpreterHook hook;
-            JSBool status;
-
-            hook = cx->debugHooks->callHook;
-            if (hook) {
-                /*
-                 * Do not pass &ok directly as exposing the address inhibits
-                 * optimizations and uninitialised warnings.
-                 */
-                status = ok;
-                hook(cx, fp, JS_FALSE, &status, hookData);
-                ok = status;
->>>>>>> c21ad39e
                 CHECK_INTERRUPT_HANDLER();
             }
         }
@@ -285,17 +270,10 @@
 
         JSStackFrame *down = fp->down;
         bool recursive = fp->script == down->script;
-<<<<<<< HEAD
 
         /* Pop the frame. */
         cx->stack().popInlineFrame(cx, fp, down);
 
-=======
-
-        /* Pop the frame. */
-        cx->stack().popInlineFrame(cx, fp, down);
-
->>>>>>> c21ad39e
         /* Propagate return value before fp is lost. */
         regs.sp[-1] = fp->rval;
 
@@ -523,29 +501,18 @@
 END_CASE(JSOP_ITER)
 
 BEGIN_CASE(JSOP_MOREITER)
-<<<<<<< HEAD
 {
     JS_ASSERT(regs.sp - 1 >= fp->base());
     JS_ASSERT(regs.sp[-1].isObject());
     PUSH_NULL();
     bool cond;
     if (!IteratorMore(cx, &regs.sp[-2].asObject(), &cond, &regs.sp[-1]))
-=======
-    JS_ASSERT(regs.sp - 1 >= StackBase(fp));
-    JS_ASSERT(!JSVAL_IS_PRIMITIVE(regs.sp[-1]));
-    PUSH_OPND(JSVAL_NULL);
-    if (!IteratorMore(cx, JSVAL_TO_OBJECT(regs.sp[-2]), &cond, &regs.sp[-1]))
->>>>>>> c21ad39e
         goto error;
     CHECK_INTERRUPT_HANDLER();
     TRY_BRANCH_AFTER_COND(cond, 1);
     JS_ASSERT(regs.pc[1] == JSOP_IFNEX);
-<<<<<<< HEAD
     regs.sp[-1].setBoolean(cond);
 }
-=======
-    STORE_OPND(-1, BOOLEAN_TO_JSVAL(cond));
->>>>>>> c21ad39e
 END_CASE(JSOP_MOREITER)
 
 BEGIN_CASE(JSOP_ENDITER)
@@ -574,13 +541,8 @@
     JS_ASSERT(regs.sp - 1 >= fp->base());
     uintN slot = GET_SLOTNO(regs.pc);
     JS_ASSERT(slot < fp->script->nslots);
-<<<<<<< HEAD
     JS_ASSERT(regs.sp[-1].isObject());
     if (!IteratorNext(cx, &regs.sp[-1].asObject(), &fp->slots()[slot]))
-=======
-    JS_ASSERT(!JSVAL_IS_PRIMITIVE(regs.sp[-1]));
-    if (!IteratorNext(cx, JSVAL_TO_OBJECT(regs.sp[-1]), &fp->slots()[slot]))
->>>>>>> c21ad39e
         goto error;
 }
 END_CASE(JSOP_FORLOCAL)
@@ -635,17 +597,10 @@
      * side expression evaluation and assignment. This opcode exists solely to
      * help the decompiler.
      */
-<<<<<<< HEAD
     JS_ASSERT(regs.sp - 1 >= fp->base());
     JS_ASSERT(regs.sp[-1].isObject());
     PUSH_NULL();
     if (!IteratorNext(cx, &regs.sp[-2].asObject(), &regs.sp[-1]))
-=======
-    JS_ASSERT(regs.sp - 1 >= StackBase(fp));
-    JS_ASSERT(!JSVAL_IS_PRIMITIVE(regs.sp[-1]));
-    PUSH_OPND(JSVAL_NULL);
-    if (!IteratorNext(cx, JSVAL_TO_OBJECT(regs.sp[-2]), &regs.sp[-1]))
->>>>>>> c21ad39e
         goto error;
 END_CASE(JSOP_FORELEM)
 
@@ -861,21 +816,9 @@
  */
 #if JS_HAS_XML_SUPPORT
 #define XML_EQUALITY_OP(OP)                                                   \
-<<<<<<< HEAD
     if ((lval.isNonFunObj() && lval.asObject().isXML()) ||                    \
         (rval.isNonFunObj() && rval.asObject().isXML())) {                    \
         if (!js_TestXMLEquality(cx, lval, rval, &cond))                       \
-=======
-    if ((ltmp == JSVAL_OBJECT &&                                              \
-         (obj2 = JSVAL_TO_OBJECT(lval)) &&                                    \
-         obj2->isXML()) ||                                                    \
-        (rtmp == JSVAL_OBJECT &&                                              \
-         (obj2 = JSVAL_TO_OBJECT(rval)) &&                                    \
-         obj2->isXML())) {                                                    \
-        if (JSVAL_IS_OBJECT(rval) && obj2 == JSVAL_TO_OBJECT(rval))           \
-            rval = lval;                                                      \
-        if (!js_TestXMLEquality(cx, obj2, rval, &cond))                       \
->>>>>>> c21ad39e
             goto error;                                                       \
         cond = cond OP JS_TRUE;                                               \
     } else
@@ -1104,16 +1047,9 @@
             regs.sp[-1].setInt32(sum);
     } else
 #if JS_HAS_XML_SUPPORT
-<<<<<<< HEAD
     if (lval.isNonFunObj() && lval.asObject().isXML() &&
         rval.isNonFunObj() && rval.asObject().isXML()) {
         if (!js_ConcatenateXML(cx, &lval.asObject(), &rval.asObject(), &rval))
-=======
-    if (!JSVAL_IS_PRIMITIVE(lval) &&
-        (obj2 = JSVAL_TO_OBJECT(lval), obj2->isXML()) &&
-        VALUE_IS_XML(rval)) {
-        if (!js_ConcatenateXML(cx, obj2, rval, &rval))
->>>>>>> c21ad39e
             goto error;
         regs.sp--;
         regs.sp[-1] = rval;
@@ -1602,13 +1538,8 @@
     uint32 slot = GET_SLOTNO(regs.pc);
     JS_ASSERT(slot < GlobalVarCount(fp));
     METER_SLOT_OP(op, slot);
-<<<<<<< HEAD
     const Value &lref = fp->slots()[slot];
     if (lref.isNull()) {
-=======
-    lval = fp->slots()[slot];
-    if (JSVAL_IS_NULL(lval)) {
->>>>>>> c21ad39e
         op = op2;
         DO_OP();
     }
@@ -1678,11 +1609,7 @@
     i = SLOTNO_LEN;
     uint32 slot = GET_SLOTNO(regs.pc);
     JS_ASSERT(slot < script->nslots);
-<<<<<<< HEAD
     PUSH_COPY(fp->slots()[slot]);
-=======
-    PUSH_OPND(fp->slots()[slot]);
->>>>>>> c21ad39e
     goto do_getprop_body;
 }
 
@@ -1877,13 +1804,7 @@
 
 BEGIN_CASE(JSOP_UNBRAND)
     JS_ASSERT(regs.sp - fp->slots() >= 1);
-<<<<<<< HEAD
     if (!regs.sp[-1].asObject().unbrand(cx))
-=======
-    lval = FETCH_OPND(-1);
-    obj = JSVAL_TO_OBJECT(lval);
-    if (!obj->unbrand(cx))
->>>>>>> c21ad39e
         goto error;
 END_CASE(JSOP_UNBRAND)
 
@@ -2283,11 +2204,7 @@
         }
     }
 
-<<<<<<< HEAD
     if (!InvokeConstructor(cx, InvokeArgsGuard(vp, argc), JS_FALSE))
-=======
-    if (!js_InvokeConstructor(cx, InvokeArgsGuard(vp, argc), JS_FALSE))
->>>>>>> c21ad39e
         goto error;
     regs.sp = vp + 1;
     CHECK_INTERRUPT_HANDLER();
@@ -2315,11 +2232,7 @@
         {
             JSScript *newscript = fun->u.i.script;
             if (JS_UNLIKELY(newscript->isEmpty())) {
-<<<<<<< HEAD
                 vp->setUndefined();
-=======
-                *vp = JSVAL_VOID;
->>>>>>> c21ad39e
                 regs.sp = vp + 1;
                 goto end_call;
             }
@@ -2343,12 +2256,7 @@
                 newfp = stack.getInlineFrame(cx, regs.sp, missing, nfixed);
                 if (!newfp)
                     goto error;
-<<<<<<< HEAD
                 SetValueRangeToUndefined(regs.sp, missing);
-=======
-                for (jsval *v = regs.sp, *end = v + missing; v != end; ++v)
-                    *v = JSVAL_VOID;
->>>>>>> c21ad39e
             } else {
                 newfp = stack.getInlineFrame(cx, regs.sp, 0, nfixed);
                 if (!newfp)
@@ -2362,15 +2270,9 @@
             newfp->fun = fun;
             newfp->argc = argc;
             newfp->argv = vp + 2;
-<<<<<<< HEAD
             newfp->rval.setUndefined();
             newfp->annotation = NULL;
             newfp->scopeChain = obj->getParent();
-=======
-            newfp->rval = JSVAL_VOID;
-            newfp->annotation = NULL;
-            newfp->scopeChain = parent = obj->getParent();
->>>>>>> c21ad39e
             newfp->flags = flags;
             newfp->blockChain = NULL;
             if (JS_LIKELY(newscript->staticLevel < JS_DISPLAY_SIZE)) {
@@ -2383,14 +2285,8 @@
             newfp->imacpc = NULL;
 
             /* Push void to initialize local variables. */
-<<<<<<< HEAD
             Value *newsp = newfp->base();
             SetValueRangeToUndefined(newfp->slots(), newsp);
-=======
-            jsval *newsp = StackBase(newfp);
-            for (jsval *v = newfp->slots(); v != newsp; ++v)
-                *v = JSVAL_VOID;
->>>>>>> c21ad39e
 
             /* Scope with a call object parented by callee's parent. */
             if (fun->isHeavyweight() && !js_GetCallObject(cx, newfp))
@@ -2470,12 +2366,8 @@
         }
     }
 
-<<<<<<< HEAD
-    JSBool ok;
+    bool ok;
     ok = Invoke(cx, InvokeArgsGuard(vp, argc), 0);
-=======
-    ok = js_Invoke(cx, InvokeArgsGuard(vp, argc), 0);
->>>>>>> c21ad39e
     regs.sp = vp + 1;
     CHECK_INTERRUPT_HANDLER();
     if (!ok)
@@ -2489,17 +2381,11 @@
 }
 
 BEGIN_CASE(JSOP_SETCALL)
-<<<<<<< HEAD
 {
     uintN argc = GET_ARGC(regs.pc);
     Value *vp = regs.sp - argc - 2;
     JSBool ok = Invoke(cx, InvokeArgsGuard(vp, argc), 0);
     if (ok)
-=======
-    argc = GET_ARGC(regs.pc);
-    vp = regs.sp - argc - 2;
-    if (js_Invoke(cx, InvokeArgsGuard(vp, argc), 0))
->>>>>>> c21ad39e
         JS_ReportErrorNumber(cx, js_GetErrorMessage, NULL, JSMSG_BAD_LEFTSIDE_OF_ASS);
     goto error;
 }
@@ -2909,39 +2795,25 @@
 {
     uint32 slot = GET_SLOTNO(regs.pc);
     JS_ASSERT(slot < script->nslots);
-<<<<<<< HEAD
     PUSH_COPY(fp->slots()[slot]);
 }
-=======
-    PUSH_OPND(fp->slots()[slot]);
->>>>>>> c21ad39e
 END_CASE(JSOP_GETLOCAL)
 
 BEGIN_CASE(JSOP_CALLLOCAL)
 {
     uint32 slot = GET_SLOTNO(regs.pc);
     JS_ASSERT(slot < script->nslots);
-<<<<<<< HEAD
     PUSH_COPY(fp->slots()[slot]);
     PUSH_NULL();
 }
-=======
-    PUSH_OPND(fp->slots()[slot]);
-    PUSH_OPND(JSVAL_NULL);
->>>>>>> c21ad39e
 END_CASE(JSOP_CALLLOCAL)
 
 BEGIN_CASE(JSOP_SETLOCAL)
 {
     uint32 slot = GET_SLOTNO(regs.pc);
     JS_ASSERT(slot < script->nslots);
-<<<<<<< HEAD
     fp->slots()[slot] = regs.sp[-1];
 }
-=======
-    vp = &fp->slots()[slot];
-    *vp = FETCH_OPND(-1);
->>>>>>> c21ad39e
 END_SET_CASE(JSOP_SETLOCAL)
 
 BEGIN_CASE(JSOP_GETUPVAR)
@@ -3030,13 +2902,8 @@
     uint32 slot = GET_SLOTNO(regs.pc);
     JS_ASSERT(slot < GlobalVarCount(fp));
     METER_SLOT_OP(op, slot);
-<<<<<<< HEAD
     const Value &lval = fp->slots()[slot];
     if (lval.isNull()) {
-=======
-    lval = fp->slots()[slot];
-    if (JSVAL_IS_NULL(lval)) {
->>>>>>> c21ad39e
         op = (op == JSOP_GETGVAR) ? JSOP_NAME : JSOP_CALLNAME;
         DO_OP();
     }
@@ -3062,15 +2929,9 @@
     METER_SLOT_OP(op, slot);
     const Value &rref = regs.sp[-1];
     JS_ASSERT(fp->varobj(cx) == cx->activeCallStack()->getInitialVarObj());
-<<<<<<< HEAD
     JSObject *obj = cx->activeCallStack()->getInitialVarObj();
     const Value &lref = fp->slots()[slot];
     if (lref.isNull()) {
-=======
-    obj = cx->activeCallStack()->getInitialVarObj();
-    lval = fp->slots()[slot];
-    if (JSVAL_IS_NULL(lval)) {
->>>>>>> c21ad39e
         /*
          * Inline-clone and deoptimize JSOP_SETNAME code here because
          * JSOP_SETGVAR has arity 1: [rref], not arity 2: [obj, rref]
@@ -3167,11 +3028,7 @@
              * The atom index for the global's name literal is identical to its
              * variable index.
              */
-<<<<<<< HEAD
             fp->slots()[index].setInt32(sprop->slot);
-=======
-            fp->slots()[index] = INT_TO_JSVAL(sprop->slot);
->>>>>>> c21ad39e
         }
     }
 
@@ -3424,12 +3281,8 @@
     uint32 slot = GET_SLOTNO(regs.pc);
     TRACE_2(DefLocalFunSetSlot, slot, obj);
 
-<<<<<<< HEAD
     fp->slots()[slot].setFunObj(*obj);
 }
-=======
-    fp->slots()[slot] = OBJECT_TO_JSVAL(obj);
->>>>>>> c21ad39e
 END_CASE(JSOP_DEFLOCALFUN)
 
 BEGIN_CASE(JSOP_DEFLOCALFUN_FC)
@@ -3444,12 +3297,8 @@
     uint32 slot = GET_SLOTNO(regs.pc);
     TRACE_2(DefLocalFunSetSlot, slot, obj);
 
-<<<<<<< HEAD
     fp->slots()[slot].setFunObj(*obj);
 }
-=======
-    fp->slots()[slot] = OBJECT_TO_JSVAL(obj);
->>>>>>> c21ad39e
 END_CASE(JSOP_DEFLOCALFUN_FC)
 
 BEGIN_CASE(JSOP_DEFLOCALFUN_DBGFC)
@@ -3461,14 +3310,9 @@
     if (!obj)
         goto error;
 
-<<<<<<< HEAD
     uint32 slot = GET_SLOTNO(regs.pc);
     fp->slots()[slot].setFunObj(*obj);
 }
-=======
-    slot = GET_SLOTNO(regs.pc);
-    fp->slots()[slot] = OBJECT_TO_JSVAL(obj);
->>>>>>> c21ad39e
 END_CASE(JSOP_DEFLOCALFUN_DBGFC)
 
 BEGIN_CASE(JSOP_LAMBDA)
@@ -3680,11 +3524,7 @@
 {
     len = GET_UINT16(regs.pc);
     cx->assertValidStackDepth(len);
-<<<<<<< HEAD
     JSObject *obj = js_NewArrayObject(cx, len, regs.sp - len, JS_TRUE);
-=======
-    obj = js_NewArrayObject(cx, len, regs.sp - len, JS_TRUE);
->>>>>>> c21ad39e
     if (!obj)
         goto error;
     regs.sp -= len - 1;
@@ -3884,26 +3724,16 @@
 {
     uint32 slot = GET_UINT16(regs.pc);
     JS_ASSERT(slot + 1 < fp->script->nfixed);
-<<<<<<< HEAD
     const Value &lref = fp->slots()[slot];
     JSObject *obj;
     if (lref.isObject()) {
         obj = &lref.asObject();
-=======
-    lval = fp->slots()[slot];
-    if (!JSVAL_IS_PRIMITIVE(lval)) {
-        obj = JSVAL_TO_OBJECT(lval);
->>>>>>> c21ad39e
     } else {
         JS_ASSERT(lref.isUndefined());
         obj = js_NewArrayObject(cx, 0, NULL);
         if (!obj)
             goto error;
-<<<<<<< HEAD
         fp->slots()[slot].setNonFunObj(*obj);
-=======
-        fp->slots()[slot] = OBJECT_TO_JSVAL(obj);
->>>>>>> c21ad39e
     }
     jsint i = (jsint) GET_UINT16(regs.pc + UINT16_LEN);
     jsid id = INT_TO_JSID(i);
@@ -3924,7 +3754,6 @@
 {
     uint32 slot = GET_UINT16(regs.pc);
     JS_ASSERT(slot + 1 < fp->script->nfixed);
-<<<<<<< HEAD
     const Value &lref = fp->slots()[slot];
     jsint i = (jsint) GET_UINT16(regs.pc + UINT16_LEN);
     Value rval;
@@ -3933,15 +3762,6 @@
     } else {
         JSObject *obj = &fp->slots()[slot].asObject();
         jsid id = INT_TO_JSID(i);
-=======
-    lval = fp->slots()[slot];
-    i = (jsint) GET_UINT16(regs.pc + UINT16_LEN);
-    if (JSVAL_IS_VOID(lval)) {
-        rval = JSVAL_VOID;
-    } else {
-        obj = JSVAL_TO_OBJECT(fp->slots()[slot]);
-        id = INT_TO_JSID(i);
->>>>>>> c21ad39e
         if (!obj->getProperty(cx, id, &rval))
             goto error;
     }
@@ -3961,12 +3781,8 @@
 {
     uint32 slot = GET_UINT16(regs.pc);
     JS_ASSERT(slot + 1 < fp->script->nfixed);
-<<<<<<< HEAD
     Value *vp = &fp->slots()[slot];
     Value rval;
-=======
-    vp = &fp->slots()[slot];
->>>>>>> c21ad39e
     rval = vp[1];
 
     /*
@@ -4065,12 +3881,8 @@
     JS_ASSERT((size_t) (regs.sp - fp->base()) >= 2);
     uint32 slot = GET_UINT16(regs.pc);
     JS_ASSERT(slot + 1 < script->nslots);
-<<<<<<< HEAD
     POP_COPY_TO(fp->slots()[slot]);
 }
-=======
-    fp->slots()[slot] = POP_OPND();
->>>>>>> c21ad39e
 END_CASE(JSOP_SETLOCALPOP)
 
 BEGIN_CASE(JSOP_IFPRIMTOP)
@@ -4334,11 +4146,7 @@
          * Decrease sp after EnterWith returns as we use sp[-1] there to root
          * temporaries.
          */
-<<<<<<< HEAD
         JS_ASSERT(IsXML(regs.sp[-1]));
-=======
-        JS_ASSERT(VALUE_IS_XML(regs.sp[-1]));
->>>>>>> c21ad39e
         if (!js_EnterWith(cx, -2))
             goto error;
         regs.sp--;
@@ -4384,16 +4192,11 @@
 END_CASE(JSOP_XMLTAGEXPR)
 
 BEGIN_CASE(JSOP_XMLELTEXPR)
-<<<<<<< HEAD
 {
     Value rval;
     rval = regs.sp[-1];
     JSString *str;
     if (IsXML(rval)) {
-=======
-    rval = FETCH_OPND(-1);
-    if (VALUE_IS_XML(rval)) {
->>>>>>> c21ad39e
         str = js_ValueToXMLString(cx, rval);
     } else {
         str = js_ValueToString(cx, rval);
@@ -4475,15 +4278,8 @@
     Value *vp = regs.sp + OBJ_BLOCK_COUNT(cx, obj);
     JS_ASSERT(regs.sp < vp);
     JS_ASSERT(vp <= fp->slots() + script->nslots);
-<<<<<<< HEAD
     SetValueRangeToUndefined(regs.sp, vp);
     regs.sp = vp;
-=======
-    while (regs.sp < vp) {
-        STORE_OPND(0, JSVAL_VOID);
-        regs.sp++;
-    }
->>>>>>> c21ad39e
 
 #ifdef DEBUG
     JS_ASSERT(fp->blockChain == obj->getParent());
@@ -4585,15 +4381,8 @@
     uint32 slot = GET_UINT16(regs.pc);
     JS_ASSERT(script->nfixed <= slot);
     JS_ASSERT(slot < script->nslots);
-<<<<<<< HEAD
     JSObject *obj = &fp->slots()[slot].asObject();
     if (!js_ArrayCompPush(cx, obj, regs.sp[-1]))
-=======
-    lval = fp->slots()[slot];
-    obj  = JSVAL_TO_OBJECT(lval);
-    rval = FETCH_OPND(-1);
-    if (!js_ArrayCompPush(cx, obj, rval))
->>>>>>> c21ad39e
         goto error;
     regs.sp--;
 }
