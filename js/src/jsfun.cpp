--- conflicted
+++ resolved
@@ -219,29 +219,9 @@
     if (argsobj)
         return argsobj;
 
-<<<<<<< HEAD
-    /*
-     * Give arguments an intrinsic scope chain link to fp's global object.
-     * Since the arguments object lacks a prototype because js_ArgumentsClass
-     * is not initialized, NewObject won't assign a default parent to it.
-     *
-     * Therefore if arguments is used as the head of an eval scope chain (via
-     * a direct or indirect call to eval(program, arguments)), any reference
-     * to a standard class object in the program will fail to resolve due to
-     * js_GetClassPrototype not being able to find a global object containing
-     * the standard prototype by starting from arguments and following parent.
-     */
-    JSObject *global = fp->scopeChainObj();
-    while (JSObject *parent = global->getParent())
-        global = parent;
-
-    JS_ASSERT(fp->argv);
-    argsobj = NewArguments(cx, global, fp->argc, &fp->argv[-2].asObject());
-=======
     /* Compute the arguments object's parent slot from fp's scope chain. */
     JSObject *global = fp->scopeChain->getGlobal();
-    argsobj = NewArguments(cx, global, fp->argc, JSVAL_TO_OBJECT(fp->argv[-2]));
->>>>>>> 52e11d5d
+    argsobj = NewArguments(cx, global, fp->argc, &fp->argv[-2].asObject());
     if (!argsobj)
         return argsobj;
 
@@ -774,12 +754,7 @@
         return NULL;
 
     /* Init immediately to avoid GC seeing a half-init'ed object. */
-<<<<<<< HEAD
     callobj->init(&js_CallClass, NullTag(), ObjectTag(*scopeChain), PrivateTag(NULL));
-
-=======
-    callobj->init(&js_CallClass, NULL, scopeChain, JSVAL_NULL);
->>>>>>> 52e11d5d
     callobj->map = cx->runtime->emptyCallScope->hold();
 
     /* This must come after callobj->map has been set. */
@@ -829,23 +804,12 @@
      */
     JSAtom *lambdaName = (fp->fun->flags & JSFUN_LAMBDA) ? fp->fun->atom : NULL;
     if (lambdaName) {
-<<<<<<< HEAD
-        JSObject *env = NewObjectWithGivenProto(cx, &js_DeclEnvClass, NULL,
-                                                fp->scopeChainObj());
-        if (!env)
-=======
         JSObject *envobj = NewDeclEnvObject(cx, fp);
         if (!envobj)
->>>>>>> 52e11d5d
             return NULL;
 
-<<<<<<< HEAD
-        /* Root env before js_DefineNativeProperty (-> JSClass.addProperty). */
-        fp->setScopeChainObj(env);
-=======
         /* Root envobj before js_DefineNativeProperty (-> JSClass.addProperty). */
         fp->scopeChain = envobj;
->>>>>>> 52e11d5d
         JS_ASSERT(fp->argv);
         if (!js_DefineNativeProperty(cx, fp->scopeChainObj(), ATOM_TO_JSID(lambdaName),
                                      fp->calleeValue(),
@@ -1288,20 +1252,7 @@
     return JS_TRUE;
 }
 
-<<<<<<< HEAD
-static uint32
-call_reserveSlots(JSContext *cx, JSObject *obj)
-{
-    JSFunction *fun;
-
-    fun = js_GetCallObjectFunction(obj);
-    return fun->countArgsAndVars();
-}
-
 JS_PUBLIC_DATA(Class) js_CallClass = {
-=======
-JS_FRIEND_DATA(JSClass) js_CallClass = {
->>>>>>> 52e11d5d
     "Call",
     JSCLASS_HAS_PRIVATE |
     JSCLASS_HAS_RESERVED_SLOTS(CALL_CLASS_FIXED_RESERVED_SLOTS) |
@@ -1421,21 +1372,11 @@
         } else {
             vp->setNull();
         }
-<<<<<<< HEAD
+
+        /* Censor the caller if it is from another compartment. */
         if (vp->isObject()) {
-            JSSecurityCallbacks *callbacks = JS_GetSecurityCallbacks(cx);
-            if (callbacks && callbacks->checkObjectAccess) {
-                id = ATOM_TO_JSID(cx->runtime->atomState.callerAtom);
-                if (!callbacks->checkObjectAccess(cx, obj, id, JSACC_READ, Jsvalify(vp)))
-                    return JS_FALSE;
-            }
-=======
-
-        /* Censor the caller if it is from another compartment. */
-        if (!JSVAL_IS_PRIMITIVE(*vp)) {
             if (JSVAL_TO_OBJECT(*vp)->getCompartment(cx) != cx->compartment)
                 *vp = JSVAL_NULL;
->>>>>>> 52e11d5d
         }
         break;
 
@@ -1866,38 +1807,6 @@
     JS_CLASS_TRACE(fun_trace), NULL
 };
 
-<<<<<<< HEAD
-static JSBool
-fun_toStringHelper(JSContext *cx, uint32_t indent, uintN argc, Value *vp)
-{
-    if (!ComputeThisFromVpInPlace(cx, vp))
-        return JS_FALSE;
-    Value fval = vp[1];
-
-    JSObject *obj;
-    if (!IsFunctionObject(fval, &obj)) {
-        JS_ReportErrorNumber(cx, js_GetErrorMessage, NULL,
-                             JSMSG_INCOMPATIBLE_PROTO,
-                             js_Function_str, js_toString_str,
-                             JS_GetTypeName(cx, TypeOfValue(cx, fval)));
-        return JS_FALSE;
-    }
-
-    if (argc != 0) {
-        if (!ValueToECMAUint32(cx, vp[2], &indent))
-            return JS_FALSE;
-    }
-
-    JS_ASSERT(JS_ObjectIsFunction(cx, obj));
-    JSFunction *fun = GET_FUNCTION_PRIVATE(cx, obj);
-    if (!fun)
-        return JS_TRUE;
-    JSString *str = JS_DecompileFunction(cx, fun, (uintN)indent);
-    if (!str)
-        return JS_FALSE;
-    vp->setString(str);
-    return JS_TRUE;
-=======
 namespace js {
 
 JSString *
@@ -1919,8 +1828,7 @@
     return JS_DecompileFunction(cx, fun, indent);
 }
 
->>>>>>> 52e11d5d
-}
+}  /* namespace js */
 
 static JSBool
 fun_toString(JSContext *cx, uintN argc, Value *vp)
@@ -2158,11 +2066,7 @@
         sp++;
     }
 
-<<<<<<< HEAD
-    JSBool ok = InvokeConstructor(cx, args, JS_TRUE);
-=======
-    JSBool ok = js_InvokeConstructor(cx, args);
->>>>>>> 52e11d5d
+    JSBool ok = InvokeConstructor(cx, args);
     *vp = *args.getvp();
     return ok;
 }
