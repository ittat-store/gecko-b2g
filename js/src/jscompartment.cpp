--- conflicted
+++ resolved
@@ -111,17 +111,10 @@
 
 JSCompartment::~JSCompartment()
 {
-<<<<<<< HEAD
-#if ENABLE_YARR_JIT
-    Foreground::delete_(regExpAllocator);
-#endif
-
 #ifdef JS_ION
     Foreground::delete_(ionCompartment_);
 #endif
 
-=======
->>>>>>> bb0c21a5
 #ifdef JS_METHODJIT
     Foreground::delete_(jaegerCompartment_);
 #endif
@@ -536,11 +529,6 @@
     if (initialStringShape && IsAboutToBeFinalized(cx, initialStringShape))
         initialStringShape = NULL;
 
-#ifdef JS_ION
-    if (ionCompartment_)
-        ionCompartment_->sweep(cx);
-#endif
-
     sweepBreakpoints(cx);
 
 #ifdef JS_TRACER
@@ -550,6 +538,11 @@
 
     {
         gcstats::AutoPhase ap(rt->gcStats, gcstats::PHASE_DISCARD_CODE);
+
+#ifdef JS_ION
+        if (ionCompartment_)
+            ionCompartment_->sweep(cx);
+#endif
 
         /*
          * Kick all frames on the stack into the interpreter, and release all JIT
