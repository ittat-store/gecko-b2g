--- conflicted
+++ resolved
@@ -502,25 +502,7 @@
 void
 JSCompartment::discardJitCode(JSContext *cx)
 {
-    /*
-     * Kick all frames on the stack into the interpreter, and release all JIT
-     * code in the compartment.
-     */
-#ifdef JS_METHODJIT
-    mjit::ClearAllFrames(this);
-
-    for (CellIterUnderGC i(this, FINALIZE_SCRIPT); !i.done(); i.next()) {
-        JSScript *script = i.get<JSScript>();
-        mjit::ReleaseScriptCode(cx, script);
-
-        /*
-         * Use counts for scripts are reset on GC. After discarding code we
-         * need to let it warm back up to get information like which opcodes
-         * are setting array holes or accessing getter properties.
-         */
-        script->resetUseCount();
-    }
-#endif
+    ReleaseAllJITCode(cx, this, true);
 }
 
 void
@@ -555,17 +537,13 @@
 
     {
         gcstats::AutoPhase ap(rt->gcStats, gcstats::PHASE_DISCARD_CODE);
-<<<<<<< HEAD
 
 #ifdef JS_ION
         if (ionCompartment_)
             ionCompartment_->sweep(cx);
 #endif
 
-        ReleaseAllJITCode(cx, this, true);
-=======
         discardJitCode(cx);
->>>>>>> d31a9134
     }
 
     if (!activeAnalysis) {
