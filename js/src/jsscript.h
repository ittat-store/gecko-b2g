/* -*- Mode: C++; tab-width: 8; indent-tabs-mode: nil; c-basic-offset: 4 -*-
 * vim: set ts=4 sw=4 et tw=79 ft=cpp:
 *
 * This Source Code Form is subject to the terms of the Mozilla Public
 * License, v. 2.0. If a copy of the MPL was not distributed with this
 * file, You can obtain one at http://mozilla.org/MPL/2.0/. */

#ifndef jsscript_h___
#define jsscript_h___
/*
 * JS script descriptor.
 */
#include "jsatom.h"
#include "jsprvtd.h"
#include "jsdbgapi.h"
#include "jsclist.h"
#include "jsinfer.h"
#include "jsopcode.h"
#include "jsscope.h"

#include "gc/Barrier.h"

<<<<<<< HEAD
namespace js { namespace ion { struct IonScript; }}
# define ION_DISABLED_SCRIPT ((js::ion::IonScript *)0x1)
=======
namespace js {

struct Shape;

namespace mjit {
struct JITScript;
class CallCompiler;
}

namespace analyze {
class ScriptAnalysis;
}

}
>>>>>>> a846a945

/*
 * Type of try note associated with each catch or finally block, and also with
 * for-in loops.
 */
typedef enum JSTryNoteKind {
    JSTRY_CATCH,
    JSTRY_FINALLY,
    JSTRY_ITER
} JSTryNoteKind;

/*
 * Exception handling record.
 */
struct JSTryNote {
    uint8_t         kind;       /* one of JSTryNoteKind */
    uint8_t         padding;    /* explicit padding on uint16_t boundary */
    uint16_t        stackDepth; /* stack depth upon exception handler entry */
    uint32_t        start;      /* start of the try statement or for-in loop
                                   relative to script->main */
    uint32_t        length;     /* length of the try statement or for-in loop */
};

namespace js {

struct ConstArray {
    js::HeapValue   *vector;    /* array of indexed constant values */
    uint32_t        length;
};

struct ObjectArray {
    js::HeapPtrObject *vector;  /* array of indexed objects */
    uint32_t        length;     /* count of indexed objects */
};

struct TryNoteArray {
    JSTryNote       *vector;    /* array of indexed try notes */
    uint32_t        length;     /* count of indexed try notes */
};

struct ClosedSlotArray {
    uint32_t        *vector;    /* array of closed slots */
    uint32_t        length;     /* count of closed slots */
};

/*
 * A "binding" is a formal, 'var' or 'const' declaration. A function's lexical
 * scope is composed of these three kinds of bindings.
 */

enum BindingKind { ARGUMENT, VARIABLE, CONSTANT };

struct Binding
{
    PropertyName *maybeName;  /* NULL for destructuring formals. */
    BindingKind kind;
};

/*
 * Iterator over a script's bindings (formals and variables). Note: iteration
 * proceeds in reverse-frame-index order, vars before formals. For ascending
 * order, see GetOrderedBindings.
 */
class BindingIter
{
    friend class Bindings;
    BindingIter(JSContext *cx, const Bindings &bindings, Shape *shape);
    void settle();

    struct Init
    {
        Init(const Bindings *b, Shape::Range s) : bindings(b), shape(s) {}
        const Bindings *bindings;
        Shape::Range shape;
    };

  public:
    BindingIter(JSContext *cx, Bindings &bindings);
    BindingIter(JSContext *cx, Init init);

    void operator=(Init init);

    bool done() const { return shape_.empty(); }
    operator bool() const { return !done(); }
    void operator++(int) { shape_.popFront(); settle(); }

    const Binding &operator*() const { JS_ASSERT(!done()); return binding_; }
    const Binding *operator->() const { JS_ASSERT(!done()); return &binding_; }
    unsigned frameIndex() const { JS_ASSERT(!done()); return shape_.front().shortid(); }

  private:
    const Bindings *bindings_;
    Binding binding_;
    Shape::Range shape_;
    Shape::Range::AutoRooter rooter_;
};

/*
 * This function fills the given BindingVector in ascending frame-index order,
 * formals before variables. Thus, for function f(x) { var y; }, *vec will
 * contain [("x",ARGUMENT),("y",VARIABLE)].
 */

typedef Vector<Binding, 32> BindingVector;

extern bool
GetOrderedBindings(JSContext *cx, Bindings &bindings, BindingVector *vec);

/*
 * Formal parameters and local variables are stored in a shape tree
 * path encapsulated within this class.  This class represents bindings for
 * both function and top-level scripts (the latter is needed to track names in
 * strict mode eval code, to give such code its own lexical environment).
 */
class Bindings
{
    friend class BindingIter;
    friend class StaticScopeIter;

    HeapPtr<Shape> lastBinding;
    uint16_t nargs;
    uint16_t nvars;
    bool     hasDup_:1;     // true if there are duplicate argument names

    inline Shape *initialShape(JSContext *cx) const;
  public:
    inline Bindings();

    /*
     * Transfers ownership of bindings data from bindings into this fresh
     * Bindings instance. Once such a transfer occurs, the old bindings must
     * not be used again.
     */
    inline void transfer(Bindings *bindings);

    uint16_t numArgs() const { return nargs; }
    uint16_t numVars() const { return nvars; }
    unsigned count() const { return nargs + nvars; }

    /*
     * The VM's StackFrame allocates a Value for each formal and variable.
     * A (formal|var)Index is the index passed to fp->unaliasedFormal/Var to
     * access this variable. These two functions convert between formal/var
     * indices and the corresponding slot in the CallObject.
     */
    inline uint16_t formalIndexToSlot(uint16_t i);
    inline uint16_t varIndexToSlot(uint16_t i);

    /* Ensure these bindings have a shape lineage. */
    inline bool ensureShape(JSContext *cx);

    /*
     * Return the shape to use to create a call object for these bindings.
     * The result is guaranteed not to have duplicate property names.
     */
    Shape *callObjectShape(JSContext *cx) const;

    /* See Scope::extensibleParents */
    inline bool extensibleParents();
    bool setExtensibleParents(JSContext *cx);

    enum {
        /* A script may have no more than this many arguments or variables. */
        BINDING_COUNT_LIMIT = 0xFFFF
    };

    /*
     * Add a local binding for the given name, of the given type, for the code
     * being compiled.  If fun is non-null, this binding set is being created
     * for that function, so adjust corresponding metadata in that function
     * while adding.  Otherwise this set must correspond to a top-level script.
     *
     * A binding may be added twice with different kinds; the last one for a
     * given name prevails.  (We preserve both bindings for the decompiler,
     * which must deal with such cases.)  Pass null for name when indicating a
     * destructuring argument.  Return true on success.
     *
     * The parser builds shape paths for functions, usable by Call objects at
     * runtime, by calling an "add" method. All ARGUMENT bindings must be added
     * before before any VARIABLE or CONSTANT bindings.
     */
    bool add(JSContext *cx, HandleAtom name, BindingKind kind);

    /* Convenience specializations. */
    bool addVariable(JSContext *cx, HandleAtom name) {
        return add(cx, name, VARIABLE);
    }
    bool addConstant(JSContext *cx, HandleAtom name) {
        return add(cx, name, CONSTANT);
    }
    bool addArgument(JSContext *cx, HandleAtom name, uint16_t *slotp) {
        JS_ASSERT(name != NULL); /* not destructuring */
        *slotp = nargs;
        return add(cx, name, ARGUMENT);
    }
    bool addDestructuring(JSContext *cx, uint16_t *slotp) {
        *slotp = nargs;
        Rooted<JSAtom*> atom(cx, NULL);
        return add(cx, atom, ARGUMENT);
    }

    void noteDup() { hasDup_ = true; }
    bool hasDup() const { return hasDup_; }

    /*
     * Look up an argument or variable name, returning its kind when found or
     * NONE when no such name exists. When indexp is not null and the name
     * exists, *indexp will receive the index of the corresponding argument or
     * variable.
     */
    BindingIter::Init lookup(JSContext *cx, PropertyName *name) const;

    /* Convenience method to check for any binding for a name. */
    bool hasBinding(JSContext *cx, PropertyName *name) const {
        Shape **_;
        return lastBinding && Shape::search(cx, lastBinding, NameToId(name), &_) != NULL;
    }

    /* Convenience method to get the var index of 'arguments'. */
    unsigned argumentsVarIndex(JSContext *cx) const;

    void trace(JSTracer *trc);

    class AutoRooter : private AutoGCRooter
    {
      public:
        explicit AutoRooter(JSContext *cx, Bindings *bindings_
                            JS_GUARD_OBJECT_NOTIFIER_PARAM)
          : AutoGCRooter(cx, BINDINGS), bindings(bindings_), skip(cx, bindings_)
        {
            JS_GUARD_OBJECT_NOTIFIER_INIT;
        }

        friend void AutoGCRooter::trace(JSTracer *trc);
        void trace(JSTracer *trc);

      private:
        Bindings *bindings;
        SkipRoot skip;
        JS_DECL_USE_GUARD_OBJECT_NOTIFIER
    };
};

<<<<<<< HEAD
} /* namespace js */

#ifdef JS_METHODJIT
namespace JSC {
    class ExecutablePool;
}

namespace js {
namespace mjit {
    struct JITScript;
    class CallCompiler;
}
}

#endif

namespace js {
namespace ion {
    struct IonScript;
}
}

namespace js {

namespace analyze { class ScriptAnalysis; }

=======
>>>>>>> a846a945
class ScriptCounts
{
    friend struct ::JSScript;
    friend struct ScriptAndCounts;
    /*
     * This points to a single block that holds an array of PCCounts followed
     * by an array of doubles.  Each element in the PCCounts array has a
     * pointer into the array of doubles.
     */
    PCCounts *pcCountsVector;

 public:
    ScriptCounts() : pcCountsVector(NULL) { }

    inline void destroy(FreeOp *fop);

    void set(js::ScriptCounts counts) {
        pcCountsVector = counts.pcCountsVector;
    }
};

typedef HashMap<JSScript *,
                ScriptCounts,
                DefaultHasher<JSScript *>,
                SystemAllocPolicy> ScriptCountsMap;

typedef HashMap<JSScript *,
                jschar *,
                DefaultHasher<JSScript *>,
                SystemAllocPolicy> SourceMapMap;

class DebugScript
{
    friend struct ::JSScript;

    /*
     * When non-zero, compile script in single-step mode. The top bit is set and
     * cleared by setStepMode, as used by JSD. The lower bits are a count,
     * adjusted by changeStepModeCount, used by the Debugger object. Only
     * when the bit is clear and the count is zero may we compile the script
     * without single-step support.
     */
    uint32_t        stepMode;

    /* Number of breakpoint sites at opcodes in the script. */
    uint32_t        numSites;

    /*
     * Array with all breakpoints installed at opcodes in the script, indexed
     * by the offset of the opcode into the script.
     */
    BreakpointSite  *breakpoints[1];
};

typedef HashMap<JSScript *,
                DebugScript *,
                DefaultHasher<JSScript *>,
                SystemAllocPolicy> DebugScriptMap;

} /* namespace js */

struct JSScript : public js::gc::Cell
{
  private:
    static const uint32_t stepFlagMask = 0x80000000U;
    static const uint32_t stepCountMask = 0x7fffffffU;

  public:
#ifdef JS_METHODJIT
    // This type wraps JITScript.  It has three possible states.
    // - "Empty": no compilation has been attempted and there is no JITScript.
    // - "Unjittable": compilation failed and there is no JITScript.
    // - "Valid": compilation succeeded and there is a JITScript.
    class JITScriptHandle
    {
        // CallCompiler must be a friend because it generates code that uses
        // UNJITTABLE.
        friend class js::mjit::CallCompiler;

        // The exact representation:
        // - NULL means "empty".
        // - UNJITTABLE means "unjittable".
        // - Any other value means "valid".
        // UNJITTABLE = 1 so that we can check that a JITScript is valid
        // with a single |> 1| test.  It's defined outside the class because
        // non-integral static const fields can't be defined in the class.
        static const js::mjit::JITScript *UNJITTABLE;   // = (JITScript *)1;
        js::mjit::JITScript *value;

      public:
        JITScriptHandle()       { value = NULL; }

        bool isEmpty()          { return value == NULL; }
        bool isUnjittable()     { return value == UNJITTABLE; }
        bool isValid()          { return value  > UNJITTABLE; }

        js::mjit::JITScript *getValid() {
            JS_ASSERT(isValid());
            return value;
        }

        void setEmpty()         { value = NULL; }
        void setUnjittable()    { value = const_cast<js::mjit::JITScript *>(UNJITTABLE); }
        void setValid(js::mjit::JITScript *jit) {
            value = jit;
            JS_ASSERT(isValid());
        }

        static void staticAsserts();
    };

    // All the possible JITScripts that can simultaneously exist for a script.
    struct JITScriptSet
    {
        JITScriptHandle jitHandleNormal;          // JIT info for normal scripts
        JITScriptHandle jitHandleNormalBarriered; // barriered JIT info for normal scripts
        JITScriptHandle jitHandleCtor;            // JIT info for constructors
        JITScriptHandle jitHandleCtorBarriered;   // barriered JIT info for constructors

        static size_t jitHandleOffset(bool constructing, bool barriers) {
            return constructing
                ? (barriers
                   ? offsetof(JITScriptSet, jitHandleCtorBarriered)
                   : offsetof(JITScriptSet, jitHandleCtor))
                : (barriers
                   ? offsetof(JITScriptSet, jitHandleNormalBarriered)
                   : offsetof(JITScriptSet, jitHandleNormal));
        }
    };

#endif  // JS_METHODJIT

    //
    // We order fields according to their size in order to avoid wasting space
    // for alignment.
    //

    // Larger-than-word-sized fields.

  public:
    js::Bindings    bindings;   /* names of top-level variables in this script
                                   (and arguments if this is a function script) */

    // Word-sized fields.

  public:
    jsbytecode      *code;      /* bytecodes and their immediate operands */
    uint8_t         *data;      /* pointer to variable-length data array (see
                                   comment above Create() for details) */

    const char      *filename;  /* source filename or null */
    js::HeapPtrAtom *atoms;     /* maps immediate index to literal struct */

    JSPrincipals    *principals;/* principals for this script */
    JSPrincipals    *originPrincipals; /* see jsapi.h 'originPrincipals' comment */

    /* Persistent type information retained across GCs. */
    js::types::TypeScript *types;

  private:
#ifdef JS_METHODJIT
    JITScriptSet *jitInfo;
#endif
    js::HeapPtrFunction function_;
    js::HeapPtrObject   enclosingScope_;

    // 32-bit fields.

  public:
    uint32_t        length;     /* length of code vector */

    uint32_t        lineno;     /* base line number of script */

    uint32_t        mainOffset; /* offset of main entry point from code, after
                                   predef'ing prolog */

    uint32_t        natoms;     /* length of atoms array */

  private:
    uint32_t        useCount;   /* Number of times the script has been called
                                 * or has had backedges taken. Reset if the
                                 * script's JIT code is forcibly discarded. */

#ifdef DEBUG
    // Unique identifier within the compartment for this script, used for
    // printing analysis information.
    uint32_t        id_;
  private:
    uint32_t        idpad;
#endif

    // 16-bit fields.

  private:
    uint16_t        version;    /* JS version under which script was compiled */

  public:
    uint16_t        nfixed;     /* number of slots besides stack operands in
                                   slot array */

    uint16_t        nTypeSets;  /* number of type sets used in this script for
                                   dynamic type monitoring */

    uint16_t        nslots;     /* vars plus maximum stack depth */
    uint16_t        staticLevel;/* static level for display maintenance */

    // 8-bit fields.

  public:
    // The kinds of the optional arrays.
    enum ArrayKind {
        CONSTS,
        OBJECTS,
        REGEXPS,
        TRYNOTES,
        CLOSED_ARGS,
        CLOSED_VARS,
        LIMIT
    };

    typedef uint8_t ArrayBitsT;

  private:
    // The bits in this field indicate the presence/non-presence of several
    // optional arrays in |data|.  See the comments above Create() for details.
    ArrayBitsT      hasArrayBits;

    // 1-bit fields.

  public:
    bool            noScriptRval:1; /* no need for result value of last
                                       expression statement */
    bool            savedCallerFun:1; /* can call getCallerFunction() */
    bool            strictModeCode:1; /* code is in strict mode */
    bool            compileAndGo:1;   /* see Parser::compileAndGo */
    bool            bindingsAccessedDynamically:1; /* see ContextFlags' field of the same name */
    bool            funHasExtensibleScope:1;       /* see ContextFlags' field of the same name */
    bool            warnedAboutTwoArgumentEval:1; /* have warned about use of
                                                     obsolete eval(s, o) in
                                                     this script */
    bool            warnedAboutUndefinedProp:1; /* have warned about uses of
                                                   undefined properties in this
                                                   script */
    bool            hasSingletons:1;  /* script has singleton objects */
    bool            isActiveEval:1;   /* script came from eval(), and is still active */
    bool            isCachedEval:1;   /* script came from eval(), and is in eval cache */
    bool            uninlineable:1;   /* script is considered uninlineable by analysis */
#ifdef JS_METHODJIT
    bool            debugMode:1;      /* script was compiled in debug mode */
    bool            failedBoundsCheck:1; /* script has had hoisted bounds checks fail */
#endif
    bool            invalidatedIdempotentCache:1; /* idempotent cache has triggered invalidation */
    bool            callDestroyHook:1;/* need to call destroy hook */
    bool            isGenerator:1;    /* is a generator */
    bool            hasScriptCounts:1;/* script has an entry in
                                         JSCompartment::scriptCountsMap */
    bool            hasSourceMap:1;   /* script has an entry in
                                         JSCompartment::sourceMapMap */
    bool            hasDebugScript:1; /* script has an entry in
                                         JSCompartment::debugScriptMap */

  private:
    /* See comments below. */
    bool            argsHasVarBinding_:1;
    bool            needsArgsAnalysis_:1;
    bool            needsArgsObj_:1;

    //
    // End of fields.  Start methods.
    //

  public:
    static JSScript *Create(JSContext *cx, js::HandleObject enclosingScope, bool savedCallerFun,
                            JSPrincipals *principals, JSPrincipals *originPrincipals,
                            bool compileAndGo, bool noScriptRval,
                            JSVersion version, unsigned staticLevel);

    // Three ways ways to initialize a JSScript.  Callers of partiallyInit()
    // and fullyInitTrivial() are responsible for notifying the debugger after
    // successfully creating any kind (function or other) of new JSScript.
    // However, callers of fullyInitFromEmitter() do not need to do this.
    static bool partiallyInit(JSContext *cx, JS::Handle<JSScript*> script,
                              uint32_t length, uint32_t nsrcnotes, uint32_t natoms,
                              uint32_t nobjects, uint32_t nregexps, uint32_t ntrynotes, uint32_t nconsts,
                              uint16_t nClosedArgs, uint16_t nClosedVars, uint32_t nTypeSets);
    static bool fullyInitTrivial(JSContext *cx, JS::Handle<JSScript*> script);  // inits a JSOP_STOP-only script
    static bool fullyInitFromEmitter(JSContext *cx, JS::Handle<JSScript*> script, js::BytecodeEmitter *bce);

    void setVersion(JSVersion v) { version = v; }

    /* See ContextFlags::funArgumentsHasLocalBinding comment. */
    bool argumentsHasVarBinding() const { return argsHasVarBinding_; }
    jsbytecode *argumentsBytecode() const { JS_ASSERT(code[0] == JSOP_ARGUMENTS); return code; }
    void setArgumentsHasVarBinding();

    /*
     * As an optimization, even when argsHasLocalBinding, the function prologue
     * may not need to create an arguments object. This is determined by
     * needsArgsObj which is set by ScriptAnalysis::analyzeSSA before running
     * the script the first time. When !needsArgsObj, the prologue may simply
     * write MagicValue(JS_OPTIMIZED_ARGUMENTS) to 'arguments's slot and any
     * uses of 'arguments' will be guaranteed to handle this magic value.
     * So avoid spurious arguments object creation, we maintain the invariant
     * that needsArgsObj is only called after the script has been analyzed.
     */
    bool analyzedArgsUsage() const { return !needsArgsAnalysis_; }
    bool needsArgsObj() const { JS_ASSERT(analyzedArgsUsage()); return needsArgsObj_; }
    void setNeedsArgsObj(bool needsArgsObj);
    static bool argumentsOptimizationFailed(JSContext *cx, JSScript *script);

    /*
     * Arguments access (via JSOP_*ARG* opcodes) must access the canonical
     * location for the argument. If an arguments object exists AND this is a
     * non-strict function (where 'arguments' aliases formals), then all access
     * must go through the arguments object. Otherwise, the local slot is the
     * canonical location for the arguments. Note: if a formal is aliased
     * through the scope chain, then script->argLivesInCallObject and
     * JSOP_*ARG* opcodes won't be emitted at all.
     */
    bool argsObjAliasesFormals() const {
        return needsArgsObj() && !strictModeCode;
    }

    js::ion::IonScript *ion;          /* Information attached by Ion */

#if defined(JS_METHODJIT) && JS_BITS_PER_WORD == 32
    void *padding_;
#endif

    bool hasIonScript() const {
        return ion && ion != ION_DISABLED_SCRIPT;
    }
    bool canIonCompile() const {
        return ion != ION_DISABLED_SCRIPT;
    }
    js::ion::IonScript *ionScript() const {
        JS_ASSERT(hasIonScript());
        return ion;
    }

    /*
     * Original compiled function for the script, if it has a function.
     * NULL for global and eval scripts.
     */
    JSFunction *function() const { return function_; }
    void setFunction(JSFunction *fun);

    /* Return whether this script was compiled for 'eval' */
    bool isForEval() { return isCachedEval || isActiveEval; }

#ifdef DEBUG
    unsigned id();
#else
    unsigned id() { return 0; }
#endif

    /* Ensure the script has a TypeScript. */
    inline bool ensureHasTypes(JSContext *cx);

    /*
     * Ensure the script has bytecode analysis information. Performed when the
     * script first runs, or first runs after a TypeScript GC purge.
     */
    inline bool ensureRanAnalysis(JSContext *cx);

    /* Ensure the script has type inference analysis information. */
    inline bool ensureRanInference(JSContext *cx);

    inline bool hasAnalysis();
    inline void clearAnalysis();
    inline js::analyze::ScriptAnalysis *analysis();

    inline bool hasGlobal() const;
    inline bool hasClearedGlobal() const;

    inline js::GlobalObject &global() const;

    /* See StaticScopeIter comment. */
    JSObject *enclosingStaticScope() const { return enclosingScope_; }

  private:
    bool makeTypes(JSContext *cx);
    bool makeAnalysis(JSContext *cx);

#ifdef JS_METHODJIT
  private:
    // CallCompiler must be a friend because it generates code that directly
    // accesses jitHandleNormal/jitHandleCtor, via jitHandleOffset().
    friend class js::mjit::CallCompiler;

  public:
    bool hasJITInfo() {
        return jitInfo != NULL;
    }

    static size_t offsetOfJITInfo() { return offsetof(JSScript, jitInfo); }

    inline bool ensureHasJITInfo(JSContext *cx);
    inline void destroyJITInfo(js::FreeOp *fop);

    JITScriptHandle *jitHandle(bool constructing, bool barriers) {
        JS_ASSERT(jitInfo);
        return constructing
               ? (barriers ? &jitInfo->jitHandleCtorBarriered : &jitInfo->jitHandleCtor)
               : (barriers ? &jitInfo->jitHandleNormalBarriered : &jitInfo->jitHandleNormal);
    }

    js::mjit::JITScript *getJIT(bool constructing, bool barriers) {
        if (!jitInfo)
            return NULL;
        JITScriptHandle *jith = jitHandle(constructing, barriers);
        return jith->isValid() ? jith->getValid() : NULL;
    }

    static void ReleaseCode(js::FreeOp *fop, JITScriptHandle *jith);

    // These methods are implemented in MethodJIT.h.
    inline void **nativeMap(bool constructing);
    inline void *nativeCodeForPC(bool constructing, jsbytecode *pc);

    uint32_t getUseCount() const  { return useCount; }
    uint32_t incUseCount() { return ++useCount; }
    uint32_t *addressOfUseCount() { return &useCount; }
    void resetUseCount() { useCount = 0; }

    /*
     * Size of the JITScript and all sections.  If |mallocSizeOf| is NULL, the
     * size is computed analytically.  (This method is implemented in
     * MethodJIT.cpp.)
     */
    size_t sizeOfJitScripts(JSMallocSizeOfFun mallocSizeOf);
#endif

  public:
    bool initScriptCounts(JSContext *cx);
    js::PCCounts getPCCounts(jsbytecode *pc);
    js::ScriptCounts releaseScriptCounts();
    void destroyScriptCounts(js::FreeOp *fop);

    bool setSourceMap(JSContext *cx, jschar *sourceMap);
    jschar *getSourceMap();
    jschar *releaseSourceMap();
    void destroySourceMap(js::FreeOp *fop);

    jsbytecode *main() {
        return code + mainOffset;
    }

    /*
     * computedSizeOfData() is the in-use size of all the data sections.
     * sizeOfData() is the size of the block allocated to hold all the data sections
     * (which can be larger than the in-use size).
     */
    size_t computedSizeOfData();
    size_t sizeOfData(JSMallocSizeOfFun mallocSizeOf);

    uint32_t numNotes();  /* Number of srcnote slots in the srcnotes section */

    /* Script notes are allocated right after the code. */
    jssrcnote *notes() { return (jssrcnote *)(code + length); }

    bool hasArray(ArrayKind kind)           { return (hasArrayBits & (1 << kind)); }
    void setHasArray(ArrayKind kind)        { hasArrayBits |= (1 << kind); }
    void cloneHasArray(JSScript *script)    { hasArrayBits = script->hasArrayBits; }

    bool hasConsts()        { return hasArray(CONSTS);      }
    bool hasObjects()       { return hasArray(OBJECTS);     }
    bool hasRegexps()       { return hasArray(REGEXPS);     }
    bool hasTrynotes()      { return hasArray(TRYNOTES);    }
    bool hasClosedArgs()    { return hasArray(CLOSED_ARGS); }
    bool hasClosedVars()    { return hasArray(CLOSED_VARS); }

    #define OFF(fooOff, hasFoo, t)   (fooOff() + (hasFoo() ? sizeof(t) : 0))

    size_t constsOffset()     { return 0; }
    size_t objectsOffset()    { return OFF(constsOffset,     hasConsts,     js::ConstArray);      }
    size_t regexpsOffset()    { return OFF(objectsOffset,    hasObjects,    js::ObjectArray);     }
    size_t trynotesOffset()   { return OFF(regexpsOffset,    hasRegexps,    js::ObjectArray);     }
    size_t closedArgsOffset() { return OFF(trynotesOffset,   hasTrynotes,   js::TryNoteArray);    }
    size_t closedVarsOffset() { return OFF(closedArgsOffset, hasClosedArgs, js::ClosedSlotArray); }

    js::ConstArray *consts() {
        JS_ASSERT(hasConsts());
        return reinterpret_cast<js::ConstArray *>(data + constsOffset());
    }

    js::ObjectArray *objects() {
        JS_ASSERT(hasObjects());
        return reinterpret_cast<js::ObjectArray *>(data + objectsOffset());
    }

    js::ObjectArray *regexps() {
        JS_ASSERT(hasRegexps());
        return reinterpret_cast<js::ObjectArray *>(data + regexpsOffset());
    }

    js::TryNoteArray *trynotes() {
        JS_ASSERT(hasTrynotes());
        return reinterpret_cast<js::TryNoteArray *>(data + trynotesOffset());
    }

    js::ClosedSlotArray *closedArgs() {
        JS_ASSERT(hasClosedArgs());
        return reinterpret_cast<js::ClosedSlotArray *>(data + closedArgsOffset());
    }

    js::ClosedSlotArray *closedVars() {
        JS_ASSERT(hasClosedVars());
        return reinterpret_cast<js::ClosedSlotArray *>(data + closedVarsOffset());
    }

    uint32_t numClosedArgs() {
        return hasClosedArgs() ? closedArgs()->length : 0;
    }

    uint32_t numClosedVars() {
        return hasClosedVars() ? closedVars()->length : 0;
    }

    js::HeapPtrAtom &getAtom(size_t index) const {
        JS_ASSERT(index < natoms);
        return atoms[index];
    }

    js::HeapPtrAtom &getAtom(jsbytecode *pc) const {
        JS_ASSERT(pc >= code && pc + sizeof(uint32_t) < code + length);
        return getAtom(GET_UINT32_INDEX(pc));
    }

    js::PropertyName *getName(size_t index) {
        return getAtom(index)->asPropertyName();
    }

    js::PropertyName *getName(jsbytecode *pc) const {
        JS_ASSERT(pc >= code && pc + sizeof(uint32_t) < code + length);
        return getAtom(GET_UINT32_INDEX(pc))->asPropertyName();
    }

    JSObject *getObject(size_t index) {
        js::ObjectArray *arr = objects();
        JS_ASSERT(index < arr->length);
        return arr->vector[index];
    }

    JSObject *getObject(jsbytecode *pc) {
        JS_ASSERT(pc >= code && pc + sizeof(uint32_t) < code + length);
        return getObject(GET_UINT32_INDEX(pc));
    }

    JSVersion getVersion() const {
        return JSVersion(version);
    }

    inline JSFunction *getFunction(size_t index);
    inline JSFunction *getCallerFunction();

    inline js::RegExpObject *getRegExp(size_t index);

    const js::Value &getConst(size_t index) {
        js::ConstArray *arr = consts();
        JS_ASSERT(index < arr->length);
        return arr->vector[index];
    }

    /*
     * The isEmpty method tells whether this script has code that computes any
     * result (not return value, result AKA normal completion value) other than
     * JSVAL_VOID, or any other effects.
     */
    inline bool isEmpty() const;

    uint32_t getClosedArg(uint32_t index) {
        js::ClosedSlotArray *arr = closedArgs();
        JS_ASSERT(index < arr->length);
        return arr->vector[index];
    }

    uint32_t getClosedVar(uint32_t index) {
        js::ClosedSlotArray *arr = closedVars();
        JS_ASSERT(index < arr->length);
        return arr->vector[index];
    }


    bool varIsAliased(unsigned varSlot);
    bool formalIsAliased(unsigned argSlot);
    bool formalLivesInArgumentsObject(unsigned argSlot);
    bool formalLivesInCallObject(unsigned argSlot);

  private:
    /*
     * Recompile with or without single-stepping support, as directed
     * by stepModeEnabled().
     */
    void recompileForStepMode(js::FreeOp *fop);

    /* Attempt to change this->stepMode to |newValue|. */
    bool tryNewStepMode(JSContext *cx, uint32_t newValue);

    bool ensureHasDebugScript(JSContext *cx);
    js::DebugScript *debugScript();
    js::DebugScript *releaseDebugScript();
    void destroyDebugScript(js::FreeOp *fop);

  public:
    bool hasBreakpointsAt(jsbytecode *pc) { return !!getBreakpointSite(pc); }
    bool hasAnyBreakpointsOrStepMode() { return hasDebugScript; }

    js::BreakpointSite *getBreakpointSite(jsbytecode *pc)
    {
        JS_ASSERT(size_t(pc - code) < length);
        return hasDebugScript ? debugScript()->breakpoints[pc - code] : NULL;
    }

    js::BreakpointSite *getOrCreateBreakpointSite(JSContext *cx, jsbytecode *pc);

    void destroyBreakpointSite(js::FreeOp *fop, jsbytecode *pc);

    void clearBreakpointsIn(js::FreeOp *fop, js::Debugger *dbg, JSObject *handler);
    void clearTraps(js::FreeOp *fop);

    void markTrapClosures(JSTracer *trc);

    /*
     * Set or clear the single-step flag. If the flag is set or the count
     * (adjusted by changeStepModeCount) is non-zero, then the script is in
     * single-step mode. (JSD uses an on/off-style interface; Debugger uses a
     * count-style interface.)
     */
    bool setStepModeFlag(JSContext *cx, bool step);

    /*
     * Increment or decrement the single-step count. If the count is non-zero or
     * the flag (set by setStepModeFlag) is set, then the script is in
     * single-step mode. (JSD uses an on/off-style interface; Debugger uses a
     * count-style interface.)
     */
    bool changeStepModeCount(JSContext *cx, int delta);

    bool stepModeEnabled() { return hasDebugScript && !!debugScript()->stepMode; }

#ifdef DEBUG
    uint32_t stepModeCount() { return hasDebugScript ? (debugScript()->stepMode & stepCountMask) : 0; }
#endif

    void finalize(js::FreeOp *fop);

    static inline void writeBarrierPre(JSScript *script);
    static inline void writeBarrierPost(JSScript *script, void *addr);

    static inline js::ThingRootKind rootKind() { return js::THING_ROOT_SCRIPT; }

    static JSPrincipals *normalizeOriginPrincipals(JSPrincipals *principals,
                                                   JSPrincipals *originPrincipals) {
        return originPrincipals ? originPrincipals : principals;
    }

    void markChildren(JSTracer *trc);
};

JS_STATIC_ASSERT(sizeof(JSScript::ArrayBitsT) * 8 >= JSScript::LIMIT);

/* If this fails, add/remove padding within JSScript. */
JS_STATIC_ASSERT(sizeof(JSScript) % js::gc::Cell::CellSize == 0);

/*
 * New-script-hook calling is factored from JSScript::fullyInitFromEmitter() so
 * that it and callers of XDRScript() can share this code.  In the case of
 * callers of XDRScript(), the hook should be invoked only after successful
 * decode of any owning function (the fun parameter) or script object (null
 * fun).
 */
extern JS_FRIEND_API(void)
js_CallNewScriptHook(JSContext *cx, JSScript *script, JSFunction *fun);

namespace js {

extern void
CallDestroyScriptHook(FreeOp *fop, JSScript *script);

extern const char *
SaveScriptFilename(JSContext *cx, const char *filename);

struct ScriptFilenameEntry
{
    bool marked;
    char filename[1];

    static ScriptFilenameEntry *fromFilename(const char *filename) {
        return (ScriptFilenameEntry *)(filename - offsetof(ScriptFilenameEntry, filename));
    }
};

struct ScriptFilenameHasher
{
    typedef const char *Lookup;
    static HashNumber hash(const char *l) { return JS_HashString(l); }
    static bool match(const ScriptFilenameEntry *e, const char *l) {
        return strcmp(e->filename, l) == 0;
    }
};

typedef HashSet<ScriptFilenameEntry *,
                ScriptFilenameHasher,
                SystemAllocPolicy> ScriptFilenameTable;

inline void
MarkScriptFilename(JSRuntime *rt, const char *filename);

extern void
SweepScriptFilenames(JSRuntime *rt);

extern void
FreeScriptFilenames(JSRuntime *rt);

struct ScriptAndCounts
{
    JSScript *script;
    ScriptCounts scriptCounts;

    PCCounts &getPCCounts(jsbytecode *pc) const {
        JS_ASSERT(unsigned(pc - script->code) < script->length);
        return scriptCounts.pcCountsVector[pc - script->code];
    }
};

} /* namespace js */

/*
 * To perturb as little code as possible, we introduce a js_GetSrcNote lookup
 * cache without adding an explicit cx parameter.  Thus js_GetSrcNote becomes
 * a macro that uses cx from its calls' lexical environments.
 */
#define js_GetSrcNote(script,pc) js_GetSrcNoteCached(cx, script, pc)

extern jssrcnote *
js_GetSrcNoteCached(JSContext *cx, JSScript *script, jsbytecode *pc);

extern jsbytecode *
js_LineNumberToPC(JSScript *script, unsigned lineno);

extern JS_FRIEND_API(unsigned)
js_GetScriptLineExtent(JSScript *script);

namespace js {

extern unsigned
PCToLineNumber(JSScript *script, jsbytecode *pc);

extern unsigned
PCToLineNumber(unsigned startLine, jssrcnote *notes, jsbytecode *code, jsbytecode *pc);

extern unsigned
CurrentLine(JSContext *cx);

/*
 * This function returns the file and line number of the script currently
 * executing on cx. If there is no current script executing on cx (e.g., a
 * native called directly through JSAPI (e.g., by setTimeout)), NULL and 0 are
 * returned as the file and line. Additionally, this function avoids the full
 * linear scan to compute line number when the caller guarnatees that the
 * script compilation occurs at a JSOP_EVAL.
 */

enum LineOption {
    CALLED_FROM_JSOP_EVAL,
    NOT_CALLED_FROM_JSOP_EVAL
};

inline void
CurrentScriptFileLineOrigin(JSContext *cx, unsigned *linenop, LineOption = NOT_CALLED_FROM_JSOP_EVAL);

extern JSScript *
CloneScript(JSContext *cx, HandleObject enclosingScope, HandleFunction fun, HandleScript script);

/*
 * NB: after a successful XDR_DECODE, XDRScript callers must do any required
 * subsequent set-up of owning function or script object and then call
 * js_CallNewScriptHook.
 */
template<XDRMode mode>
bool
XDRScript(XDRState<mode> *xdr, HandleObject enclosingScope, HandleScript enclosingScript,
          HandleFunction fun, JSScript **scriptp);

} /* namespace js */

#endif /* jsscript_h___ */<|MERGE_RESOLUTION|>--- conflicted
+++ resolved
@@ -20,25 +20,26 @@
 
 #include "gc/Barrier.h"
 
-<<<<<<< HEAD
-namespace js { namespace ion { struct IonScript; }}
+namespace js {
+
+namespace ion {
+    class IonScript;
+}
+
 # define ION_DISABLED_SCRIPT ((js::ion::IonScript *)0x1)
-=======
-namespace js {
 
 struct Shape;
 
 namespace mjit {
-struct JITScript;
-class CallCompiler;
+    struct JITScript;
+    class CallCompiler;
 }
 
 namespace analyze {
-class ScriptAnalysis;
+    class ScriptAnalysis;
 }
 
 }
->>>>>>> a846a945
 
 /*
  * Type of try note associated with each catch or finally block, and also with
@@ -282,35 +283,6 @@
     };
 };
 
-<<<<<<< HEAD
-} /* namespace js */
-
-#ifdef JS_METHODJIT
-namespace JSC {
-    class ExecutablePool;
-}
-
-namespace js {
-namespace mjit {
-    struct JITScript;
-    class CallCompiler;
-}
-}
-
-#endif
-
-namespace js {
-namespace ion {
-    struct IonScript;
-}
-}
-
-namespace js {
-
-namespace analyze { class ScriptAnalysis; }
-
-=======
->>>>>>> a846a945
 class ScriptCounts
 {
     friend struct ::JSScript;
