/* -*- Mode: C; tab-width: 8; indent-tabs-mode: nil; c-basic-offset: 4 -*-
 * vim: set ts=4 sw=4 et tw=79 ft=cpp:
 *
 * ***** BEGIN LICENSE BLOCK *****
 * Version: MPL 1.1/GPL 2.0/LGPL 2.1
 *
 * The contents of this file are subject to the Mozilla Public License Version
 * 1.1 (the "License"); you may not use this file except in compliance with
 * the License. You may obtain a copy of the License at
 * http://www.mozilla.org/MPL/
 *
 * Software distributed under the License is distributed on an "AS IS" basis,
 * WITHOUT WARRANTY OF ANY KIND, either express or implied. See the License
 * for the specific language governing rights and limitations under the
 * License.
 *
 * The Original Code is Mozilla Communicator client code, released
 * March 31, 1998.
 *
 * The Initial Developer of the Original Code is
 * Netscape Communications Corporation.
 * Portions created by the Initial Developer are Copyright (C) 1998
 * the Initial Developer. All Rights Reserved.
 *
 * Contributor(s):
 *
 * Alternatively, the contents of this file may be used under the terms of
 * either of the GNU General Public License Version 2 or later (the "GPL"),
 * or the GNU Lesser General Public License Version 2.1 or later (the "LGPL"),
 * in which case the provisions of the GPL or the LGPL are applicable instead
 * of those above. If you wish to allow use of your version of this file only
 * under the terms of either the GPL or the LGPL, and not to allow others to
 * use your version of this file under the terms of the MPL, indicate your
 * decision by deleting the provisions above and replace them with the notice
 * and other provisions required by the GPL or the LGPL. If you do not delete
 * the provisions above, a recipient may use your version of this file under
 * the terms of any one of the MPL, the GPL or the LGPL.
 *
 * ***** END LICENSE BLOCK ***** */

#ifndef jsscript_h___
#define jsscript_h___
/*
 * JS script descriptor.
 */
#include "jsatom.h"
#include "jsprvtd.h"
#include "jsdbgapi.h"
#include "jsclist.h"
#include "jsinfer.h"

/*
 * Type of try note associated with each catch or finally block, and also with
 * for-in loops.
 */
typedef enum JSTryNoteKind {
    JSTRY_CATCH,
    JSTRY_FINALLY,
    JSTRY_ITER
} JSTryNoteKind;

namespace js {

/*
 * Indicates a location in the stack that an upvar value can be retrieved from
 * as a two tuple of (level, slot).
 *
 * Some existing client code uses the level value as a delta, or level "skip"
 * quantity. We could probably document that through use of more types at some
 * point in the future.
 *
 * Existing XDR code wants this to be backed by a 32b integer for serialization,
 * so we oblige.
 *
 * TODO: consider giving more bits to the slot value and takings ome from the level.
 */
class UpvarCookie
{
    uint32 value;

    static const uint32 FREE_VALUE = 0xfffffffful;

    void checkInvariants() {
        JS_STATIC_ASSERT(sizeof(UpvarCookie) == sizeof(uint32));
        JS_STATIC_ASSERT(UPVAR_LEVEL_LIMIT < FREE_LEVEL);
    }

  public:
    /*
     * All levels above-and-including FREE_LEVEL are reserved so that
     * FREE_VALUE can be used as a special value.
     */
    static const uint16 FREE_LEVEL = 0x3fff;

    /*
     * If a function has a higher static level than this limit, we will not
     * optimize it using UPVAR opcodes.
     */
    static const uint16 UPVAR_LEVEL_LIMIT = 16;
    static const uint16 CALLEE_SLOT = 0xffff;
    static bool isLevelReserved(uint16 level) { return level >= FREE_LEVEL; }

    bool isFree() const { return value == FREE_VALUE; }
    uint32 asInteger() const { return value; }
    /* isFree check should be performed before using these accessors. */
    uint16 level() const { JS_ASSERT(!isFree()); return uint16(value >> 16); }
    uint16 slot() const { JS_ASSERT(!isFree()); return uint16(value); }

    void set(const UpvarCookie &other) { set(other.level(), other.slot()); }
    void set(uint16 newLevel, uint16 newSlot) { value = (uint32(newLevel) << 16) | newSlot; }
    void makeFree() { set(0xffff, 0xffff); JS_ASSERT(isFree()); }
    void fromInteger(uint32 u32) { value = u32; }
};

}

/*
 * Exception handling record.
 */
struct JSTryNote {
    uint8           kind;       /* one of JSTryNoteKind */
    uint8           padding;    /* explicit padding on uint16 boundary */
    uint16          stackDepth; /* stack depth upon exception handler entry */
    uint32          start;      /* start of the try statement or for-in loop
                                   relative to script->main */
    uint32          length;     /* length of the try statement or for-in loop */
};

typedef struct JSTryNoteArray {
    JSTryNote       *vector;    /* array of indexed try notes */
    uint32          length;     /* count of indexed try notes */
} JSTryNoteArray;

typedef struct JSObjectArray {
    JSObject        **vector;   /* array of indexed objects */
    uint32          length;     /* count of indexed objects */
} JSObjectArray;

typedef struct JSUpvarArray {
    js::UpvarCookie *vector;    /* array of indexed upvar cookies */
    uint32          length;     /* count of indexed upvar cookies */
} JSUpvarArray;

typedef struct JSConstArray {
    js::Value       *vector;    /* array of indexed constant values */
    uint32          length;
} JSConstArray;

struct JSArenaPool;

namespace js {

struct GlobalSlotArray {
    struct Entry {
        uint32      atomIndex;  /* index into atom table */
        uint32      slot;       /* global obj slot number */
    };
    Entry           *vector;
    uint32          length;
};

struct Shape;

enum BindingKind { NONE, ARGUMENT, VARIABLE, CONSTANT, UPVAR };

/*
 * Formal parameters, local variables, and upvars are stored in a shape tree
 * path encapsulated within this class.  This class represents bindings for
 * both function and top-level scripts (the latter is needed to track names in
 * strict mode eval code, to give such code its own lexical environment).
 */
class Bindings {
    js::Shape *lastBinding;
    uint16 nargs;
    uint16 nvars;
    uint16 nupvars;

  public:
    inline Bindings(JSContext *cx);

    /*
     * Transfers ownership of bindings data from bindings into this fresh
     * Bindings instance. Once such a transfer occurs, the old bindings must
     * not be used again.
     */
    inline void transfer(JSContext *cx, Bindings *bindings);

    /*
     * Clones bindings data from bindings, which must be immutable, into this
     * fresh Bindings instance. A Bindings instance may be cloned multiple
     * times.
     */
    inline void clone(JSContext *cx, Bindings *bindings);

    uint16 countArgs() const { return nargs; }
    uint16 countVars() const { return nvars; }
    uint16 countUpvars() const { return nupvars; }

    uintN countArgsAndVars() const { return nargs + nvars; }

    uintN countLocalNames() const { return nargs + nvars + nupvars; }

    bool hasUpvars() const { return nupvars > 0; }
    bool hasLocalNames() const { return countLocalNames() > 0; }

    /* Returns the shape lineage generated for these bindings. */
    inline const js::Shape *lastShape() const;

    enum {
        /*
         * A script may have no more than this many arguments, variables, or
         * upvars.
         */
        BINDING_COUNT_LIMIT = 0xFFFF
    };

    /*
     * Add a local binding for the given name, of the given type, for the code
     * being compiled.  If fun is non-null, this binding set is being created
     * for that function, so adjust corresponding metadata in that function
     * while adding.  Otherwise this set must correspond to a top-level script.
     *
     * A binding may be added twice with different kinds; the last one for a
     * given name prevails.  (We preserve both bindings for the decompiler,
     * which must deal with such cases.)  Pass null for name when indicating a
     * destructuring argument.  Return true on success.
     *
     * The parser builds shape paths for functions, usable by Call objects at
     * runtime, by calling an "add" method. All ARGUMENT bindings must be added
     * before before any VARIABLE or CONSTANT bindings, which themselves must
     * be added before all UPVAR bindings.
     */
    bool add(JSContext *cx, JSAtom *name, BindingKind kind);

    /* Convenience specializations. */
    bool addVariable(JSContext *cx, JSAtom *name) {
        return add(cx, name, VARIABLE);
    }
    bool addConstant(JSContext *cx, JSAtom *name) {
        return add(cx, name, CONSTANT);
    }
    bool addUpvar(JSContext *cx, JSAtom *name) {
        return add(cx, name, UPVAR);
    }
    bool addArgument(JSContext *cx, JSAtom *name, uint16 *slotp) {
        JS_ASSERT(name != NULL); /* not destructuring */
        *slotp = nargs;
        return add(cx, name, ARGUMENT);
    }
    bool addDestructuring(JSContext *cx, uint16 *slotp) {
        *slotp = nargs;
        return add(cx, NULL, ARGUMENT);
    }

    /*
     * Look up an argument or variable name, returning its kind when found or
     * NONE when no such name exists. When indexp is not null and the name
     * exists, *indexp will receive the index of the corresponding argument or
     * variable.
     */
    BindingKind lookup(JSContext *cx, JSAtom *name, uintN *indexp) const;

    /* Convenience method to check for any binding for a name. */
    bool hasBinding(JSContext *cx, JSAtom *name) const {
        return lookup(cx, name, NULL) != NONE;
    }

    /*
     * Function and macros to work with local names as an array of words.
     * getLocalNameArray returns the array, or null if we are out of memory.
     * This function must be called only when hasLocalNames().
     *
     * The supplied pool is used to allocate the returned array, so the caller
     * is obligated to mark and release to free it.
     *
     * The elements of the array with index less than nargs correspond to the
     * the names of arguments. An index >= nargs addresses a var binding. Use
     * JS_LOCAL_NAME_TO_ATOM to convert array's element to an atom pointer.
     * This pointer can be null when the element is for an argument
     * corresponding to a destructuring pattern.
     *
     * If nameWord does not name an argument, use JS_LOCAL_NAME_IS_CONST to
     * check if nameWord corresponds to the const declaration.
     */
    jsuword *
    getLocalNameArray(JSContext *cx, JSArenaPool *pool);

    /*
     * Returns the slot where the sharp array is stored, or a value < 0 if no
     * sharps are present or in case of failure.
     */
    int sharpSlotBase(JSContext *cx);

    /*
     * Protect stored bindings from mutation.  Subsequent attempts to add
     * bindings will copy the existing bindings before adding to them, allowing
     * the original bindings to be safely shared.
     */
    void makeImmutable();

    /*
     * These methods provide direct access to the shape path normally
     * encapsulated by js::Bindings. These methods may be used to make a
     * Shape::Range for iterating over the relevant shapes from youngest to
     * oldest (i.e., last or right-most to first or left-most in source order).
     *
     * Sometimes iteration order must be from oldest to youngest, however. For
     * such cases, use js::Bindings::getLocalNameArray. The RAII class
     * js::AutoLocalNameArray, defined in jscntxt.h, should be used where
     * possible instead of direct calls to getLocalNameArray.
     */
    const js::Shape *lastArgument() const;
    const js::Shape *lastVariable() const;
    const js::Shape *lastUpvar() const;

    void trace(JSTracer *trc);
};

} /* namespace js */

#define JS_OBJECT_ARRAY_SIZE(length)                                          \
    (offsetof(JSObjectArray, vector) + sizeof(JSObject *) * (length))

#if defined DEBUG && defined JS_THREADSAFE
# define CHECK_SCRIPT_OWNER 1
#endif

#ifdef JS_METHODJIT
namespace JSC {
    class ExecutablePool;
}

#define JS_UNJITTABLE_SCRIPT (reinterpret_cast<void*>(1))

enum JITScriptStatus {
    JITScript_None,
    JITScript_Invalid,
    JITScript_Valid
};

namespace js {
namespace mjit { struct JITScript; }
namespace analyze { class Script; }
}
#endif

struct JSScript {
    /*
     * Two successively less primitive ways to make a new JSScript.  The first
     * does *not* call a non-null cx->runtime->newScriptHook -- only the second,
     * NewScriptFromCG, calls this optional debugger hook.
     *
     * The NewScript function can't know whether the script it creates belongs
     * to a function, or is top-level or eval code, but the debugger wants access
     * to the newly made script's function, if any -- so callers of NewScript
     * are responsible for notifying the debugger after successfully creating any
     * kind (function or other) of new JSScript.
     */
    static JSScript *NewScript(JSContext *cx, uint32 length, uint32 nsrcnotes, uint32 natoms,
                               uint32 nobjects, uint32 nupvars, uint32 nregexps,
                               uint32 ntrynotes, uint32 nconsts, uint32 nglobals,
                               uint16 nClosedArgs, uint16 nClosedVars, JSVersion version);

    static JSScript *NewScriptFromCG(JSContext *cx, JSCodeGenerator *cg);

    /* FIXME: bug 586181 */
    JSCList         links;      /* Links for compartment script list */
    jsbytecode      *code;      /* bytecodes and their immediate operands */
    uint32          length;     /* length of code vector */

  private:
    uint16          version;    /* JS version under which script was compiled */

    size_t          callCount_; /* Number of times the script has been called. */

  public:
    uint16          nfixed;     /* number of slots besides stack operands in
                                   slot array */

    /*
     * Offsets to various array structures from the end of this script, or
     * JSScript::INVALID_OFFSET if the array has length 0.
     */
    uint8           objectsOffset;  /* offset to the array of nested function,
                                       block, scope, xml and one-time regexps
                                       objects */
    uint8           upvarsOffset;   /* offset of the array of display ("up")
                                       closure vars */
    uint8           regexpsOffset;  /* offset to the array of to-be-cloned
                                       regexps  */
    uint8           trynotesOffset; /* offset to the array of try notes */
    uint8           globalsOffset;  /* offset to the array of global slots */
    uint8           constOffset;    /* offset to the array of constants */

    bool            noScriptRval:1; /* no need for result value of last
                                       expression statement */
    bool            savedCallerFun:1; /* object 0 is caller function */
    bool            hasSharps:1;      /* script uses sharp variables */
    bool            strictModeCode:1; /* code is in strict mode */
    bool            compileAndGo:1;   /* script was compiled with TCF_COMPILE_N_GO */
    bool            usesEval:1;       /* script uses eval() */
    bool            usesArguments:1;  /* script uses arguments */
    bool            warnedAboutTwoArgumentEval:1; /* have warned about use of
                                                     obsolete eval(s, o) in
                                                     this script */
<<<<<<< HEAD
    bool            dynamicScoping:1; /* script is dynamically scoped: uses
                                       * 'with', 'let', DEFFUN or DEFVAR. */
=======
    bool            hasSingletons:1;  /* script has singleton objects */
>>>>>>> 5178abf4
#ifdef JS_METHODJIT
    bool            debugMode:1;      /* script was compiled in debug mode */
    bool            singleStepMode:1; /* compile script in single-step mode */
#endif

    jsbytecode      *main;      /* main entry point, after predef'ing prolog */
    JSAtomMap       atomMap;    /* maps immediate index to literal struct */
    JSCompartment   *compartment; /* compartment the script was compiled for */
    const char      *filename;  /* source filename or null */
    uint32          lineno;     /* base line number of script */
    uint16          nslots;     /* vars plus maximum stack depth */
    uint16          staticLevel;/* static level for display maintenance */
    uint16          nClosedArgs; /* number of args which are closed over. */
    uint16          nClosedVars; /* number of vars which are closed over. */
    js::Bindings    bindings;   /* names of top-level variables in this script
                                   (and arguments if this is a function script) */
    JSPrincipals    *principals;/* principals for this script */
    union {
        /*
         * A script object of class js_ScriptClass, to ensure the script is GC'd.
         * - All scripts returned by JSAPI functions (JS_CompileScript,
         *   JS_CompileFile, etc.) have these objects.
         * - Function scripts never have script objects; such scripts are owned
         *   by their function objects.
         * - Temporary scripts created by obj_eval, JS_EvaluateScript, and
         *   similar functions never have these objects; such scripts are
         *   explicitly destroyed by the code that created them.
         * Debugging API functions (JSDebugHooks::newScriptHook;
         * JS_GetFunctionScript) may reveal sans-script-object Function and
         * temporary scripts to clients, but clients must never call
         * JS_NewScriptObject on such scripts: doing so would double-free them,
         * once from the explicit call to js_DestroyScript, and once when the
         * script object is garbage collected.
         */
        JSObject    *object;
        JSScript    *nextToGC;  /* next to GC in rt->scriptsToGC list */
    } u;

#ifdef CHECK_SCRIPT_OWNER
    JSThread        *owner;     /* for thread-safe life-cycle assertions */
#endif

    uint32          *closedSlots; /* vector of closed slots; args first, then vars. */

  public:

#ifdef JS_TYPE_INFERENCE
#ifdef DEBUG
    /* Unique identifier within the compartment for this script. */
    unsigned id_;
    unsigned id() { return id_; }
#else
    unsigned id() { return 0; }
#endif

    /* Function this script is the body for, if there is one. */
    JSFunction *fun;

    /* Global object for this script, if compileAndGo. */
    JSObject *global;

    /*
     * Location where the definition of this script occurs, representing any
     * nesting for scope lookups. NULL for global scripts.
     */
    JSScript *parent;

    /* Type inference information for this script. */
    js::types::TypeScript *types;

    inline JSObject *getGlobal();
    inline js::types::TypeObject *getGlobalType();

    /* Whether this code is global or is in an eval called at global scope. */
    bool isGlobal() { return !parent || (!fun && !parent->parent); }

    /* Check that correct types were inferred for the values pushed by this bytecode. */
    void typeCheckBytecode(JSContext *cx, const jsbytecode *pc, const js::Value *sp);

    /* Get the default 'new' object for a given standard class, per the script's global. */
    inline js::types::TypeObject *getTypeNewObject(JSContext *cx, JSProtoKey key);
#endif

    /* Mark this script as having been created at the specified script/pc. */
    inline void setTypeNesting(JSScript *parent, const jsbytecode *pc);

    /*
     * Throw away all upvar information in this script and its children, and detach from
     * any parent it is nested in. For reparenting functions to arbitrary objects.
     */
    inline void nukeUpvarTypes(JSContext *cx);

    /* Get a type object for an allocation site in this script. */
    inline js::types::TypeObject *
    getTypeInitObject(JSContext *cx, const jsbytecode *pc, bool isArray);

    /* Monitor a bytecode pushing an unexpected value. */
    inline void typeMonitorResult(JSContext *cx, const jsbytecode *pc, unsigned index,
                                  js::types::jstype type);
    inline void typeMonitorResult(JSContext *cx, const jsbytecode *pc, unsigned index,
                                  const js::Value &rval);
    inline void typeMonitorOverflow(JSContext *cx, const jsbytecode *pc, unsigned index);
    inline void typeMonitorUndefined(JSContext *cx, const jsbytecode *pc, unsigned index);

    /* Monitor a bytecode assigning to an object's property, if necessary. */
    inline void typeMonitorAssign(JSContext *cx, const jsbytecode *pc,
                                  JSObject *obj, jsid id, const js::Value &rval, bool force = false);

    /* Override the value of an argument to this script by assigning to arguments[...]. */
    inline void typeSetArgument(JSContext *cx, unsigned arg, const js::Value &value);

#ifdef JS_METHODJIT
    // Fast-cached pointers to make calls faster. These are also used to
    // quickly test whether there is JIT code; a NULL value means no
    // compilation has been attempted. A JS_UNJITTABLE_SCRIPT value means
    // compilation failed. Any value is the arity-check entry point.
    void *jitArityCheckNormal;
    void *jitArityCheckCtor;

    js::mjit::JITScript *jitNormal;   /* Extra JIT info for normal scripts */
    js::mjit::JITScript *jitCtor;     /* Extra JIT info for constructors */

    bool hasJITCode() {
        return jitNormal || jitCtor;
    }

    // These methods are implemented in MethodJIT.h.
    inline void **nativeMap(bool constructing);
    inline void *maybeNativeCodeForPC(bool constructing, jsbytecode *pc);
    inline void *nativeCodeForPC(bool constructing, jsbytecode *pc);

    js::mjit::JITScript *getJIT(bool constructing) {
        return constructing ? jitCtor : jitNormal;
    }

    size_t callCount() const  { return callCount_; }
    size_t incCallCount() { return ++callCount_; }

    JITScriptStatus getJITStatus(bool constructing) {
        void *addr = constructing ? jitArityCheckCtor : jitArityCheckNormal;
        if (addr == NULL)
            return JITScript_None;
        if (addr == JS_UNJITTABLE_SCRIPT)
            return JITScript_Invalid;
        return JITScript_Valid;
    }
#endif

    /* Script notes are allocated right after the code. */
    jssrcnote *notes() { return (jssrcnote *)(code + length); }

    static const uint8 INVALID_OFFSET = 0xFF;
    static bool isValidOffset(uint8 offset) { return offset != INVALID_OFFSET; }

    JSObjectArray *objects() {
        JS_ASSERT(isValidOffset(objectsOffset));
        return (JSObjectArray *)((uint8 *) (this + 1) + objectsOffset);
    }

    JSUpvarArray *upvars() {
        JS_ASSERT(isValidOffset(upvarsOffset));
        return (JSUpvarArray *) ((uint8 *) (this + 1) + upvarsOffset);
    }

    JSObjectArray *regexps() {
        JS_ASSERT(isValidOffset(regexpsOffset));
        return (JSObjectArray *) ((uint8 *) (this + 1) + regexpsOffset);
    }

    JSTryNoteArray *trynotes() {
        JS_ASSERT(isValidOffset(trynotesOffset));
        return (JSTryNoteArray *) ((uint8 *) (this + 1) + trynotesOffset);
    }

    js::GlobalSlotArray *globals() {
        JS_ASSERT(isValidOffset(globalsOffset));
        return (js::GlobalSlotArray *) ((uint8 *) (this + 1) + globalsOffset);
    }

    JSConstArray *consts() {
        JS_ASSERT(isValidOffset(constOffset));
        return (JSConstArray *) ((uint8 *) (this + 1) + constOffset);
    }

    JSAtom *getAtom(size_t index) {
        JS_ASSERT(index < atomMap.length);
        return atomMap.vector[index];
    }

    JSObject *getObject(size_t index) {
        JSObjectArray *arr = objects();
        JS_ASSERT(index < arr->length);
        return arr->vector[index];
    }

    uint32 getGlobalSlot(size_t index) {
        js::GlobalSlotArray *arr = globals();
        JS_ASSERT(index < arr->length);
        return arr->vector[index].slot;
    }

    JSAtom *getGlobalAtom(size_t index) {
        js::GlobalSlotArray *arr = globals();
        JS_ASSERT(index < arr->length);
        return getAtom(arr->vector[index].atomIndex);
    }

    JSVersion getVersion() const {
        return JSVersion(version);
    }

    inline JSFunction *getFunction(size_t index);

    inline JSObject *getRegExp(size_t index);

    const js::Value &getConst(size_t index) {
        JSConstArray *arr = consts();
        JS_ASSERT(index < arr->length);
        return arr->vector[index];
    }

    /*
     * The isEmpty method tells whether this script has code that computes any
     * result (not return value, result AKA normal completion value) other than
     * JSVAL_VOID, or any other effects.
     */
    inline bool isEmpty() const;

    uint32 getClosedArg(uint32 index) {
        JS_ASSERT(index < nClosedArgs);
        return closedSlots[index];
    }

    uint32 getClosedVar(uint32 index) {
        JS_ASSERT(index < nClosedVars);
        return closedSlots[nClosedArgs + index];
    }

    void copyClosedSlotsTo(JSScript *other);
};

#define SHARP_NSLOTS            2       /* [#array, #depth] slots if the script
                                           uses sharp variables */

static JS_INLINE uintN
StackDepth(JSScript *script)
{
    return script->nslots - script->nfixed;
}

/*
 * If pc_ does not point within script_'s bytecode, then it must point into an
 * imacro body, so we use cx->runtime common atoms instead of script_'s atoms.
 * This macro uses cx from its callers' environments in the pc-in-imacro case.
 */
#define JS_GET_SCRIPT_ATOM(script_, pc_, index, atom)                         \
    JS_BEGIN_MACRO                                                            \
        if ((pc_) < (script_)->code ||                                        \
            (script_)->code + (script_)->length <= (pc_)) {                   \
            JS_ASSERT((size_t)(index) < js_common_atom_count);                \
            (atom) = COMMON_ATOMS_START(&cx->runtime->atomState)[index];      \
        } else {                                                              \
            (atom) = script_->getAtom(index);                                 \
        }                                                                     \
    JS_END_MACRO

extern JS_FRIEND_DATA(js::Class) js_ScriptClass;

extern JSObject *
js_InitScriptClass(JSContext *cx, JSObject *obj);

/*
 * On first new context in rt, initialize script runtime state, specifically
 * the script filename table and its lock.
 */
extern JSBool
js_InitRuntimeScriptState(JSRuntime *rt);

/*
 * On JS_DestroyRuntime(rt), forcibly free script filename prefixes and any
 * script filename table entries that have not been GC'd.
 *
 * This allows script filename prefixes to outlive any context in rt.
 */
extern void
js_FreeRuntimeScriptState(JSRuntime *rt);

extern const char *
js_SaveScriptFilename(JSContext *cx, const char *filename);

extern const char *
js_SaveScriptFilenameRT(JSRuntime *rt, const char *filename, uint32 flags);

extern uint32
js_GetScriptFilenameFlags(const char *filename);

extern void
js_MarkScriptFilename(const char *filename);

extern void
js_MarkScriptFilenames(JSRuntime *rt);

extern void
js_SweepScriptFilenames(JSRuntime *rt);

/*
 * New-script-hook calling is factored from js_NewScriptFromCG so that it
 * and callers of js_XDRScript can share this code.  In the case of callers
 * of js_XDRScript, the hook should be invoked only after successful decode
 * of any owning function (the fun parameter) or script object (null fun).
 */
extern JS_FRIEND_API(void)
js_CallNewScriptHook(JSContext *cx, JSScript *script, JSFunction *fun);

extern void
js_CallDestroyScriptHook(JSContext *cx, JSScript *script);

/*
 * The function must be used only outside the GC for a script that was run
 * only on the current thread.
 */
extern void
js_DestroyScript(JSContext *cx, JSScript *script);

extern void
js_DestroyScriptFromGC(JSContext *cx, JSScript *script);

/*
 * Script objects may be cached and reused, in which case their JSD-visible
 * lifetimes may be shorter than their actual lifetimes. Destroy one such
 * script for real as part of a GC pass. From JSD's point of view, the script
 * is already dead.
 */
extern void
js_DestroyCachedScript(JSContext *cx, JSScript *script);

extern void
js_TraceScript(JSTracer *trc, JSScript *script);

extern JSBool
js_NewScriptObject(JSContext *cx, JSScript *script);

/*
 * To perturb as little code as possible, we introduce a js_GetSrcNote lookup
 * cache without adding an explicit cx parameter.  Thus js_GetSrcNote becomes
 * a macro that uses cx from its calls' lexical environments.
 */
#define js_GetSrcNote(script,pc) js_GetSrcNoteCached(cx, script, pc)

extern jssrcnote *
js_GetSrcNoteCached(JSContext *cx, JSScript *script, jsbytecode *pc);

/*
 * NOTE: use js_FramePCToLineNumber(cx, fp) when you have an active fp, in
 * preference to js_PCToLineNumber (cx, fp->script  fp->regs->pc), because
 * fp->imacpc may be non-null, indicating an active imacro.
 */
extern uintN
js_FramePCToLineNumber(JSContext *cx, JSStackFrame *fp);

extern uintN
js_PCToLineNumber(JSContext *cx, JSScript *script, jsbytecode *pc);

extern jsbytecode *
js_LineNumberToPC(JSScript *script, uintN lineno);

extern JS_FRIEND_API(uintN)
js_GetScriptLineExtent(JSScript *script);

static JS_INLINE JSOp
js_GetOpcode(JSContext *cx, JSScript *script, jsbytecode *pc)
{
    JSOp op = (JSOp) *pc;
    if (op == JSOP_TRAP)
        op = JS_GetTrapOpcode(cx, script, pc);
    return op;
}

extern JSScript *
js_CloneScript(JSContext *cx, JSScript *script);

/*
 * If magic is non-null, js_XDRScript succeeds on magic number mismatch but
 * returns false in *magic; it reflects a match via a true *magic out param.
 * If magic is null, js_XDRScript returns false on bad magic number errors,
 * which it reports.
 *
 * NB: after a successful JSXDR_DECODE, js_XDRScript callers must do any
 * required subsequent set-up of owning function or script object and then call
 * js_CallNewScriptHook.
 */
extern JSBool
js_XDRScript(JSXDRState *xdr, JSScript **scriptp, JSBool *hasMagic);

#endif /* jsscript_h___ */<|MERGE_RESOLUTION|>--- conflicted
+++ resolved
@@ -403,12 +403,9 @@
     bool            warnedAboutTwoArgumentEval:1; /* have warned about use of
                                                      obsolete eval(s, o) in
                                                      this script */
-<<<<<<< HEAD
     bool            dynamicScoping:1; /* script is dynamically scoped: uses
                                        * 'with', 'let', DEFFUN or DEFVAR. */
-=======
     bool            hasSingletons:1;  /* script has singleton objects */
->>>>>>> 5178abf4
 #ifdef JS_METHODJIT
     bool            debugMode:1;      /* script was compiled in debug mode */
     bool            singleStepMode:1; /* compile script in single-step mode */
