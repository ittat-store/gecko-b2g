/* -*- Mode: C++; tab-width: 8; indent-tabs-mode: nil; c-basic-offset: 2 -*-
 * vim: set ts=8 sts=2 et sw=2 tw=80:
 *
 * Copyright 2015 Mozilla Foundation
 *
 * Licensed under the Apache License, Version 2.0 (the "License");
 * you may not use this file except in compliance with the License.
 * You may obtain a copy of the License at
 *
 *     http://www.apache.org/licenses/LICENSE-2.0
 *
 * Unless required by applicable law or agreed to in writing, software
 * distributed under the License is distributed on an "AS IS" BASIS,
 * WITHOUT WARRANTIES OR CONDITIONS OF ANY KIND, either express or implied.
 * See the License for the specific language governing permissions and
 * limitations under the License.
 */

#include "wasm/WasmIonCompile.h"

#include "mozilla/MathAlgorithms.h"

#include <algorithm>

#include "jit/CodeGenerator.h"
#include "js/ScalarType.h"  // js::Scalar::Type
#include "wasm/WasmBaselineCompile.h"
#include "wasm/WasmBuiltins.h"
#include "wasm/WasmGC.h"
#include "wasm/WasmGenerator.h"
#include "wasm/WasmOpIter.h"
#include "wasm/WasmSignalHandlers.h"
#include "wasm/WasmStubs.h"
#include "wasm/WasmValidate.h"

using namespace js;
using namespace js::jit;
using namespace js::wasm;

using mozilla::IsPowerOfTwo;
using mozilla::Maybe;
using mozilla::Nothing;
using mozilla::Some;

namespace {

typedef Vector<MBasicBlock*, 8, SystemAllocPolicy> BlockVector;
typedef Vector<MDefinition*, 8, SystemAllocPolicy> DefVector;

struct IonCompilePolicy {
  // We store SSA definitions in the value stack.
  using Value = MDefinition*;
  using ValueVector = DefVector;

  // We store loop headers and then/else blocks in the control flow stack.
  using ControlItem = MBasicBlock*;
};

using IonOpIter = OpIter<IonCompilePolicy>;

class FunctionCompiler;

// CallCompileState describes a call that is being compiled.

class CallCompileState {
  // A generator object that is passed each argument as it is compiled.
  ABIArgGenerator abi_;

  // Accumulates the register arguments while compiling arguments.
  MWasmCall::Args regArgs_;

  // Reserved argument for passing Instance* to builtin instance method calls.
  ABIArg instanceArg_;

  // The stack area in which the callee will write stack return values, or
  // nullptr if no stack results.
  MWasmStackResultArea* stackResultArea_ = nullptr;

  // Only FunctionCompiler should be directly manipulating CallCompileState.
  friend class FunctionCompiler;
};

// Encapsulates the compilation of a single function in an asm.js module. The
// function compiler handles the creation and final backend compilation of the
// MIR graph.
class FunctionCompiler {
  struct ControlFlowPatch {
    MControlInstruction* ins;
    uint32_t index;
    ControlFlowPatch(MControlInstruction* ins, uint32_t index)
        : ins(ins), index(index) {}
  };

  typedef Vector<ControlFlowPatch, 0, SystemAllocPolicy> ControlFlowPatchVector;
  typedef Vector<ControlFlowPatchVector, 0, SystemAllocPolicy>
      ControlFlowPatchsVector;

  const ModuleEnvironment& env_;
  IonOpIter iter_;
  const FuncCompileInput& func_;
  const ValTypeVector& locals_;
  size_t lastReadCallSite_;

  TempAllocator& alloc_;
  MIRGraph& graph_;
  const CompileInfo& info_;
  MIRGenerator& mirGen_;

  MBasicBlock* curBlock_;
  uint32_t maxStackArgBytes_;

  uint32_t loopDepth_;
  uint32_t blockDepth_;
  ControlFlowPatchsVector blockPatches_;

  // TLS pointer argument to the current function.
  MWasmParameter* tlsPointer_;
  MWasmParameter* stackResultPointer_;

 public:
  FunctionCompiler(const ModuleEnvironment& env, Decoder& decoder,
                   const FuncCompileInput& func, const ValTypeVector& locals,
                   MIRGenerator& mirGen)
      : env_(env),
        iter_(env, decoder),
        func_(func),
        locals_(locals),
        lastReadCallSite_(0),
        alloc_(mirGen.alloc()),
        graph_(mirGen.graph()),
        info_(mirGen.outerInfo()),
        mirGen_(mirGen),
        curBlock_(nullptr),
        maxStackArgBytes_(0),
        loopDepth_(0),
        blockDepth_(0),
        tlsPointer_(nullptr),
        stackResultPointer_(nullptr) {}

  const ModuleEnvironment& env() const { return env_; }
  IonOpIter& iter() { return iter_; }
  TempAllocator& alloc() const { return alloc_; }
  // FIXME(1401675): Replace with BlockType.
  uint32_t funcIndex() const { return func_.index; }
  const FuncType& funcType() const { return *env_.funcTypes[func_.index]; }

  BytecodeOffset bytecodeOffset() const { return iter_.bytecodeOffset(); }
  BytecodeOffset bytecodeIfNotAsmJS() const {
    return env_.isAsmJS() ? BytecodeOffset() : iter_.bytecodeOffset();
  }

  bool init() {
    // Prepare the entry block for MIR generation:

    const ArgTypeVector args(funcType());

    if (!mirGen_.ensureBallast()) {
      return false;
    }
    if (!newBlock(/* prev */ nullptr, &curBlock_)) {
      return false;
    }

    for (ABIArgIter i(args); !i.done(); i++) {
      MWasmParameter* ins = MWasmParameter::New(alloc(), *i, i.mirType());
      curBlock_->add(ins);
      if (args.isSyntheticStackResultPointerArg(i.index())) {
        MOZ_ASSERT(stackResultPointer_ == nullptr);
        stackResultPointer_ = ins;
      } else {
        curBlock_->initSlot(info().localSlot(args.naturalIndex(i.index())),
                            ins);
      }
      if (!mirGen_.ensureBallast()) {
        return false;
      }
    }

    // Set up a parameter that receives the hidden TLS pointer argument.
    tlsPointer_ =
        MWasmParameter::New(alloc(), ABIArg(WasmTlsReg), MIRType::Pointer);
    curBlock_->add(tlsPointer_);
    if (!mirGen_.ensureBallast()) {
      return false;
    }

    for (size_t i = args.lengthWithoutStackResults(); i < locals_.length();
         i++) {
      MInstruction* ins = nullptr;
      switch (locals_[i].kind()) {
        case ValType::I32:
          ins = MConstant::New(alloc(), Int32Value(0), MIRType::Int32);
          break;
        case ValType::I64:
          ins = MConstant::NewInt64(alloc(), 0);
          break;
        case ValType::V128:
#ifdef ENABLE_WASM_SIMD
          ins =
              MWasmFloatConstant::NewSimd128(alloc(), SimdConstant::SplatX4(0));
          break;
#else
          return iter().fail("Ion has no SIMD support yet");
#endif
        case ValType::F32:
          ins = MConstant::New(alloc(), Float32Value(0.f), MIRType::Float32);
          break;
        case ValType::F64:
          ins = MConstant::New(alloc(), DoubleValue(0.0), MIRType::Double);
          break;
        case ValType::Ref:
          ins = MWasmNullConstant::New(alloc());
          break;
      }

      curBlock_->add(ins);
      curBlock_->initSlot(info().localSlot(i), ins);
      if (!mirGen_.ensureBallast()) {
        return false;
      }
    }

    return true;
  }

  void finish() {
    mirGen().initWasmMaxStackArgBytes(maxStackArgBytes_);

    MOZ_ASSERT(loopDepth_ == 0);
    MOZ_ASSERT(blockDepth_ == 0);
#ifdef DEBUG
    for (ControlFlowPatchVector& patches : blockPatches_) {
      MOZ_ASSERT(patches.empty());
    }
#endif
    MOZ_ASSERT(inDeadCode());
    MOZ_ASSERT(done(), "all bytes must be consumed");
    MOZ_ASSERT(func_.callSiteLineNums.length() == lastReadCallSite_);
  }

  /************************* Read-only interface (after local scope setup) */

  MIRGenerator& mirGen() const { return mirGen_; }
  MIRGraph& mirGraph() const { return graph_; }
  const CompileInfo& info() const { return info_; }

  MDefinition* getLocalDef(unsigned slot) {
    if (inDeadCode()) {
      return nullptr;
    }
    return curBlock_->getSlot(info().localSlot(slot));
  }

  const ValTypeVector& locals() const { return locals_; }

  /***************************** Code generation (after local scope setup) */

  MDefinition* constant(const Value& v, MIRType type) {
    if (inDeadCode()) {
      return nullptr;
    }
    MConstant* constant = MConstant::New(alloc(), v, type);
    curBlock_->add(constant);
    return constant;
  }

  MDefinition* constant(float f) {
    if (inDeadCode()) {
      return nullptr;
    }
    auto* cst = MWasmFloatConstant::NewFloat32(alloc(), f);
    curBlock_->add(cst);
    return cst;
  }

  MDefinition* constant(double d) {
    if (inDeadCode()) {
      return nullptr;
    }
    auto* cst = MWasmFloatConstant::NewDouble(alloc(), d);
    curBlock_->add(cst);
    return cst;
  }

  MDefinition* constant(int64_t i) {
    if (inDeadCode()) {
      return nullptr;
    }
    MConstant* constant = MConstant::NewInt64(alloc(), i);
    curBlock_->add(constant);
    return constant;
  }

#ifdef ENABLE_WASM_SIMD
  MDefinition* constant(V128 v) {
    if (inDeadCode()) {
      return nullptr;
    }
    MWasmFloatConstant* constant = MWasmFloatConstant::NewSimd128(
        alloc(), SimdConstant::CreateSimd128((int8_t*)v.bytes));
    curBlock_->add(constant);
    return constant;
  }
#endif

  MDefinition* nullRefConstant() {
    if (inDeadCode()) {
      return nullptr;
    }
    // MConstant has a lot of baggage so we don't use that here.
    MWasmNullConstant* constant = MWasmNullConstant::New(alloc());
    curBlock_->add(constant);
    return constant;
  }

  void fence() {
    if (inDeadCode()) {
      return;
    }
    MWasmFence* ins = MWasmFence::New(alloc());
    curBlock_->add(ins);
  }

  template <class T>
  MDefinition* unary(MDefinition* op) {
    if (inDeadCode()) {
      return nullptr;
    }
    T* ins = T::New(alloc(), op);
    curBlock_->add(ins);
    return ins;
  }

  template <class T>
  MDefinition* unary(MDefinition* op, MIRType type) {
    if (inDeadCode()) {
      return nullptr;
    }
    T* ins = T::New(alloc(), op, type);
    curBlock_->add(ins);
    return ins;
  }

  template <class T>
  MDefinition* binary(MDefinition* lhs, MDefinition* rhs) {
    if (inDeadCode()) {
      return nullptr;
    }
    T* ins = T::New(alloc(), lhs, rhs);
    curBlock_->add(ins);
    return ins;
  }

  template <class T>
  MDefinition* binary(MDefinition* lhs, MDefinition* rhs, MIRType type) {
    if (inDeadCode()) {
      return nullptr;
    }
    T* ins = T::New(alloc(), lhs, rhs, type);
    curBlock_->add(ins);
    return ins;
  }

  MDefinition* ursh(MDefinition* lhs, MDefinition* rhs, MIRType type) {
    if (inDeadCode()) {
      return nullptr;
    }
    auto* ins = MUrsh::NewWasm(alloc(), lhs, rhs, type);
    curBlock_->add(ins);
    return ins;
  }

  MDefinition* add(MDefinition* lhs, MDefinition* rhs, MIRType type) {
    if (inDeadCode()) {
      return nullptr;
    }
    auto* ins = MAdd::NewWasm(alloc(), lhs, rhs, type);
    curBlock_->add(ins);
    return ins;
  }

  bool mustPreserveNaN(MIRType type) {
    return IsFloatingPointType(type) && !env().isAsmJS();
  }

  MDefinition* sub(MDefinition* lhs, MDefinition* rhs, MIRType type) {
    if (inDeadCode()) {
      return nullptr;
    }

    // wasm can't fold x - 0.0 because of NaN with custom payloads.
    MSub* ins = MSub::NewWasm(alloc(), lhs, rhs, type, mustPreserveNaN(type));
    curBlock_->add(ins);
    return ins;
  }

  MDefinition* nearbyInt(MDefinition* input, RoundingMode roundingMode) {
    if (inDeadCode()) {
      return nullptr;
    }

    auto* ins = MNearbyInt::New(alloc(), input, input->type(), roundingMode);
    curBlock_->add(ins);
    return ins;
  }

  MDefinition* minMax(MDefinition* lhs, MDefinition* rhs, MIRType type,
                      bool isMax) {
    if (inDeadCode()) {
      return nullptr;
    }

    if (mustPreserveNaN(type)) {
      // Convert signaling NaN to quiet NaNs.
      MDefinition* zero = constant(DoubleValue(0.0), type);
      lhs = sub(lhs, zero, type);
      rhs = sub(rhs, zero, type);
    }

    MMinMax* ins = MMinMax::NewWasm(alloc(), lhs, rhs, type, isMax);
    curBlock_->add(ins);
    return ins;
  }

  MDefinition* mul(MDefinition* lhs, MDefinition* rhs, MIRType type,
                   MMul::Mode mode) {
    if (inDeadCode()) {
      return nullptr;
    }

    // wasm can't fold x * 1.0 because of NaN with custom payloads.
    auto* ins =
        MMul::NewWasm(alloc(), lhs, rhs, type, mode, mustPreserveNaN(type));
    curBlock_->add(ins);
    return ins;
  }

  MDefinition* div(MDefinition* lhs, MDefinition* rhs, MIRType type,
                   bool unsignd) {
    if (inDeadCode()) {
      return nullptr;
    }
    bool trapOnError = !env().isAsmJS();
    if (!unsignd && type == MIRType::Int32) {
      // Enforce the signedness of the operation by coercing the operands
      // to signed.  Otherwise, operands that "look" unsigned to Ion but
      // are not unsigned to Baldr (eg, unsigned right shifts) may lead to
      // the operation being executed unsigned.  Applies to mod() as well.
      //
      // Do this for Int32 only since Int64 is not subject to the same
      // issues.
      //
      // Note the offsets passed to MWasmBuiltinTruncateToInt32 are wrong here,
      // but it doesn't matter: they're not codegen'd to calls since inputs
      // already are int32.
      auto* lhs2 = createTruncateToInt32(lhs);
      curBlock_->add(lhs2);
      lhs = lhs2;
      auto* rhs2 = createTruncateToInt32(rhs);
      curBlock_->add(rhs2);
      rhs = rhs2;
    }

<<<<<<< HEAD
    // For x86 we implement i64 div via c++ runtime.
    // A call to c++ runtime requires tls pointer.
#ifdef JS_CODEGEN_X86
=======
    // For x86 and arm we implement i64 div via c++ builtin.
    // A call to c++ builtin requires tls pointer.
#if defined(JS_CODEGEN_X86) || defined(JS_CODEGEN_ARM)
>>>>>>> b29fcea7
    if (type == MIRType::Int64) {
      auto* ins =
          MWasmBuiltinDivI64::New(alloc(), lhs, rhs, tlsPointer_, unsignd,
                                  trapOnError, bytecodeOffset());
      curBlock_->add(ins);
      return ins;
    }
#endif

    auto* ins = MDiv::New(alloc(), lhs, rhs, type, unsignd, trapOnError,
                          bytecodeOffset(), mustPreserveNaN(type));
    curBlock_->add(ins);
    return ins;
  }

  MInstruction* createTruncateToInt32(MDefinition* op) {
    // See declaration of LWasmBuiltinTruncateFToInt32.
    if (op->type() == MIRType::Double || op->type() == MIRType::Float32) {
      return MWasmBuiltinTruncateToInt32::New(alloc(), op, tlsPointer_);
    }

    return MTruncateToInt32::New(alloc(), op);
  }

  MDefinition* mod(MDefinition* lhs, MDefinition* rhs, MIRType type,
                   bool unsignd) {
    if (inDeadCode()) {
      return nullptr;
    }
    bool trapOnError = !env().isAsmJS();
    if (!unsignd && type == MIRType::Int32) {
      // See block comment in div().
      auto* lhs2 = createTruncateToInt32(lhs);
      curBlock_->add(lhs2);
      lhs = lhs2;
      auto* rhs2 = createTruncateToInt32(rhs);
      curBlock_->add(rhs2);
      rhs = rhs2;
    }

<<<<<<< HEAD
    // This is because x86 codegen calls runtime via BuiltinThunk and so it
    // needs WasmTlsReg to be live.
#ifdef JS_CODEGEN_X86
=======
    // For x86 and arm we implement i64 mod via c++ builtin.
    // A call to c++ builtin requires tls pointer.
#if defined(JS_CODEGEN_X86) || defined(JS_CODEGEN_ARM)
>>>>>>> b29fcea7
    if (type == MIRType::Int64) {
      auto* ins =
          MWasmBuiltinModI64::New(alloc(), lhs, rhs, tlsPointer_, unsignd,
                                  trapOnError, bytecodeOffset());
      curBlock_->add(ins);
      return ins;
    }
#endif

    // Should be handled separately because we call BuiltinThunk for this case
    // and so, need to add the dependency from tlsPointer.
    if (type == MIRType::Double) {
      auto* ins = MWasmBuiltinModD::New(alloc(), lhs, rhs, tlsPointer_, type,
                                        bytecodeOffset());
      curBlock_->add(ins);
      return ins;
    }

    auto* ins = MMod::New(alloc(), lhs, rhs, type, unsignd, trapOnError,
                          bytecodeOffset());
    curBlock_->add(ins);
    return ins;
  }

  MDefinition* bitnot(MDefinition* op) {
    if (inDeadCode()) {
      return nullptr;
    }
    auto* ins = MBitNot::New(alloc(), op);
    curBlock_->add(ins);
    return ins;
  }

  MDefinition* select(MDefinition* trueExpr, MDefinition* falseExpr,
                      MDefinition* condExpr) {
    if (inDeadCode()) {
      return nullptr;
    }
    auto* ins = MWasmSelect::New(alloc(), trueExpr, falseExpr, condExpr);
    curBlock_->add(ins);
    return ins;
  }

  MDefinition* extendI32(MDefinition* op, bool isUnsigned) {
    if (inDeadCode()) {
      return nullptr;
    }
    auto* ins = MExtendInt32ToInt64::New(alloc(), op, isUnsigned);
    curBlock_->add(ins);
    return ins;
  }

  MDefinition* signExtend(MDefinition* op, uint32_t srcSize,
                          uint32_t targetSize) {
    if (inDeadCode()) {
      return nullptr;
    }
    MInstruction* ins;
    switch (targetSize) {
      case 4: {
        MSignExtendInt32::Mode mode;
        switch (srcSize) {
          case 1:
            mode = MSignExtendInt32::Byte;
            break;
          case 2:
            mode = MSignExtendInt32::Half;
            break;
          default:
            MOZ_CRASH("Bad sign extension");
        }
        ins = MSignExtendInt32::New(alloc(), op, mode);
        break;
      }
      case 8: {
        MSignExtendInt64::Mode mode;
        switch (srcSize) {
          case 1:
            mode = MSignExtendInt64::Byte;
            break;
          case 2:
            mode = MSignExtendInt64::Half;
            break;
          case 4:
            mode = MSignExtendInt64::Word;
            break;
          default:
            MOZ_CRASH("Bad sign extension");
        }
        ins = MSignExtendInt64::New(alloc(), op, mode);
        break;
      }
      default: {
        MOZ_CRASH("Bad sign extension");
      }
    }
    curBlock_->add(ins);
    return ins;
  }

  MDefinition* convertI64ToFloatingPoint(MDefinition* op, MIRType type,
                                         bool isUnsigned) {
    if (inDeadCode()) {
      return nullptr;
    }
#if defined(JS_CODEGEN_ARM)
    auto* ins = MBuiltinInt64ToFloatingPoint::New(
        alloc(), op, tlsPointer_, type, bytecodeOffset(), isUnsigned);
#else
    auto* ins = MInt64ToFloatingPoint::New(alloc(), op, type, bytecodeOffset(),
                                           isUnsigned);
#endif
    curBlock_->add(ins);
    return ins;
  }

  MDefinition* rotate(MDefinition* input, MDefinition* count, MIRType type,
                      bool left) {
    if (inDeadCode()) {
      return nullptr;
    }
    auto* ins = MRotate::New(alloc(), input, count, type, left);
    curBlock_->add(ins);
    return ins;
  }

  template <class T>
  MDefinition* truncate(MDefinition* op, TruncFlags flags) {
    if (inDeadCode()) {
      return nullptr;
    }
    auto* ins = T::New(alloc(), op, flags, bytecodeOffset());
    curBlock_->add(ins);
    return ins;
  }

  MDefinition* truncateWithTls(MDefinition* op, TruncFlags flags) {
    if (inDeadCode()) {
      return nullptr;
    }
    auto* ins = MWasmBuiltinTruncateToInt64::New(alloc(), op, tlsPointer_,
                                                 flags, bytecodeOffset());
    curBlock_->add(ins);
    return ins;
  }

  MDefinition* compare(MDefinition* lhs, MDefinition* rhs, JSOp op,
                       MCompare::CompareType type) {
    if (inDeadCode()) {
      return nullptr;
    }
    auto* ins = MCompare::New(alloc(), lhs, rhs, op, type);
    curBlock_->add(ins);
    return ins;
  }

  void assign(unsigned slot, MDefinition* def) {
    if (inDeadCode()) {
      return;
    }
    curBlock_->setSlot(info().localSlot(slot), def);
  }

#ifdef ENABLE_WASM_SIMD
  // About Wasm SIMD as supported by Ion:
  //
  // The expectation is that Ion will only ever support SIMD on x86 and x64,
  // since Cranelift will be the optimizing compiler for Arm64, ARMv7 will cease
  // to be a tier-1 platform soon, and MIPS32 and MIPS64 will never implement
  // SIMD.
  //
  // The division of the operations into MIR nodes reflects that expectation,
  // and is a good fit for x86/x64.  Should the expectation change we'll
  // possibly want to re-architect the SIMD support to be a little more general.
  //
  // Most SIMD operations map directly to a single MIR node that ultimately ends
  // up being expanded in the macroassembler.
  //
  // Some SIMD operations that do have a complete macroassembler expansion are
  // open-coded into multiple MIR nodes here; in some cases that's just
  // convenience, in other cases it may also allow them to benefit from Ion
  // optimizations.  The reason for the expansions will be documented by a
  // comment.

  // (v128,v128) -> v128 effect-free binary operations
  MDefinition* binarySimd128(MDefinition* lhs, MDefinition* rhs,
                             bool commutative, SimdOp op) {
    if (inDeadCode()) {
      return nullptr;
    }

    MOZ_ASSERT(lhs->type() == MIRType::Simd128 &&
               rhs->type() == MIRType::Simd128);

    auto* ins = MWasmBinarySimd128::New(alloc(), lhs, rhs, commutative, op);
    curBlock_->add(ins);
    return ins;
  }

  // (v128,i32) -> v128 effect-free shift operations
  MDefinition* shiftSimd128(MDefinition* lhs, MDefinition* rhs, SimdOp op) {
    if (inDeadCode()) {
      return nullptr;
    }

    MOZ_ASSERT(lhs->type() == MIRType::Simd128 &&
               rhs->type() == MIRType::Int32);

    // Do something vector-based when the platform allows it.
    if ((rhs->isConstant() && !MacroAssembler::MustScalarizeShiftSimd128(
                                  op, Imm32(rhs->toConstant()->toInt32()))) ||
        (!rhs->isConstant() &&
         !MacroAssembler::MustScalarizeShiftSimd128(op))) {
      int32_t maskBits;
      if (!rhs->isConstant() &&
          MacroAssembler::MustMaskShiftCountSimd128(op, &maskBits)) {
        MConstant* mask = MConstant::New(alloc(), Int32Value(maskBits));
        curBlock_->add(mask);
        MBitAnd* maskedShift = MBitAnd::New(alloc(), rhs, mask, MIRType::Int32);
        curBlock_->add(maskedShift);
        rhs = maskedShift;
      }

      auto* ins = MWasmShiftSimd128::New(alloc(), lhs, rhs, op);
      curBlock_->add(ins);
      return ins;
    }

#  ifdef DEBUG
    js::wasm::ReportSimdAnalysis("shift -> variable scalarized shift");
#  endif

    // Otherwise just scalarize using existing primitive operations.
    auto* lane0 = reduceSimd128(lhs, SimdOp::I64x2ExtractLane, ValType::I64, 0);
    auto* lane1 = reduceSimd128(lhs, SimdOp::I64x2ExtractLane, ValType::I64, 1);
    auto* shiftCount = extendI32(rhs, /*isUnsigned=*/false);
    auto* shifted0 = binary<MRsh>(lane0, shiftCount, MIRType::Int64);
    auto* shifted1 = binary<MRsh>(lane1, shiftCount, MIRType::Int64);
    V128 zero;
    auto* res0 = constant(zero);
    auto* res1 =
        replaceLaneSimd128(res0, shifted0, 0, SimdOp::I64x2ReplaceLane);
    auto* ins = replaceLaneSimd128(res1, shifted1, 1, SimdOp::I64x2ReplaceLane);
    return ins;
  }

  // (v128,scalar,imm) -> v128
  MDefinition* replaceLaneSimd128(MDefinition* lhs, MDefinition* rhs,
                                  uint32_t laneIndex, SimdOp op) {
    if (inDeadCode()) {
      return nullptr;
    }

    MOZ_ASSERT(lhs->type() == MIRType::Simd128);

    auto* ins = MWasmReplaceLaneSimd128::New(alloc(), lhs, rhs, laneIndex, op);
    curBlock_->add(ins);
    return ins;
  }

  // (scalar) -> v128 effect-free unary operations
  MDefinition* scalarToSimd128(MDefinition* src, SimdOp op) {
    if (inDeadCode()) {
      return nullptr;
    }

    auto* ins = MWasmScalarToSimd128::New(alloc(), src, op);
    curBlock_->add(ins);
    return ins;
  }

  // (v128) -> v128 effect-free unary operations
  MDefinition* unarySimd128(MDefinition* src, SimdOp op) {
    if (inDeadCode()) {
      return nullptr;
    }

    MOZ_ASSERT(src->type() == MIRType::Simd128);
    auto* ins = MWasmUnarySimd128::New(alloc(), src, op);
    curBlock_->add(ins);
    return ins;
  }

  // (v128, imm) -> scalar effect-free unary operations
  MDefinition* reduceSimd128(MDefinition* src, SimdOp op, ValType outType,
                             uint32_t imm = 0) {
    if (inDeadCode()) {
      return nullptr;
    }

    MOZ_ASSERT(src->type() == MIRType::Simd128);
    auto* ins =
        MWasmReduceSimd128::New(alloc(), src, op, ToMIRType(outType), imm);
    curBlock_->add(ins);
    return ins;
  }

  // (v128, v128, v128) -> v128 effect-free operations
  MDefinition* bitselectSimd128(MDefinition* v1, MDefinition* v2,
                                MDefinition* control) {
    if (inDeadCode()) {
      return nullptr;
    }

    MOZ_ASSERT(v1->type() == MIRType::Simd128);
    MOZ_ASSERT(v2->type() == MIRType::Simd128);
    MOZ_ASSERT(control->type() == MIRType::Simd128);
    auto* ins = MWasmBitselectSimd128::New(alloc(), v1, v2, control);
    curBlock_->add(ins);
    return ins;
  }

  // (v128, v128, imm_v128) -> v128 effect-free operations
  MDefinition* shuffleSimd128(MDefinition* v1, MDefinition* v2, V128 control) {
    if (inDeadCode()) {
      return nullptr;
    }

    MOZ_ASSERT(v1->type() == MIRType::Simd128);
    MOZ_ASSERT(v2->type() == MIRType::Simd128);
    auto* ins = MWasmShuffleSimd128::New(
        alloc(), v1, v2,
        SimdConstant::CreateX16(reinterpret_cast<int8_t*>(control.bytes)));
    curBlock_->add(ins);
    return ins;
  }

  MDefinition* loadSplatSimd128(Scalar::Type viewType,
                                const LinearMemoryAddress<MDefinition*>& addr,
                                wasm::SimdOp splatOp) {
    if (inDeadCode()) {
      return nullptr;
    }

    // Expand load-and-splat as integer load followed by splat.
    MemoryAccessDesc access(viewType, addr.align, addr.offset,
                            bytecodeIfNotAsmJS());
    ValType resultType =
        viewType == Scalar::Int64 ? ValType::I64 : ValType::I32;
    auto* scalar = load(addr.base, &access, resultType);
    if (!inDeadCode() && !scalar) {
      return nullptr;
    }
    return scalarToSimd128(scalar, splatOp);
  }

  MDefinition* loadExtendSimd128(const LinearMemoryAddress<MDefinition*>& addr,
                                 wasm::SimdOp op) {
    if (inDeadCode()) {
      return nullptr;
    }

    MemoryAccessDesc access(Scalar::Int64, addr.align, addr.offset,
                            bytecodeIfNotAsmJS());
    // Expand load-and-extend as integer load followed by widen.
    auto* scalar = load(addr.base, &access, ValType::I64);
    if (!inDeadCode() && !scalar) {
      return nullptr;
    }
    return scalarToSimd128(scalar, op);
  }

  MDefinition* loadZeroSimd128(Scalar::Type viewType, size_t numBytes,
                               const LinearMemoryAddress<MDefinition*>& addr) {
    if (inDeadCode()) {
      return nullptr;
    }

    MemoryAccessDesc access(viewType, addr.align, addr.offset,
                            bytecodeIfNotAsmJS());
    access.setZeroExtendSimd128Load();
    return load(addr.base, &access, ValType::V128);
  }
#endif  // ENABLE_WASM_SIMD

 private:
  MWasmLoadTls* maybeLoadMemoryBase() {
    MWasmLoadTls* load = nullptr;
#ifdef JS_CODEGEN_X86
    AliasSet aliases = env_.maxMemoryLength.isSome()
                           ? AliasSet::None()
                           : AliasSet::Load(AliasSet::WasmHeapMeta);
    load = MWasmLoadTls::New(alloc(), tlsPointer_,
                             offsetof(wasm::TlsData, memoryBase),
                             MIRType::Pointer, aliases);
    curBlock_->add(load);
#endif
    return load;
  }

  MWasmLoadTls* maybeLoadBoundsCheckLimit() {
    if (env_.hugeMemoryEnabled()) {
      return nullptr;
    }
    AliasSet aliases = env_.maxMemoryLength.isSome()
                           ? AliasSet::None()
                           : AliasSet::Load(AliasSet::WasmHeapMeta);
    auto load = MWasmLoadTls::New(alloc(), tlsPointer_,
                                  offsetof(wasm::TlsData, boundsCheckLimit),
                                  MIRType::Int32, aliases);
    curBlock_->add(load);
    return load;
  }

 public:
  MWasmHeapBase* memoryBase() {
    MWasmHeapBase* base = nullptr;
    AliasSet aliases = env_.maxMemoryLength.isSome()
                           ? AliasSet::None()
                           : AliasSet::Load(AliasSet::WasmHeapMeta);
    base = MWasmHeapBase::New(alloc(), tlsPointer_, aliases);
    curBlock_->add(base);
    return base;
  }

 private:
  // Only sets *mustAdd if it also returns true.
  bool needAlignmentCheck(MemoryAccessDesc* access, MDefinition* base,
                          bool* mustAdd) {
    MOZ_ASSERT(!*mustAdd);

    // asm.js accesses are always aligned and need no checks.
    if (env_.isAsmJS() || !access->isAtomic()) {
      return false;
    }

    if (base->isConstant()) {
      int32_t ptr = base->toConstant()->toInt32();
      // OK to wrap around the address computation here.
      if (((ptr + access->offset()) & (access->byteSize() - 1)) == 0) {
        return false;
      }
    }

    *mustAdd = (access->offset() & (access->byteSize() - 1)) != 0;
    return true;
  }

  void checkOffsetAndAlignmentAndBounds(MemoryAccessDesc* access,
                                        MDefinition** base) {
    MOZ_ASSERT(!inDeadCode());

    uint32_t offsetGuardLimit = GetOffsetGuardLimit(env_.hugeMemoryEnabled());

    // Fold a constant base into the offset (so the base is 0 in which case
    // the codegen is optimized), if it doesn't wrap or trigger an
    // MWasmAddOffset.
    if ((*base)->isConstant()) {
      uint32_t basePtr = (*base)->toConstant()->toInt32();
      uint32_t offset = access->offset();

      if (offset < offsetGuardLimit && basePtr < offsetGuardLimit - offset) {
        auto* ins = MConstant::New(alloc(), Int32Value(0), MIRType::Int32);
        curBlock_->add(ins);
        *base = ins;
        access->setOffset(access->offset() + basePtr);
      }
    }

    bool mustAdd = false;
    bool alignmentCheck = needAlignmentCheck(access, *base, &mustAdd);

    // If the offset is bigger than the guard region, a separate instruction
    // is necessary to add the offset to the base and check for overflow.
    //
    // Also add the offset if we have a Wasm atomic access that needs
    // alignment checking and the offset affects alignment.
    if (access->offset() >= offsetGuardLimit || mustAdd ||
        !JitOptions.wasmFoldOffsets) {
      *base = computeEffectiveAddress(*base, access);
    }

    if (alignmentCheck) {
      curBlock_->add(MWasmAlignmentCheck::New(
          alloc(), *base, access->byteSize(), bytecodeOffset()));
    }

    MWasmLoadTls* boundsCheckLimit = maybeLoadBoundsCheckLimit();
    if (boundsCheckLimit) {
      auto* ins = MWasmBoundsCheck::New(alloc(), *base, boundsCheckLimit,
                                        bytecodeOffset());
      curBlock_->add(ins);
      if (JitOptions.spectreIndexMasking) {
        *base = ins;
      }
    }
  }

  bool isSmallerAccessForI64(ValType result, const MemoryAccessDesc* access) {
    if (result == ValType::I64 && access->byteSize() <= 4) {
      // These smaller accesses should all be zero-extending.
      MOZ_ASSERT(!isSignedIntType(access->type()));
      return true;
    }
    return false;
  }

 public:
  MDefinition* computeEffectiveAddress(MDefinition* base,
                                       MemoryAccessDesc* access) {
    if (inDeadCode()) {
      return nullptr;
    }
    if (!access->offset()) {
      return base;
    }
    auto* ins =
        MWasmAddOffset::New(alloc(), base, access->offset(), bytecodeOffset());
    curBlock_->add(ins);
    access->clearOffset();
    return ins;
  }

  MDefinition* load(MDefinition* base, MemoryAccessDesc* access,
                    ValType result) {
    if (inDeadCode()) {
      return nullptr;
    }

    MWasmLoadTls* memoryBase = maybeLoadMemoryBase();
    MInstruction* load = nullptr;
    if (env_.isAsmJS()) {
      MOZ_ASSERT(access->offset() == 0);
      MWasmLoadTls* boundsCheckLimit = maybeLoadBoundsCheckLimit();
      load = MAsmJSLoadHeap::New(alloc(), memoryBase, base, boundsCheckLimit,
                                 access->type());
    } else {
      checkOffsetAndAlignmentAndBounds(access, &base);
      load =
          MWasmLoad::New(alloc(), memoryBase, base, *access, ToMIRType(result));
    }
    if (!load) {
      return nullptr;
    }
    curBlock_->add(load);
    return load;
  }

  void store(MDefinition* base, MemoryAccessDesc* access, MDefinition* v) {
    if (inDeadCode()) {
      return;
    }

    MWasmLoadTls* memoryBase = maybeLoadMemoryBase();
    MInstruction* store = nullptr;
    if (env_.isAsmJS()) {
      MOZ_ASSERT(access->offset() == 0);
      MWasmLoadTls* boundsCheckLimit = maybeLoadBoundsCheckLimit();
      store = MAsmJSStoreHeap::New(alloc(), memoryBase, base, boundsCheckLimit,
                                   access->type(), v);
    } else {
      checkOffsetAndAlignmentAndBounds(access, &base);
      store = MWasmStore::New(alloc(), memoryBase, base, *access, v);
    }
    if (!store) {
      return;
    }
    curBlock_->add(store);
  }

  MDefinition* atomicCompareExchangeHeap(MDefinition* base,
                                         MemoryAccessDesc* access,
                                         ValType result, MDefinition* oldv,
                                         MDefinition* newv) {
    if (inDeadCode()) {
      return nullptr;
    }

    checkOffsetAndAlignmentAndBounds(access, &base);

    if (isSmallerAccessForI64(result, access)) {
      auto* cvtOldv =
          MWrapInt64ToInt32::New(alloc(), oldv, /*bottomHalf=*/true);
      curBlock_->add(cvtOldv);
      oldv = cvtOldv;

      auto* cvtNewv =
          MWrapInt64ToInt32::New(alloc(), newv, /*bottomHalf=*/true);
      curBlock_->add(cvtNewv);
      newv = cvtNewv;
    }

    MWasmLoadTls* memoryBase = maybeLoadMemoryBase();
    MInstruction* cas =
        MWasmCompareExchangeHeap::New(alloc(), bytecodeOffset(), memoryBase,
                                      base, *access, oldv, newv, tlsPointer_);
    if (!cas) {
      return nullptr;
    }
    curBlock_->add(cas);

    if (isSmallerAccessForI64(result, access)) {
      cas = MExtendInt32ToInt64::New(alloc(), cas, true);
      curBlock_->add(cas);
    }

    return cas;
  }

  MDefinition* atomicExchangeHeap(MDefinition* base, MemoryAccessDesc* access,
                                  ValType result, MDefinition* value) {
    if (inDeadCode()) {
      return nullptr;
    }

    checkOffsetAndAlignmentAndBounds(access, &base);

    if (isSmallerAccessForI64(result, access)) {
      auto* cvtValue =
          MWrapInt64ToInt32::New(alloc(), value, /*bottomHalf=*/true);
      curBlock_->add(cvtValue);
      value = cvtValue;
    }

    MWasmLoadTls* memoryBase = maybeLoadMemoryBase();
    MInstruction* xchg =
        MWasmAtomicExchangeHeap::New(alloc(), bytecodeOffset(), memoryBase,
                                     base, *access, value, tlsPointer_);
    if (!xchg) {
      return nullptr;
    }
    curBlock_->add(xchg);

    if (isSmallerAccessForI64(result, access)) {
      xchg = MExtendInt32ToInt64::New(alloc(), xchg, true);
      curBlock_->add(xchg);
    }

    return xchg;
  }

  MDefinition* atomicBinopHeap(AtomicOp op, MDefinition* base,
                               MemoryAccessDesc* access, ValType result,
                               MDefinition* value) {
    if (inDeadCode()) {
      return nullptr;
    }

    checkOffsetAndAlignmentAndBounds(access, &base);

    if (isSmallerAccessForI64(result, access)) {
      auto* cvtValue =
          MWrapInt64ToInt32::New(alloc(), value, /*bottomHalf=*/true);
      curBlock_->add(cvtValue);
      value = cvtValue;
    }

    MWasmLoadTls* memoryBase = maybeLoadMemoryBase();
    MInstruction* binop =
        MWasmAtomicBinopHeap::New(alloc(), bytecodeOffset(), op, memoryBase,
                                  base, *access, value, tlsPointer_);
    if (!binop) {
      return nullptr;
    }
    curBlock_->add(binop);

    if (isSmallerAccessForI64(result, access)) {
      binop = MExtendInt32ToInt64::New(alloc(), binop, true);
      curBlock_->add(binop);
    }

    return binop;
  }

  MDefinition* loadGlobalVar(unsigned globalDataOffset, bool isConst,
                             bool isIndirect, MIRType type) {
    if (inDeadCode()) {
      return nullptr;
    }

    MInstruction* load;
    if (isIndirect) {
      // Pull a pointer to the value out of TlsData::globalArea, then
      // load from that pointer.  Note that the pointer is immutable
      // even though the value it points at may change, hence the use of
      // |true| for the first node's |isConst| value, irrespective of
      // the |isConst| formal parameter to this method.  The latter
      // applies to the denoted value as a whole.
      auto* cellPtr =
          MWasmLoadGlobalVar::New(alloc(), MIRType::Pointer, globalDataOffset,
                                  /*isConst=*/true, tlsPointer_);
      curBlock_->add(cellPtr);
      load = MWasmLoadGlobalCell::New(alloc(), type, cellPtr);
    } else {
      // Pull the value directly out of TlsData::globalArea.
      load = MWasmLoadGlobalVar::New(alloc(), type, globalDataOffset, isConst,
                                     tlsPointer_);
    }
    curBlock_->add(load);
    return load;
  }

  MInstruction* storeGlobalVar(uint32_t globalDataOffset, bool isIndirect,
                               MDefinition* v) {
    if (inDeadCode()) {
      return nullptr;
    }

    MInstruction* store;
    MInstruction* valueAddr = nullptr;
    if (isIndirect) {
      // Pull a pointer to the value out of TlsData::globalArea, then
      // store through that pointer.
      auto* cellPtr =
          MWasmLoadGlobalVar::New(alloc(), MIRType::Pointer, globalDataOffset,
                                  /*isConst=*/true, tlsPointer_);
      curBlock_->add(cellPtr);
      if (v->type() == MIRType::RefOrNull) {
        valueAddr = cellPtr;
        store = MWasmStoreRef::New(alloc(), tlsPointer_, valueAddr, v,
                                   AliasSet::WasmGlobalCell);
      } else {
        store = MWasmStoreGlobalCell::New(alloc(), v, cellPtr);
      }
    } else {
      // Store the value directly in TlsData::globalArea.
      if (v->type() == MIRType::RefOrNull) {
        valueAddr = MWasmDerivedPointer::New(
            alloc(), tlsPointer_,
            offsetof(wasm::TlsData, globalArea) + globalDataOffset);
        curBlock_->add(valueAddr);
        store = MWasmStoreRef::New(alloc(), tlsPointer_, valueAddr, v,
                                   AliasSet::WasmGlobalVar);
      } else {
        store =
            MWasmStoreGlobalVar::New(alloc(), globalDataOffset, v, tlsPointer_);
      }
    }
    curBlock_->add(store);

    return valueAddr;
  }

  void addInterruptCheck() {
    if (inDeadCode()) {
      return;
    }
    curBlock_->add(
        MWasmInterruptCheck::New(alloc(), tlsPointer_, bytecodeOffset()));
  }

  /***************************************************************** Calls */

  // The IonMonkey backend maintains a single stack offset (from the stack
  // pointer to the base of the frame) by adding the total amount of spill
  // space required plus the maximum stack required for argument passing.
  // Since we do not use IonMonkey's MPrepareCall/MPassArg/MCall, we must
  // manually accumulate, for the entire function, the maximum required stack
  // space for argument passing. (This is passed to the CodeGenerator via
  // MIRGenerator::maxWasmStackArgBytes.) This is just be the maximum of the
  // stack space required for each individual call (as determined by the call
  // ABI).

  // Operations that modify a CallCompileState.

  bool passInstance(MIRType instanceType, CallCompileState* args) {
    if (inDeadCode()) {
      return true;
    }

    // Should only pass an instance once.  And it must be a non-GC pointer.
    MOZ_ASSERT(args->instanceArg_ == ABIArg());
    MOZ_ASSERT(instanceType == MIRType::Pointer);
    args->instanceArg_ = args->abi_.next(MIRType::Pointer);
    return true;
  }

  // Do not call this directly.  Call one of the passArg() variants instead.
  bool passArgWorker(MDefinition* argDef, MIRType type,
                     CallCompileState* call) {
    ABIArg arg = call->abi_.next(type);
    switch (arg.kind()) {
#ifdef JS_CODEGEN_REGISTER_PAIR
      case ABIArg::GPR_PAIR: {
        auto mirLow =
            MWrapInt64ToInt32::New(alloc(), argDef, /* bottomHalf = */ true);
        curBlock_->add(mirLow);
        auto mirHigh =
            MWrapInt64ToInt32::New(alloc(), argDef, /* bottomHalf = */ false);
        curBlock_->add(mirHigh);
        return call->regArgs_.append(
                   MWasmCall::Arg(AnyRegister(arg.gpr64().low), mirLow)) &&
               call->regArgs_.append(
                   MWasmCall::Arg(AnyRegister(arg.gpr64().high), mirHigh));
      }
#endif
      case ABIArg::GPR:
      case ABIArg::FPU:
        return call->regArgs_.append(MWasmCall::Arg(arg.reg(), argDef));
      case ABIArg::Stack: {
        auto* mir =
            MWasmStackArg::New(alloc(), arg.offsetFromArgBase(), argDef);
        curBlock_->add(mir);
        return true;
      }
      case ABIArg::Uninitialized:
        MOZ_ASSERT_UNREACHABLE("Uninitialized ABIArg kind");
    }
    MOZ_CRASH("Unknown ABIArg kind.");
  }

  bool passArg(MDefinition* argDef, MIRType type, CallCompileState* call) {
    if (inDeadCode()) {
      return true;
    }
    return passArgWorker(argDef, type, call);
  }

  bool passArg(MDefinition* argDef, ValType type, CallCompileState* call) {
    if (inDeadCode()) {
      return true;
    }
    return passArgWorker(argDef, ToMIRType(type), call);
  }

  // If the call returns results on the stack, prepare a stack area to receive
  // them, and pass the address of the stack area to the callee as an additional
  // argument.
  bool passStackResultAreaCallArg(const ResultType& resultType,
                                  CallCompileState* call) {
    if (inDeadCode()) {
      return true;
    }
    ABIResultIter iter(resultType);
    while (!iter.done() && iter.cur().inRegister()) {
      iter.next();
    }
    if (iter.done()) {
      // No stack results.
      return true;
    }

    auto* stackResultArea = MWasmStackResultArea::New(alloc());
    if (!stackResultArea) {
      return false;
    }
    if (!stackResultArea->init(alloc(), iter.remaining())) {
      return false;
    }
    for (uint32_t base = iter.index(); !iter.done(); iter.next()) {
      MWasmStackResultArea::StackResult loc(iter.cur().stackOffset(),
                                            ToMIRType(iter.cur().type()));
      stackResultArea->initResult(iter.index() - base, loc);
    }
    curBlock_->add(stackResultArea);
    if (!passArg(stackResultArea, MIRType::Pointer, call)) {
      return false;
    }
    call->stackResultArea_ = stackResultArea;
    return true;
  }

  bool finishCall(CallCompileState* call) {
    if (inDeadCode()) {
      return true;
    }

    if (!call->regArgs_.append(
            MWasmCall::Arg(AnyRegister(WasmTlsReg), tlsPointer_))) {
      return false;
    }

    uint32_t stackBytes = call->abi_.stackBytesConsumedSoFar();

    maxStackArgBytes_ = std::max(maxStackArgBytes_, stackBytes);
    return true;
  }

  // Wrappers for creating various kinds of calls.

  bool collectUnaryCallResult(MIRType type, MDefinition** result) {
    MInstruction* def;
    switch (type) {
      case MIRType::Int32:
        def = MWasmRegisterResult::New(alloc(), MIRType::Int32, ReturnReg);
        break;
      case MIRType::Int64:
        def = MWasmRegister64Result::New(alloc(), ReturnReg64);
        break;
      case MIRType::Float32:
        def = MWasmFloatRegisterResult::New(alloc(), type, ReturnFloat32Reg);
        break;
      case MIRType::Double:
        def = MWasmFloatRegisterResult::New(alloc(), type, ReturnDoubleReg);
        break;
#ifdef ENABLE_WASM_SIMD
      case MIRType::Simd128:
        def = MWasmFloatRegisterResult::New(alloc(), type, ReturnSimd128Reg);
        break;
#endif
      case MIRType::RefOrNull:
        def = MWasmRegisterResult::New(alloc(), MIRType::RefOrNull, ReturnReg);
        break;
      default:
        MOZ_CRASH("unexpected MIRType result for builtin call");
    }

    if (!def) {
      return false;
    }

    curBlock_->add(def);
    *result = def;

    return true;
  }

  bool collectCallResults(const ResultType& type,
                          MWasmStackResultArea* stackResultArea,
                          DefVector* results) {
    if (!results->reserve(type.length())) {
      return false;
    }

    // The result iterator goes in the order in which results would be popped
    // off; we want the order in which they would be pushed.
    ABIResultIter iter(type);
    uint32_t stackResultCount = 0;
    while (!iter.done()) {
      if (iter.cur().onStack()) {
        stackResultCount++;
      }
      iter.next();
    }

    for (iter.switchToPrev(); !iter.done(); iter.prev()) {
      const ABIResult& result = iter.cur();
      MInstruction* def;
      if (result.inRegister()) {
        switch (result.type().kind()) {
          case wasm::ValType::I32:
            def =
                MWasmRegisterResult::New(alloc(), MIRType::Int32, result.gpr());
            break;
          case wasm::ValType::I64:
            def = MWasmRegister64Result::New(alloc(), result.gpr64());
            break;
          case wasm::ValType::F32:
            def = MWasmFloatRegisterResult::New(alloc(), MIRType::Float32,
                                                result.fpr());
            break;
          case wasm::ValType::F64:
            def = MWasmFloatRegisterResult::New(alloc(), MIRType::Double,
                                                result.fpr());
            break;
          case wasm::ValType::Ref:
            def = MWasmRegisterResult::New(alloc(), MIRType::RefOrNull,
                                           result.gpr());
            break;
          case wasm::ValType::V128:
#ifdef ENABLE_WASM_SIMD
            def = MWasmFloatRegisterResult::New(alloc(), MIRType::Simd128,
                                                result.fpr());
#else
            return this->iter().fail("Ion has no SIMD support yet");
#endif
        }
      } else {
        MOZ_ASSERT(stackResultArea);
        MOZ_ASSERT(stackResultCount);
        uint32_t idx = --stackResultCount;
        def = MWasmStackResult::New(alloc(), stackResultArea, idx);
      }

      if (!def) {
        return false;
      }
      curBlock_->add(def);
      results->infallibleAppend(def);
    }

    MOZ_ASSERT(results->length() == type.length());

    return true;
  }

  bool callDirect(const FuncType& funcType, uint32_t funcIndex,
                  uint32_t lineOrBytecode, const CallCompileState& call,
                  DefVector* results) {
    if (inDeadCode()) {
      return true;
    }

    CallSiteDesc desc(lineOrBytecode, CallSiteDesc::Func);
    ResultType resultType = ResultType::Vector(funcType.results());
    auto callee = CalleeDesc::function(funcIndex);
    ArgTypeVector args(funcType);
    auto* ins = MWasmCall::New(alloc(), desc, callee, call.regArgs_,
                               StackArgAreaSizeUnaligned(args));
    if (!ins) {
      return false;
    }

    curBlock_->add(ins);

    return collectCallResults(resultType, call.stackResultArea_, results);
  }

  bool callIndirect(uint32_t funcTypeIndex, uint32_t tableIndex,
                    MDefinition* index, uint32_t lineOrBytecode,
                    const CallCompileState& call, DefVector* results) {
    if (inDeadCode()) {
      return true;
    }

    const FuncTypeWithId& funcType = env_.types[funcTypeIndex].funcType();

    CalleeDesc callee;
    if (env_.isAsmJS()) {
      MOZ_ASSERT(tableIndex == 0);
      MOZ_ASSERT(funcType.id.kind() == FuncTypeIdDescKind::None);
      const TableDesc& table =
          env_.tables[env_.asmJSSigToTableIndex[funcTypeIndex]];
      MOZ_ASSERT(IsPowerOfTwo(table.initialLength));

      MConstant* mask =
          MConstant::New(alloc(), Int32Value(table.initialLength - 1));
      curBlock_->add(mask);
      MBitAnd* maskedIndex = MBitAnd::New(alloc(), index, mask, MIRType::Int32);
      curBlock_->add(maskedIndex);

      index = maskedIndex;
      callee = CalleeDesc::asmJSTable(table);
    } else {
      MOZ_ASSERT(funcType.id.kind() != FuncTypeIdDescKind::None);
      const TableDesc& table = env_.tables[tableIndex];
      callee = CalleeDesc::wasmTable(table, funcType.id);
    }

    CallSiteDesc desc(lineOrBytecode, CallSiteDesc::Dynamic);
    ArgTypeVector args(funcType);
    ResultType resultType = ResultType::Vector(funcType.results());
    auto* ins = MWasmCall::New(alloc(), desc, callee, call.regArgs_,
                               StackArgAreaSizeUnaligned(args), index);
    if (!ins) {
      return false;
    }

    curBlock_->add(ins);

    return collectCallResults(resultType, call.stackResultArea_, results);
  }

  bool callImport(unsigned globalDataOffset, uint32_t lineOrBytecode,
                  const CallCompileState& call, const FuncType& funcType,
                  DefVector* results) {
    if (inDeadCode()) {
      return true;
    }

    CallSiteDesc desc(lineOrBytecode, CallSiteDesc::Dynamic);
    auto callee = CalleeDesc::import(globalDataOffset);
    ArgTypeVector args(funcType);
    ResultType resultType = ResultType::Vector(funcType.results());
    auto* ins = MWasmCall::New(alloc(), desc, callee, call.regArgs_,
                               StackArgAreaSizeUnaligned(args));
    if (!ins) {
      return false;
    }

    curBlock_->add(ins);

    return collectCallResults(resultType, call.stackResultArea_, results);
  }

  bool builtinCall(const SymbolicAddressSignature& builtin,
                   uint32_t lineOrBytecode, const CallCompileState& call,
                   MDefinition** def) {
    if (inDeadCode()) {
      *def = nullptr;
      return true;
    }

    MOZ_ASSERT(builtin.failureMode == FailureMode::Infallible);

    CallSiteDesc desc(lineOrBytecode, CallSiteDesc::Symbolic);
    auto callee = CalleeDesc::builtin(builtin.identity);
    auto* ins = MWasmCall::New(alloc(), desc, callee, call.regArgs_,
                               StackArgAreaSizeUnaligned(builtin));
    if (!ins) {
      return false;
    }

    curBlock_->add(ins);

    return collectUnaryCallResult(builtin.retType, def);
  }

  bool builtinInstanceMethodCall(const SymbolicAddressSignature& builtin,
                                 uint32_t lineOrBytecode,
                                 const CallCompileState& call,
                                 MDefinition** def = nullptr) {
    MOZ_ASSERT_IF(!def, builtin.retType == MIRType::None);
    if (inDeadCode()) {
      if (def) {
        *def = nullptr;
      }
      return true;
    }

    CallSiteDesc desc(lineOrBytecode, CallSiteDesc::Symbolic);
    auto* ins = MWasmCall::NewBuiltinInstanceMethodCall(
        alloc(), desc, builtin.identity, builtin.failureMode, call.instanceArg_,
        call.regArgs_, StackArgAreaSizeUnaligned(builtin));
    if (!ins) {
      return false;
    }

    curBlock_->add(ins);

    return def ? collectUnaryCallResult(builtin.retType, def) : true;
  }

  /*********************************************** Control flow generation */

  inline bool inDeadCode() const { return curBlock_ == nullptr; }

  bool returnValues(const DefVector& values) {
    if (inDeadCode()) {
      return true;
    }

    if (values.empty()) {
      curBlock_->end(MWasmReturnVoid::New(alloc(), tlsPointer_));
    } else {
      ResultType resultType = ResultType::Vector(funcType().results());
      ABIResultIter iter(resultType);
      // Switch to iterate in FIFO order instead of the default LIFO.
      while (!iter.done()) {
        iter.next();
      }
      iter.switchToPrev();
      for (uint32_t i = 0; !iter.done(); iter.prev(), i++) {
        if (!mirGen().ensureBallast()) {
          return false;
        }
        const ABIResult& result = iter.cur();
        if (result.onStack()) {
          MOZ_ASSERT(iter.remaining() > 1);
          if (result.type().isReference()) {
            auto* loc = MWasmDerivedPointer::New(alloc(), stackResultPointer_,
                                                 result.stackOffset());
            curBlock_->add(loc);
            auto* store =
                MWasmStoreRef::New(alloc(), tlsPointer_, loc, values[i],
                                   AliasSet::WasmStackResult);
            curBlock_->add(store);
          } else {
            auto* store = MWasmStoreStackResult::New(
                alloc(), stackResultPointer_, result.stackOffset(), values[i]);
            curBlock_->add(store);
          }
        } else {
          MOZ_ASSERT(iter.remaining() == 1);
          MOZ_ASSERT(i + 1 == values.length());
          curBlock_->end(MWasmReturn::New(alloc(), values[i], tlsPointer_));
        }
      }
    }
    curBlock_ = nullptr;
    return true;
  }

  void unreachableTrap() {
    if (inDeadCode()) {
      return;
    }

    auto* ins =
        MWasmTrap::New(alloc(), wasm::Trap::Unreachable, bytecodeOffset());
    curBlock_->end(ins);
    curBlock_ = nullptr;
  }

 private:
  static uint32_t numPushed(MBasicBlock* block) {
    return block->stackDepth() - block->info().firstStackSlot();
  }

 public:
  MOZ_MUST_USE bool pushDefs(const DefVector& defs) {
    if (inDeadCode()) {
      return true;
    }
    MOZ_ASSERT(numPushed(curBlock_) == 0);
    if (!curBlock_->ensureHasSlots(defs.length())) {
      return false;
    }
    for (MDefinition* def : defs) {
      MOZ_ASSERT(def->type() != MIRType::None);
      curBlock_->push(def);
    }
    return true;
  }

  bool popPushedDefs(DefVector* defs) {
    size_t n = numPushed(curBlock_);
    if (!defs->resizeUninitialized(n)) {
      return false;
    }
    for (; n > 0; n--) {
      MDefinition* def = curBlock_->pop();
      MOZ_ASSERT(def->type() != MIRType::Value);
      (*defs)[n - 1] = def;
    }
    return true;
  }

 private:
  bool addJoinPredecessor(const DefVector& defs, MBasicBlock** joinPred) {
    *joinPred = curBlock_;
    if (inDeadCode()) {
      return true;
    }
    return pushDefs(defs);
  }

 public:
  bool branchAndStartThen(MDefinition* cond, MBasicBlock** elseBlock) {
    if (inDeadCode()) {
      *elseBlock = nullptr;
    } else {
      MBasicBlock* thenBlock;
      if (!newBlock(curBlock_, &thenBlock)) {
        return false;
      }
      if (!newBlock(curBlock_, elseBlock)) {
        return false;
      }

      curBlock_->end(MTest::New(alloc(), cond, thenBlock, *elseBlock));

      curBlock_ = thenBlock;
      mirGraph().moveBlockToEnd(curBlock_);
    }

    return startBlock();
  }

  bool switchToElse(MBasicBlock* elseBlock, MBasicBlock** thenJoinPred) {
    DefVector values;
    if (!finishBlock(&values)) {
      return false;
    }

    if (!elseBlock) {
      *thenJoinPred = nullptr;
    } else {
      if (!addJoinPredecessor(values, thenJoinPred)) {
        return false;
      }

      curBlock_ = elseBlock;
      mirGraph().moveBlockToEnd(curBlock_);
    }

    return startBlock();
  }

  bool joinIfElse(MBasicBlock* thenJoinPred, DefVector* defs) {
    DefVector values;
    if (!finishBlock(&values)) {
      return false;
    }

    if (!thenJoinPred && inDeadCode()) {
      return true;
    }

    MBasicBlock* elseJoinPred;
    if (!addJoinPredecessor(values, &elseJoinPred)) {
      return false;
    }

    mozilla::Array<MBasicBlock*, 2> blocks;
    size_t numJoinPreds = 0;
    if (thenJoinPred) {
      blocks[numJoinPreds++] = thenJoinPred;
    }
    if (elseJoinPred) {
      blocks[numJoinPreds++] = elseJoinPred;
    }

    if (numJoinPreds == 0) {
      return true;
    }

    MBasicBlock* join;
    if (!goToNewBlock(blocks[0], &join)) {
      return false;
    }
    for (size_t i = 1; i < numJoinPreds; ++i) {
      if (!goToExistingBlock(blocks[i], join)) {
        return false;
      }
    }

    curBlock_ = join;
    return popPushedDefs(defs);
  }

  bool startBlock() {
    MOZ_ASSERT_IF(blockDepth_ < blockPatches_.length(),
                  blockPatches_[blockDepth_].empty());
    blockDepth_++;
    return true;
  }

  bool finishBlock(DefVector* defs) {
    MOZ_ASSERT(blockDepth_);
    uint32_t topLabel = --blockDepth_;
    return bindBranches(topLabel, defs);
  }

  bool startLoop(MBasicBlock** loopHeader, size_t paramCount) {
    *loopHeader = nullptr;

    blockDepth_++;
    loopDepth_++;

    if (inDeadCode()) {
      return true;
    }

    // Create the loop header.
    MOZ_ASSERT(curBlock_->loopDepth() == loopDepth_ - 1);
    *loopHeader = MBasicBlock::New(mirGraph(), info(), curBlock_,
                                   MBasicBlock::PENDING_LOOP_HEADER);
    if (!*loopHeader) {
      return false;
    }

    (*loopHeader)->setLoopDepth(loopDepth_);
    mirGraph().addBlock(*loopHeader);
    curBlock_->end(MGoto::New(alloc(), *loopHeader));

    DefVector loopParams;
    if (!iter().getResults(paramCount, &loopParams)) {
      return false;
    }
    for (size_t i = 0; i < paramCount; i++) {
      MPhi* phi = MPhi::New(alloc(), loopParams[i]->type());
      if (!phi) {
        return false;
      }
      if (!phi->reserveLength(2)) {
        return false;
      }
      (*loopHeader)->addPhi(phi);
      phi->addInput(loopParams[i]);
      loopParams[i] = phi;
    }
    iter().setResults(paramCount, loopParams);

    MBasicBlock* body;
    if (!goToNewBlock(*loopHeader, &body)) {
      return false;
    }
    curBlock_ = body;
    return true;
  }

 private:
  void fixupRedundantPhis(MBasicBlock* b) {
    for (size_t i = 0, depth = b->stackDepth(); i < depth; i++) {
      MDefinition* def = b->getSlot(i);
      if (def->isUnused()) {
        b->setSlot(i, def->toPhi()->getOperand(0));
      }
    }
  }

  bool setLoopBackedge(MBasicBlock* loopEntry, MBasicBlock* loopBody,
                       MBasicBlock* backedge, size_t paramCount) {
    if (!loopEntry->setBackedgeWasm(backedge, paramCount)) {
      return false;
    }

    // Flag all redundant phis as unused.
    for (MPhiIterator phi = loopEntry->phisBegin(); phi != loopEntry->phisEnd();
         phi++) {
      MOZ_ASSERT(phi->numOperands() == 2);
      if (phi->getOperand(0) == phi->getOperand(1)) {
        phi->setUnused();
      }
    }

    // Fix up phis stored in the slots Vector of pending blocks.
    for (ControlFlowPatchVector& patches : blockPatches_) {
      for (ControlFlowPatch& p : patches) {
        MBasicBlock* block = p.ins->block();
        if (block->loopDepth() >= loopEntry->loopDepth()) {
          fixupRedundantPhis(block);
        }
      }
    }

    // The loop body, if any, might be referencing recycled phis too.
    if (loopBody) {
      fixupRedundantPhis(loopBody);
    }

    // Discard redundant phis and add to the free list.
    for (MPhiIterator phi = loopEntry->phisBegin();
         phi != loopEntry->phisEnd();) {
      MPhi* entryDef = *phi++;
      if (!entryDef->isUnused()) {
        continue;
      }

      entryDef->justReplaceAllUsesWith(entryDef->getOperand(0));
      loopEntry->discardPhi(entryDef);
      mirGraph().addPhiToFreeList(entryDef);
    }

    return true;
  }

 public:
  bool closeLoop(MBasicBlock* loopHeader, DefVector* loopResults) {
    MOZ_ASSERT(blockDepth_ >= 1);
    MOZ_ASSERT(loopDepth_);

    uint32_t headerLabel = blockDepth_ - 1;

    if (!loopHeader) {
      MOZ_ASSERT(inDeadCode());
      MOZ_ASSERT(headerLabel >= blockPatches_.length() ||
                 blockPatches_[headerLabel].empty());
      blockDepth_--;
      loopDepth_--;
      return true;
    }

    // Op::Loop doesn't have an implicit backedge so temporarily set
    // aside the end of the loop body to bind backedges.
    MBasicBlock* loopBody = curBlock_;
    curBlock_ = nullptr;

    // As explained in bug 1253544, Ion apparently has an invariant that
    // there is only one backedge to loop headers. To handle wasm's ability
    // to have multiple backedges to the same loop header, we bind all those
    // branches as forward jumps to a single backward jump. This is
    // unfortunate but the optimizer is able to fold these into single jumps
    // to backedges.
    DefVector backedgeValues;
    if (!bindBranches(headerLabel, &backedgeValues)) {
      return false;
    }

    MOZ_ASSERT(loopHeader->loopDepth() == loopDepth_);

    if (curBlock_) {
      // We're on the loop backedge block, created by bindBranches.
      for (size_t i = 0, n = numPushed(curBlock_); i != n; i++) {
        curBlock_->pop();
      }

      if (!pushDefs(backedgeValues)) {
        return false;
      }

      MOZ_ASSERT(curBlock_->loopDepth() == loopDepth_);
      curBlock_->end(MGoto::New(alloc(), loopHeader));
      if (!setLoopBackedge(loopHeader, loopBody, curBlock_,
                           backedgeValues.length())) {
        return false;
      }
    }

    curBlock_ = loopBody;

    loopDepth_--;

    // If the loop depth still at the inner loop body, correct it.
    if (curBlock_ && curBlock_->loopDepth() != loopDepth_) {
      MBasicBlock* out;
      if (!goToNewBlock(curBlock_, &out)) {
        return false;
      }
      curBlock_ = out;
    }

    blockDepth_ -= 1;
    return inDeadCode() || popPushedDefs(loopResults);
  }

  bool addControlFlowPatch(MControlInstruction* ins, uint32_t relative,
                           uint32_t index) {
    MOZ_ASSERT(relative < blockDepth_);
    uint32_t absolute = blockDepth_ - 1 - relative;

    if (absolute >= blockPatches_.length() &&
        !blockPatches_.resize(absolute + 1)) {
      return false;
    }

    return blockPatches_[absolute].append(ControlFlowPatch(ins, index));
  }

  bool br(uint32_t relativeDepth, const DefVector& values) {
    if (inDeadCode()) {
      return true;
    }

    MGoto* jump = MGoto::New(alloc());
    if (!addControlFlowPatch(jump, relativeDepth, MGoto::TargetIndex)) {
      return false;
    }

    if (!pushDefs(values)) {
      return false;
    }

    curBlock_->end(jump);
    curBlock_ = nullptr;
    return true;
  }

  bool brIf(uint32_t relativeDepth, const DefVector& values,
            MDefinition* condition) {
    if (inDeadCode()) {
      return true;
    }

    MBasicBlock* joinBlock = nullptr;
    if (!newBlock(curBlock_, &joinBlock)) {
      return false;
    }

    MTest* test = MTest::New(alloc(), condition, joinBlock);
    if (!addControlFlowPatch(test, relativeDepth, MTest::TrueBranchIndex)) {
      return false;
    }

    if (!pushDefs(values)) {
      return false;
    }

    curBlock_->end(test);
    curBlock_ = joinBlock;
    return true;
  }

  bool brTable(MDefinition* operand, uint32_t defaultDepth,
               const Uint32Vector& depths, const DefVector& values) {
    if (inDeadCode()) {
      return true;
    }

    size_t numCases = depths.length();
    MOZ_ASSERT(numCases <= INT32_MAX);
    MOZ_ASSERT(numCases);

    MTableSwitch* table =
        MTableSwitch::New(alloc(), operand, 0, int32_t(numCases - 1));

    size_t defaultIndex;
    if (!table->addDefault(nullptr, &defaultIndex)) {
      return false;
    }
    if (!addControlFlowPatch(table, defaultDepth, defaultIndex)) {
      return false;
    }

    typedef HashMap<uint32_t, uint32_t, DefaultHasher<uint32_t>,
                    SystemAllocPolicy>
        IndexToCaseMap;

    IndexToCaseMap indexToCase;
    if (!indexToCase.put(defaultDepth, defaultIndex)) {
      return false;
    }

    for (size_t i = 0; i < numCases; i++) {
      uint32_t depth = depths[i];

      size_t caseIndex;
      IndexToCaseMap::AddPtr p = indexToCase.lookupForAdd(depth);
      if (!p) {
        if (!table->addSuccessor(nullptr, &caseIndex)) {
          return false;
        }
        if (!addControlFlowPatch(table, depth, caseIndex)) {
          return false;
        }
        if (!indexToCase.add(p, depth, caseIndex)) {
          return false;
        }
      } else {
        caseIndex = p->value();
      }

      if (!table->addCase(caseIndex)) {
        return false;
      }
    }

    if (!pushDefs(values)) {
      return false;
    }

    curBlock_->end(table);
    curBlock_ = nullptr;

    return true;
  }

  /************************************************************ DECODING ***/

  uint32_t readCallSiteLineOrBytecode() {
    if (!func_.callSiteLineNums.empty()) {
      return func_.callSiteLineNums[lastReadCallSite_++];
    }
    return iter_.lastOpcodeOffset();
  }

#if DEBUG
  bool done() const { return iter_.done(); }
#endif

  /*************************************************************************/
 private:
  bool newBlock(MBasicBlock* pred, MBasicBlock** block) {
    *block = MBasicBlock::New(mirGraph(), info(), pred, MBasicBlock::NORMAL);
    if (!*block) {
      return false;
    }
    mirGraph().addBlock(*block);
    (*block)->setLoopDepth(loopDepth_);
    return true;
  }

  bool goToNewBlock(MBasicBlock* pred, MBasicBlock** block) {
    if (!newBlock(pred, block)) {
      return false;
    }
    pred->end(MGoto::New(alloc(), *block));
    return true;
  }

  bool goToExistingBlock(MBasicBlock* prev, MBasicBlock* next) {
    MOZ_ASSERT(prev);
    MOZ_ASSERT(next);
    prev->end(MGoto::New(alloc(), next));
    return next->addPredecessor(alloc(), prev);
  }

  bool bindBranches(uint32_t absolute, DefVector* defs) {
    if (absolute >= blockPatches_.length() || blockPatches_[absolute].empty()) {
      return inDeadCode() || popPushedDefs(defs);
    }

    ControlFlowPatchVector& patches = blockPatches_[absolute];
    MControlInstruction* ins = patches[0].ins;
    MBasicBlock* pred = ins->block();

    MBasicBlock* join = nullptr;
    if (!newBlock(pred, &join)) {
      return false;
    }

    pred->mark();
    ins->replaceSuccessor(patches[0].index, join);

    for (size_t i = 1; i < patches.length(); i++) {
      ins = patches[i].ins;

      pred = ins->block();
      if (!pred->isMarked()) {
        if (!join->addPredecessor(alloc(), pred)) {
          return false;
        }
        pred->mark();
      }

      ins->replaceSuccessor(patches[i].index, join);
    }

    MOZ_ASSERT_IF(curBlock_, !curBlock_->isMarked());
    for (uint32_t i = 0; i < join->numPredecessors(); i++) {
      join->getPredecessor(i)->unmark();
    }

    if (curBlock_ && !goToExistingBlock(curBlock_, join)) {
      return false;
    }

    curBlock_ = join;

    if (!popPushedDefs(defs)) {
      return false;
    }

    patches.clear();
    return true;
  }
};

template <>
MDefinition* FunctionCompiler::unary<MToFloat32>(MDefinition* op) {
  if (inDeadCode()) {
    return nullptr;
  }
  auto* ins = MToFloat32::New(alloc(), op, mustPreserveNaN(op->type()));
  curBlock_->add(ins);
  return ins;
}

template <>
MDefinition* FunctionCompiler::unary<MWasmBuiltinTruncateToInt32>(
    MDefinition* op) {
  if (inDeadCode()) {
    return nullptr;
  }
  auto* ins = MWasmBuiltinTruncateToInt32::New(alloc(), op, tlsPointer_,
                                               bytecodeOffset());
  curBlock_->add(ins);
  return ins;
}

template <>
MDefinition* FunctionCompiler::unary<MNot>(MDefinition* op) {
  if (inDeadCode()) {
    return nullptr;
  }
  auto* ins = MNot::NewInt32(alloc(), op);
  curBlock_->add(ins);
  return ins;
}

template <>
MDefinition* FunctionCompiler::unary<MAbs>(MDefinition* op, MIRType type) {
  if (inDeadCode()) {
    return nullptr;
  }
  auto* ins = MAbs::NewWasm(alloc(), op, type);
  curBlock_->add(ins);
  return ins;
}

}  // end anonymous namespace

static bool EmitI32Const(FunctionCompiler& f) {
  int32_t i32;
  if (!f.iter().readI32Const(&i32)) {
    return false;
  }

  f.iter().setResult(f.constant(Int32Value(i32), MIRType::Int32));
  return true;
}

static bool EmitI64Const(FunctionCompiler& f) {
  int64_t i64;
  if (!f.iter().readI64Const(&i64)) {
    return false;
  }

  f.iter().setResult(f.constant(i64));
  return true;
}

static bool EmitF32Const(FunctionCompiler& f) {
  float f32;
  if (!f.iter().readF32Const(&f32)) {
    return false;
  }

  f.iter().setResult(f.constant(f32));
  return true;
}

static bool EmitF64Const(FunctionCompiler& f) {
  double f64;
  if (!f.iter().readF64Const(&f64)) {
    return false;
  }

  f.iter().setResult(f.constant(f64));
  return true;
}

static bool EmitBlock(FunctionCompiler& f) {
  ResultType params;
  return f.iter().readBlock(&params) && f.startBlock();
}

static bool EmitLoop(FunctionCompiler& f) {
  ResultType params;
  if (!f.iter().readLoop(&params)) {
    return false;
  }

  MBasicBlock* loopHeader;
  if (!f.startLoop(&loopHeader, params.length())) {
    return false;
  }

  f.addInterruptCheck();

  f.iter().controlItem() = loopHeader;
  return true;
}

static bool EmitIf(FunctionCompiler& f) {
  ResultType params;
  MDefinition* condition = nullptr;
  if (!f.iter().readIf(&params, &condition)) {
    return false;
  }

  MBasicBlock* elseBlock;
  if (!f.branchAndStartThen(condition, &elseBlock)) {
    return false;
  }

  f.iter().controlItem() = elseBlock;
  return true;
}

static bool EmitElse(FunctionCompiler& f) {
  ResultType paramType;
  ResultType resultType;
  DefVector thenValues;
  if (!f.iter().readElse(&paramType, &resultType, &thenValues)) {
    return false;
  }

  if (!f.pushDefs(thenValues)) {
    return false;
  }

  if (!f.switchToElse(f.iter().controlItem(), &f.iter().controlItem())) {
    return false;
  }

  return true;
}

static bool EmitEnd(FunctionCompiler& f) {
  LabelKind kind;
  ResultType type;
  DefVector preJoinDefs;
  DefVector resultsForEmptyElse;
  if (!f.iter().readEnd(&kind, &type, &preJoinDefs, &resultsForEmptyElse)) {
    return false;
  }

  MBasicBlock* block = f.iter().controlItem();
  f.iter().popEnd();

  if (!f.pushDefs(preJoinDefs)) {
    return false;
  }

  DefVector postJoinDefs;
  switch (kind) {
    case LabelKind::Body:
      MOZ_ASSERT(f.iter().controlStackEmpty());
      if (!f.finishBlock(&postJoinDefs)) {
        return false;
      }
      if (!f.returnValues(postJoinDefs)) {
        return false;
      }
      return f.iter().readFunctionEnd(f.iter().end());
    case LabelKind::Block:
      if (!f.finishBlock(&postJoinDefs)) {
        return false;
      }
      break;
    case LabelKind::Loop:
      if (!f.closeLoop(block, &postJoinDefs)) {
        return false;
      }
      break;
    case LabelKind::Then: {
      // If we didn't see an Else, create a trivial else block so that we create
      // a diamond anyway, to preserve Ion invariants.
      if (!f.switchToElse(block, &block)) {
        return false;
      }

      if (!f.pushDefs(resultsForEmptyElse)) {
        return false;
      }

      if (!f.joinIfElse(block, &postJoinDefs)) {
        return false;
      }
      break;
    }
    case LabelKind::Else:
      if (!f.joinIfElse(block, &postJoinDefs)) {
        return false;
      }
      break;
  }

  MOZ_ASSERT_IF(!f.inDeadCode(), postJoinDefs.length() == type.length());
  f.iter().setResults(postJoinDefs.length(), postJoinDefs);

  return true;
}

static bool EmitBr(FunctionCompiler& f) {
  uint32_t relativeDepth;
  ResultType type;
  DefVector values;
  if (!f.iter().readBr(&relativeDepth, &type, &values)) {
    return false;
  }

  return f.br(relativeDepth, values);
}

static bool EmitBrIf(FunctionCompiler& f) {
  uint32_t relativeDepth;
  ResultType type;
  DefVector values;
  MDefinition* condition;
  if (!f.iter().readBrIf(&relativeDepth, &type, &values, &condition)) {
    return false;
  }

  return f.brIf(relativeDepth, values, condition);
}

static bool EmitBrTable(FunctionCompiler& f) {
  Uint32Vector depths;
  uint32_t defaultDepth;
  ResultType branchValueType;
  DefVector branchValues;
  MDefinition* index;
  if (!f.iter().readBrTable(&depths, &defaultDepth, &branchValueType,
                            &branchValues, &index)) {
    return false;
  }

  // If all the targets are the same, or there are no targets, we can just
  // use a goto. This is not just an optimization: MaybeFoldConditionBlock
  // assumes that tables have more than one successor.
  bool allSameDepth = true;
  for (uint32_t depth : depths) {
    if (depth != defaultDepth) {
      allSameDepth = false;
      break;
    }
  }

  if (allSameDepth) {
    return f.br(defaultDepth, branchValues);
  }

  return f.brTable(index, defaultDepth, depths, branchValues);
}

static bool EmitReturn(FunctionCompiler& f) {
  DefVector values;
  if (!f.iter().readReturn(&values)) {
    return false;
  }

  return f.returnValues(values);
}

static bool EmitUnreachable(FunctionCompiler& f) {
  if (!f.iter().readUnreachable()) {
    return false;
  }

  f.unreachableTrap();
  return true;
}

static bool EmitCallArgs(FunctionCompiler& f, const FuncType& funcType,
                         const DefVector& args, CallCompileState* call) {
  for (size_t i = 0, n = funcType.args().length(); i < n; ++i) {
    if (!f.mirGen().ensureBallast()) {
      return false;
    }
    if (!f.passArg(args[i], funcType.args()[i], call)) {
      return false;
    }
  }

  ResultType resultType = ResultType::Vector(funcType.results());
  if (!f.passStackResultAreaCallArg(resultType, call)) {
    return false;
  }

  return f.finishCall(call);
}

static bool EmitCall(FunctionCompiler& f, bool asmJSFuncDef) {
  uint32_t lineOrBytecode = f.readCallSiteLineOrBytecode();

  uint32_t funcIndex;
  DefVector args;
  if (asmJSFuncDef) {
    if (!f.iter().readOldCallDirect(f.env().numFuncImports(), &funcIndex,
                                    &args)) {
      return false;
    }
  } else {
    if (!f.iter().readCall(&funcIndex, &args)) {
      return false;
    }
  }

  if (f.inDeadCode()) {
    return true;
  }

  const FuncType& funcType = *f.env().funcTypes[funcIndex];

  CallCompileState call;
  if (!EmitCallArgs(f, funcType, args, &call)) {
    return false;
  }

  DefVector results;
  if (f.env().funcIsImport(funcIndex)) {
    uint32_t globalDataOffset = f.env().funcImportGlobalDataOffsets[funcIndex];
    if (!f.callImport(globalDataOffset, lineOrBytecode, call, funcType,
                      &results)) {
      return false;
    }
  } else {
    if (!f.callDirect(funcType, funcIndex, lineOrBytecode, call, &results)) {
      return false;
    }
  }

  f.iter().setResults(results.length(), results);
  return true;
}

static bool EmitCallIndirect(FunctionCompiler& f, bool oldStyle) {
  uint32_t lineOrBytecode = f.readCallSiteLineOrBytecode();

  uint32_t funcTypeIndex;
  uint32_t tableIndex;
  MDefinition* callee;
  DefVector args;
  if (oldStyle) {
    tableIndex = 0;
    if (!f.iter().readOldCallIndirect(&funcTypeIndex, &callee, &args)) {
      return false;
    }
  } else {
    if (!f.iter().readCallIndirect(&funcTypeIndex, &tableIndex, &callee,
                                   &args)) {
      return false;
    }
  }

  if (f.inDeadCode()) {
    return true;
  }

  const FuncType& funcType = f.env().types[funcTypeIndex].funcType();

  CallCompileState call;
  if (!EmitCallArgs(f, funcType, args, &call)) {
    return false;
  }

  DefVector results;
  if (!f.callIndirect(funcTypeIndex, tableIndex, callee, lineOrBytecode, call,
                      &results)) {
    return false;
  }

  f.iter().setResults(results.length(), results);
  return true;
}

static bool EmitGetLocal(FunctionCompiler& f) {
  uint32_t id;
  if (!f.iter().readGetLocal(f.locals(), &id)) {
    return false;
  }

  f.iter().setResult(f.getLocalDef(id));
  return true;
}

static bool EmitSetLocal(FunctionCompiler& f) {
  uint32_t id;
  MDefinition* value;
  if (!f.iter().readSetLocal(f.locals(), &id, &value)) {
    return false;
  }

  f.assign(id, value);
  return true;
}

static bool EmitTeeLocal(FunctionCompiler& f) {
  uint32_t id;
  MDefinition* value;
  if (!f.iter().readTeeLocal(f.locals(), &id, &value)) {
    return false;
  }

  f.assign(id, value);
  return true;
}

static bool EmitGetGlobal(FunctionCompiler& f) {
  uint32_t id;
  if (!f.iter().readGetGlobal(&id)) {
    return false;
  }

  const GlobalDesc& global = f.env().globals[id];
  if (!global.isConstant()) {
    f.iter().setResult(f.loadGlobalVar(global.offset(), !global.isMutable(),
                                       global.isIndirect(),
                                       ToMIRType(global.type())));
    return true;
  }

  LitVal value = global.constantValue();
  MIRType mirType = ToMIRType(value.type());

  MDefinition* result;
  switch (value.type().kind()) {
    case ValType::I32:
      result = f.constant(Int32Value(value.i32()), mirType);
      break;
    case ValType::I64:
      result = f.constant(int64_t(value.i64()));
      break;
    case ValType::F32:
      result = f.constant(value.f32());
      break;
    case ValType::F64:
      result = f.constant(value.f64());
      break;
    case ValType::V128:
#ifdef ENABLE_WASM_SIMD
      result = f.constant(value.v128());
      break;
#else
      return f.iter().fail("Ion has no SIMD support yet");
#endif
    case ValType::Ref:
      switch (value.type().refTypeKind()) {
        case RefType::Func:
        case RefType::Extern:
          MOZ_ASSERT(value.ref().isNull());
          result = f.nullRefConstant();
          break;
        case RefType::TypeIndex:
          MOZ_CRASH("unexpected reference type in EmitGetGlobal");
      }
      break;
    default:
      MOZ_CRASH("unexpected type in EmitGetGlobal");
  }

  f.iter().setResult(result);
  return true;
}

static bool EmitSetGlobal(FunctionCompiler& f) {
  uint32_t lineOrBytecode = f.readCallSiteLineOrBytecode();

  uint32_t id;
  MDefinition* value;
  if (!f.iter().readSetGlobal(&id, &value)) {
    return false;
  }

  const GlobalDesc& global = f.env().globals[id];
  MOZ_ASSERT(global.isMutable());
  MInstruction* barrierAddr =
      f.storeGlobalVar(global.offset(), global.isIndirect(), value);

  // We always call the C++ postbarrier because the location will never be in
  // the nursery, and the value stored will very frequently be in the nursery.
  // The C++ postbarrier performs any necessary filtering.

  if (barrierAddr) {
    const SymbolicAddressSignature& callee = SASigPostBarrierFiltering;
    CallCompileState args;
    if (!f.passInstance(callee.argTypes[0], &args)) {
      return false;
    }
    if (!f.passArg(barrierAddr, callee.argTypes[1], &args)) {
      return false;
    }
    f.finishCall(&args);
    if (!f.builtinInstanceMethodCall(callee, lineOrBytecode, args)) {
      return false;
    }
  }

  return true;
}

static bool EmitTeeGlobal(FunctionCompiler& f) {
  uint32_t id;
  MDefinition* value;
  if (!f.iter().readTeeGlobal(&id, &value)) {
    return false;
  }

  const GlobalDesc& global = f.env().globals[id];
  MOZ_ASSERT(global.isMutable());

  f.storeGlobalVar(global.offset(), global.isIndirect(), value);
  return true;
}

template <typename MIRClass>
static bool EmitUnary(FunctionCompiler& f, ValType operandType) {
  MDefinition* input;
  if (!f.iter().readUnary(operandType, &input)) {
    return false;
  }

  f.iter().setResult(f.unary<MIRClass>(input));
  return true;
}

template <typename MIRClass>
static bool EmitConversion(FunctionCompiler& f, ValType operandType,
                           ValType resultType) {
  MDefinition* input;
  if (!f.iter().readConversion(operandType, resultType, &input)) {
    return false;
  }

  f.iter().setResult(f.unary<MIRClass>(input));
  return true;
}

template <typename MIRClass>
static bool EmitUnaryWithType(FunctionCompiler& f, ValType operandType,
                              MIRType mirType) {
  MDefinition* input;
  if (!f.iter().readUnary(operandType, &input)) {
    return false;
  }

  f.iter().setResult(f.unary<MIRClass>(input, mirType));
  return true;
}

template <typename MIRClass>
static bool EmitConversionWithType(FunctionCompiler& f, ValType operandType,
                                   ValType resultType, MIRType mirType) {
  MDefinition* input;
  if (!f.iter().readConversion(operandType, resultType, &input)) {
    return false;
  }

  f.iter().setResult(f.unary<MIRClass>(input, mirType));
  return true;
}

static bool EmitTruncate(FunctionCompiler& f, ValType operandType,
                         ValType resultType, bool isUnsigned,
                         bool isSaturating) {
  MDefinition* input;
  if (!f.iter().readConversion(operandType, resultType, &input)) {
    return false;
  }

  TruncFlags flags = 0;
  if (isUnsigned) {
    flags |= TRUNC_UNSIGNED;
  }
  if (isSaturating) {
    flags |= TRUNC_SATURATING;
  }
  if (resultType == ValType::I32) {
    if (f.env().isAsmJS()) {
      if (input->type() == MIRType::Double ||
          input->type() == MIRType::Float32) {
        f.iter().setResult(f.unary<MWasmBuiltinTruncateToInt32>(input));
      } else {
        f.iter().setResult(f.unary<MTruncateToInt32>(input));
      }
    } else {
      f.iter().setResult(f.truncate<MWasmTruncateToInt32>(input, flags));
    }
  } else {
    MOZ_ASSERT(resultType == ValType::I64);
    MOZ_ASSERT(!f.env().isAsmJS());
#if defined(JS_CODEGEN_ARM)
    f.iter().setResult(f.truncateWithTls(input, flags));
#else
    f.iter().setResult(f.truncate<MWasmTruncateToInt64>(input, flags));
#endif
  }
  return true;
}

static bool EmitSignExtend(FunctionCompiler& f, uint32_t srcSize,
                           uint32_t targetSize) {
  MDefinition* input;
  ValType type = targetSize == 4 ? ValType::I32 : ValType::I64;
  if (!f.iter().readConversion(type, type, &input)) {
    return false;
  }

  f.iter().setResult(f.signExtend(input, srcSize, targetSize));
  return true;
}

static bool EmitExtendI32(FunctionCompiler& f, bool isUnsigned) {
  MDefinition* input;
  if (!f.iter().readConversion(ValType::I32, ValType::I64, &input)) {
    return false;
  }

  f.iter().setResult(f.extendI32(input, isUnsigned));
  return true;
}

static bool EmitConvertI64ToFloatingPoint(FunctionCompiler& f,
                                          ValType resultType, MIRType mirType,
                                          bool isUnsigned) {
  MDefinition* input;
  if (!f.iter().readConversion(ValType::I64, resultType, &input)) {
    return false;
  }

  f.iter().setResult(f.convertI64ToFloatingPoint(input, mirType, isUnsigned));
  return true;
}

static bool EmitReinterpret(FunctionCompiler& f, ValType resultType,
                            ValType operandType, MIRType mirType) {
  MDefinition* input;
  if (!f.iter().readConversion(operandType, resultType, &input)) {
    return false;
  }

  f.iter().setResult(f.unary<MWasmReinterpret>(input, mirType));
  return true;
}

static bool EmitAdd(FunctionCompiler& f, ValType type, MIRType mirType) {
  MDefinition* lhs;
  MDefinition* rhs;
  if (!f.iter().readBinary(type, &lhs, &rhs)) {
    return false;
  }

  f.iter().setResult(f.add(lhs, rhs, mirType));
  return true;
}

static bool EmitSub(FunctionCompiler& f, ValType type, MIRType mirType) {
  MDefinition* lhs;
  MDefinition* rhs;
  if (!f.iter().readBinary(type, &lhs, &rhs)) {
    return false;
  }

  f.iter().setResult(f.sub(lhs, rhs, mirType));
  return true;
}

static bool EmitRotate(FunctionCompiler& f, ValType type, bool isLeftRotation) {
  MDefinition* lhs;
  MDefinition* rhs;
  if (!f.iter().readBinary(type, &lhs, &rhs)) {
    return false;
  }

  MDefinition* result = f.rotate(lhs, rhs, ToMIRType(type), isLeftRotation);
  f.iter().setResult(result);
  return true;
}

static bool EmitBitNot(FunctionCompiler& f, ValType operandType) {
  MDefinition* input;
  if (!f.iter().readUnary(operandType, &input)) {
    return false;
  }

  f.iter().setResult(f.bitnot(input));
  return true;
}

template <typename MIRClass>
static bool EmitBitwise(FunctionCompiler& f, ValType operandType,
                        MIRType mirType) {
  MDefinition* lhs;
  MDefinition* rhs;
  if (!f.iter().readBinary(operandType, &lhs, &rhs)) {
    return false;
  }

  f.iter().setResult(f.binary<MIRClass>(lhs, rhs, mirType));
  return true;
}

static bool EmitUrsh(FunctionCompiler& f, ValType operandType,
                     MIRType mirType) {
  MDefinition* lhs;
  MDefinition* rhs;
  if (!f.iter().readBinary(operandType, &lhs, &rhs)) {
    return false;
  }

  f.iter().setResult(f.ursh(lhs, rhs, mirType));
  return true;
}

static bool EmitMul(FunctionCompiler& f, ValType operandType, MIRType mirType) {
  MDefinition* lhs;
  MDefinition* rhs;
  if (!f.iter().readBinary(operandType, &lhs, &rhs)) {
    return false;
  }

  f.iter().setResult(
      f.mul(lhs, rhs, mirType,
            mirType == MIRType::Int32 ? MMul::Integer : MMul::Normal));
  return true;
}

static bool EmitDiv(FunctionCompiler& f, ValType operandType, MIRType mirType,
                    bool isUnsigned) {
  MDefinition* lhs;
  MDefinition* rhs;
  if (!f.iter().readBinary(operandType, &lhs, &rhs)) {
    return false;
  }

  f.iter().setResult(f.div(lhs, rhs, mirType, isUnsigned));
  return true;
}

static bool EmitRem(FunctionCompiler& f, ValType operandType, MIRType mirType,
                    bool isUnsigned) {
  MDefinition* lhs;
  MDefinition* rhs;
  if (!f.iter().readBinary(operandType, &lhs, &rhs)) {
    return false;
  }

  f.iter().setResult(f.mod(lhs, rhs, mirType, isUnsigned));
  return true;
}

static bool EmitMinMax(FunctionCompiler& f, ValType operandType,
                       MIRType mirType, bool isMax) {
  MDefinition* lhs;
  MDefinition* rhs;
  if (!f.iter().readBinary(operandType, &lhs, &rhs)) {
    return false;
  }

  f.iter().setResult(f.minMax(lhs, rhs, mirType, isMax));
  return true;
}

static bool EmitCopySign(FunctionCompiler& f, ValType operandType) {
  MDefinition* lhs;
  MDefinition* rhs;
  if (!f.iter().readBinary(operandType, &lhs, &rhs)) {
    return false;
  }

  f.iter().setResult(f.binary<MCopySign>(lhs, rhs, ToMIRType(operandType)));
  return true;
}

static bool EmitComparison(FunctionCompiler& f, ValType operandType,
                           JSOp compareOp, MCompare::CompareType compareType) {
  MDefinition* lhs;
  MDefinition* rhs;
  if (!f.iter().readComparison(operandType, &lhs, &rhs)) {
    return false;
  }

  f.iter().setResult(f.compare(lhs, rhs, compareOp, compareType));
  return true;
}

static bool EmitSelect(FunctionCompiler& f, bool typed) {
  StackType type;
  MDefinition* trueValue;
  MDefinition* falseValue;
  MDefinition* condition;
  if (!f.iter().readSelect(typed, &type, &trueValue, &falseValue, &condition)) {
    return false;
  }

  f.iter().setResult(f.select(trueValue, falseValue, condition));
  return true;
}

static bool EmitLoad(FunctionCompiler& f, ValType type, Scalar::Type viewType) {
  LinearMemoryAddress<MDefinition*> addr;
  if (!f.iter().readLoad(type, Scalar::byteSize(viewType), &addr)) {
    return false;
  }

  MemoryAccessDesc access(viewType, addr.align, addr.offset,
                          f.bytecodeIfNotAsmJS());
  auto* ins = f.load(addr.base, &access, type);
  if (!f.inDeadCode() && !ins) {
    return false;
  }

  f.iter().setResult(ins);
  return true;
}

static bool EmitStore(FunctionCompiler& f, ValType resultType,
                      Scalar::Type viewType) {
  LinearMemoryAddress<MDefinition*> addr;
  MDefinition* value;
  if (!f.iter().readStore(resultType, Scalar::byteSize(viewType), &addr,
                          &value)) {
    return false;
  }

  MemoryAccessDesc access(viewType, addr.align, addr.offset,
                          f.bytecodeIfNotAsmJS());

  f.store(addr.base, &access, value);
  return true;
}

static bool EmitTeeStore(FunctionCompiler& f, ValType resultType,
                         Scalar::Type viewType) {
  LinearMemoryAddress<MDefinition*> addr;
  MDefinition* value;
  if (!f.iter().readTeeStore(resultType, Scalar::byteSize(viewType), &addr,
                             &value)) {
    return false;
  }

  MemoryAccessDesc access(viewType, addr.align, addr.offset,
                          f.bytecodeIfNotAsmJS());

  f.store(addr.base, &access, value);
  return true;
}

static bool EmitTeeStoreWithCoercion(FunctionCompiler& f, ValType resultType,
                                     Scalar::Type viewType) {
  LinearMemoryAddress<MDefinition*> addr;
  MDefinition* value;
  if (!f.iter().readTeeStore(resultType, Scalar::byteSize(viewType), &addr,
                             &value)) {
    return false;
  }

  if (resultType == ValType::F32 && viewType == Scalar::Float64) {
    value = f.unary<MToDouble>(value);
  } else if (resultType == ValType::F64 && viewType == Scalar::Float32) {
    value = f.unary<MToFloat32>(value);
  } else {
    MOZ_CRASH("unexpected coerced store");
  }

  MemoryAccessDesc access(viewType, addr.align, addr.offset,
                          f.bytecodeIfNotAsmJS());

  f.store(addr.base, &access, value);
  return true;
}

static bool TryInlineUnaryBuiltin(FunctionCompiler& f, SymbolicAddress callee,
                                  MDefinition* input) {
  if (!input) {
    return false;
  }

  MOZ_ASSERT(IsFloatingPointType(input->type()));

  RoundingMode mode;
  if (!IsRoundingFunction(callee, &mode)) {
    return false;
  }

  if (!MNearbyInt::HasAssemblerSupport(mode)) {
    return false;
  }

  f.iter().setResult(f.nearbyInt(input, mode));
  return true;
}

static bool EmitUnaryMathBuiltinCall(FunctionCompiler& f,
                                     const SymbolicAddressSignature& callee) {
  MOZ_ASSERT(callee.numArgs == 1);

  uint32_t lineOrBytecode = f.readCallSiteLineOrBytecode();

  MDefinition* input;
  if (!f.iter().readUnary(ValType(callee.argTypes[0]), &input)) {
    return false;
  }

  if (TryInlineUnaryBuiltin(f, callee.identity, input)) {
    return true;
  }

  CallCompileState call;
  if (!f.passArg(input, callee.argTypes[0], &call)) {
    return false;
  }

  if (!f.finishCall(&call)) {
    return false;
  }

  MDefinition* def;
  if (!f.builtinCall(callee, lineOrBytecode, call, &def)) {
    return false;
  }

  f.iter().setResult(def);
  return true;
}

static bool EmitBinaryMathBuiltinCall(FunctionCompiler& f,
                                      const SymbolicAddressSignature& callee) {
  MOZ_ASSERT(callee.numArgs == 2);
  MOZ_ASSERT(callee.argTypes[0] == callee.argTypes[1]);

  uint32_t lineOrBytecode = f.readCallSiteLineOrBytecode();

  CallCompileState call;
  MDefinition* lhs;
  MDefinition* rhs;
  // This call to readBinary assumes both operands have the same type.
  if (!f.iter().readBinary(ValType(callee.argTypes[0]), &lhs, &rhs)) {
    return false;
  }

  if (!f.passArg(lhs, callee.argTypes[0], &call)) {
    return false;
  }

  if (!f.passArg(rhs, callee.argTypes[1], &call)) {
    return false;
  }

  if (!f.finishCall(&call)) {
    return false;
  }

  MDefinition* def;
  if (!f.builtinCall(callee, lineOrBytecode, call, &def)) {
    return false;
  }

  f.iter().setResult(def);
  return true;
}

static bool EmitMemoryGrow(FunctionCompiler& f) {
  uint32_t lineOrBytecode = f.readCallSiteLineOrBytecode();

  const SymbolicAddressSignature& callee = SASigMemoryGrow;
  CallCompileState args;
  if (!f.passInstance(callee.argTypes[0], &args)) {
    return false;
  }

  MDefinition* delta;
  if (!f.iter().readMemoryGrow(&delta)) {
    return false;
  }

  if (!f.passArg(delta, callee.argTypes[1], &args)) {
    return false;
  }

  f.finishCall(&args);

  MDefinition* ret;
  if (!f.builtinInstanceMethodCall(callee, lineOrBytecode, args, &ret)) {
    return false;
  }

  f.iter().setResult(ret);
  return true;
}

static bool EmitMemorySize(FunctionCompiler& f) {
  uint32_t lineOrBytecode = f.readCallSiteLineOrBytecode();

  const SymbolicAddressSignature& callee = SASigMemorySize;
  CallCompileState args;

  if (!f.iter().readMemorySize()) {
    return false;
  }

  if (!f.passInstance(callee.argTypes[0], &args)) {
    return false;
  }

  f.finishCall(&args);

  MDefinition* ret;
  if (!f.builtinInstanceMethodCall(callee, lineOrBytecode, args, &ret)) {
    return false;
  }

  f.iter().setResult(ret);
  return true;
}

static bool EmitAtomicCmpXchg(FunctionCompiler& f, ValType type,
                              Scalar::Type viewType) {
  LinearMemoryAddress<MDefinition*> addr;
  MDefinition* oldValue;
  MDefinition* newValue;
  if (!f.iter().readAtomicCmpXchg(&addr, type, byteSize(viewType), &oldValue,
                                  &newValue)) {
    return false;
  }

  MemoryAccessDesc access(viewType, addr.align, addr.offset, f.bytecodeOffset(),
                          Synchronization::Full());
  auto* ins =
      f.atomicCompareExchangeHeap(addr.base, &access, type, oldValue, newValue);
  if (!f.inDeadCode() && !ins) {
    return false;
  }

  f.iter().setResult(ins);
  return true;
}

static bool EmitAtomicLoad(FunctionCompiler& f, ValType type,
                           Scalar::Type viewType) {
  LinearMemoryAddress<MDefinition*> addr;
  if (!f.iter().readAtomicLoad(&addr, type, byteSize(viewType))) {
    return false;
  }

  MemoryAccessDesc access(viewType, addr.align, addr.offset, f.bytecodeOffset(),
                          Synchronization::Load());
  auto* ins = f.load(addr.base, &access, type);
  if (!f.inDeadCode() && !ins) {
    return false;
  }

  f.iter().setResult(ins);
  return true;
}

static bool EmitAtomicRMW(FunctionCompiler& f, ValType type,
                          Scalar::Type viewType, jit::AtomicOp op) {
  LinearMemoryAddress<MDefinition*> addr;
  MDefinition* value;
  if (!f.iter().readAtomicRMW(&addr, type, byteSize(viewType), &value)) {
    return false;
  }

  MemoryAccessDesc access(viewType, addr.align, addr.offset, f.bytecodeOffset(),
                          Synchronization::Full());
  auto* ins = f.atomicBinopHeap(op, addr.base, &access, type, value);
  if (!f.inDeadCode() && !ins) {
    return false;
  }

  f.iter().setResult(ins);
  return true;
}

static bool EmitAtomicStore(FunctionCompiler& f, ValType type,
                            Scalar::Type viewType) {
  LinearMemoryAddress<MDefinition*> addr;
  MDefinition* value;
  if (!f.iter().readAtomicStore(&addr, type, byteSize(viewType), &value)) {
    return false;
  }

  MemoryAccessDesc access(viewType, addr.align, addr.offset, f.bytecodeOffset(),
                          Synchronization::Store());
  f.store(addr.base, &access, value);
  return true;
}

static bool EmitWait(FunctionCompiler& f, ValType type, uint32_t byteSize) {
  MOZ_ASSERT(type == ValType::I32 || type == ValType::I64);
  MOZ_ASSERT(SizeOf(type) == byteSize);

  uint32_t lineOrBytecode = f.readCallSiteLineOrBytecode();

  const SymbolicAddressSignature& callee =
      type == ValType::I32 ? SASigWaitI32 : SASigWaitI64;
  CallCompileState args;
  if (!f.passInstance(callee.argTypes[0], &args)) {
    return false;
  }

  LinearMemoryAddress<MDefinition*> addr;
  MDefinition* expected;
  MDefinition* timeout;
  if (!f.iter().readWait(&addr, type, byteSize, &expected, &timeout)) {
    return false;
  }

  MemoryAccessDesc access(type == ValType::I32 ? Scalar::Int32 : Scalar::Int64,
                          addr.align, addr.offset, f.bytecodeOffset());
  MDefinition* ptr = f.computeEffectiveAddress(addr.base, &access);
  if (!f.inDeadCode() && !ptr) {
    return false;
  }

  if (!f.passArg(ptr, callee.argTypes[1], &args)) {
    return false;
  }

  MOZ_ASSERT(ToMIRType(type) == callee.argTypes[2]);
  if (!f.passArg(expected, callee.argTypes[2], &args)) {
    return false;
  }

  if (!f.passArg(timeout, callee.argTypes[3], &args)) {
    return false;
  }

  if (!f.finishCall(&args)) {
    return false;
  }

  MDefinition* ret;
  if (!f.builtinInstanceMethodCall(callee, lineOrBytecode, args, &ret)) {
    return false;
  }

  f.iter().setResult(ret);
  return true;
}

static bool EmitFence(FunctionCompiler& f) {
  if (!f.iter().readFence()) {
    return false;
  }

  f.fence();
  return true;
}

static bool EmitWake(FunctionCompiler& f) {
  uint32_t lineOrBytecode = f.readCallSiteLineOrBytecode();

  const SymbolicAddressSignature& callee = SASigWake;
  CallCompileState args;
  if (!f.passInstance(callee.argTypes[0], &args)) {
    return false;
  }

  LinearMemoryAddress<MDefinition*> addr;
  MDefinition* count;
  if (!f.iter().readWake(&addr, &count)) {
    return false;
  }

  MemoryAccessDesc access(Scalar::Int32, addr.align, addr.offset,
                          f.bytecodeOffset());
  MDefinition* ptr = f.computeEffectiveAddress(addr.base, &access);
  if (!f.inDeadCode() && !ptr) {
    return false;
  }

  if (!f.passArg(ptr, callee.argTypes[1], &args)) {
    return false;
  }

  if (!f.passArg(count, callee.argTypes[2], &args)) {
    return false;
  }

  if (!f.finishCall(&args)) {
    return false;
  }

  MDefinition* ret;
  if (!f.builtinInstanceMethodCall(callee, lineOrBytecode, args, &ret)) {
    return false;
  }

  f.iter().setResult(ret);
  return true;
}

static bool EmitAtomicXchg(FunctionCompiler& f, ValType type,
                           Scalar::Type viewType) {
  LinearMemoryAddress<MDefinition*> addr;
  MDefinition* value;
  if (!f.iter().readAtomicRMW(&addr, type, byteSize(viewType), &value)) {
    return false;
  }

  MemoryAccessDesc access(viewType, addr.align, addr.offset, f.bytecodeOffset(),
                          Synchronization::Full());
  MDefinition* ins = f.atomicExchangeHeap(addr.base, &access, type, value);
  if (!f.inDeadCode() && !ins) {
    return false;
  }

  f.iter().setResult(ins);
  return true;
}

static bool EmitMemCopyCall(FunctionCompiler& f, MDefinition* dst,
                            MDefinition* src, MDefinition* len) {
  uint32_t lineOrBytecode = f.readCallSiteLineOrBytecode();

  const SymbolicAddressSignature& callee =
      (f.env().usesSharedMemory() ? SASigMemCopyShared : SASigMemCopy);
  CallCompileState args;
  if (!f.passInstance(callee.argTypes[0], &args)) {
    return false;
  }

  if (!f.passArg(dst, callee.argTypes[1], &args)) {
    return false;
  }
  if (!f.passArg(src, callee.argTypes[2], &args)) {
    return false;
  }
  if (!f.passArg(len, callee.argTypes[3], &args)) {
    return false;
  }
  MDefinition* memoryBase = f.memoryBase();
  if (!f.passArg(memoryBase, callee.argTypes[4], &args)) {
    return false;
  }
  if (!f.finishCall(&args)) {
    return false;
  }

  return f.builtinInstanceMethodCall(callee, lineOrBytecode, args);
}

static bool EmitMemCopyInline(FunctionCompiler& f, MDefinition* dst,
                              MDefinition* src, MDefinition* len) {
  MOZ_ASSERT(MaxInlineMemoryCopyLength != 0);

  MOZ_ASSERT(len->isConstant() && len->type() == MIRType::Int32);
  uint32_t length = len->toConstant()->toInt32();
  MOZ_ASSERT(length != 0 && length <= MaxInlineMemoryCopyLength);

  // Compute the number of copies of each width we will need to do
  size_t remainder = length;
#ifdef JS_64BIT
  size_t numCopies8 = remainder / sizeof(uint64_t);
  remainder %= sizeof(uint64_t);
#endif
  size_t numCopies4 = remainder / sizeof(uint32_t);
  remainder %= sizeof(uint32_t);
  size_t numCopies2 = remainder / sizeof(uint16_t);
  remainder %= sizeof(uint16_t);
  size_t numCopies1 = remainder;

  // Load all source bytes from low to high using the widest transfer width we
  // can for the system. We will trap without writing anything if any source
  // byte is out-of-bounds.
  size_t offset = 0;
  DefVector loadedValues;

#ifdef JS_64BIT
  for (uint32_t i = 0; i < numCopies8; i++) {
    MemoryAccessDesc access(Scalar::Int64, 1, offset, f.bytecodeOffset());
    auto* load = f.load(src, &access, ValType::I64);
    if (!load || !loadedValues.append(load)) {
      return false;
    }

    offset += sizeof(uint64_t);
  }
#endif

  for (uint32_t i = 0; i < numCopies4; i++) {
    MemoryAccessDesc access(Scalar::Uint32, 1, offset, f.bytecodeOffset());
    auto* load = f.load(src, &access, ValType::I32);
    if (!load || !loadedValues.append(load)) {
      return false;
    }

    offset += sizeof(uint32_t);
  }

  if (numCopies2) {
    MemoryAccessDesc access(Scalar::Uint16, 1, offset, f.bytecodeOffset());
    auto* load = f.load(src, &access, ValType::I32);
    if (!load || !loadedValues.append(load)) {
      return false;
    }

    offset += sizeof(uint16_t);
  }

  if (numCopies1) {
    MemoryAccessDesc access(Scalar::Uint8, 1, offset, f.bytecodeOffset());
    auto* load = f.load(src, &access, ValType::I32);
    if (!load || !loadedValues.append(load)) {
      return false;
    }
  }

  // Store all source bytes to the destination from high to low. We will trap
  // without writing anything on the first store if any dest byte is
  // out-of-bounds.
  offset = length;

  if (numCopies1) {
    offset -= sizeof(uint8_t);

    MemoryAccessDesc access(Scalar::Uint8, 1, offset, f.bytecodeOffset());
    auto* value = loadedValues.popCopy();
    f.store(dst, &access, value);
  }

  if (numCopies2) {
    offset -= sizeof(uint16_t);

    MemoryAccessDesc access(Scalar::Uint16, 1, offset, f.bytecodeOffset());
    auto* value = loadedValues.popCopy();
    f.store(dst, &access, value);
  }

  for (uint32_t i = 0; i < numCopies4; i++) {
    offset -= sizeof(uint32_t);

    MemoryAccessDesc access(Scalar::Uint32, 1, offset, f.bytecodeOffset());
    auto* value = loadedValues.popCopy();
    f.store(dst, &access, value);
  }

#ifdef JS_64BIT
  for (uint32_t i = 0; i < numCopies8; i++) {
    offset -= sizeof(uint64_t);

    MemoryAccessDesc access(Scalar::Int64, 1, offset, f.bytecodeOffset());
    auto* value = loadedValues.popCopy();
    f.store(dst, &access, value);
  }
#endif

  return true;
}

static bool EmitMemCopy(FunctionCompiler& f) {
  MDefinition *dst, *src, *len;
  uint32_t dstMemIndex;
  uint32_t srcMemIndex;
  if (!f.iter().readMemOrTableCopy(true, &dstMemIndex, &dst, &srcMemIndex, &src,
                                   &len)) {
    return false;
  }

  if (f.inDeadCode()) {
    return true;
  }

  if (MacroAssembler::SupportsFastUnalignedAccesses() && len->isConstant() &&
      len->type() == MIRType::Int32 && len->toConstant()->toInt32() != 0 &&
      uint32_t(len->toConstant()->toInt32()) <= MaxInlineMemoryCopyLength) {
    return EmitMemCopyInline(f, dst, src, len);
  }
  return EmitMemCopyCall(f, dst, src, len);
}

static bool EmitTableCopy(FunctionCompiler& f) {
  MDefinition *dst, *src, *len;
  uint32_t dstTableIndex;
  uint32_t srcTableIndex;
  if (!f.iter().readMemOrTableCopy(false, &dstTableIndex, &dst, &srcTableIndex,
                                   &src, &len)) {
    return false;
  }

  if (f.inDeadCode()) {
    return true;
  }

  uint32_t lineOrBytecode = f.readCallSiteLineOrBytecode();

  const SymbolicAddressSignature& callee = SASigTableCopy;
  CallCompileState args;
  if (!f.passInstance(callee.argTypes[0], &args)) {
    return false;
  }

  if (!f.passArg(dst, callee.argTypes[1], &args)) {
    return false;
  }
  if (!f.passArg(src, callee.argTypes[2], &args)) {
    return false;
  }
  if (!f.passArg(len, callee.argTypes[3], &args)) {
    return false;
  }
  MDefinition* dti = f.constant(Int32Value(dstTableIndex), MIRType::Int32);
  if (!dti) {
    return false;
  }
  if (!f.passArg(dti, callee.argTypes[4], &args)) {
    return false;
  }
  MDefinition* sti = f.constant(Int32Value(srcTableIndex), MIRType::Int32);
  if (!sti) {
    return false;
  }
  if (!f.passArg(sti, callee.argTypes[5], &args)) {
    return false;
  }
  if (!f.finishCall(&args)) {
    return false;
  }

  return f.builtinInstanceMethodCall(callee, lineOrBytecode, args);
}

static bool EmitDataOrElemDrop(FunctionCompiler& f, bool isData) {
  uint32_t segIndexVal = 0;
  if (!f.iter().readDataOrElemDrop(isData, &segIndexVal)) {
    return false;
  }

  if (f.inDeadCode()) {
    return true;
  }

  uint32_t lineOrBytecode = f.readCallSiteLineOrBytecode();

  const SymbolicAddressSignature& callee =
      isData ? SASigDataDrop : SASigElemDrop;
  CallCompileState args;
  if (!f.passInstance(callee.argTypes[0], &args)) {
    return false;
  }

  MDefinition* segIndex =
      f.constant(Int32Value(int32_t(segIndexVal)), MIRType::Int32);
  if (!f.passArg(segIndex, callee.argTypes[1], &args)) {
    return false;
  }

  if (!f.finishCall(&args)) {
    return false;
  }

  return f.builtinInstanceMethodCall(callee, lineOrBytecode, args);
}

static bool EmitMemFillCall(FunctionCompiler& f, MDefinition* start,
                            MDefinition* val, MDefinition* len) {
  uint32_t lineOrBytecode = f.readCallSiteLineOrBytecode();

  const SymbolicAddressSignature& callee =
      f.env().usesSharedMemory() ? SASigMemFillShared : SASigMemFill;
  CallCompileState args;
  if (!f.passInstance(callee.argTypes[0], &args)) {
    return false;
  }

  if (!f.passArg(start, callee.argTypes[1], &args)) {
    return false;
  }
  if (!f.passArg(val, callee.argTypes[2], &args)) {
    return false;
  }
  if (!f.passArg(len, callee.argTypes[3], &args)) {
    return false;
  }
  MDefinition* memoryBase = f.memoryBase();
  if (!f.passArg(memoryBase, callee.argTypes[4], &args)) {
    return false;
  }

  if (!f.finishCall(&args)) {
    return false;
  }

  return f.builtinInstanceMethodCall(callee, lineOrBytecode, args);
}

static bool EmitMemFillInline(FunctionCompiler& f, MDefinition* start,
                              MDefinition* val, MDefinition* len) {
  MOZ_ASSERT(MaxInlineMemoryFillLength != 0);

  MOZ_ASSERT(len->isConstant() && len->type() == MIRType::Int32 &&
             val->isConstant() && val->type() == MIRType::Int32);

  uint32_t length = len->toConstant()->toInt32();
  uint32_t value = val->toConstant()->toInt32();
  MOZ_ASSERT(length != 0 && length <= MaxInlineMemoryFillLength);

  // Compute the number of copies of each width we will need to do
  size_t remainder = length;
#ifdef JS_64BIT
  size_t numCopies8 = remainder / sizeof(uint64_t);
  remainder %= sizeof(uint64_t);
#endif
  size_t numCopies4 = remainder / sizeof(uint32_t);
  remainder %= sizeof(uint32_t);
  size_t numCopies2 = remainder / sizeof(uint16_t);
  remainder %= sizeof(uint16_t);
  size_t numCopies1 = remainder;

  // Generate splatted definitions for wider fills as needed
#ifdef JS_64BIT
  MDefinition* val8 =
      numCopies8 ? f.constant(int64_t(SplatByteToUInt<uint64_t>(value, 8)))
                 : nullptr;
#endif
  MDefinition* val4 =
      numCopies4 ? f.constant(Int32Value(SplatByteToUInt<uint32_t>(value, 4)),
                              MIRType::Int32)
                 : nullptr;
  MDefinition* val2 =
      numCopies2 ? f.constant(Int32Value(SplatByteToUInt<uint32_t>(value, 2)),
                              MIRType::Int32)
                 : nullptr;

  // Store the fill value to the destination from high to low. We will trap
  // without writing anything on the first store if any dest byte is
  // out-of-bounds.
  size_t offset = length;

  if (numCopies1) {
    offset -= sizeof(uint8_t);

    MemoryAccessDesc access(Scalar::Uint8, 1, offset, f.bytecodeOffset());
    f.store(start, &access, val);
  }

  if (numCopies2) {
    offset -= sizeof(uint16_t);

    MemoryAccessDesc access(Scalar::Uint16, 1, offset, f.bytecodeOffset());
    f.store(start, &access, val2);
  }

  for (uint32_t i = 0; i < numCopies4; i++) {
    offset -= sizeof(uint32_t);

    MemoryAccessDesc access(Scalar::Uint32, 1, offset, f.bytecodeOffset());
    f.store(start, &access, val4);
  }

#ifdef JS_64BIT
  for (uint32_t i = 0; i < numCopies8; i++) {
    offset -= sizeof(uint64_t);

    MemoryAccessDesc access(Scalar::Int64, 1, offset, f.bytecodeOffset());
    f.store(start, &access, val8);
  }
#endif

  return true;
}

static bool EmitMemFill(FunctionCompiler& f) {
  MDefinition *start, *val, *len;
  if (!f.iter().readMemFill(&start, &val, &len)) {
    return false;
  }

  if (f.inDeadCode()) {
    return true;
  }

  if (MacroAssembler::SupportsFastUnalignedAccesses() && len->isConstant() &&
      len->type() == MIRType::Int32 && len->toConstant()->toInt32() != 0 &&
      uint32_t(len->toConstant()->toInt32()) <= MaxInlineMemoryFillLength &&
      val->isConstant() && val->type() == MIRType::Int32) {
    return EmitMemFillInline(f, start, val, len);
  }
  return EmitMemFillCall(f, start, val, len);
}

static bool EmitMemOrTableInit(FunctionCompiler& f, bool isMem) {
  uint32_t segIndexVal = 0, dstTableIndex = 0;
  MDefinition *dstOff, *srcOff, *len;
  if (!f.iter().readMemOrTableInit(isMem, &segIndexVal, &dstTableIndex, &dstOff,
                                   &srcOff, &len)) {
    return false;
  }

  if (f.inDeadCode()) {
    return true;
  }

  uint32_t lineOrBytecode = f.readCallSiteLineOrBytecode();

  const SymbolicAddressSignature& callee =
      isMem ? SASigMemInit : SASigTableInit;
  CallCompileState args;
  if (!f.passInstance(callee.argTypes[0], &args)) {
    return false;
  }

  if (!f.passArg(dstOff, callee.argTypes[1], &args)) {
    return false;
  }
  if (!f.passArg(srcOff, callee.argTypes[2], &args)) {
    return false;
  }
  if (!f.passArg(len, callee.argTypes[3], &args)) {
    return false;
  }

  MDefinition* segIndex =
      f.constant(Int32Value(int32_t(segIndexVal)), MIRType::Int32);
  if (!f.passArg(segIndex, callee.argTypes[4], &args)) {
    return false;
  }
  if (!isMem) {
    MDefinition* dti = f.constant(Int32Value(dstTableIndex), MIRType::Int32);
    if (!dti) {
      return false;
    }
    if (!f.passArg(dti, callee.argTypes[5], &args)) {
      return false;
    }
  }
  if (!f.finishCall(&args)) {
    return false;
  }

  return f.builtinInstanceMethodCall(callee, lineOrBytecode, args);
}

#ifdef ENABLE_WASM_REFTYPES
// Note, table.{get,grow,set} on table(funcref) are currently rejected by the
// verifier.

static bool EmitTableFill(FunctionCompiler& f) {
  uint32_t tableIndex;
  MDefinition *start, *val, *len;
  if (!f.iter().readTableFill(&tableIndex, &start, &val, &len)) {
    return false;
  }

  if (f.inDeadCode()) {
    return true;
  }

  uint32_t lineOrBytecode = f.readCallSiteLineOrBytecode();

  const SymbolicAddressSignature& callee = SASigTableFill;
  CallCompileState args;
  if (!f.passInstance(callee.argTypes[0], &args)) {
    return false;
  }

  if (!f.passArg(start, callee.argTypes[1], &args)) {
    return false;
  }
  if (!f.passArg(val, callee.argTypes[2], &args)) {
    return false;
  }
  if (!f.passArg(len, callee.argTypes[3], &args)) {
    return false;
  }

  MDefinition* tableIndexArg =
      f.constant(Int32Value(tableIndex), MIRType::Int32);
  if (!tableIndexArg) {
    return false;
  }
  if (!f.passArg(tableIndexArg, callee.argTypes[4], &args)) {
    return false;
  }

  if (!f.finishCall(&args)) {
    return false;
  }

  return f.builtinInstanceMethodCall(callee, lineOrBytecode, args);
}

static bool EmitTableGet(FunctionCompiler& f) {
  uint32_t tableIndex;
  MDefinition* index;
  if (!f.iter().readTableGet(&tableIndex, &index)) {
    return false;
  }

  if (f.inDeadCode()) {
    return true;
  }

  uint32_t lineOrBytecode = f.readCallSiteLineOrBytecode();

  const SymbolicAddressSignature& callee = SASigTableGet;
  CallCompileState args;
  if (!f.passInstance(callee.argTypes[0], &args)) {
    return false;
  }

  if (!f.passArg(index, callee.argTypes[1], &args)) {
    return false;
  }

  MDefinition* tableIndexArg =
      f.constant(Int32Value(tableIndex), MIRType::Int32);
  if (!tableIndexArg) {
    return false;
  }
  if (!f.passArg(tableIndexArg, callee.argTypes[2], &args)) {
    return false;
  }

  if (!f.finishCall(&args)) {
    return false;
  }

  // The return value here is either null, denoting an error, or a short-lived
  // pointer to a location containing a possibly-null ref.
  MDefinition* ret;
  if (!f.builtinInstanceMethodCall(callee, lineOrBytecode, args, &ret)) {
    return false;
  }

  f.iter().setResult(ret);
  return true;
}

static bool EmitTableGrow(FunctionCompiler& f) {
  uint32_t tableIndex;
  MDefinition* initValue;
  MDefinition* delta;
  if (!f.iter().readTableGrow(&tableIndex, &initValue, &delta)) {
    return false;
  }

  if (f.inDeadCode()) {
    return true;
  }

  uint32_t lineOrBytecode = f.readCallSiteLineOrBytecode();

  const SymbolicAddressSignature& callee = SASigTableGrow;
  CallCompileState args;
  if (!f.passInstance(callee.argTypes[0], &args)) {
    return false;
  }

  if (!f.passArg(initValue, callee.argTypes[1], &args)) {
    return false;
  }

  if (!f.passArg(delta, callee.argTypes[2], &args)) {
    return false;
  }

  MDefinition* tableIndexArg =
      f.constant(Int32Value(tableIndex), MIRType::Int32);
  if (!tableIndexArg) {
    return false;
  }
  if (!f.passArg(tableIndexArg, callee.argTypes[3], &args)) {
    return false;
  }

  if (!f.finishCall(&args)) {
    return false;
  }

  MDefinition* ret;
  if (!f.builtinInstanceMethodCall(callee, lineOrBytecode, args, &ret)) {
    return false;
  }

  f.iter().setResult(ret);
  return true;
}

static bool EmitTableSet(FunctionCompiler& f) {
  uint32_t tableIndex;
  MDefinition* index;
  MDefinition* value;
  if (!f.iter().readTableSet(&tableIndex, &index, &value)) {
    return false;
  }

  if (f.inDeadCode()) {
    return true;
  }

  uint32_t lineOrBytecode = f.readCallSiteLineOrBytecode();

  const SymbolicAddressSignature& callee = SASigTableSet;
  CallCompileState args;
  if (!f.passInstance(callee.argTypes[0], &args)) {
    return false;
  }

  if (!f.passArg(index, callee.argTypes[1], &args)) {
    return false;
  }

  if (!f.passArg(value, callee.argTypes[2], &args)) {
    return false;
  }

  MDefinition* tableIndexArg =
      f.constant(Int32Value(tableIndex), MIRType::Int32);
  if (!tableIndexArg) {
    return false;
  }
  if (!f.passArg(tableIndexArg, callee.argTypes[3], &args)) {
    return false;
  }

  if (!f.finishCall(&args)) {
    return false;
  }

  return f.builtinInstanceMethodCall(callee, lineOrBytecode, args);
}

static bool EmitTableSize(FunctionCompiler& f) {
  uint32_t tableIndex;
  if (!f.iter().readTableSize(&tableIndex)) {
    return false;
  }

  if (f.inDeadCode()) {
    return true;
  }

  uint32_t lineOrBytecode = f.readCallSiteLineOrBytecode();

  const SymbolicAddressSignature& callee = SASigTableSize;
  CallCompileState args;
  if (!f.passInstance(callee.argTypes[0], &args)) {
    return false;
  }

  MDefinition* tableIndexArg =
      f.constant(Int32Value(tableIndex), MIRType::Int32);
  if (!tableIndexArg) {
    return false;
  }
  if (!f.passArg(tableIndexArg, callee.argTypes[1], &args)) {
    return false;
  }

  if (!f.finishCall(&args)) {
    return false;
  }

  MDefinition* ret;
  if (!f.builtinInstanceMethodCall(callee, lineOrBytecode, args, &ret)) {
    return false;
  }

  f.iter().setResult(ret);
  return true;
}

static bool EmitRefFunc(FunctionCompiler& f) {
  uint32_t funcIndex;
  if (!f.iter().readRefFunc(&funcIndex)) {
    return false;
  }

  if (f.inDeadCode()) {
    return true;
  }

  uint32_t lineOrBytecode = f.readCallSiteLineOrBytecode();

  const SymbolicAddressSignature& callee = SASigRefFunc;
  CallCompileState args;
  if (!f.passInstance(callee.argTypes[0], &args)) {
    return false;
  }

  MDefinition* funcIndexArg = f.constant(Int32Value(funcIndex), MIRType::Int32);
  if (!funcIndexArg) {
    return false;
  }
  if (!f.passArg(funcIndexArg, callee.argTypes[1], &args)) {
    return false;
  }

  if (!f.finishCall(&args)) {
    return false;
  }

  // The return value here is either null, denoting an error, or a short-lived
  // pointer to a location containing a possibly-null ref.
  MDefinition* ret;
  if (!f.builtinInstanceMethodCall(callee, lineOrBytecode, args, &ret)) {
    return false;
  }

  f.iter().setResult(ret);
  return true;
}

static bool EmitRefNull(FunctionCompiler& f) {
  if (!f.iter().readRefNull()) {
    return false;
  }

  if (f.inDeadCode()) {
    return true;
  }

  MDefinition* nullVal = f.nullRefConstant();
  if (!nullVal) {
    return false;
  }
  f.iter().setResult(nullVal);
  return true;
}

static bool EmitRefIsNull(FunctionCompiler& f) {
  MDefinition* input;
  if (!f.iter().readRefIsNull(&input)) {
    return false;
  }

  if (f.inDeadCode()) {
    return true;
  }

  MDefinition* nullVal = f.nullRefConstant();
  if (!nullVal) {
    return false;
  }
  f.iter().setResult(
      f.compare(input, nullVal, JSOp::Eq, MCompare::Compare_RefOrNull));
  return true;
}
#endif  // ENABLE_WASM_REFTYPES

#ifdef ENABLE_WASM_SIMD
static bool EmitConstSimd128(FunctionCompiler& f) {
  V128 v128;
  if (!f.iter().readV128Const(&v128)) {
    return false;
  }

  f.iter().setResult(f.constant(v128));
  return true;
}

static bool EmitBinarySimd128(FunctionCompiler& f, bool commutative,
                              SimdOp op) {
  MDefinition* lhs;
  MDefinition* rhs;
  if (!f.iter().readBinary(ValType::V128, &lhs, &rhs)) {
    return false;
  }

  f.iter().setResult(f.binarySimd128(lhs, rhs, commutative, op));
  return true;
}

static bool EmitShiftSimd128(FunctionCompiler& f, SimdOp op) {
  MDefinition* lhs;
  MDefinition* rhs;
  if (!f.iter().readVectorShift(&lhs, &rhs)) {
    return false;
  }

  f.iter().setResult(f.shiftSimd128(lhs, rhs, op));
  return true;
}

static bool EmitSplatSimd128(FunctionCompiler& f, ValType inType, SimdOp op) {
  MDefinition* src;
  if (!f.iter().readConversion(inType, ValType::V128, &src)) {
    return false;
  }

  f.iter().setResult(f.scalarToSimd128(src, op));
  return true;
}

static bool EmitUnarySimd128(FunctionCompiler& f, SimdOp op) {
  MDefinition* src;
  if (!f.iter().readUnary(ValType::V128, &src)) {
    return false;
  }

  f.iter().setResult(f.unarySimd128(src, op));
  return true;
}

static bool EmitReduceSimd128(FunctionCompiler& f, SimdOp op) {
  MDefinition* src;
  if (!f.iter().readConversion(ValType::V128, ValType::I32, &src)) {
    return false;
  }

  f.iter().setResult(f.reduceSimd128(src, op, ValType::I32));
  return true;
}

static bool EmitExtractLaneSimd128(FunctionCompiler& f, ValType outType,
                                   uint32_t laneLimit, SimdOp op) {
  uint32_t laneIndex;
  MDefinition* src;
  if (!f.iter().readExtractLane(outType, laneLimit, &laneIndex, &src)) {
    return false;
  }

  f.iter().setResult(f.reduceSimd128(src, op, outType, laneIndex));
  return true;
}

static bool EmitReplaceLaneSimd128(FunctionCompiler& f, ValType laneType,
                                   uint32_t laneLimit, SimdOp op) {
  uint32_t laneIndex;
  MDefinition* lhs;
  MDefinition* rhs;
  if (!f.iter().readReplaceLane(laneType, laneLimit, &laneIndex, &lhs, &rhs)) {
    return false;
  }

  f.iter().setResult(f.replaceLaneSimd128(lhs, rhs, laneIndex, op));
  return true;
}

static bool EmitBitselectSimd128(FunctionCompiler& f) {
  MDefinition* v1;
  MDefinition* v2;
  MDefinition* control;
  if (!f.iter().readVectorSelect(&v1, &v2, &control)) {
    return false;
  }

  f.iter().setResult(f.bitselectSimd128(v1, v2, control));
  return true;
}

static bool EmitShuffleSimd128(FunctionCompiler& f) {
  MDefinition* v1;
  MDefinition* v2;
  V128 control;
  if (!f.iter().readVectorShuffle(&v1, &v2, &control)) {
    return false;
  }

  f.iter().setResult(f.shuffleSimd128(v1, v2, control));
  return true;
}

static bool EmitLoadSplatSimd128(FunctionCompiler& f, Scalar::Type viewType,
                                 wasm::SimdOp splatOp) {
  LinearMemoryAddress<MDefinition*> addr;
  if (!f.iter().readLoadSplat(Scalar::byteSize(viewType), &addr)) {
    return false;
  }

  f.iter().setResult(f.loadSplatSimd128(viewType, addr, splatOp));
  return true;
}

static bool EmitLoadExtendSimd128(FunctionCompiler& f, wasm::SimdOp op) {
  LinearMemoryAddress<MDefinition*> addr;
  if (!f.iter().readLoadExtend(&addr)) {
    return false;
  }

  f.iter().setResult(f.loadExtendSimd128(addr, op));
  return true;
}

static bool EmitLoadZeroSimd128(FunctionCompiler& f, Scalar::Type viewType,
                                size_t numBytes) {
  LinearMemoryAddress<MDefinition*> addr;
  if (!f.iter().readLoadSplat(numBytes, &addr)) {
    return false;
  }

  f.iter().setResult(f.loadZeroSimd128(viewType, numBytes, addr));
  return true;
}
#endif

static bool EmitBodyExprs(FunctionCompiler& f) {
  if (!f.iter().readFunctionStart(f.funcIndex())) {
    return false;
  }

#define CHECK(c)          \
  if (!(c)) return false; \
  break

#define CHECK_EXPERIMENTAL_SIMD()            \
  if (!SimdExperimentalEnabled) {            \
    return f.iter().unrecognizedOpcode(&op); \
  }

  while (true) {
    if (!f.mirGen().ensureBallast()) {
      return false;
    }

    OpBytes op;
    if (!f.iter().readOp(&op)) {
      return false;
    }

    switch (op.b0) {
      case uint16_t(Op::End):
        if (!EmitEnd(f)) {
          return false;
        }
        if (f.iter().controlStackEmpty()) {
          return true;
        }
        break;

      // Control opcodes
      case uint16_t(Op::Unreachable):
        CHECK(EmitUnreachable(f));
      case uint16_t(Op::Nop):
        CHECK(f.iter().readNop());
      case uint16_t(Op::Block):
        CHECK(EmitBlock(f));
      case uint16_t(Op::Loop):
        CHECK(EmitLoop(f));
      case uint16_t(Op::If):
        CHECK(EmitIf(f));
      case uint16_t(Op::Else):
        CHECK(EmitElse(f));
      case uint16_t(Op::Br):
        CHECK(EmitBr(f));
      case uint16_t(Op::BrIf):
        CHECK(EmitBrIf(f));
      case uint16_t(Op::BrTable):
        CHECK(EmitBrTable(f));
      case uint16_t(Op::Return):
        CHECK(EmitReturn(f));

      // Calls
      case uint16_t(Op::Call):
        CHECK(EmitCall(f, /* asmJSFuncDef = */ false));
      case uint16_t(Op::CallIndirect):
        CHECK(EmitCallIndirect(f, /* oldStyle = */ false));

      // Parametric operators
      case uint16_t(Op::Drop):
        CHECK(f.iter().readDrop());
      case uint16_t(Op::SelectNumeric):
        CHECK(EmitSelect(f, /*typed*/ false));
      case uint16_t(Op::SelectTyped):
        if (!f.env().refTypesEnabled()) {
          return f.iter().unrecognizedOpcode(&op);
        }
        CHECK(EmitSelect(f, /*typed*/ true));

      // Locals and globals
      case uint16_t(Op::GetLocal):
        CHECK(EmitGetLocal(f));
      case uint16_t(Op::SetLocal):
        CHECK(EmitSetLocal(f));
      case uint16_t(Op::TeeLocal):
        CHECK(EmitTeeLocal(f));
      case uint16_t(Op::GetGlobal):
        CHECK(EmitGetGlobal(f));
      case uint16_t(Op::SetGlobal):
        CHECK(EmitSetGlobal(f));
#ifdef ENABLE_WASM_REFTYPES
      case uint16_t(Op::TableGet):
        CHECK(EmitTableGet(f));
      case uint16_t(Op::TableSet):
        CHECK(EmitTableSet(f));
#endif

      // Memory-related operators
      case uint16_t(Op::I32Load):
        CHECK(EmitLoad(f, ValType::I32, Scalar::Int32));
      case uint16_t(Op::I64Load):
        CHECK(EmitLoad(f, ValType::I64, Scalar::Int64));
      case uint16_t(Op::F32Load):
        CHECK(EmitLoad(f, ValType::F32, Scalar::Float32));
      case uint16_t(Op::F64Load):
        CHECK(EmitLoad(f, ValType::F64, Scalar::Float64));
      case uint16_t(Op::I32Load8S):
        CHECK(EmitLoad(f, ValType::I32, Scalar::Int8));
      case uint16_t(Op::I32Load8U):
        CHECK(EmitLoad(f, ValType::I32, Scalar::Uint8));
      case uint16_t(Op::I32Load16S):
        CHECK(EmitLoad(f, ValType::I32, Scalar::Int16));
      case uint16_t(Op::I32Load16U):
        CHECK(EmitLoad(f, ValType::I32, Scalar::Uint16));
      case uint16_t(Op::I64Load8S):
        CHECK(EmitLoad(f, ValType::I64, Scalar::Int8));
      case uint16_t(Op::I64Load8U):
        CHECK(EmitLoad(f, ValType::I64, Scalar::Uint8));
      case uint16_t(Op::I64Load16S):
        CHECK(EmitLoad(f, ValType::I64, Scalar::Int16));
      case uint16_t(Op::I64Load16U):
        CHECK(EmitLoad(f, ValType::I64, Scalar::Uint16));
      case uint16_t(Op::I64Load32S):
        CHECK(EmitLoad(f, ValType::I64, Scalar::Int32));
      case uint16_t(Op::I64Load32U):
        CHECK(EmitLoad(f, ValType::I64, Scalar::Uint32));
      case uint16_t(Op::I32Store):
        CHECK(EmitStore(f, ValType::I32, Scalar::Int32));
      case uint16_t(Op::I64Store):
        CHECK(EmitStore(f, ValType::I64, Scalar::Int64));
      case uint16_t(Op::F32Store):
        CHECK(EmitStore(f, ValType::F32, Scalar::Float32));
      case uint16_t(Op::F64Store):
        CHECK(EmitStore(f, ValType::F64, Scalar::Float64));
      case uint16_t(Op::I32Store8):
        CHECK(EmitStore(f, ValType::I32, Scalar::Int8));
      case uint16_t(Op::I32Store16):
        CHECK(EmitStore(f, ValType::I32, Scalar::Int16));
      case uint16_t(Op::I64Store8):
        CHECK(EmitStore(f, ValType::I64, Scalar::Int8));
      case uint16_t(Op::I64Store16):
        CHECK(EmitStore(f, ValType::I64, Scalar::Int16));
      case uint16_t(Op::I64Store32):
        CHECK(EmitStore(f, ValType::I64, Scalar::Int32));
      case uint16_t(Op::MemorySize):
        CHECK(EmitMemorySize(f));
      case uint16_t(Op::MemoryGrow):
        CHECK(EmitMemoryGrow(f));

      // Constants
      case uint16_t(Op::I32Const):
        CHECK(EmitI32Const(f));
      case uint16_t(Op::I64Const):
        CHECK(EmitI64Const(f));
      case uint16_t(Op::F32Const):
        CHECK(EmitF32Const(f));
      case uint16_t(Op::F64Const):
        CHECK(EmitF64Const(f));

      // Comparison operators
      case uint16_t(Op::I32Eqz):
        CHECK(EmitConversion<MNot>(f, ValType::I32, ValType::I32));
      case uint16_t(Op::I32Eq):
        CHECK(
            EmitComparison(f, ValType::I32, JSOp::Eq, MCompare::Compare_Int32));
      case uint16_t(Op::I32Ne):
        CHECK(
            EmitComparison(f, ValType::I32, JSOp::Ne, MCompare::Compare_Int32));
      case uint16_t(Op::I32LtS):
        CHECK(
            EmitComparison(f, ValType::I32, JSOp::Lt, MCompare::Compare_Int32));
      case uint16_t(Op::I32LtU):
        CHECK(EmitComparison(f, ValType::I32, JSOp::Lt,
                             MCompare::Compare_UInt32));
      case uint16_t(Op::I32GtS):
        CHECK(
            EmitComparison(f, ValType::I32, JSOp::Gt, MCompare::Compare_Int32));
      case uint16_t(Op::I32GtU):
        CHECK(EmitComparison(f, ValType::I32, JSOp::Gt,
                             MCompare::Compare_UInt32));
      case uint16_t(Op::I32LeS):
        CHECK(
            EmitComparison(f, ValType::I32, JSOp::Le, MCompare::Compare_Int32));
      case uint16_t(Op::I32LeU):
        CHECK(EmitComparison(f, ValType::I32, JSOp::Le,
                             MCompare::Compare_UInt32));
      case uint16_t(Op::I32GeS):
        CHECK(
            EmitComparison(f, ValType::I32, JSOp::Ge, MCompare::Compare_Int32));
      case uint16_t(Op::I32GeU):
        CHECK(EmitComparison(f, ValType::I32, JSOp::Ge,
                             MCompare::Compare_UInt32));
      case uint16_t(Op::I64Eqz):
        CHECK(EmitConversion<MNot>(f, ValType::I64, ValType::I32));
      case uint16_t(Op::I64Eq):
        CHECK(
            EmitComparison(f, ValType::I64, JSOp::Eq, MCompare::Compare_Int64));
      case uint16_t(Op::I64Ne):
        CHECK(
            EmitComparison(f, ValType::I64, JSOp::Ne, MCompare::Compare_Int64));
      case uint16_t(Op::I64LtS):
        CHECK(
            EmitComparison(f, ValType::I64, JSOp::Lt, MCompare::Compare_Int64));
      case uint16_t(Op::I64LtU):
        CHECK(EmitComparison(f, ValType::I64, JSOp::Lt,
                             MCompare::Compare_UInt64));
      case uint16_t(Op::I64GtS):
        CHECK(
            EmitComparison(f, ValType::I64, JSOp::Gt, MCompare::Compare_Int64));
      case uint16_t(Op::I64GtU):
        CHECK(EmitComparison(f, ValType::I64, JSOp::Gt,
                             MCompare::Compare_UInt64));
      case uint16_t(Op::I64LeS):
        CHECK(
            EmitComparison(f, ValType::I64, JSOp::Le, MCompare::Compare_Int64));
      case uint16_t(Op::I64LeU):
        CHECK(EmitComparison(f, ValType::I64, JSOp::Le,
                             MCompare::Compare_UInt64));
      case uint16_t(Op::I64GeS):
        CHECK(
            EmitComparison(f, ValType::I64, JSOp::Ge, MCompare::Compare_Int64));
      case uint16_t(Op::I64GeU):
        CHECK(EmitComparison(f, ValType::I64, JSOp::Ge,
                             MCompare::Compare_UInt64));
      case uint16_t(Op::F32Eq):
        CHECK(EmitComparison(f, ValType::F32, JSOp::Eq,
                             MCompare::Compare_Float32));
      case uint16_t(Op::F32Ne):
        CHECK(EmitComparison(f, ValType::F32, JSOp::Ne,
                             MCompare::Compare_Float32));
      case uint16_t(Op::F32Lt):
        CHECK(EmitComparison(f, ValType::F32, JSOp::Lt,
                             MCompare::Compare_Float32));
      case uint16_t(Op::F32Gt):
        CHECK(EmitComparison(f, ValType::F32, JSOp::Gt,
                             MCompare::Compare_Float32));
      case uint16_t(Op::F32Le):
        CHECK(EmitComparison(f, ValType::F32, JSOp::Le,
                             MCompare::Compare_Float32));
      case uint16_t(Op::F32Ge):
        CHECK(EmitComparison(f, ValType::F32, JSOp::Ge,
                             MCompare::Compare_Float32));
      case uint16_t(Op::F64Eq):
        CHECK(EmitComparison(f, ValType::F64, JSOp::Eq,
                             MCompare::Compare_Double));
      case uint16_t(Op::F64Ne):
        CHECK(EmitComparison(f, ValType::F64, JSOp::Ne,
                             MCompare::Compare_Double));
      case uint16_t(Op::F64Lt):
        CHECK(EmitComparison(f, ValType::F64, JSOp::Lt,
                             MCompare::Compare_Double));
      case uint16_t(Op::F64Gt):
        CHECK(EmitComparison(f, ValType::F64, JSOp::Gt,
                             MCompare::Compare_Double));
      case uint16_t(Op::F64Le):
        CHECK(EmitComparison(f, ValType::F64, JSOp::Le,
                             MCompare::Compare_Double));
      case uint16_t(Op::F64Ge):
        CHECK(EmitComparison(f, ValType::F64, JSOp::Ge,
                             MCompare::Compare_Double));

      // Numeric operators
      case uint16_t(Op::I32Clz):
        CHECK(EmitUnaryWithType<MClz>(f, ValType::I32, MIRType::Int32));
      case uint16_t(Op::I32Ctz):
        CHECK(EmitUnaryWithType<MCtz>(f, ValType::I32, MIRType::Int32));
      case uint16_t(Op::I32Popcnt):
        CHECK(EmitUnaryWithType<MPopcnt>(f, ValType::I32, MIRType::Int32));
      case uint16_t(Op::I32Add):
        CHECK(EmitAdd(f, ValType::I32, MIRType::Int32));
      case uint16_t(Op::I32Sub):
        CHECK(EmitSub(f, ValType::I32, MIRType::Int32));
      case uint16_t(Op::I32Mul):
        CHECK(EmitMul(f, ValType::I32, MIRType::Int32));
      case uint16_t(Op::I32DivS):
      case uint16_t(Op::I32DivU):
        CHECK(
            EmitDiv(f, ValType::I32, MIRType::Int32, Op(op.b0) == Op::I32DivU));
      case uint16_t(Op::I32RemS):
      case uint16_t(Op::I32RemU):
        CHECK(
            EmitRem(f, ValType::I32, MIRType::Int32, Op(op.b0) == Op::I32RemU));
      case uint16_t(Op::I32And):
        CHECK(EmitBitwise<MBitAnd>(f, ValType::I32, MIRType::Int32));
      case uint16_t(Op::I32Or):
        CHECK(EmitBitwise<MBitOr>(f, ValType::I32, MIRType::Int32));
      case uint16_t(Op::I32Xor):
        CHECK(EmitBitwise<MBitXor>(f, ValType::I32, MIRType::Int32));
      case uint16_t(Op::I32Shl):
        CHECK(EmitBitwise<MLsh>(f, ValType::I32, MIRType::Int32));
      case uint16_t(Op::I32ShrS):
        CHECK(EmitBitwise<MRsh>(f, ValType::I32, MIRType::Int32));
      case uint16_t(Op::I32ShrU):
        CHECK(EmitUrsh(f, ValType::I32, MIRType::Int32));
      case uint16_t(Op::I32Rotl):
      case uint16_t(Op::I32Rotr):
        CHECK(EmitRotate(f, ValType::I32, Op(op.b0) == Op::I32Rotl));
      case uint16_t(Op::I64Clz):
        CHECK(EmitUnaryWithType<MClz>(f, ValType::I64, MIRType::Int64));
      case uint16_t(Op::I64Ctz):
        CHECK(EmitUnaryWithType<MCtz>(f, ValType::I64, MIRType::Int64));
      case uint16_t(Op::I64Popcnt):
        CHECK(EmitUnaryWithType<MPopcnt>(f, ValType::I64, MIRType::Int64));
      case uint16_t(Op::I64Add):
        CHECK(EmitAdd(f, ValType::I64, MIRType::Int64));
      case uint16_t(Op::I64Sub):
        CHECK(EmitSub(f, ValType::I64, MIRType::Int64));
      case uint16_t(Op::I64Mul):
        CHECK(EmitMul(f, ValType::I64, MIRType::Int64));
      case uint16_t(Op::I64DivS):
      case uint16_t(Op::I64DivU):
        CHECK(
            EmitDiv(f, ValType::I64, MIRType::Int64, Op(op.b0) == Op::I64DivU));
      case uint16_t(Op::I64RemS):
      case uint16_t(Op::I64RemU):
        CHECK(
            EmitRem(f, ValType::I64, MIRType::Int64, Op(op.b0) == Op::I64RemU));
      case uint16_t(Op::I64And):
        CHECK(EmitBitwise<MBitAnd>(f, ValType::I64, MIRType::Int64));
      case uint16_t(Op::I64Or):
        CHECK(EmitBitwise<MBitOr>(f, ValType::I64, MIRType::Int64));
      case uint16_t(Op::I64Xor):
        CHECK(EmitBitwise<MBitXor>(f, ValType::I64, MIRType::Int64));
      case uint16_t(Op::I64Shl):
        CHECK(EmitBitwise<MLsh>(f, ValType::I64, MIRType::Int64));
      case uint16_t(Op::I64ShrS):
        CHECK(EmitBitwise<MRsh>(f, ValType::I64, MIRType::Int64));
      case uint16_t(Op::I64ShrU):
        CHECK(EmitUrsh(f, ValType::I64, MIRType::Int64));
      case uint16_t(Op::I64Rotl):
      case uint16_t(Op::I64Rotr):
        CHECK(EmitRotate(f, ValType::I64, Op(op.b0) == Op::I64Rotl));
      case uint16_t(Op::F32Abs):
        CHECK(EmitUnaryWithType<MAbs>(f, ValType::F32, MIRType::Float32));
      case uint16_t(Op::F32Neg):
        CHECK(EmitUnaryWithType<MWasmNeg>(f, ValType::F32, MIRType::Float32));
      case uint16_t(Op::F32Ceil):
        CHECK(EmitUnaryMathBuiltinCall(f, SASigCeilF));
      case uint16_t(Op::F32Floor):
        CHECK(EmitUnaryMathBuiltinCall(f, SASigFloorF));
      case uint16_t(Op::F32Trunc):
        CHECK(EmitUnaryMathBuiltinCall(f, SASigTruncF));
      case uint16_t(Op::F32Nearest):
        CHECK(EmitUnaryMathBuiltinCall(f, SASigNearbyIntF));
      case uint16_t(Op::F32Sqrt):
        CHECK(EmitUnaryWithType<MSqrt>(f, ValType::F32, MIRType::Float32));
      case uint16_t(Op::F32Add):
        CHECK(EmitAdd(f, ValType::F32, MIRType::Float32));
      case uint16_t(Op::F32Sub):
        CHECK(EmitSub(f, ValType::F32, MIRType::Float32));
      case uint16_t(Op::F32Mul):
        CHECK(EmitMul(f, ValType::F32, MIRType::Float32));
      case uint16_t(Op::F32Div):
        CHECK(EmitDiv(f, ValType::F32, MIRType::Float32,
                      /* isUnsigned = */ false));
      case uint16_t(Op::F32Min):
      case uint16_t(Op::F32Max):
        CHECK(EmitMinMax(f, ValType::F32, MIRType::Float32,
                         Op(op.b0) == Op::F32Max));
      case uint16_t(Op::F32CopySign):
        CHECK(EmitCopySign(f, ValType::F32));
      case uint16_t(Op::F64Abs):
        CHECK(EmitUnaryWithType<MAbs>(f, ValType::F64, MIRType::Double));
      case uint16_t(Op::F64Neg):
        CHECK(EmitUnaryWithType<MWasmNeg>(f, ValType::F64, MIRType::Double));
      case uint16_t(Op::F64Ceil):
        CHECK(EmitUnaryMathBuiltinCall(f, SASigCeilD));
      case uint16_t(Op::F64Floor):
        CHECK(EmitUnaryMathBuiltinCall(f, SASigFloorD));
      case uint16_t(Op::F64Trunc):
        CHECK(EmitUnaryMathBuiltinCall(f, SASigTruncD));
      case uint16_t(Op::F64Nearest):
        CHECK(EmitUnaryMathBuiltinCall(f, SASigNearbyIntD));
      case uint16_t(Op::F64Sqrt):
        CHECK(EmitUnaryWithType<MSqrt>(f, ValType::F64, MIRType::Double));
      case uint16_t(Op::F64Add):
        CHECK(EmitAdd(f, ValType::F64, MIRType::Double));
      case uint16_t(Op::F64Sub):
        CHECK(EmitSub(f, ValType::F64, MIRType::Double));
      case uint16_t(Op::F64Mul):
        CHECK(EmitMul(f, ValType::F64, MIRType::Double));
      case uint16_t(Op::F64Div):
        CHECK(EmitDiv(f, ValType::F64, MIRType::Double,
                      /* isUnsigned = */ false));
      case uint16_t(Op::F64Min):
      case uint16_t(Op::F64Max):
        CHECK(EmitMinMax(f, ValType::F64, MIRType::Double,
                         Op(op.b0) == Op::F64Max));
      case uint16_t(Op::F64CopySign):
        CHECK(EmitCopySign(f, ValType::F64));

      // Conversions
      case uint16_t(Op::I32WrapI64):
        CHECK(EmitConversion<MWrapInt64ToInt32>(f, ValType::I64, ValType::I32));
      case uint16_t(Op::I32TruncSF32):
      case uint16_t(Op::I32TruncUF32):
        CHECK(EmitTruncate(f, ValType::F32, ValType::I32,
                           Op(op.b0) == Op::I32TruncUF32, false));
      case uint16_t(Op::I32TruncSF64):
      case uint16_t(Op::I32TruncUF64):
        CHECK(EmitTruncate(f, ValType::F64, ValType::I32,
                           Op(op.b0) == Op::I32TruncUF64, false));
      case uint16_t(Op::I64ExtendSI32):
      case uint16_t(Op::I64ExtendUI32):
        CHECK(EmitExtendI32(f, Op(op.b0) == Op::I64ExtendUI32));
      case uint16_t(Op::I64TruncSF32):
      case uint16_t(Op::I64TruncUF32):
        CHECK(EmitTruncate(f, ValType::F32, ValType::I64,
                           Op(op.b0) == Op::I64TruncUF32, false));
      case uint16_t(Op::I64TruncSF64):
      case uint16_t(Op::I64TruncUF64):
        CHECK(EmitTruncate(f, ValType::F64, ValType::I64,
                           Op(op.b0) == Op::I64TruncUF64, false));
      case uint16_t(Op::F32ConvertSI32):
        CHECK(EmitConversion<MToFloat32>(f, ValType::I32, ValType::F32));
      case uint16_t(Op::F32ConvertUI32):
        CHECK(EmitConversion<MWasmUnsignedToFloat32>(f, ValType::I32,
                                                     ValType::F32));
      case uint16_t(Op::F32ConvertSI64):
      case uint16_t(Op::F32ConvertUI64):
        CHECK(EmitConvertI64ToFloatingPoint(f, ValType::F32, MIRType::Float32,
                                            Op(op.b0) == Op::F32ConvertUI64));
      case uint16_t(Op::F32DemoteF64):
        CHECK(EmitConversion<MToFloat32>(f, ValType::F64, ValType::F32));
      case uint16_t(Op::F64ConvertSI32):
        CHECK(EmitConversion<MToDouble>(f, ValType::I32, ValType::F64));
      case uint16_t(Op::F64ConvertUI32):
        CHECK(EmitConversion<MWasmUnsignedToDouble>(f, ValType::I32,
                                                    ValType::F64));
      case uint16_t(Op::F64ConvertSI64):
      case uint16_t(Op::F64ConvertUI64):
        CHECK(EmitConvertI64ToFloatingPoint(f, ValType::F64, MIRType::Double,
                                            Op(op.b0) == Op::F64ConvertUI64));
      case uint16_t(Op::F64PromoteF32):
        CHECK(EmitConversion<MToDouble>(f, ValType::F32, ValType::F64));

      // Reinterpretations
      case uint16_t(Op::I32ReinterpretF32):
        CHECK(EmitReinterpret(f, ValType::I32, ValType::F32, MIRType::Int32));
      case uint16_t(Op::I64ReinterpretF64):
        CHECK(EmitReinterpret(f, ValType::I64, ValType::F64, MIRType::Int64));
      case uint16_t(Op::F32ReinterpretI32):
        CHECK(EmitReinterpret(f, ValType::F32, ValType::I32, MIRType::Float32));
      case uint16_t(Op::F64ReinterpretI64):
        CHECK(EmitReinterpret(f, ValType::F64, ValType::I64, MIRType::Double));

#ifdef ENABLE_WASM_GC
      case uint16_t(Op::RefEq):
        if (!f.env().gcTypesEnabled()) {
          return f.iter().unrecognizedOpcode(&op);
        }
        CHECK(EmitComparison(f, RefType::extern_(), JSOp::Eq,
                             MCompare::Compare_RefOrNull));
#endif
#ifdef ENABLE_WASM_REFTYPES
      case uint16_t(Op::RefFunc):
        CHECK(EmitRefFunc(f));
      case uint16_t(Op::RefNull):
        CHECK(EmitRefNull(f));
      case uint16_t(Op::RefIsNull):
        CHECK(EmitRefIsNull(f));
#endif

      // Sign extensions
      case uint16_t(Op::I32Extend8S):
        CHECK(EmitSignExtend(f, 1, 4));
      case uint16_t(Op::I32Extend16S):
        CHECK(EmitSignExtend(f, 2, 4));
      case uint16_t(Op::I64Extend8S):
        CHECK(EmitSignExtend(f, 1, 8));
      case uint16_t(Op::I64Extend16S):
        CHECK(EmitSignExtend(f, 2, 8));
      case uint16_t(Op::I64Extend32S):
        CHECK(EmitSignExtend(f, 4, 8));

        // Gc operations
#ifdef ENABLE_WASM_GC
      case uint16_t(Op::GcPrefix): {
        switch (op.b1) {
          case uint32_t(GcOp::StructNew):
          case uint32_t(GcOp::StructGet):
          case uint32_t(GcOp::StructSet):
          case uint32_t(GcOp::StructNarrow):
            // Not yet supported
            return f.iter().unrecognizedOpcode(&op);
          default:
            return f.iter().unrecognizedOpcode(&op);
        }
      }
#endif

      // SIMD operations
#ifdef ENABLE_WASM_SIMD
      case uint16_t(Op::SimdPrefix): {
        if (!f.env().v128Enabled()) {
          return f.iter().unrecognizedOpcode(&op);
        }
        switch (op.b1) {
          case uint32_t(SimdOp::V128Const):
            CHECK(EmitConstSimd128(f));
          case uint32_t(SimdOp::V128Load):
            CHECK(EmitLoad(f, ValType::V128, Scalar::Simd128));
          case uint32_t(SimdOp::V128Store):
            CHECK(EmitStore(f, ValType::V128, Scalar::Simd128));
          case uint32_t(SimdOp::V128And):
          case uint32_t(SimdOp::V128Or):
          case uint32_t(SimdOp::V128Xor):
          case uint32_t(SimdOp::I8x16AvgrU):
          case uint32_t(SimdOp::I16x8AvgrU):
          case uint32_t(SimdOp::I8x16Add):
          case uint32_t(SimdOp::I8x16AddSaturateS):
          case uint32_t(SimdOp::I8x16AddSaturateU):
          case uint32_t(SimdOp::I8x16MinS):
          case uint32_t(SimdOp::I8x16MinU):
          case uint32_t(SimdOp::I8x16MaxS):
          case uint32_t(SimdOp::I8x16MaxU):
          case uint32_t(SimdOp::I16x8Add):
          case uint32_t(SimdOp::I16x8AddSaturateS):
          case uint32_t(SimdOp::I16x8AddSaturateU):
          case uint32_t(SimdOp::I16x8Mul):
          case uint32_t(SimdOp::I16x8MinS):
          case uint32_t(SimdOp::I16x8MinU):
          case uint32_t(SimdOp::I16x8MaxS):
          case uint32_t(SimdOp::I16x8MaxU):
          case uint32_t(SimdOp::I32x4Add):
          case uint32_t(SimdOp::I32x4Mul):
          case uint32_t(SimdOp::I32x4MinS):
          case uint32_t(SimdOp::I32x4MinU):
          case uint32_t(SimdOp::I32x4MaxS):
          case uint32_t(SimdOp::I32x4MaxU):
          case uint32_t(SimdOp::I64x2Add):
          case uint32_t(SimdOp::I64x2Mul):
          case uint32_t(SimdOp::F32x4Add):
          case uint32_t(SimdOp::F32x4Mul):
          case uint32_t(SimdOp::F32x4Min):
          case uint32_t(SimdOp::F32x4Max):
          case uint32_t(SimdOp::F64x2Add):
          case uint32_t(SimdOp::F64x2Mul):
          case uint32_t(SimdOp::F64x2Min):
          case uint32_t(SimdOp::F64x2Max):
          case uint32_t(SimdOp::I8x16Eq):
          case uint32_t(SimdOp::I8x16Ne):
          case uint32_t(SimdOp::I16x8Eq):
          case uint32_t(SimdOp::I16x8Ne):
          case uint32_t(SimdOp::I32x4Eq):
          case uint32_t(SimdOp::I32x4Ne):
          case uint32_t(SimdOp::F32x4Eq):
          case uint32_t(SimdOp::F32x4Ne):
          case uint32_t(SimdOp::F64x2Eq):
          case uint32_t(SimdOp::F64x2Ne):
            CHECK(EmitBinarySimd128(f, /* commutative= */ true, SimdOp(op.b1)));
          case uint32_t(SimdOp::I32x4DotSI16x8Experimental):
            CHECK_EXPERIMENTAL_SIMD();
            CHECK(EmitBinarySimd128(f, /* commutative= */ true, SimdOp(op.b1)));
          case uint32_t(SimdOp::V128AndNot):
          case uint32_t(SimdOp::I8x16Sub):
          case uint32_t(SimdOp::I8x16SubSaturateS):
          case uint32_t(SimdOp::I8x16SubSaturateU):
          case uint32_t(SimdOp::I16x8Sub):
          case uint32_t(SimdOp::I16x8SubSaturateS):
          case uint32_t(SimdOp::I16x8SubSaturateU):
          case uint32_t(SimdOp::I32x4Sub):
          case uint32_t(SimdOp::I64x2Sub):
          case uint32_t(SimdOp::F32x4Sub):
          case uint32_t(SimdOp::F32x4Div):
          case uint32_t(SimdOp::F64x2Sub):
          case uint32_t(SimdOp::F64x2Div):
          case uint32_t(SimdOp::I8x16NarrowSI16x8):
          case uint32_t(SimdOp::I8x16NarrowUI16x8):
          case uint32_t(SimdOp::I16x8NarrowSI32x4):
          case uint32_t(SimdOp::I16x8NarrowUI32x4):
          case uint32_t(SimdOp::I8x16LtS):
          case uint32_t(SimdOp::I8x16LtU):
          case uint32_t(SimdOp::I8x16GtS):
          case uint32_t(SimdOp::I8x16GtU):
          case uint32_t(SimdOp::I8x16LeS):
          case uint32_t(SimdOp::I8x16LeU):
          case uint32_t(SimdOp::I8x16GeS):
          case uint32_t(SimdOp::I8x16GeU):
          case uint32_t(SimdOp::I16x8LtS):
          case uint32_t(SimdOp::I16x8LtU):
          case uint32_t(SimdOp::I16x8GtS):
          case uint32_t(SimdOp::I16x8GtU):
          case uint32_t(SimdOp::I16x8LeS):
          case uint32_t(SimdOp::I16x8LeU):
          case uint32_t(SimdOp::I16x8GeS):
          case uint32_t(SimdOp::I16x8GeU):
          case uint32_t(SimdOp::I32x4LtS):
          case uint32_t(SimdOp::I32x4LtU):
          case uint32_t(SimdOp::I32x4GtS):
          case uint32_t(SimdOp::I32x4GtU):
          case uint32_t(SimdOp::I32x4LeS):
          case uint32_t(SimdOp::I32x4LeU):
          case uint32_t(SimdOp::I32x4GeS):
          case uint32_t(SimdOp::I32x4GeU):
          case uint32_t(SimdOp::F32x4Lt):
          case uint32_t(SimdOp::F32x4Gt):
          case uint32_t(SimdOp::F32x4Le):
          case uint32_t(SimdOp::F32x4Ge):
          case uint32_t(SimdOp::F64x2Lt):
          case uint32_t(SimdOp::F64x2Gt):
          case uint32_t(SimdOp::F64x2Le):
          case uint32_t(SimdOp::F64x2Ge):
          case uint32_t(SimdOp::V8x16Swizzle):
            CHECK(
                EmitBinarySimd128(f, /* commutative= */ false, SimdOp(op.b1)));
          case uint32_t(SimdOp::F32x4PMaxExperimental):
          case uint32_t(SimdOp::F32x4PMinExperimental):
          case uint32_t(SimdOp::F64x2PMaxExperimental):
          case uint32_t(SimdOp::F64x2PMinExperimental):
            CHECK_EXPERIMENTAL_SIMD();
            CHECK(
                EmitBinarySimd128(f, /* commutative= */ false, SimdOp(op.b1)));
          case uint32_t(SimdOp::I8x16Splat):
          case uint32_t(SimdOp::I16x8Splat):
          case uint32_t(SimdOp::I32x4Splat):
            CHECK(EmitSplatSimd128(f, ValType::I32, SimdOp(op.b1)));
          case uint32_t(SimdOp::I64x2Splat):
            CHECK(EmitSplatSimd128(f, ValType::I64, SimdOp(op.b1)));
          case uint32_t(SimdOp::F32x4Splat):
            CHECK(EmitSplatSimd128(f, ValType::F32, SimdOp(op.b1)));
          case uint32_t(SimdOp::F64x2Splat):
            CHECK(EmitSplatSimd128(f, ValType::F64, SimdOp(op.b1)));
          case uint32_t(SimdOp::I8x16Neg):
          case uint32_t(SimdOp::I16x8Neg):
          case uint32_t(SimdOp::I16x8WidenLowSI8x16):
          case uint32_t(SimdOp::I16x8WidenHighSI8x16):
          case uint32_t(SimdOp::I16x8WidenLowUI8x16):
          case uint32_t(SimdOp::I16x8WidenHighUI8x16):
          case uint32_t(SimdOp::I32x4Neg):
          case uint32_t(SimdOp::I32x4WidenLowSI16x8):
          case uint32_t(SimdOp::I32x4WidenHighSI16x8):
          case uint32_t(SimdOp::I32x4WidenLowUI16x8):
          case uint32_t(SimdOp::I32x4WidenHighUI16x8):
          case uint32_t(SimdOp::I32x4TruncSSatF32x4):
          case uint32_t(SimdOp::I32x4TruncUSatF32x4):
          case uint32_t(SimdOp::I64x2Neg):
          case uint32_t(SimdOp::F32x4Abs):
          case uint32_t(SimdOp::F32x4Neg):
          case uint32_t(SimdOp::F32x4Sqrt):
          case uint32_t(SimdOp::F32x4ConvertSI32x4):
          case uint32_t(SimdOp::F32x4ConvertUI32x4):
          case uint32_t(SimdOp::F64x2Abs):
          case uint32_t(SimdOp::F64x2Neg):
          case uint32_t(SimdOp::F64x2Sqrt):
          case uint32_t(SimdOp::V128Not):
          case uint32_t(SimdOp::I8x16Abs):
          case uint32_t(SimdOp::I16x8Abs):
          case uint32_t(SimdOp::I32x4Abs):
            CHECK(EmitUnarySimd128(f, SimdOp(op.b1)));
          case uint32_t(SimdOp::F32x4CeilExperimental):
          case uint32_t(SimdOp::F32x4FloorExperimental):
          case uint32_t(SimdOp::F32x4TruncExperimental):
          case uint32_t(SimdOp::F32x4NearestExperimental):
          case uint32_t(SimdOp::F64x2CeilExperimental):
          case uint32_t(SimdOp::F64x2FloorExperimental):
          case uint32_t(SimdOp::F64x2TruncExperimental):
          case uint32_t(SimdOp::F64x2NearestExperimental):
            CHECK_EXPERIMENTAL_SIMD();
            CHECK(EmitUnarySimd128(f, SimdOp(op.b1)));
          case uint32_t(SimdOp::I8x16AnyTrue):
          case uint32_t(SimdOp::I16x8AnyTrue):
          case uint32_t(SimdOp::I32x4AnyTrue):
          case uint32_t(SimdOp::I8x16AllTrue):
          case uint32_t(SimdOp::I16x8AllTrue):
          case uint32_t(SimdOp::I32x4AllTrue):
          case uint32_t(SimdOp::I8x16Bitmask):
          case uint32_t(SimdOp::I16x8Bitmask):
          case uint32_t(SimdOp::I32x4Bitmask):
            CHECK(EmitReduceSimd128(f, SimdOp(op.b1)));
          case uint32_t(SimdOp::I8x16Shl):
          case uint32_t(SimdOp::I8x16ShrS):
          case uint32_t(SimdOp::I8x16ShrU):
          case uint32_t(SimdOp::I16x8Shl):
          case uint32_t(SimdOp::I16x8ShrS):
          case uint32_t(SimdOp::I16x8ShrU):
          case uint32_t(SimdOp::I32x4Shl):
          case uint32_t(SimdOp::I32x4ShrS):
          case uint32_t(SimdOp::I32x4ShrU):
          case uint32_t(SimdOp::I64x2Shl):
          case uint32_t(SimdOp::I64x2ShrS):
          case uint32_t(SimdOp::I64x2ShrU):
            CHECK(EmitShiftSimd128(f, SimdOp(op.b1)));
          case uint32_t(SimdOp::I8x16ExtractLaneS):
          case uint32_t(SimdOp::I8x16ExtractLaneU):
            CHECK(EmitExtractLaneSimd128(f, ValType::I32, 16, SimdOp(op.b1)));
          case uint32_t(SimdOp::I16x8ExtractLaneS):
          case uint32_t(SimdOp::I16x8ExtractLaneU):
            CHECK(EmitExtractLaneSimd128(f, ValType::I32, 8, SimdOp(op.b1)));
          case uint32_t(SimdOp::I32x4ExtractLane):
            CHECK(EmitExtractLaneSimd128(f, ValType::I32, 4, SimdOp(op.b1)));
          case uint32_t(SimdOp::I64x2ExtractLane):
            CHECK(EmitExtractLaneSimd128(f, ValType::I64, 2, SimdOp(op.b1)));
          case uint32_t(SimdOp::F32x4ExtractLane):
            CHECK(EmitExtractLaneSimd128(f, ValType::F32, 4, SimdOp(op.b1)));
          case uint32_t(SimdOp::F64x2ExtractLane):
            CHECK(EmitExtractLaneSimd128(f, ValType::F64, 2, SimdOp(op.b1)));
          case uint32_t(SimdOp::I8x16ReplaceLane):
            CHECK(EmitReplaceLaneSimd128(f, ValType::I32, 16, SimdOp(op.b1)));
          case uint32_t(SimdOp::I16x8ReplaceLane):
            CHECK(EmitReplaceLaneSimd128(f, ValType::I32, 8, SimdOp(op.b1)));
          case uint32_t(SimdOp::I32x4ReplaceLane):
            CHECK(EmitReplaceLaneSimd128(f, ValType::I32, 4, SimdOp(op.b1)));
          case uint32_t(SimdOp::I64x2ReplaceLane):
            CHECK(EmitReplaceLaneSimd128(f, ValType::I64, 2, SimdOp(op.b1)));
          case uint32_t(SimdOp::F32x4ReplaceLane):
            CHECK(EmitReplaceLaneSimd128(f, ValType::F32, 4, SimdOp(op.b1)));
          case uint32_t(SimdOp::F64x2ReplaceLane):
            CHECK(EmitReplaceLaneSimd128(f, ValType::F64, 2, SimdOp(op.b1)));
          case uint32_t(SimdOp::V128Bitselect):
            CHECK(EmitBitselectSimd128(f));
          case uint32_t(SimdOp::V8x16Shuffle):
            CHECK(EmitShuffleSimd128(f));
          case uint32_t(SimdOp::V8x16LoadSplat):
            CHECK(EmitLoadSplatSimd128(f, Scalar::Uint8, SimdOp::I8x16Splat));
          case uint32_t(SimdOp::V16x8LoadSplat):
            CHECK(EmitLoadSplatSimd128(f, Scalar::Uint16, SimdOp::I16x8Splat));
          case uint32_t(SimdOp::V32x4LoadSplat):
            CHECK(EmitLoadSplatSimd128(f, Scalar::Uint32, SimdOp::I32x4Splat));
          case uint32_t(SimdOp::V64x2LoadSplat):
            CHECK(EmitLoadSplatSimd128(f, Scalar::Int64, SimdOp::I64x2Splat));
          case uint32_t(SimdOp::I16x8LoadS8x8):
          case uint32_t(SimdOp::I16x8LoadU8x8):
          case uint32_t(SimdOp::I32x4LoadS16x4):
          case uint32_t(SimdOp::I32x4LoadU16x4):
          case uint32_t(SimdOp::I64x2LoadS32x2):
          case uint32_t(SimdOp::I64x2LoadU32x2):
            CHECK(EmitLoadExtendSimd128(f, SimdOp(op.b1)));
          case uint32_t(SimdOp::V128Load32ZeroExperimental):
            CHECK_EXPERIMENTAL_SIMD();
            CHECK(EmitLoadZeroSimd128(f, Scalar::Float32, 4));
          case uint32_t(SimdOp::V128Load64ZeroExperimental):
            CHECK_EXPERIMENTAL_SIMD();
            CHECK(EmitLoadZeroSimd128(f, Scalar::Float64, 8));
          default:
            return f.iter().unrecognizedOpcode(&op);
        }  // switch (op.b1)
        break;
      }
#endif

      // Miscellaneous operations
      case uint16_t(Op::MiscPrefix): {
        switch (op.b1) {
          case uint32_t(MiscOp::I32TruncSSatF32):
          case uint32_t(MiscOp::I32TruncUSatF32):
            CHECK(EmitTruncate(f, ValType::F32, ValType::I32,
                               MiscOp(op.b1) == MiscOp::I32TruncUSatF32, true));
          case uint32_t(MiscOp::I32TruncSSatF64):
          case uint32_t(MiscOp::I32TruncUSatF64):
            CHECK(EmitTruncate(f, ValType::F64, ValType::I32,
                               MiscOp(op.b1) == MiscOp::I32TruncUSatF64, true));
          case uint32_t(MiscOp::I64TruncSSatF32):
          case uint32_t(MiscOp::I64TruncUSatF32):
            CHECK(EmitTruncate(f, ValType::F32, ValType::I64,
                               MiscOp(op.b1) == MiscOp::I64TruncUSatF32, true));
          case uint32_t(MiscOp::I64TruncSSatF64):
          case uint32_t(MiscOp::I64TruncUSatF64):
            CHECK(EmitTruncate(f, ValType::F64, ValType::I64,
                               MiscOp(op.b1) == MiscOp::I64TruncUSatF64, true));
          case uint32_t(MiscOp::MemCopy):
            CHECK(EmitMemCopy(f));
          case uint32_t(MiscOp::DataDrop):
            CHECK(EmitDataOrElemDrop(f, /*isData=*/true));
          case uint32_t(MiscOp::MemFill):
            CHECK(EmitMemFill(f));
          case uint32_t(MiscOp::MemInit):
            CHECK(EmitMemOrTableInit(f, /*isMem=*/true));
          case uint32_t(MiscOp::TableCopy):
            CHECK(EmitTableCopy(f));
          case uint32_t(MiscOp::ElemDrop):
            CHECK(EmitDataOrElemDrop(f, /*isData=*/false));
          case uint32_t(MiscOp::TableInit):
            CHECK(EmitMemOrTableInit(f, /*isMem=*/false));
#ifdef ENABLE_WASM_REFTYPES
          case uint32_t(MiscOp::TableFill):
            CHECK(EmitTableFill(f));
          case uint32_t(MiscOp::TableGrow):
            CHECK(EmitTableGrow(f));
          case uint32_t(MiscOp::TableSize):
            CHECK(EmitTableSize(f));
#endif
          default:
            return f.iter().unrecognizedOpcode(&op);
        }
        break;
      }

      // Thread operations
      case uint16_t(Op::ThreadPrefix): {
        if (f.env().sharedMemoryEnabled == Shareable::False) {
          return f.iter().unrecognizedOpcode(&op);
        }
        switch (op.b1) {
          case uint32_t(ThreadOp::Wake):
            CHECK(EmitWake(f));

          case uint32_t(ThreadOp::I32Wait):
            CHECK(EmitWait(f, ValType::I32, 4));
          case uint32_t(ThreadOp::I64Wait):
            CHECK(EmitWait(f, ValType::I64, 8));
          case uint32_t(ThreadOp::Fence):
            CHECK(EmitFence(f));

          case uint32_t(ThreadOp::I32AtomicLoad):
            CHECK(EmitAtomicLoad(f, ValType::I32, Scalar::Int32));
          case uint32_t(ThreadOp::I64AtomicLoad):
            CHECK(EmitAtomicLoad(f, ValType::I64, Scalar::Int64));
          case uint32_t(ThreadOp::I32AtomicLoad8U):
            CHECK(EmitAtomicLoad(f, ValType::I32, Scalar::Uint8));
          case uint32_t(ThreadOp::I32AtomicLoad16U):
            CHECK(EmitAtomicLoad(f, ValType::I32, Scalar::Uint16));
          case uint32_t(ThreadOp::I64AtomicLoad8U):
            CHECK(EmitAtomicLoad(f, ValType::I64, Scalar::Uint8));
          case uint32_t(ThreadOp::I64AtomicLoad16U):
            CHECK(EmitAtomicLoad(f, ValType::I64, Scalar::Uint16));
          case uint32_t(ThreadOp::I64AtomicLoad32U):
            CHECK(EmitAtomicLoad(f, ValType::I64, Scalar::Uint32));

          case uint32_t(ThreadOp::I32AtomicStore):
            CHECK(EmitAtomicStore(f, ValType::I32, Scalar::Int32));
          case uint32_t(ThreadOp::I64AtomicStore):
            CHECK(EmitAtomicStore(f, ValType::I64, Scalar::Int64));
          case uint32_t(ThreadOp::I32AtomicStore8U):
            CHECK(EmitAtomicStore(f, ValType::I32, Scalar::Uint8));
          case uint32_t(ThreadOp::I32AtomicStore16U):
            CHECK(EmitAtomicStore(f, ValType::I32, Scalar::Uint16));
          case uint32_t(ThreadOp::I64AtomicStore8U):
            CHECK(EmitAtomicStore(f, ValType::I64, Scalar::Uint8));
          case uint32_t(ThreadOp::I64AtomicStore16U):
            CHECK(EmitAtomicStore(f, ValType::I64, Scalar::Uint16));
          case uint32_t(ThreadOp::I64AtomicStore32U):
            CHECK(EmitAtomicStore(f, ValType::I64, Scalar::Uint32));

          case uint32_t(ThreadOp::I32AtomicAdd):
            CHECK(EmitAtomicRMW(f, ValType::I32, Scalar::Int32,
                                AtomicFetchAddOp));
          case uint32_t(ThreadOp::I64AtomicAdd):
            CHECK(EmitAtomicRMW(f, ValType::I64, Scalar::Int64,
                                AtomicFetchAddOp));
          case uint32_t(ThreadOp::I32AtomicAdd8U):
            CHECK(EmitAtomicRMW(f, ValType::I32, Scalar::Uint8,
                                AtomicFetchAddOp));
          case uint32_t(ThreadOp::I32AtomicAdd16U):
            CHECK(EmitAtomicRMW(f, ValType::I32, Scalar::Uint16,
                                AtomicFetchAddOp));
          case uint32_t(ThreadOp::I64AtomicAdd8U):
            CHECK(EmitAtomicRMW(f, ValType::I64, Scalar::Uint8,
                                AtomicFetchAddOp));
          case uint32_t(ThreadOp::I64AtomicAdd16U):
            CHECK(EmitAtomicRMW(f, ValType::I64, Scalar::Uint16,
                                AtomicFetchAddOp));
          case uint32_t(ThreadOp::I64AtomicAdd32U):
            CHECK(EmitAtomicRMW(f, ValType::I64, Scalar::Uint32,
                                AtomicFetchAddOp));

          case uint32_t(ThreadOp::I32AtomicSub):
            CHECK(EmitAtomicRMW(f, ValType::I32, Scalar::Int32,
                                AtomicFetchSubOp));
          case uint32_t(ThreadOp::I64AtomicSub):
            CHECK(EmitAtomicRMW(f, ValType::I64, Scalar::Int64,
                                AtomicFetchSubOp));
          case uint32_t(ThreadOp::I32AtomicSub8U):
            CHECK(EmitAtomicRMW(f, ValType::I32, Scalar::Uint8,
                                AtomicFetchSubOp));
          case uint32_t(ThreadOp::I32AtomicSub16U):
            CHECK(EmitAtomicRMW(f, ValType::I32, Scalar::Uint16,
                                AtomicFetchSubOp));
          case uint32_t(ThreadOp::I64AtomicSub8U):
            CHECK(EmitAtomicRMW(f, ValType::I64, Scalar::Uint8,
                                AtomicFetchSubOp));
          case uint32_t(ThreadOp::I64AtomicSub16U):
            CHECK(EmitAtomicRMW(f, ValType::I64, Scalar::Uint16,
                                AtomicFetchSubOp));
          case uint32_t(ThreadOp::I64AtomicSub32U):
            CHECK(EmitAtomicRMW(f, ValType::I64, Scalar::Uint32,
                                AtomicFetchSubOp));

          case uint32_t(ThreadOp::I32AtomicAnd):
            CHECK(EmitAtomicRMW(f, ValType::I32, Scalar::Int32,
                                AtomicFetchAndOp));
          case uint32_t(ThreadOp::I64AtomicAnd):
            CHECK(EmitAtomicRMW(f, ValType::I64, Scalar::Int64,
                                AtomicFetchAndOp));
          case uint32_t(ThreadOp::I32AtomicAnd8U):
            CHECK(EmitAtomicRMW(f, ValType::I32, Scalar::Uint8,
                                AtomicFetchAndOp));
          case uint32_t(ThreadOp::I32AtomicAnd16U):
            CHECK(EmitAtomicRMW(f, ValType::I32, Scalar::Uint16,
                                AtomicFetchAndOp));
          case uint32_t(ThreadOp::I64AtomicAnd8U):
            CHECK(EmitAtomicRMW(f, ValType::I64, Scalar::Uint8,
                                AtomicFetchAndOp));
          case uint32_t(ThreadOp::I64AtomicAnd16U):
            CHECK(EmitAtomicRMW(f, ValType::I64, Scalar::Uint16,
                                AtomicFetchAndOp));
          case uint32_t(ThreadOp::I64AtomicAnd32U):
            CHECK(EmitAtomicRMW(f, ValType::I64, Scalar::Uint32,
                                AtomicFetchAndOp));

          case uint32_t(ThreadOp::I32AtomicOr):
            CHECK(
                EmitAtomicRMW(f, ValType::I32, Scalar::Int32, AtomicFetchOrOp));
          case uint32_t(ThreadOp::I64AtomicOr):
            CHECK(
                EmitAtomicRMW(f, ValType::I64, Scalar::Int64, AtomicFetchOrOp));
          case uint32_t(ThreadOp::I32AtomicOr8U):
            CHECK(
                EmitAtomicRMW(f, ValType::I32, Scalar::Uint8, AtomicFetchOrOp));
          case uint32_t(ThreadOp::I32AtomicOr16U):
            CHECK(EmitAtomicRMW(f, ValType::I32, Scalar::Uint16,
                                AtomicFetchOrOp));
          case uint32_t(ThreadOp::I64AtomicOr8U):
            CHECK(
                EmitAtomicRMW(f, ValType::I64, Scalar::Uint8, AtomicFetchOrOp));
          case uint32_t(ThreadOp::I64AtomicOr16U):
            CHECK(EmitAtomicRMW(f, ValType::I64, Scalar::Uint16,
                                AtomicFetchOrOp));
          case uint32_t(ThreadOp::I64AtomicOr32U):
            CHECK(EmitAtomicRMW(f, ValType::I64, Scalar::Uint32,
                                AtomicFetchOrOp));

          case uint32_t(ThreadOp::I32AtomicXor):
            CHECK(EmitAtomicRMW(f, ValType::I32, Scalar::Int32,
                                AtomicFetchXorOp));
          case uint32_t(ThreadOp::I64AtomicXor):
            CHECK(EmitAtomicRMW(f, ValType::I64, Scalar::Int64,
                                AtomicFetchXorOp));
          case uint32_t(ThreadOp::I32AtomicXor8U):
            CHECK(EmitAtomicRMW(f, ValType::I32, Scalar::Uint8,
                                AtomicFetchXorOp));
          case uint32_t(ThreadOp::I32AtomicXor16U):
            CHECK(EmitAtomicRMW(f, ValType::I32, Scalar::Uint16,
                                AtomicFetchXorOp));
          case uint32_t(ThreadOp::I64AtomicXor8U):
            CHECK(EmitAtomicRMW(f, ValType::I64, Scalar::Uint8,
                                AtomicFetchXorOp));
          case uint32_t(ThreadOp::I64AtomicXor16U):
            CHECK(EmitAtomicRMW(f, ValType::I64, Scalar::Uint16,
                                AtomicFetchXorOp));
          case uint32_t(ThreadOp::I64AtomicXor32U):
            CHECK(EmitAtomicRMW(f, ValType::I64, Scalar::Uint32,
                                AtomicFetchXorOp));

          case uint32_t(ThreadOp::I32AtomicXchg):
            CHECK(EmitAtomicXchg(f, ValType::I32, Scalar::Int32));
          case uint32_t(ThreadOp::I64AtomicXchg):
            CHECK(EmitAtomicXchg(f, ValType::I64, Scalar::Int64));
          case uint32_t(ThreadOp::I32AtomicXchg8U):
            CHECK(EmitAtomicXchg(f, ValType::I32, Scalar::Uint8));
          case uint32_t(ThreadOp::I32AtomicXchg16U):
            CHECK(EmitAtomicXchg(f, ValType::I32, Scalar::Uint16));
          case uint32_t(ThreadOp::I64AtomicXchg8U):
            CHECK(EmitAtomicXchg(f, ValType::I64, Scalar::Uint8));
          case uint32_t(ThreadOp::I64AtomicXchg16U):
            CHECK(EmitAtomicXchg(f, ValType::I64, Scalar::Uint16));
          case uint32_t(ThreadOp::I64AtomicXchg32U):
            CHECK(EmitAtomicXchg(f, ValType::I64, Scalar::Uint32));

          case uint32_t(ThreadOp::I32AtomicCmpXchg):
            CHECK(EmitAtomicCmpXchg(f, ValType::I32, Scalar::Int32));
          case uint32_t(ThreadOp::I64AtomicCmpXchg):
            CHECK(EmitAtomicCmpXchg(f, ValType::I64, Scalar::Int64));
          case uint32_t(ThreadOp::I32AtomicCmpXchg8U):
            CHECK(EmitAtomicCmpXchg(f, ValType::I32, Scalar::Uint8));
          case uint32_t(ThreadOp::I32AtomicCmpXchg16U):
            CHECK(EmitAtomicCmpXchg(f, ValType::I32, Scalar::Uint16));
          case uint32_t(ThreadOp::I64AtomicCmpXchg8U):
            CHECK(EmitAtomicCmpXchg(f, ValType::I64, Scalar::Uint8));
          case uint32_t(ThreadOp::I64AtomicCmpXchg16U):
            CHECK(EmitAtomicCmpXchg(f, ValType::I64, Scalar::Uint16));
          case uint32_t(ThreadOp::I64AtomicCmpXchg32U):
            CHECK(EmitAtomicCmpXchg(f, ValType::I64, Scalar::Uint32));

          default:
            return f.iter().unrecognizedOpcode(&op);
        }
        break;
      }

      // asm.js-specific operators
      case uint16_t(Op::MozPrefix): {
        if (!f.env().isAsmJS()) {
          return f.iter().unrecognizedOpcode(&op);
        }
        switch (op.b1) {
          case uint32_t(MozOp::TeeGlobal):
            CHECK(EmitTeeGlobal(f));
          case uint32_t(MozOp::I32Min):
          case uint32_t(MozOp::I32Max):
            CHECK(EmitMinMax(f, ValType::I32, MIRType::Int32,
                             MozOp(op.b1) == MozOp::I32Max));
          case uint32_t(MozOp::I32Neg):
            CHECK(EmitUnaryWithType<MWasmNeg>(f, ValType::I32, MIRType::Int32));
          case uint32_t(MozOp::I32BitNot):
            CHECK(EmitBitNot(f, ValType::I32));
          case uint32_t(MozOp::I32Abs):
            CHECK(EmitUnaryWithType<MAbs>(f, ValType::I32, MIRType::Int32));
          case uint32_t(MozOp::F32TeeStoreF64):
            CHECK(EmitTeeStoreWithCoercion(f, ValType::F32, Scalar::Float64));
          case uint32_t(MozOp::F64TeeStoreF32):
            CHECK(EmitTeeStoreWithCoercion(f, ValType::F64, Scalar::Float32));
          case uint32_t(MozOp::I32TeeStore8):
            CHECK(EmitTeeStore(f, ValType::I32, Scalar::Int8));
          case uint32_t(MozOp::I32TeeStore16):
            CHECK(EmitTeeStore(f, ValType::I32, Scalar::Int16));
          case uint32_t(MozOp::I64TeeStore8):
            CHECK(EmitTeeStore(f, ValType::I64, Scalar::Int8));
          case uint32_t(MozOp::I64TeeStore16):
            CHECK(EmitTeeStore(f, ValType::I64, Scalar::Int16));
          case uint32_t(MozOp::I64TeeStore32):
            CHECK(EmitTeeStore(f, ValType::I64, Scalar::Int32));
          case uint32_t(MozOp::I32TeeStore):
            CHECK(EmitTeeStore(f, ValType::I32, Scalar::Int32));
          case uint32_t(MozOp::I64TeeStore):
            CHECK(EmitTeeStore(f, ValType::I64, Scalar::Int64));
          case uint32_t(MozOp::F32TeeStore):
            CHECK(EmitTeeStore(f, ValType::F32, Scalar::Float32));
          case uint32_t(MozOp::F64TeeStore):
            CHECK(EmitTeeStore(f, ValType::F64, Scalar::Float64));
          case uint32_t(MozOp::F64Mod):
            CHECK(EmitRem(f, ValType::F64, MIRType::Double,
                          /* isUnsigned = */ false));
          case uint32_t(MozOp::F64Sin):
            CHECK(EmitUnaryMathBuiltinCall(f, SASigSinD));
          case uint32_t(MozOp::F64Cos):
            CHECK(EmitUnaryMathBuiltinCall(f, SASigCosD));
          case uint32_t(MozOp::F64Tan):
            CHECK(EmitUnaryMathBuiltinCall(f, SASigTanD));
          case uint32_t(MozOp::F64Asin):
            CHECK(EmitUnaryMathBuiltinCall(f, SASigASinD));
          case uint32_t(MozOp::F64Acos):
            CHECK(EmitUnaryMathBuiltinCall(f, SASigACosD));
          case uint32_t(MozOp::F64Atan):
            CHECK(EmitUnaryMathBuiltinCall(f, SASigATanD));
          case uint32_t(MozOp::F64Exp):
            CHECK(EmitUnaryMathBuiltinCall(f, SASigExpD));
          case uint32_t(MozOp::F64Log):
            CHECK(EmitUnaryMathBuiltinCall(f, SASigLogD));
          case uint32_t(MozOp::F64Pow):
            CHECK(EmitBinaryMathBuiltinCall(f, SASigPowD));
          case uint32_t(MozOp::F64Atan2):
            CHECK(EmitBinaryMathBuiltinCall(f, SASigATan2D));
          case uint32_t(MozOp::OldCallDirect):
            CHECK(EmitCall(f, /* asmJSFuncDef = */ true));
          case uint32_t(MozOp::OldCallIndirect):
            CHECK(EmitCallIndirect(f, /* oldStyle = */ true));

          default:
            return f.iter().unrecognizedOpcode(&op);
        }
        break;
      }

      default:
        return f.iter().unrecognizedOpcode(&op);
    }
  }

  MOZ_CRASH("unreachable");

#undef CHECK
#undef CHECK_EXPERIMENTAL_SIMD
}

bool wasm::IonCompileFunctions(const ModuleEnvironment& env, LifoAlloc& lifo,
                               const FuncCompileInputVector& inputs,
                               CompiledCode* code, UniqueChars* error) {
  MOZ_ASSERT(env.tier() == Tier::Optimized);
  MOZ_ASSERT(env.optimizedBackend() == OptimizedBackend::Ion);

  TempAllocator alloc(&lifo);
  JitContext jitContext(&alloc);
  MOZ_ASSERT(IsCompilingWasm());
  WasmMacroAssembler masm(alloc);

  // Swap in already-allocated empty vectors to avoid malloc/free.
  MOZ_ASSERT(code->empty());
  if (!code->swap(masm)) {
    return false;
  }

  // Create a description of the stack layout created by GenerateTrapExit().
  MachineState trapExitLayout;
  size_t trapExitLayoutNumWords;
  GenerateTrapExitMachineState(&trapExitLayout, &trapExitLayoutNumWords);

  for (const FuncCompileInput& func : inputs) {
    JitSpew(JitSpew_Codegen, "# ========================================");
    JitSpew(JitSpew_Codegen, "# ==");
    JitSpew(JitSpew_Codegen,
            "# wasm::IonCompileFunctions: starting on function index %d",
            (int)func.index);

    Decoder d(func.begin, func.end, func.lineOrBytecode, error);

    // Build the local types vector.

    const FuncTypeWithId& funcType = *env.funcTypes[func.index];
    ValTypeVector locals;
    if (!locals.appendAll(funcType.args())) {
      return false;
    }
    if (!DecodeLocalEntries(d, env.types, env.refTypesEnabled(),
                            env.gcTypesEnabled(), env.v128Enabled(), &locals)) {
      return false;
    }

    // Set up for Ion compilation.

    const JitCompileOptions options;
    MIRGraph graph(&alloc);
    CompileInfo compileInfo(locals.length());
    MIRGenerator mir(nullptr, options, &alloc, &graph, &compileInfo,
                     IonOptimizations.get(OptimizationLevel::Wasm));
    mir.initMinWasmHeapLength(env.minMemoryLength);

    // Build MIR graph
    {
      FunctionCompiler f(env, d, func, locals, mir);
      if (!f.init()) {
        return false;
      }

      if (!f.startBlock()) {
        return false;
      }

      if (!EmitBodyExprs(f)) {
        return false;
      }

      f.finish();
    }

    // Compile MIR graph
    {
      jit::SpewBeginWasmFunction(&mir, func.index);
      jit::AutoSpewEndFunction spewEndFunction(&mir);

      if (!OptimizeMIR(&mir)) {
        return false;
      }

      LIRGraph* lir = GenerateLIR(&mir);
      if (!lir) {
        return false;
      }

      CodeGenerator codegen(&mir, lir, &masm);

      BytecodeOffset prologueTrapOffset(func.lineOrBytecode);
      FuncOffsets offsets;
      ArgTypeVector args(funcType);
      if (!codegen.generateWasm(funcType.id, prologueTrapOffset, args,
                                trapExitLayout, trapExitLayoutNumWords,
                                &offsets, &code->stackMaps)) {
        return false;
      }

      if (!code->codeRanges.emplaceBack(func.index, func.lineOrBytecode,
                                        offsets)) {
        return false;
      }
    }

    JitSpew(JitSpew_Codegen,
            "# wasm::IonCompileFunctions: completed function index %d",
            (int)func.index);
    JitSpew(JitSpew_Codegen, "# ==");
    JitSpew(JitSpew_Codegen, "# ========================================");
  }

  masm.finish();
  if (masm.oom()) {
    return false;
  }

  return code->swap(masm);
}

bool js::wasm::IonPlatformSupport() {
#if defined(JS_CODEGEN_X64) || defined(JS_CODEGEN_X86) ||    \
    defined(JS_CODEGEN_ARM) || defined(JS_CODEGEN_MIPS32) || \
    defined(JS_CODEGEN_MIPS64)
  return true;
#else
  return false;
#endif
}<|MERGE_RESOLUTION|>--- conflicted
+++ resolved
@@ -461,15 +461,9 @@
       rhs = rhs2;
     }
 
-<<<<<<< HEAD
-    // For x86 we implement i64 div via c++ runtime.
-    // A call to c++ runtime requires tls pointer.
-#ifdef JS_CODEGEN_X86
-=======
     // For x86 and arm we implement i64 div via c++ builtin.
     // A call to c++ builtin requires tls pointer.
 #if defined(JS_CODEGEN_X86) || defined(JS_CODEGEN_ARM)
->>>>>>> b29fcea7
     if (type == MIRType::Int64) {
       auto* ins =
           MWasmBuiltinDivI64::New(alloc(), lhs, rhs, tlsPointer_, unsignd,
@@ -510,15 +504,9 @@
       rhs = rhs2;
     }
 
-<<<<<<< HEAD
-    // This is because x86 codegen calls runtime via BuiltinThunk and so it
-    // needs WasmTlsReg to be live.
-#ifdef JS_CODEGEN_X86
-=======
     // For x86 and arm we implement i64 mod via c++ builtin.
     // A call to c++ builtin requires tls pointer.
 #if defined(JS_CODEGEN_X86) || defined(JS_CODEGEN_ARM)
->>>>>>> b29fcea7
     if (type == MIRType::Int64) {
       auto* ins =
           MWasmBuiltinModI64::New(alloc(), lhs, rhs, tlsPointer_, unsignd,
