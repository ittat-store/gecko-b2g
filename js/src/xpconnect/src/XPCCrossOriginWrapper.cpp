/* -*- Mode: C++; tab-width: 2; indent-tabs-mode: nil; c-basic-offset: 2 -*- */
/* vim: set ts=2 sw=2 et tw=78: */
/* ***** BEGIN LICENSE BLOCK *****
 * Version: MPL 1.1/GPL 2.0/LGPL 2.1
 *
 * The contents of this file are subject to the Mozilla Public License Version
 * 1.1 (the "License"); you may not use this file except in compliance with
 * the License. You may obtain a copy of the License at
 * http://www.mozilla.org/MPL/
 *
 * Software distributed under the License is distributed on an "AS IS" basis,
 * WITHOUT WARRANTY OF ANY KIND, either express or implied. See the License
 * for the specific language governing rights and limitations under the
 * License.
 *
 * The Original Code is mozilla.org code.
 *
 * The Initial Developer of the Original Code is
 * The Mozilla Foundation.
 * Portions created by the Initial Developer are Copyright (C) 2006
 * the Initial Developer. All Rights Reserved.
 *
 * Contributor(s):
 *   Blake Kaplan <mrbkap@gmail.com> (original author)
 *
 * Alternatively, the contents of this file may be used under the terms of
 * either the GNU General Public License Version 2 or later (the "GPL"), or
 * the GNU Lesser General Public License Version 2.1 or later (the "LGPL"),
 * in which case the provisions of the GPL or the LGPL are applicable instead
 * of those above. If you wish to allow use of your version of this file only
 * under the terms of either the GPL or the LGPL, and not to allow others to
 * use your version of this file under the terms of the MPL, indicate your
 * decision by deleting the provisions above and replace them with the notice
 * and other provisions required by the GPL or the LGPL. If you do not delete
 * the provisions above, a recipient may use your version of this file under
 * the terms of any one of the MPL, the GPL or the LGPL.
 *
 * ***** END LICENSE BLOCK ***** */

#include "xpcprivate.h"
#include "nsDOMError.h"
#include "jsdbgapi.h"
#include "jscntxt.h"  // For js::AutoValueRooter.
#include "XPCWrapper.h"
#include "nsIDOMWindow.h"
#include "nsIDOMWindowCollection.h"

// This file implements a wrapper around objects that allows them to be
// accessed safely from across origins.

static JSBool
XPC_XOW_AddProperty(JSContext *cx, JSObject *obj, jsid id, jsval *vp);

static JSBool
XPC_XOW_DelProperty(JSContext *cx, JSObject *obj, jsid id, jsval *vp);

static JSBool
XPC_XOW_GetProperty(JSContext *cx, JSObject *obj, jsid id, jsval *vp);

static JSBool
XPC_XOW_SetProperty(JSContext *cx, JSObject *obj, jsid id, jsval *vp);

static JSBool
XPC_XOW_Enumerate(JSContext *cx, JSObject *obj);

static JSBool
XPC_XOW_NewResolve(JSContext *cx, JSObject *obj, jsid id, uintN flags,
                   JSObject **objp);

static JSBool
XPC_XOW_Convert(JSContext *cx, JSObject *obj, JSType type, jsval *vp);

static void
XPC_XOW_Finalize(JSContext *cx, JSObject *obj);

static JSBool
XPC_XOW_CheckAccess(JSContext *cx, JSObject *obj, jsid id, JSAccessMode mode,
                    jsval *vp);

static JSBool
XPC_XOW_Call(JSContext *cx, JSObject *obj, uintN argc, jsval *argv, jsval *rval);

static JSBool
XPC_XOW_Construct(JSContext *cx, JSObject *obj, uintN argc, jsval *argv,
                  jsval *rval);

static JSBool
XPC_XOW_HasInstance(JSContext *cx, JSObject *obj, const jsval *v, JSBool *bp);

static JSBool
XPC_XOW_Equality(JSContext *cx, JSObject *obj, const jsval *v, JSBool *bp);

static JSObject *
XPC_XOW_Iterator(JSContext *cx, JSObject *obj, JSBool keysonly);

static JSObject *
XPC_XOW_WrappedObject(JSContext *cx, JSObject *obj);

// The slot that we stick our scope into.
// This is used in the finalizer to see if we actually need to remove
// ourselves from our scope's map. Because we cannot outlive our scope
// (the parent link ensures this), we know that, when we're being
// finalized, either our scope is still alive (i.e. we became garbage
// due to no more references) or it is being garbage collected right now.
// Therefore, we can look in gDyingScopes, and if our scope is there,
// then the map is about to be destroyed anyway, so we don't need to
// do anything.
static const int XPC_XOW_ScopeSlot = XPCWrapper::sNumSlots;
static const int sUXPCObjectSlot = XPCWrapper::sNumSlots + 1;

using namespace XPCWrapper;

// Throws an exception on context |cx|.
static inline
JSBool
ThrowException(nsresult ex, JSContext *cx)
{
  XPCWrapper::DoThrowException(ex, cx);

  return JS_FALSE;
}

// Get the (possibly nonexistent) XOW off of an object
static inline
JSObject *
GetWrapper(JSObject *obj)
{
  while (obj->getJSClass() != &XPCCrossOriginWrapper::XOWClass.base) {
    obj = obj->getProto();
    if (!obj) {
      break;
    }
  }

  return obj;
}

static inline
JSObject *
GetWrappedObject(JSContext *cx, JSObject *wrapper)
{
  return XPCWrapper::UnwrapGeneric(cx, &XPCCrossOriginWrapper::XOWClass, wrapper);
}

static JSBool
XPC_XOW_FunctionWrapper(JSContext *cx, JSObject *obj, uintN argc, jsval *argv,
                        jsval *rval);

// This flag is set on objects that were created for UniversalXPConnect-
// enabled code.
static const PRUint32 FLAG_IS_UXPC_OBJECT = XPCWrapper::LAST_FLAG << 1;

// This flag is set on objects that have to clear their wrapped native's XOW
// cache when they get finalized.
static const PRUint32 FLAG_IS_CACHED = XPCWrapper::LAST_FLAG << 2;

namespace XPCCrossOriginWrapper {

JSExtendedClass XOWClass = {
  // JSClass (JSExtendedClass.base) initialization
  { "XPCCrossOriginWrapper",
    JSCLASS_NEW_RESOLVE | JSCLASS_IS_EXTENDED |
    JSCLASS_HAS_RESERVED_SLOTS(XPCWrapper::sNumSlots + 2),
    XPC_XOW_AddProperty, XPC_XOW_DelProperty,
    XPC_XOW_GetProperty, XPC_XOW_SetProperty,
    XPC_XOW_Enumerate,   (JSResolveOp)XPC_XOW_NewResolve,
    XPC_XOW_Convert,     XPC_XOW_Finalize,
    nsnull,              XPC_XOW_CheckAccess,
    XPC_XOW_Call,        XPC_XOW_Construct,
    nsnull,              XPC_XOW_HasInstance,
    nsnull,              nsnull
  },

  // JSExtendedClass initialization
  XPC_XOW_Equality,
  nsnull,             // outerObject
  nsnull,             // innerObject
  XPC_XOW_Iterator,
  XPC_XOW_WrappedObject,
  JSCLASS_NO_RESERVED_MEMBERS
};

JSBool
WrapperMoved(JSContext *cx, XPCWrappedNative *innerObj,
                     XPCWrappedNativeScope *newScope)
{
  typedef WrappedNative2WrapperMap::Link Link;
  XPCJSRuntime *rt = nsXPConnect::GetRuntimeInstance();
  WrappedNative2WrapperMap *map = innerObj->GetScope()->GetWrapperMap();
  Link *link;

  { // Scoped lock
    XPCAutoLock al(rt->GetMapLock());
    link = map->FindLink(innerObj->GetFlatJSObject());
  }

  if (!link) {
    // No link here means that there were no XOWs for this object.
    return JS_TRUE;
  }

  JSObject *xow = link->obj;

  { // Scoped lock.
    XPCAutoLock al(rt->GetMapLock());
    if (!newScope->GetWrapperMap()->AddLink(innerObj->GetFlatJSObject(), link))
      return JS_FALSE;
    map->Remove(innerObj->GetFlatJSObject());
  }

  if (!xow) {
    // Nothing else to do.
    return JS_TRUE;
  }

  return JS_SetReservedSlot(cx, xow, XPC_XOW_ScopeSlot,
                            PRIVATE_TO_JSVAL(newScope)) &&
         JS_SetParent(cx, xow, newScope->GetGlobalJSObject());
}

void
WindowNavigated(JSContext *cx, XPCWrappedNative *innerObj)
{
  NS_ABORT_IF_FALSE(innerObj->NeedsXOW(), "About to write to unowned memory");

  // First, disconnect the old XOW from the XOW cache.
  XPCWrappedNativeWithXOW *wnxow =
    static_cast<XPCWrappedNativeWithXOW *>(innerObj);
  JSObject *oldXOW = wnxow->GetXOW();
  if (oldXOW) {
    jsval flags = GetFlags(cx, oldXOW);
    NS_ASSERTION(HAS_FLAGS(flags, FLAG_IS_CACHED), "Wrapper should be cached");

    SetFlags(cx, oldXOW, RemoveFlags(flags, FLAG_IS_CACHED));

    NS_ASSERTION(wnxow->GetXOW() == oldXOW, "bad XOW in cache");
    wnxow->SetXOW(nsnull);
  }
}

// Returns whether the currently executing code is allowed to access
// the wrapper.  Uses nsIPrincipal::Subsumes.
// |cx| must be the top context on the context stack.
// If the subject is allowed to access the object returns NS_OK. If not,
// returns NS_ERROR_DOM_PROP_ACCESS_DENIED, returns another error code on
// failure.
nsresult
CanAccessWrapper(JSContext *cx, JSObject *outerObj, JSObject *wrappedObj,
                 JSBool *privilegeEnabled)
{
  // Fast path: If the wrapper and the wrapped object have the same global
  // object (or if the wrapped object is a outer for the same inner that
  // the wrapper is parented to), then we don't need to do any more work.

  if (privilegeEnabled) {
    *privilegeEnabled = JS_FALSE;
  }

  if (outerObj) {
    JSObject *outerParent = outerObj->getParent();
    JSObject *innerParent = wrappedObj->getParent();
    if (!innerParent) {
      innerParent = wrappedObj;
      Innerize(cx, &innerParent);
      if (!innerParent) {
        return NS_ERROR_FAILURE;
      }
    } else {
      innerParent = JS_GetGlobalForObject(cx, innerParent);
    }

    if (outerParent == innerParent) {
      return NS_OK;
    }
  }

  // TODO bug 508928: Refactor this with the XOW security checking code.
  // Get the subject principal from the execution stack.
  nsIScriptSecurityManager *ssm = XPCWrapper::GetSecurityManager();
  if (!ssm) {
    ThrowException(NS_ERROR_NOT_INITIALIZED, cx);
    return NS_ERROR_NOT_INITIALIZED;
  }

  JSStackFrame *fp = nsnull;
  nsIPrincipal *subjectPrin = ssm->GetCxSubjectPrincipalAndFrame(cx, &fp);

  if (!subjectPrin) {
    ThrowException(NS_ERROR_FAILURE, cx);
    return NS_ERROR_FAILURE;
  }

  PRBool isSystem = PR_FALSE;
  nsresult rv = ssm->IsSystemPrincipal(subjectPrin, &isSystem);
  NS_ENSURE_SUCCESS(rv, rv);

  if (privilegeEnabled) {
    *privilegeEnabled = JS_FALSE;
  }

  nsCOMPtr<nsIPrincipal> objectPrin;
  rv = ssm->GetObjectPrincipal(cx, wrappedObj, getter_AddRefs(objectPrin));
  if (NS_FAILED(rv)) {
    return rv;
  }
  NS_ASSERTION(objectPrin, "Object didn't have principals?");

  // Micro-optimization: don't call into caps if we know the answer.
  if (subjectPrin == objectPrin) {
    return NS_OK;
  }

  // Now, we have our two principals, compare them!
  PRBool subsumes;
  rv = subjectPrin->Subsumes(objectPrin, &subsumes);
  if (NS_SUCCEEDED(rv) && !subsumes) {
    // We're about to fail, but make a last effort to see if
    // UniversalXPConnect was enabled anywhere else on the stack.
    rv = ssm->IsCapabilityEnabled("UniversalXPConnect", &isSystem);
    if (NS_SUCCEEDED(rv) && isSystem) {
      rv = NS_OK;
      if (privilegeEnabled) {
        *privilegeEnabled = JS_TRUE;
      }
    } else {
      rv = NS_ERROR_DOM_PROP_ACCESS_DENIED;
    }
  }
  return rv;
}

JSBool
WrapFunction(JSContext *cx, JSObject *outerObj, JSObject *funobj, jsval *rval)
{
  jsval funobjVal = OBJECT_TO_JSVAL(funobj);
  JSFunction *wrappedFun =
    reinterpret_cast<JSFunction *>(xpc_GetJSPrivate(funobj));
  JSNative native = JS_GetFunctionNative(cx, wrappedFun);
  if (!native || native == XPC_XOW_FunctionWrapper) {
    *rval = funobjVal;
    return JS_TRUE;
  }

  JSFunction *funWrapper =
    JS_NewFunction(cx, XPC_XOW_FunctionWrapper,
                   JS_GetFunctionArity(wrappedFun), 0,
                   JS_GetGlobalForObject(cx, outerObj),
                   JS_GetFunctionName(wrappedFun));
  if (!funWrapper) {
    return JS_FALSE;
  }

  JSObject *funWrapperObj = JS_GetFunctionObject(funWrapper);
  *rval = OBJECT_TO_JSVAL(funWrapperObj);

  if (!JS_SetReservedSlot(cx, funWrapperObj, eWrappedFunctionSlot, funobjVal) ||
      !JS_SetReservedSlot(cx, funWrapperObj, eAllAccessSlot, JSVAL_FALSE)) {
    return JS_FALSE;
  }

  return JS_TRUE;
}

JSBool
RewrapIfNeeded(JSContext *cx, JSObject *outerObj, jsval *vp)
{
  // Don't need to wrap primitive values.
  if (JSVAL_IS_PRIMITIVE(*vp)) {
    return JS_TRUE;
  }

  JSObject *obj = JSVAL_TO_OBJECT(*vp);

  if (JS_ObjectIsFunction(cx, obj)) {
    return WrapFunction(cx, outerObj, obj, vp);
  }

  XPCWrappedNative *wn = nsnull;
  if (obj->getJSClass() == &XOWClass.base &&
      outerObj->getParent() != obj->getParent()) {
    *vp = OBJECT_TO_JSVAL(GetWrappedObject(cx, obj));
  } else if (!(wn = XPCWrappedNative::GetAndMorphWrappedNativeOfJSObject(cx, obj))) {
    return JS_TRUE;
  }

  return WrapObject(cx, JS_GetGlobalForObject(cx, outerObj), vp, wn);
}

JSBool
WrapObject(JSContext *cx, JSObject *parent, jsval *vp, XPCWrappedNative* wn)
{
  NS_ASSERTION(XPCPerThreadData::IsMainThread(cx),
               "Can't do this off the main thread!");

  // Our argument should be a wrapped native object, but the caller may have
  // passed it in as an optimization.
  JSObject *wrappedObj;
  if (JSVAL_IS_PRIMITIVE(*vp) ||
      !(wrappedObj = JSVAL_TO_OBJECT(*vp)) ||
      wrappedObj->getJSClass() == &XOWClass.base) {
    return JS_TRUE;
  }

  if (!wn &&
      !(wn = XPCWrappedNative::GetAndMorphWrappedNativeOfJSObject(cx, wrappedObj))) {
    return JS_TRUE;
  }

  // The parent must be the inner global object for its scope.
  parent = JS_GetGlobalForObject(cx, parent);
  OBJ_TO_INNER_OBJECT(cx, parent);
  if (!parent) {
    return JS_FALSE;
  }

<<<<<<< HEAD
  JSClass *clasp = parent->getJSClass();
  if (clasp->flags & JSCLASS_IS_EXTENDED) {
    JSExtendedClass *xclasp = reinterpret_cast<JSExtendedClass *>(clasp);
    if (xclasp->innerObject) {
      parent = xclasp->innerObject(cx, parent);
      if (!parent) {
        return JS_FALSE;
=======
  XPCWrappedNativeWithXOW *wnxow = nsnull;
  if (wn->NeedsXOW()) {
    JSObject *innerWrappedObj = wrappedObj;
    OBJ_TO_INNER_OBJECT(cx, innerWrappedObj);
    if (!innerWrappedObj) {
      return JS_FALSE;
    }

    if (innerWrappedObj == parent) {
      wnxow = static_cast<XPCWrappedNativeWithXOW *>(wn);
      JSObject *xow = wnxow->GetXOW();
      if (xow) {
        *vp = OBJECT_TO_JSVAL(xow);
        return JS_TRUE;
>>>>>>> 52e11d5d
      }
    }
  }

  XPCWrappedNative *parentwn =
    XPCWrappedNative::GetWrappedNativeOfJSObject(cx, parent);
  XPCWrappedNativeScope *parentScope;
  if (NS_LIKELY(parentwn)) {
    parentScope = parentwn->GetScope();
  } else {
    parentScope = XPCWrappedNativeScope::FindInJSObjectScope(cx, parent);
  }

  JSObject *outerObj = nsnull;
  WrappedNative2WrapperMap *map = parentScope->GetWrapperMap();

  outerObj = map->Find(wrappedObj);
  if (outerObj) {
<<<<<<< HEAD
    NS_ASSERTION(outerObj->getJSClass() == &XOWClass.base,
                              "What crazy object are we getting here?");
#ifdef DEBUG_mrbkap_off
    printf("But found a wrapper in the map %p!\n", (void *)outerObj);
#endif
=======
    NS_ASSERTION(outerObj->getClass() == &XOWClass.base,
                 "What crazy object are we getting here?");
>>>>>>> 52e11d5d
    *vp = OBJECT_TO_JSVAL(outerObj);

    if (wnxow) {
      // NB: wnxow->GetXOW() must have returned false.
      SetFlags(cx, outerObj, AddFlags(GetFlags(cx, outerObj), FLAG_IS_CACHED));
      wnxow->SetXOW(outerObj);
    }

    return JS_TRUE;
  }

  outerObj = JS_NewObjectWithGivenProto(cx, &XOWClass.base, nsnull,
                                        parent);
  if (!outerObj) {
    return JS_FALSE;
  }

  jsval flags = INT_TO_JSVAL(wnxow ? FLAG_IS_CACHED : 0);
  if (!JS_SetReservedSlot(cx, outerObj, sWrappedObjSlot, *vp) ||
      !JS_SetReservedSlot(cx, outerObj, sFlagsSlot, flags) ||
      !JS_SetReservedSlot(cx, outerObj, XPC_XOW_ScopeSlot,
                          PRIVATE_TO_JSVAL(parentScope))) {
    return JS_FALSE;
  }

  *vp = OBJECT_TO_JSVAL(outerObj);

  map->Add(wn->GetScope()->GetWrapperMap(), wrappedObj, outerObj);
  if(wnxow) {
    wnxow->SetXOW(outerObj);
  }

  return JS_TRUE;
}

} // namespace XPCCrossOriginWrapper

using namespace XPCCrossOriginWrapper;

static JSBool
XPC_XOW_toString(JSContext *cx, JSObject *obj, uintN argc, jsval *argv,
                 jsval *rval);

static JSBool
IsValFrame(JSObject *obj, jsid id, XPCWrappedNative *wn)
{
  // Fast path for the common case.
  if (obj->getClass()->name[0] != 'W') {
    return JS_FALSE;
  }

  nsCOMPtr<nsIDOMWindow> domwin(do_QueryWrappedNative(wn));
  if (!domwin) {
    return JS_FALSE;
  }

  nsCOMPtr<nsIDOMWindowCollection> col;
  domwin->GetFrames(getter_AddRefs(col));
  if (!col) {
    return JS_FALSE;
  }

  if (JSID_IS_INT(id)) {
    col->Item(JSID_TO_INT(id), getter_AddRefs(domwin));
  } else {
    nsAutoString str(reinterpret_cast<PRUnichar *>
                                     (JS_GetStringChars(JSID_TO_STRING(id))));
    col->NamedItem(str, getter_AddRefs(domwin));
  }

  return domwin != nsnull;
}

static JSBool
WrapSameOriginProp(JSContext *cx, JSObject *outerObj, jsval *vp);

static JSBool
XPC_XOW_FunctionWrapper(JSContext *cx, JSObject *obj, uintN argc, jsval *argv,
                        jsval *rval)
{
  JSObject *wrappedObj, *outerObj = obj;

  // Allow 'this' to be either an XOW, in which case we unwrap it.
  // We disallow invalid XOWs that have no wrapped object. Otherwise,
  // if it isn't an XOW, then pass it through as-is.

  outerObj = wrappedObj = GetWrapper(obj);
  if (wrappedObj) {
    wrappedObj = GetWrappedObject(cx, wrappedObj);
    if (!wrappedObj) {
      return ThrowException(NS_ERROR_ILLEGAL_VALUE, cx);
    }
  } else {
    wrappedObj = obj;
  }

  JSObject *funObj = JSVAL_TO_OBJECT(argv[-2]);
  jsval funToCall;
  if (!JS_GetReservedSlot(cx, funObj, eWrappedFunctionSlot, &funToCall)) {
    return JS_FALSE;
  }

  JSFunction *fun = JS_ValueToFunction(cx, funToCall);
  if (!fun) {
    return ThrowException(NS_ERROR_ILLEGAL_VALUE, cx);
  }

  XPCCallContext ccx(JS_CALLER, cx);
  if (!ccx.IsValid()) {
    return ThrowException(NS_ERROR_FAILURE, cx);
  }

  nsresult rv = CanAccessWrapper(cx, outerObj, JSVAL_TO_OBJECT(funToCall), nsnull);
  if (NS_FAILED(rv) && rv != NS_ERROR_DOM_PROP_ACCESS_DENIED) {
    return ThrowException(rv, cx);
  }

#ifdef DEBUG
  JSNative native = JS_GetFunctionNative(cx, fun);
  NS_ASSERTION(native, "How'd we get here with a scripted function?");
#endif

  if (!JS_CallFunctionValue(cx, wrappedObj, funToCall, argc, argv, rval)) {
    return JS_FALSE;
  }

  if (NS_SUCCEEDED(rv)) {
    return WrapSameOriginProp(cx, outerObj, rval);
  }

  return RewrapIfNeeded(cx, obj, rval);
}

static JSBool
WrapSameOriginProp(JSContext *cx, JSObject *outerObj, jsval *vp)
{
  // Don't call RewrapIfNeeded for same origin properties. We only
  // need to wrap window, document and location.
  if (JSVAL_IS_PRIMITIVE(*vp)) {
    return JS_TRUE;
  }

  JSObject *wrappedObj = JSVAL_TO_OBJECT(*vp);
  JSClass *clasp = wrappedObj->getJSClass();
  if (ClassNeedsXOW(clasp->name)) {
    return WrapObject(cx, JS_GetGlobalForObject(cx, outerObj), vp);
  }

  // Check if wrappedObj is an XOW. If so, verify that it's from the
  // right scope.
  if (clasp == &XOWClass.base &&
      wrappedObj->getParent() != outerObj->getParent()) {
    *vp = OBJECT_TO_JSVAL(GetWrappedObject(cx, wrappedObj));
    return WrapObject(cx, outerObj->getParent(), vp);
  }

  return JS_TRUE;
}

static JSBool
XPC_XOW_AddProperty(JSContext *cx, JSObject *obj, jsid id, jsval *vp)
{
  // All AddProperty needs to do is pass on addProperty requests to
  // same-origin objects, and throw for all else.

  obj = GetWrapper(obj);
  jsval resolving;
  if (!JS_GetReservedSlot(cx, obj, sFlagsSlot, &resolving)) {
    return JS_FALSE;
  }

  if (!JSVAL_IS_PRIMITIVE(*vp)) {
    JSObject *addedObj = JSVAL_TO_OBJECT(*vp);
    if (addedObj->getJSClass() == &XOWClass.base &&
        addedObj->getParent() != obj->getParent()) {
      *vp = OBJECT_TO_JSVAL(GetWrappedObject(cx, addedObj));
      if (!WrapObject(cx, obj->getParent(), vp, nsnull)) {
        return JS_FALSE;
      }
    }
  }

  if (HAS_FLAGS(resolving, FLAG_RESOLVING)) {
    // Allow us to define a property on ourselves.
    return JS_TRUE;
  }

  JSObject *wrappedObj = GetWrappedObject(cx, obj);
  if (!wrappedObj) {
    return ThrowException(NS_ERROR_ILLEGAL_VALUE, cx);
  }

  JSBool privilegeEnabled = JS_FALSE;
  nsresult rv = CanAccessWrapper(cx, obj, wrappedObj, &privilegeEnabled);
  if (NS_FAILED(rv)) {
    if (rv == NS_ERROR_DOM_PROP_ACCESS_DENIED) {
      // Can't override properties on foreign objects.
      return ThrowException(rv, cx);
    }
    return JS_FALSE;
  }

  // Same origin, pass this request along.
  return AddProperty(cx, obj, JS_TRUE, wrappedObj, id, vp);
}

static JSBool
XPC_XOW_DelProperty(JSContext *cx, JSObject *obj, jsid id, jsval *vp)
{
  JSObject *wrappedObj = GetWrappedObject(cx, obj);
  if (!wrappedObj) {
    return ThrowException(NS_ERROR_ILLEGAL_VALUE, cx);
  }

  nsresult rv = CanAccessWrapper(cx, obj, wrappedObj, nsnull);
  if (NS_FAILED(rv)) {
    if (rv == NS_ERROR_DOM_PROP_ACCESS_DENIED) {
      // Can't delete properties on foreign objects.
      return ThrowException(rv, cx);
    }
    return JS_FALSE;
  }

  // Same origin, pass this request along.
  return DelProperty(cx, wrappedObj, id, vp);
}

static JSBool
XPC_XOW_GetOrSetProperty(JSContext *cx, JSObject *obj, jsid id, jsval *vp,
                         JSBool isSet)
{
  if (id == GetRTIdByIndex(cx, XPCJSRuntime::IDX_TO_STRING)) {
    return JS_TRUE;
  }

  // Don't do anything if we already resolved to a wrapped function in
  // NewResolve. In practice, this means that this is a wrapped eval
  // function.
  jsval v = *vp;
  if (!JSVAL_IS_PRIMITIVE(v) &&
      JS_ObjectIsFunction(cx, JSVAL_TO_OBJECT(v)) &&
      JS_GetFunctionNative(cx, JS_ValueToFunction(cx, v)) ==
      XPC_XOW_FunctionWrapper) {
    return JS_TRUE;
  }

  JSObject *origObj = obj;
  obj = GetWrapper(obj);
  if (!obj) {
    return ThrowException(NS_ERROR_ILLEGAL_VALUE, cx);
  }

  js::AutoArrayRooter rooter(cx, 1, vp);

  JSObject *wrappedObj = GetWrappedObject(cx, obj);
  if (!wrappedObj) {
    return ThrowException(NS_ERROR_ILLEGAL_VALUE, cx);
  }

  JSBool privilegeEnabled;
  nsresult rv = CanAccessWrapper(cx, obj, wrappedObj, &privilegeEnabled);
  if (NS_FAILED(rv)) {
    if (rv != NS_ERROR_DOM_PROP_ACCESS_DENIED) {
      return JS_FALSE;
    }

    XPCCallContext ccx(JS_CALLER, cx);
    if (!ccx.IsValid()) {
      return ThrowException(NS_ERROR_FAILURE, cx);
    }

    // This is a request to get a property across origins. We need to
    // determine if this property is allAccess. If it is, then we need to
    // actually get the property. If not, we simply need to throw an
    // exception.

    XPCWrappedNative *wn =
      XPCWrappedNative::GetWrappedNativeOfJSObject(cx, wrappedObj);
    NS_ASSERTION(wn, "How did we wrap a non-WrappedNative?");
    if (!IsValFrame(wrappedObj, id, wn)) {
      nsIScriptSecurityManager *ssm = GetSecurityManager();
      if (!ssm) {
        return ThrowException(NS_ERROR_NOT_INITIALIZED, cx);
      }
      rv = ssm->CheckPropertyAccess(cx, wrappedObj,
                                    wrappedObj->getClass()->name,
                                    id, isSet ? sSecMgrSetProp
                                              : sSecMgrGetProp);
      if (NS_FAILED(rv)) {
        // The security manager threw an exception for us.
        return JS_FALSE;
      }
    }

    return GetOrSetNativeProperty(cx, obj, wn, id, vp, isSet, JS_FALSE);
  }

  JSObject *proto = nsnull; // Initialize this to quiet GCC.
  JSBool checkProto =
    (isSet && id == GetRTIdByIndex(cx, XPCJSRuntime::IDX_PROTO));
  if (checkProto) {
    proto = wrappedObj->getProto();
  }

  JSBool ok = isSet
              ? JS_SetPropertyById(cx, wrappedObj, id, vp)
              : JS_GetPropertyById(cx, wrappedObj, id, vp);
  if (!ok) {
    return JS_FALSE;
  }

  if (checkProto) {
    JSObject *newProto = wrappedObj->getProto();

    // If code is trying to set obj.__proto__ and we're on obj's
    // prototype chain, then the JS_GetPropertyById above will do the
    // wrong thing if wrappedObj still delegates to Object.prototype.
    // However, it's hard to figure out if wrappedObj still does
    // delegate to Object.prototype so check to see if proto changed as a
    // result of setting __proto__.

    if (origObj != obj) {
      // Undo the damage.
      if (!JS_SetPrototype(cx, wrappedObj, proto) ||
          !JS_SetPrototype(cx, origObj, newProto)) {
        return JS_FALSE;
      }
    } else if (newProto) {
      // __proto__ setting is a bad hack, people shouldn't do it. In
      // this case we're setting the direct prototype of a XOW object,
      // in the interests of sanity only allow it to be set to null in
      // this case.

      JS_SetPrototype(cx, wrappedObj, proto);
      JS_ReportError(cx, "invalid __proto__ value (can only be set to null)");
      return JS_FALSE;
    }
  }

  return WrapSameOriginProp(cx, obj, vp);
}

static JSBool
XPC_XOW_GetProperty(JSContext *cx, JSObject *obj, jsid id, jsval *vp)
{
  return XPC_XOW_GetOrSetProperty(cx, obj, id, vp, JS_FALSE);
}

static JSBool
XPC_XOW_SetProperty(JSContext *cx, JSObject *obj, jsid id, jsval *vp)
{
  return XPC_XOW_GetOrSetProperty(cx, obj, id, vp, JS_TRUE);
}

static JSBool
XPC_XOW_Enumerate(JSContext *cx, JSObject *obj)
{
  obj = GetWrapper(obj);
  JSObject *wrappedObj = GetWrappedObject(cx, obj);
  if (!wrappedObj) {
    // Nothing to enumerate.
    return JS_TRUE;
  }

  nsresult rv = CanAccessWrapper(cx, obj, wrappedObj, nsnull);
  if (NS_FAILED(rv)) {
    if (rv == NS_ERROR_DOM_PROP_ACCESS_DENIED) {
      // Can't enumerate on foreign objects.
      return ThrowException(rv, cx);
    }

    return JS_FALSE;
  }

  return Enumerate(cx, obj, wrappedObj);
}

// Because of the drastically different ways that same- and cross-origin XOWs
// work, we have to call JS_ClearScope when a XOW changes from being same-
// origin to cross-origin. Normally, there are defined places in Gecko where
// this happens and they notify us. However, UniversalXPConnect causes the
// same transition without any notifications. We could try to detect when this
// happens, but doing so would require calling JS_ClearScope from random
// hooks, which is bad.
//
// The compromise is the UXPCObject. When resolving a property on a XOW as
// same-origin because of UniversalXPConnect, we actually resolve it on the
// UXPCObject (which is just a XOW for the same object). This causes the JS
// engine to do all of its work on another object, not polluting the main
// object. However, if the get results in calling a setter, the engine still
// uses the regular object as 'this', ensuring that the UXPCObject doesn't
// leak to script.
static JSObject *
GetUXPCObject(JSContext *cx, JSObject *obj)
{
  NS_ASSERTION(obj->getJSClass() == &XOWClass.base, "wrong object");

  jsval v;
  if (!JS_GetReservedSlot(cx, obj, sFlagsSlot, &v)) {
    return nsnull;
  }

  if (HAS_FLAGS(v, FLAG_IS_UXPC_OBJECT)) {
    return obj;
  }

  if (!JS_GetReservedSlot(cx, obj, sUXPCObjectSlot, &v)) {
    return nsnull;
  }

  if (JSVAL_IS_OBJECT(v)) {
    return JSVAL_TO_OBJECT(v);
  }

  JSObject *uxpco =
    JS_NewObjectWithGivenProto(cx, &XOWClass.base, nsnull, obj->getParent());
  if (!uxpco) {
    return nsnull;
  }

  js::AutoObjectRooter tvr(cx, uxpco);

  jsval wrappedObj, parentScope;
  if (!JS_GetReservedSlot(cx, obj, sWrappedObjSlot, &wrappedObj) ||
      !JS_GetReservedSlot(cx, obj, XPC_XOW_ScopeSlot, &parentScope)) {
    return nsnull;
  }

  if (!JS_SetReservedSlot(cx, uxpco, sWrappedObjSlot, wrappedObj) ||
      !JS_SetReservedSlot(cx, uxpco, sFlagsSlot,
                          INT_TO_JSVAL(FLAG_IS_UXPC_OBJECT)) ||
      !JS_SetReservedSlot(cx, uxpco, XPC_XOW_ScopeSlot, parentScope)) {
    return nsnull;
  }

  if (!JS_SetReservedSlot(cx, obj, sUXPCObjectSlot, OBJECT_TO_JSVAL(uxpco))) {
    return nsnull;
  }

  return uxpco;
}

static JSBool
XPC_XOW_NewResolve(JSContext *cx, JSObject *obj, jsid id, uintN flags,
                   JSObject **objp)
{
  obj = GetWrapper(obj);

  JSObject *wrappedObj = GetWrappedObject(cx, obj);
  if (!wrappedObj) {
    // No wrappedObj means that this is probably the prototype.
    *objp = nsnull;
    return JS_TRUE;
  }

  JSBool privilegeEnabled;
  nsresult rv = CanAccessWrapper(cx, obj, wrappedObj, &privilegeEnabled);
  if (NS_FAILED(rv)) {
    if (rv != NS_ERROR_DOM_PROP_ACCESS_DENIED) {
      return JS_FALSE;
    }

    XPCCallContext ccx(JS_CALLER, cx);
    if (!ccx.IsValid()) {
      return ThrowException(NS_ERROR_FAILURE, cx);
    }

    // We're dealing with a cross-origin lookup. Ensure that we're allowed to
    // resolve this property and resolve it if so. Otherwise, we deny access
    // and throw a security error. Note that this code does not actually check
    // to see if the property exists, that's dealt with below.

    XPCWrappedNative *wn =
      XPCWrappedNative::GetWrappedNativeOfJSObject(cx, wrappedObj);
    NS_ASSERTION(wn, "How did we wrap a non-WrappedNative?");
    if (!IsValFrame(wrappedObj, id, wn)) {
      nsIScriptSecurityManager *ssm = GetSecurityManager();
      if (!ssm) {
        return ThrowException(NS_ERROR_NOT_INITIALIZED, cx);
      }

      PRUint32 action = (flags & JSRESOLVE_ASSIGNING)
                        ? sSecMgrSetProp
                        : sSecMgrGetProp;
      rv = ssm->CheckPropertyAccess(cx, wrappedObj,
                                    wrappedObj->getClass()->name,
                                    id, action);
      if (NS_FAILED(rv)) {
        // The security manager threw an exception for us.
        return JS_FALSE;
      }
    }

    // We're out! We're allowed to resolve this property.
    return ResolveNativeProperty(cx, obj, wrappedObj, wn, id,
                                 flags, objp, JS_FALSE);

  }

  if (privilegeEnabled && !(obj = GetUXPCObject(cx, obj))) {
    return JS_FALSE;
  }

  if (id == GetRTIdByIndex(cx, XPCJSRuntime::IDX_TO_STRING)) {
    jsval oldSlotVal;
    if (!JS_GetReservedSlot(cx, obj, sFlagsSlot, &oldSlotVal) ||
        !JS_SetReservedSlot(cx, obj, sFlagsSlot,
                            INT_TO_JSVAL(JSVAL_TO_INT(oldSlotVal) |
                                         FLAG_RESOLVING))) {
      return JS_FALSE;
    }

    JSBool ok = JS_DefineFunction(cx, obj, "toString",
                                  XPC_XOW_toString, 0, 0) != nsnull;

    JS_SetReservedSlot(cx, obj, sFlagsSlot, oldSlotVal);

    if (ok) {
      *objp = obj;
    }

    return ok;
  }

  return NewResolve(cx, obj, JS_TRUE, wrappedObj, id, flags, objp);
}

static JSBool
XPC_XOW_Convert(JSContext *cx, JSObject *obj, JSType type, jsval *vp)
{
  // Don't do any work to convert to object.
  if (type == JSTYPE_OBJECT) {
    *vp = OBJECT_TO_JSVAL(obj);
    return JS_TRUE;
  }

  JSObject *wrappedObj = GetWrappedObject(cx, obj);
  if (!wrappedObj) {
    // Converting the prototype to something.

    if (type == JSTYPE_STRING || type == JSTYPE_VOID) {
      return XPC_XOW_toString(cx, obj, 0, nsnull, vp);
    }

    *vp = OBJECT_TO_JSVAL(obj);
    return JS_TRUE;
  }

  XPCCallContext ccx(JS_CALLER, cx);
  if (!ccx.IsValid()) {
    return ThrowException(NS_ERROR_FAILURE, cx);
  }

  // Note: JSTYPE_VOID and JSTYPE_STRING are equivalent.
  nsresult rv = CanAccessWrapper(cx, obj, wrappedObj, nsnull);
  if (NS_FAILED(rv) &&
      (rv != NS_ERROR_DOM_PROP_ACCESS_DENIED ||
       (type != JSTYPE_STRING && type != JSTYPE_VOID))) {
    // Ensure that we report some kind of error.
    if (rv == NS_ERROR_DOM_PROP_ACCESS_DENIED) {
      ThrowException(rv, cx);
    }
    return JS_FALSE;
  }

  if (!wrappedObj->getJSClass()->convert(cx, wrappedObj, type, vp)) {
    return JS_FALSE;
  }

  return NS_SUCCEEDED(rv)
         ? WrapSameOriginProp(cx, obj, vp)
         : RewrapIfNeeded(cx, obj, vp);
}

static void
XPC_XOW_Finalize(JSContext *cx, JSObject *obj)
{
  JSObject *wrappedObj = GetWrappedObject(cx, obj);
  if (!wrappedObj) {
    return;
  }

  jsval flags = GetFlags(cx, obj);
  if (HAS_FLAGS(flags, FLAG_IS_CACHED)) {
    // We know that it's safe to access our wrapped object.
    XPCWrappedNativeWithXOW *wnxow =
      static_cast<XPCWrappedNativeWithXOW *>(xpc_GetJSPrivate(wrappedObj));
    wnxow->SetXOW(nsnull);

    JS_SetReservedSlot(cx, obj, sWrappedObjSlot, JSVAL_VOID);
    SetFlags(cx, obj, RemoveFlags(flags, FLAG_IS_CACHED));
  }

  // Get our scope.
  jsval scopeVal;
  if (!JS_GetReservedSlot(cx, obj, XPC_XOW_ScopeSlot, &scopeVal)) {
    return;
  }

  // Now that we have our scope, see if it's going away. If it is,
  // then our work here is going to be done when we destroy the scope
  // entirely. Scope can be null if we're an enumerating XOW.
  XPCWrappedNativeScope *scope = reinterpret_cast<XPCWrappedNativeScope *>
                                                 (JSVAL_TO_PRIVATE(scopeVal));
  if (!scope) {
    return;
  }

  // Remove ourselves from the map.
  scope->GetWrapperMap()->Remove(wrappedObj);
}

static JSBool
XPC_XOW_CheckAccess(JSContext *cx, JSObject *obj, jsid id, JSAccessMode mode,
                    jsval *vp)
{
  // Simply forward checkAccess to our wrapped object. It's already expecting
  // untrusted things to ask it about accesses.

  uintN junk;
  return JS_CheckAccess(cx, GetWrappedObject(cx, obj), id, mode, vp, &junk);
}

static JSBool
XPC_XOW_Call(JSContext *cx, JSObject *obj, uintN argc, jsval *argv, jsval *rval)
{
  JSObject *wrappedObj = GetWrappedObject(cx, obj);
  if (!wrappedObj) {
    // Nothing to call.
    return JS_TRUE;
  }

  nsresult rv = CanAccessWrapper(cx, obj, wrappedObj, nsnull);
  if (NS_FAILED(rv)) {
    if (rv == NS_ERROR_DOM_PROP_ACCESS_DENIED) {
      // Can't call.
      return ThrowException(rv, cx);
    }

    return JS_FALSE;
  }

  JSObject *callee = JSVAL_TO_OBJECT(argv[-2]);
  NS_ASSERTION(GetWrappedObject(cx, callee), "How'd we get here?");
  callee = GetWrappedObject(cx, callee);
  if (!JS_CallFunctionValue(cx, obj, OBJECT_TO_JSVAL(callee), argc, argv,
                            rval)) {
    return JS_FALSE;
  }

  return RewrapIfNeeded(cx, callee, rval);
}

static JSBool
XPC_XOW_Construct(JSContext *cx, JSObject *obj, uintN argc, jsval *argv,
                  jsval *rval)
{
  JSObject *realObj = GetWrapper(JSVAL_TO_OBJECT(argv[-2]));
  JSObject *wrappedObj = GetWrappedObject(cx, realObj);
  if (!wrappedObj) {
    // Nothing to construct.
    return JS_TRUE;
  }

  nsresult rv = CanAccessWrapper(cx, realObj, wrappedObj, nsnull);
  if (NS_FAILED(rv)) {
    if (rv == NS_ERROR_DOM_PROP_ACCESS_DENIED) {
      // Can't construct.
      return ThrowException(rv, cx);
    }
    return JS_FALSE;
  }

  if (!JS_CallFunctionValue(cx, obj, OBJECT_TO_JSVAL(wrappedObj), argc, argv,
                            rval)) {
    return JS_FALSE;
  }

  return RewrapIfNeeded(cx, wrappedObj, rval);
}

static JSBool
XPC_XOW_HasInstance(JSContext *cx, JSObject *obj, const jsval *valp, JSBool *bp)
{
  JSObject *iface = GetWrappedObject(cx, obj);

  XPCCallContext ccx(JS_CALLER, cx);
  if (!ccx.IsValid()) {
    return ThrowException(NS_ERROR_FAILURE, cx);
  }

  nsresult rv = CanAccessWrapper(cx, obj, iface, nsnull);
  if (NS_FAILED(rv)) {
    if (rv == NS_ERROR_DOM_PROP_ACCESS_DENIED) {
      // Don't do this test across origins.
      return ThrowException(rv, cx);
    }
    return JS_FALSE;
  }

  JSClass *clasp = iface->getJSClass();

  *bp = JS_FALSE;
  if (!clasp->hasInstance) {
    return JS_TRUE;
  }

  // Prematurely unwrap the left hand side.
  jsval v = *valp;
  if (!JSVAL_IS_PRIMITIVE(*valp)) {
    JSObject *test = JSVAL_TO_OBJECT(v);

    // GetWrappedObject does an instanceof check.
    test = GetWrappedObject(cx, test);
    if (test) {
      v = OBJECT_TO_JSVAL(test);
    }
  }

  return clasp->hasInstance(cx, iface, &v, bp);
}

static JSBool
XPC_XOW_Equality(JSContext *cx, JSObject *obj, const jsval *valp, JSBool *bp)
{
  jsval v = *valp;

  // Convert both sides to XPCWrappedNative and see if they match.
  if (JSVAL_IS_PRIMITIVE(v)) {
    *bp = JS_FALSE;
    return JS_TRUE;
  }

  JSObject *test = JSVAL_TO_OBJECT(v);
  if (test->getJSClass() == &XOWClass.base) {
    if (!JS_GetReservedSlot(cx, test, sWrappedObjSlot, &v)) {
      return JS_FALSE;
    }

    if (JSVAL_IS_PRIMITIVE(v)) {
      *bp = JS_FALSE;
      return JS_TRUE;
    }

    test = JSVAL_TO_OBJECT(v);
  }

  obj = GetWrappedObject(cx, obj);
  if (!obj) {
    return ThrowException(NS_ERROR_ILLEGAL_VALUE, cx);
  }
  XPCWrappedNative *other =
    XPCWrappedNative::GetWrappedNativeOfJSObject(cx, test);
  if (!other) {
    *bp = JS_FALSE;
    return JS_TRUE;
  }

  XPCWrappedNative *me = XPCWrappedNative::GetWrappedNativeOfJSObject(cx, obj);
  obj = me->GetFlatJSObject();
  test = other->GetFlatJSObject();
  jsval testVal = OBJECT_TO_JSVAL(test);
  return ((JSExtendedClass *)obj->getJSClass())->
    equality(cx, obj, &testVal, bp);
}

static JSObject *
XPC_XOW_Iterator(JSContext *cx, JSObject *obj, JSBool keysonly)
{
  JSObject *wrappedObj = GetWrappedObject(cx, obj);
  if (!wrappedObj) {
    ThrowException(NS_ERROR_INVALID_ARG, cx);
    return nsnull;
  }

  XPCCallContext ccx(JS_CALLER, cx);
  if (!ccx.IsValid()) {
    ThrowException(NS_ERROR_FAILURE, cx);
    return nsnull;
  }

  nsresult rv = CanAccessWrapper(cx, obj, wrappedObj, nsnull);
  if (NS_FAILED(rv)) {
    if (rv == NS_ERROR_DOM_PROP_ACCESS_DENIED) {
      // Can't create iterators for foreign objects.
      ThrowException(rv, cx);
      return nsnull;
    }

    ThrowException(NS_ERROR_FAILURE, cx);
    return nsnull;
  }

  JSObject *wrapperIter = JS_NewObject(cx, &XOWClass.base, nsnull,
                                       JS_GetGlobalForObject(cx, obj));
  if (!wrapperIter) {
    return nsnull;
  }

  js::AutoObjectRooter tvr(cx, wrapperIter);

  // Initialize our XOW.
  jsval v = OBJECT_TO_JSVAL(wrappedObj);
  if (!JS_SetReservedSlot(cx, wrapperIter, sWrappedObjSlot, v) ||
      !JS_SetReservedSlot(cx, wrapperIter, sFlagsSlot, JSVAL_ZERO) ||
      !JS_SetReservedSlot(cx, wrapperIter, XPC_XOW_ScopeSlot,
                          PRIVATE_TO_JSVAL(nsnull))) {
    return nsnull;
  }

  return CreateIteratorObj(cx, wrapperIter, obj, wrappedObj, keysonly);
}

static JSObject *
XPC_XOW_WrappedObject(JSContext *cx, JSObject *obj)
{
  return GetWrappedObject(cx, obj);
}

static JSBool
XPC_XOW_toString(JSContext *cx, JSObject *obj, uintN argc, jsval *argv,
                 jsval *rval)
{
  obj = GetWrapper(obj);
  if (!obj) {
    return ThrowException(NS_ERROR_UNEXPECTED, cx);
  }

  JSObject *wrappedObj = GetWrappedObject(cx, obj);
  if (!wrappedObj) {
    // Someone's calling toString on our prototype.
    NS_NAMED_LITERAL_CSTRING(protoString, "[object XPCCrossOriginWrapper]");
    JSString *str =
      JS_NewStringCopyN(cx, protoString.get(), protoString.Length());
    if (!str) {
      return JS_FALSE;
    }
    *rval = STRING_TO_JSVAL(str);
    return JS_TRUE;
  }

  XPCCallContext ccx(JS_CALLER, cx);
  if (!ccx.IsValid()) {
    return ThrowException(NS_ERROR_FAILURE, cx);
  }

  nsresult rv = CanAccessWrapper(cx, obj, wrappedObj, nsnull);
  if (rv == NS_ERROR_DOM_PROP_ACCESS_DENIED) {
    nsIScriptSecurityManager *ssm = GetSecurityManager();
    if (!ssm) {
      return ThrowException(NS_ERROR_NOT_INITIALIZED, cx);
    }
    rv = ssm->CheckPropertyAccess(cx, wrappedObj,
                                  wrappedObj->getClass()->name,
                                  GetRTIdByIndex(cx, XPCJSRuntime::IDX_TO_STRING),
                                  nsIXPCSecurityManager::ACCESS_GET_PROPERTY);
  }
  if (NS_FAILED(rv)) {
    return JS_FALSE;
  }

  XPCWrappedNative *wn =
    XPCWrappedNative::GetWrappedNativeOfJSObject(cx, wrappedObj);
  return NativeToString(cx, wn, argc, argv, rval, JS_FALSE);
}<|MERGE_RESOLUTION|>--- conflicted
+++ resolved
@@ -413,15 +413,6 @@
     return JS_FALSE;
   }
 
-<<<<<<< HEAD
-  JSClass *clasp = parent->getJSClass();
-  if (clasp->flags & JSCLASS_IS_EXTENDED) {
-    JSExtendedClass *xclasp = reinterpret_cast<JSExtendedClass *>(clasp);
-    if (xclasp->innerObject) {
-      parent = xclasp->innerObject(cx, parent);
-      if (!parent) {
-        return JS_FALSE;
-=======
   XPCWrappedNativeWithXOW *wnxow = nsnull;
   if (wn->NeedsXOW()) {
     JSObject *innerWrappedObj = wrappedObj;
@@ -436,7 +427,6 @@
       if (xow) {
         *vp = OBJECT_TO_JSVAL(xow);
         return JS_TRUE;
->>>>>>> 52e11d5d
       }
     }
   }
@@ -455,16 +445,8 @@
 
   outerObj = map->Find(wrappedObj);
   if (outerObj) {
-<<<<<<< HEAD
     NS_ASSERTION(outerObj->getJSClass() == &XOWClass.base,
-                              "What crazy object are we getting here?");
-#ifdef DEBUG_mrbkap_off
-    printf("But found a wrapper in the map %p!\n", (void *)outerObj);
-#endif
-=======
-    NS_ASSERTION(outerObj->getClass() == &XOWClass.base,
                  "What crazy object are we getting here?");
->>>>>>> 52e11d5d
     *vp = OBJECT_TO_JSVAL(outerObj);
 
     if (wnxow) {
