--- conflicted
+++ resolved
@@ -57,17 +57,6 @@
 nsBox::nsBox(ComputedStyle* aStyle, nsPresContext* aPresContext, ClassID aID)
     : nsIFrame(aStyle, aPresContext, aID) {
   MOZ_COUNT_CTOR(nsBox);
-<<<<<<< HEAD
-  if (!gGotTheme) {
-#ifndef MOZ_WIDGET_GONK
-    gTheme = do_GetNativeTheme();
-    if (gTheme) {
-      gGotTheme = true;
-    }
-#endif
-  }
-=======
->>>>>>> be3aab35
 }
 
 nsBox::~nsBox() {
