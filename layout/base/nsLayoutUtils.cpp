--- conflicted
+++ resolved
@@ -9056,66 +9056,6 @@
   return false;
 }
 
-<<<<<<< HEAD
-static void MaybeReflowForInflationScreenSizeChange(
-    nsPresContext* aPresContext) {
-  if (aPresContext) {
-    PresShell* presShell = aPresContext->GetPresShell();
-    const bool fontInflationWasEnabled = presShell->FontSizeInflationEnabled();
-    presShell->RecomputeFontSizeInflationEnabled();
-    bool changed = false;
-    if (presShell->FontSizeInflationEnabled() &&
-        presShell->FontSizeInflationMinTwips() != 0) {
-      aPresContext->ScreenSizeInchesForFontInflation(&changed);
-    }
-
-    changed = changed ||
-              fontInflationWasEnabled != presShell->FontSizeInflationEnabled();
-    if (changed) {
-      nsCOMPtr<nsIDocShell> docShell = aPresContext->GetDocShell();
-      if (docShell) {
-        nsCOMPtr<nsIContentViewer> cv;
-        docShell->GetContentViewer(getter_AddRefs(cv));
-        if (cv) {
-          nsTArray<nsCOMPtr<nsIContentViewer>> array;
-          cv->AppendSubtree(array);
-          for (uint32_t i = 0, iEnd = array.Length(); i < iEnd; ++i) {
-            nsCOMPtr<nsIContentViewer> cv = array[i];
-            if (RefPtr<PresShell> descendantPresShell = cv->GetPresShell()) {
-              nsIFrame* rootFrame = descendantPresShell->GetRootFrame();
-              if (rootFrame) {
-                descendantPresShell->FrameNeedsReflow(
-                    rootFrame, IntrinsicDirty::StyleChange, NS_FRAME_IS_DIRTY);
-              }
-            }
-          }
-        }
-      }
-    }
-  }
-}
-
-/* static */
-void nsLayoutUtils::SetVisualViewportSize(PresShell* aPresShell,
-                                          CSSSize aSize) {
-  // TODO, comment this line to prevent content process crash.
-  // MOZ_ASSERT(aSize.width >= 0.0 && aSize.height >= 0.0);
-
-  aPresShell->SetVisualViewportSize(
-      nsPresContext::CSSPixelsToAppUnits(aSize.width),
-      nsPresContext::CSSPixelsToAppUnits(aSize.height));
-
-  // When the "font.size.inflation.minTwips" preference is set, the
-  // layout depends on the size of the screen.  Since when the size
-  // of the screen changes, the scroll position clamping scroll port
-  // size also changes, we hook in the needed updates here rather
-  // than adding a separate notification just for this change.
-  nsPresContext* presContext = aPresShell->GetPresContext();
-  MaybeReflowForInflationScreenSizeChange(presContext);
-}
-
-=======
->>>>>>> bbe92cb7
 /* static */
 bool nsLayoutUtils::CanScrollOriginClobberApz(ScrollOrigin aScrollOrigin) {
   switch (aScrollOrigin) {
