<!DOCTYPE html>
<html>
<head>
  <title>Test for scroll per page</title>
  <script src="/tests/SimpleTest/SimpleTest.js"></script>
  <script src="/tests/SimpleTest/EventUtils.js"></script>
  <script type="text/javascript" src="/tests/gfx/layers/apz/test/mochitest/apz_test_utils.js"></script>
  <link rel="stylesheet" type="text/css" href="/tests/SimpleTest/test.css" />
</head>
<body>

<pre id="test">
<script class="testbody" type="text/javascript">
SimpleTest.waitForExplicitFinish();
addLoadEvent(() => {
  open("window_empty_document.html", "_blank", "width=500,height=500,scrollbars=yes");
});

async function doTests(aWindow) {
  const IS_WIN = navigator.platform.includes("Win");
  // On macOS and Linux, PageUp/PageDown requires native event to resolve
  // default action of PageDown and PageUp. Although macOS widget has
  // nsIWidget::AttachNativeKeyEvent(), we cannot use synthesizeKey() for the
  // following tests.  So, use nsISelectionController.pageMove() instead on
  // non-Windows platforms.
  const kUseKeyboardEvent = IS_WIN;
  let selectionController;
  if (!kUseKeyboardEvent) {
    selectionController = SpecialPowers.wrap(aWindow)
                                       .docShell
                                       .QueryInterface(SpecialPowers.Ci.nsIInterfaceRequestor)
                                       .getInterface(SpecialPowers.Ci.nsISelectionDisplay)
                                       .QueryInterface(SpecialPowers.Ci.nsISelectionController);
  }

  await SpecialPowers.pushPrefEnv({"set": [["general.smoothScroll", false]]});
  await SimpleTest.promiseFocus(aWindow);

  function getNodeDescription(aNode) {
    function getElementDescription(aElement) {
      if (aElement.getAttribute("id") !== null) {
        return `${aElement.tagName.toLowerCase()}#${aElement.getAttribute("id")}`;
      }
      if (aElement.tagName === "BR") {
        return `${getElementDescription(aElement.previousSibling)} + br`;
      }
      return aElement.tagName.toLowerCase();
    }
    switch (aNode.nodeType) {
      case aNode.TEXT_NODE:
        return `text node in ${getElementDescription(aNode.parentElement)}`;
      case aNode.ELEMENT_NODE:
        return getElementDescription(aNode);
      default:
        return "unknown node";
    }
  }

  function waitForScrollEvent() {
    return new Promise(resolve => {
      aWindow.addEventListener("scroll", () => { SimpleTest.executeSoon(resolve); }, {once: true, capture: true});
    });
  }

  function waitToClearOutAnyPotentialScrolls() {
<<<<<<< HEAD
    return new Promise(resolve => {aWindow.requestAnimationFrame(() => { aWindow.requestAnimationFrame(() => { flushApzRepaints(resolve, aWindow); }); }); });
  }

=======
    return new Promise(resolve => {aWindow.requestAnimationFrame(() => { aWindow.requestAnimationFrame(() => { flushApzRepaints(() => { aWindow.requestAnimationFrame(() => { aWindow.requestAnimationFrame(resolve); } ); }, aWindow); }); }); });
  }


>>>>>>> b29fcea7
  async function doPageDown() {
    let waitForScrolling = waitForScrollEvent();
    if (kUseKeyboardEvent) {
      synthesizeKey("KEY_PageDown", {}, aWindow);
    } else {
      selectionController.pageMove(true, false);
    }
    await waitForScrolling;
  }

  async function doPageUp() {
    let waitForScrolling = waitForScrollEvent();
    if (kUseKeyboardEvent) {
      synthesizeKey("KEY_PageUp", {}, aWindow);
    } else {
      selectionController.pageMove(false, false);
    }
    await waitForScrolling;
  }

  let doc = aWindow.document;
  let body = doc.body;
  let selection = doc.getSelection();
  let container;

  body.innerHTML = '<div id="largeDiv" style="height: 1500px;">' +
                   "<p>previous line of the editor.</p>" +
                   '<div id="editor" contenteditable style="margin-top 500px; height: 5em; overflow: auto;">' +
                   "Here is first line<br>" +
                   "Here is second line" +
                   "</div>" +
                   "<p>next line of the editor.</p>" +
                   "</div>";
  container = doc.documentElement;
  let editor = doc.getElementById("editor");
  editor.focus();
  await waitToClearOutAnyPotentialScrolls();

  let description = "PageDown in non-scrollable editing host: ";
  let previousScrollTop = container.scrollTop;
  await doPageDown();
  ok(container.scrollTop > previousScrollTop,
     `${description}the document should be scrolled down even if user presses PageDown in the editing host got: ${container.scrollTop}, previous position: ${previousScrollTop}`);
  let range = selection.getRangeAt(0);
  is(range.startContainer, editor.firstChild.nextSibling.nextSibling,
     `${description}selection start shouldn't be moved to outside of the editing host (got: ${getNodeDescription(range.startContainer)})`);
  ok(range.collapsed, description + "selection should be collapsed");
  is(doc.activeElement, editor,
     description + "the editing host should keep having focus");

  description = "PageUp in non-scrollable editing host: ";
  previousScrollTop = container.scrollTop;
  await doPageUp();
  ok(container.scrollTop < previousScrollTop,
     `${description}the document should be scrolled up even if user presses PageDown in the editing host got: ${container.scrollTop}, previous position: ${previousScrollTop}`);
  range = selection.getRangeAt(0);
  is(range.startContainer, editor.firstChild,
     `${description}selection start shouldn't be moved to outside of the editing host (got: ${getNodeDescription(range.startContainer)})`);
  ok(range.collapsed, description + "selection should be collapsed");
  is(doc.activeElement, editor,
     description + "the editing host should keep having focus");

  body.innerHTML = '<div id="largeDiv" style="height: 1500px;">' +
                   "<p>previous line of the editor.</p>" +
                   '<div id="editor" contenteditable style="margin-top 500px; height: 5em; overflow: auto;">' +
                   '<div id="innerDiv" style="height: 10em;">' +
                   "Here is first line<br>" +
                   "Here is second line" +
                   "</div>" +
                   "</div>" +
                   "<p>next line of the editor.</p>" +
                   "</div>";
  editor = doc.getElementById("editor");
  container = editor;
  editor.focus();
  await waitToClearOutAnyPotentialScrolls();

  description = "PageDown in scrollable editing host: ";
  previousScrollTop = container.scrollTop;
  await doPageDown();
  ok(container.scrollTop > previousScrollTop,
     `${description}the editor should be scrolled down even if user presses PageDown in the editing host got: ${container.scrollTop}, previous position: ${previousScrollTop}`);
  range = selection.getRangeAt(0);
  is(range.startContainer, editor.firstChild.firstChild.nextSibling.nextSibling,
     `${description}selection start shouldn't be moved to outside of the editing host (got: ${getNodeDescription(range.startContainer)})`);
  ok(range.collapsed, description + "selection should be collapsed");
  is(doc.activeElement, editor,
     description + "the editing host should keep having focus");

  description = "PageUp in scrollable editing host: ";
  previousScrollTop = container.scrollTop;
  await doPageUp();
  ok(container.scrollTop < previousScrollTop,
     `${description}the editor should be scrolled up even if user presses PageDown in the editing host got: ${container.scrollTop}, previous position: ${previousScrollTop}`);
  range = selection.getRangeAt(0);
  is(range.startContainer, editor.firstChild.firstChild,
     `${description}selection start shouldn't be moved to outside of the editing host (got: ${getNodeDescription(range.startContainer)})`);
  ok(range.collapsed, description + "selection should be collapsed");
  is(doc.activeElement, editor,
     description + "the editing host should keep having focus");

  // Should scroll one page of the scrollable element
  body.innerHTML = `<div id="editor" contenteditable style="height: 1500px;">${"abc<br>".repeat(100)}</div>`;
  editor = doc.getElementById("editor");
  container = doc.documentElement;
  editor.focus();
  await waitToClearOutAnyPotentialScrolls();

  description = "PageDown in too large editing host: ";
  previousScrollTop = container.scrollTop;
  await doPageDown();
  ok(container.scrollTop > previousScrollTop,
     `${description} The document should be scrolled down (got: ${container.scrollTop}, previous position: ${previousScrollTop})`);
  ok(container.scrollTop <= previousScrollTop + container.clientHeight,
     `${description} The document should not be scrolled down too much (got: ${container.scrollTop}, previous position: ${previousScrollTop}, scroll height: ${container.clientHeight})`);

  selection.selectAllChildren(editor);
  selection.collapseToEnd();
  await waitToClearOutAnyPotentialScrolls();

  description = "PageUp in too large editing host: ";
  container.scrollTop = container.scrollHeight;
  previousScrollTop = container.scrollTop;
  await doPageUp();
  ok(container.scrollTop >= previousScrollTop - container.clientHeight,
     `${description} The document should not be scrolled up too much (got: ${container.scrollTop}, previous position: ${previousScrollTop}, scroll height: ${container.clientHeight})`);

  // Shouldn't scroll to caret position after pagedown scrolls editing host.
  body.innerHTML = '<div id="editor" contenteditable style="height: 300px; overflow: auto;"><div style="height: 1500px;">abc<br>def<br></div></div>';
  editor = doc.getElementById("editor");
  container = editor;
  editor.focus();
  await waitToClearOutAnyPotentialScrolls();

  description = "PageDown in scrollable editing host";
  previousScrollTop = container.scrollTop;
  await doPageDown();
  ok(container.scrollTop > previousScrollTop,
     `${description} #1: Should be scrolled down (got: ${container.scrollTop}, previous position: ${previousScrollTop})`);
  previousScrollTop = container.scrollTop;
  await doPageDown();
  ok(container.scrollTop > previousScrollTop,
     `${description} #2: should be scrolled down (got:${container.scrollTop}, previous position: ${previousScrollTop})`);
  previousScrollTop = container.scrollTop;
  await doPageDown();
  ok(container.scrollTop > previousScrollTop,
     `${description} #3: should be scrolled down (got:${container.scrollTop}, previous position: ${previousScrollTop})`);
  await doPageUp();
  ok(container.scrollTop < 300,
     `PageUp in scrollable editing host after scrolled down 3 pages: should be scrolled up to show caret (got:${container.scrollTop}`);

  // Shouldn't scroll to caret position after pagedown scrolls outside of editing host.
  // NOTE: We've set the window height is 500px above, but on Android, the viewport size depends on the screen size.
  //       Therefore, we need to compute enough height to test below with actual height of the window.
  body.innerHTML = `<div id="editor" contenteditable style="height: ${aWindow.innerHeight * 3}px">abc<br>def<br></div>`;
  editor = doc.getElementById("editor");
  container = doc.documentElement;
  editor.focus();
  selection.collapse(editor.firstChild);
  await waitToClearOutAnyPotentialScrolls();

  description = "PageDown in too high non-scrollable editing host";
  previousScrollTop = container.scrollTop;
  await doPageDown();
  ok(container.scrollTop > previousScrollTop,
     `${description} #1: Should be scrolled down (got: ${container.scrollTop}, previous position: ${previousScrollTop})`);
  previousScrollTop = container.scrollTop;
  await doPageDown();
  ok(container.scrollTop > previousScrollTop,
     `${description} #2: should be scrolled down (got:${container.scrollTop}, previous position: ${previousScrollTop})`);
  previousScrollTop = container.scrollTop;
  await doPageDown();
  ok(container.scrollTop > previousScrollTop,
     `${description} #3: should be scrolled down (got:${container.scrollTop}, previous position: ${previousScrollTop})`);
  await doPageUp();
  ok(container.scrollTop < 300,
     `PageUp in too high non-scrollable editing host after scrolled down 3 pages: should be scrolled up to show caret (got:${container.scrollTop}`);

  aWindow.close();
  SimpleTest.finish();
}
</script>
</html><|MERGE_RESOLUTION|>--- conflicted
+++ resolved
@@ -63,16 +63,10 @@
   }
 
   function waitToClearOutAnyPotentialScrolls() {
-<<<<<<< HEAD
-    return new Promise(resolve => {aWindow.requestAnimationFrame(() => { aWindow.requestAnimationFrame(() => { flushApzRepaints(resolve, aWindow); }); }); });
-  }
-
-=======
     return new Promise(resolve => {aWindow.requestAnimationFrame(() => { aWindow.requestAnimationFrame(() => { flushApzRepaints(() => { aWindow.requestAnimationFrame(() => { aWindow.requestAnimationFrame(resolve); } ); }, aWindow); }); }); });
   }
 
 
->>>>>>> b29fcea7
   async function doPageDown() {
     let waitForScrolling = waitForScrollEvent();
     if (kUseKeyboardEvent) {
