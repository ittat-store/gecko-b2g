/* -*- Mode: C++; tab-width: 8; indent-tabs-mode: nil; c-basic-offset: 2 -*- */
/* vim: set ts=8 sts=2 et sw=2 tw=80: */
/* This Source Code Form is subject to the terms of the Mozilla Public
 * License, v. 2.0. If a copy of the MPL was not distributed with this
 * file, You can obtain one at http://mozilla.org/MPL/2.0/. */

/* interface for all rendering objects */

#ifndef nsIFrame_h___
#define nsIFrame_h___

#ifndef MOZILLA_INTERNAL_API
#error This header/class should only be used within Mozilla code. It should not be used by extensions.
#endif

#if (defined(XP_WIN) && !defined(HAVE_64BIT_BUILD)) || defined(ANDROID)
// Blink's magic depth limit from its HTML parser (513) plus as much as fits in
// the default run-time stack on armv7 Android on Dalvik when using display:
// block minus a bit just to be sure. The Dalvik default stack crashes at 588.
// ART can do a few frames more. Using the same number for 32-bit Windows for
// consistency. Over there, Blink's magic depth of 513 doesn't fit in the
// default stack of 1 MB, but this magic depth fits when the default is grown by
// mere 192 KB (tested in 64 KB increments).
//
// 32-bit Windows has a different limit compared to 64-bit desktop, because the
// default stack size affects all threads and consumes address space. Fixing
// that is bug 1257522.
//
// 32-bit Android on ARM already happens to have defaults that are close enough
// to what makes sense as a temporary measure on Windows, so adjusting the
// Android stack can be a follow-up. The stack on 64-bit ARM needs adjusting in
// any case before 64-bit ARM can become tier-1. See bug 1400811.
//
// Ideally, we'd get rid of this smaller limit and make 32-bit Windows and
// Android capable of working with the Linux/Mac/Win64 number below.
#  define MAX_REFLOW_DEPTH 585
#else
// Blink's magic depth limit from its HTML parser times two. Also just about
// fits within the system default runtime stack limit of 8 MB on 64-bit Mac and
// Linux with display: table-cell.
#  define MAX_REFLOW_DEPTH 1026
#endif

/* nsIFrame is in the process of being deCOMtaminated, i.e., this file is
   eventually going to be eliminated, and all callers will use nsFrame instead.
   At the moment we're midway through this process, so you will see inlined
   functions and member variables in this file.  -dwh */

#include <algorithm>
#include <stdio.h>

#include "CaretAssociationHint.h"
#include "FrameProperties.h"
#include "LayoutConstants.h"
#include "mozilla/layout/FrameChildList.h"
#include "mozilla/AspectRatio.h"
#include "mozilla/Maybe.h"
#include "mozilla/Result.h"
#include "mozilla/SmallPointerArray.h"
#include "mozilla/PresShell.h"
#include "mozilla/WritingModes.h"
#include "nsDirection.h"
#include "nsFrameList.h"
#include "nsFrameState.h"
#include "mozilla/ReflowInput.h"
#include "nsITheme.h"
#include "nsLayoutUtils.h"
#include "nsQueryFrame.h"
#include "mozilla/ComputedStyle.h"
#include "nsStyleStruct.h"
#include "Visibility.h"
#include "nsChangeHint.h"
#include "mozilla/ComputedStyleInlines.h"
#include "mozilla/EnumSet.h"
#include "mozilla/gfx/CompositorHitTestInfo.h"
#include "mozilla/gfx/MatrixFwd.h"
#include "nsDisplayItemTypes.h"

#ifdef ACCESSIBILITY
#  include "mozilla/a11y/AccTypes.h"
#endif

/**
 * New rules of reflow:
 * 1. you get a WillReflow() followed by a Reflow() followed by a DidReflow() in
 *    order (no separate pass over the tree)
 * 2. it's the parent frame's responsibility to size/position the child's view
 *    (not the child frame's responsibility as it is today) during reflow (and
 *    before sending the DidReflow() notification)
 * 3. positioning of child frames (and their views) is done on the way down the
 *    tree, and sizing of child frames (and their views) on the way back up
 * 4. if you move a frame (outside of the reflow process, or after reflowing
 *    it), then you must make sure that its view (or its child frame's views)
 *    are re-positioned as well. It's reasonable to not position the view until
 *    after all reflowing the entire line, for example, but the frame should
 *    still be positioned and sized (and the view sized) during the reflow
 *    (i.e., before sending the DidReflow() notification)
 * 5. the view system handles moving of widgets, i.e., it's not our problem
 */

class nsAtom;
class nsView;
class nsFrameSelection;
class nsIWidget;
class nsISelectionController;
class nsBoxLayoutState;
class nsBoxLayout;
class nsILineIterator;
class nsDisplayItemBase;
class nsDisplayListBuilder;
class nsDisplayListSet;
class nsDisplayList;
class gfxSkipChars;
class gfxSkipCharsIterator;
class gfxContext;
class nsLineList_iterator;
class nsAbsoluteContainingBlock;
class nsContainerFrame;
class nsPlaceholderFrame;
class nsStyleChangeList;
class nsWindowSizes;

struct nsBoxLayoutMetrics;
struct nsPeekOffsetStruct;
struct CharacterDataChangeInfo;

namespace mozilla {

enum class PseudoStyleType : uint8_t;
enum class TableSelectionMode : uint32_t;
class EventStates;
class ServoRestyleState;
class DisplayItemData;
class EffectSet;

namespace layers {
class Layer;
class LayerManager;
}  // namespace layers

namespace layout {
class ScrollAnchorContainer;
}  // namespace layout

}  // namespace mozilla

//----------------------------------------------------------------------

// 1 million CSS pixels less than our max app unit measure.
// For reflowing with an "infinite" available inline space per [css-sizing].
// (reflowing with an NS_UNCONSTRAINEDSIZE available inline size isn't allowed
//  and leads to assertions)
#define INFINITE_ISIZE_COORD nscoord(NS_MAXSIZE - (1000000 * 60))

//----------------------------------------------------------------------

namespace mozilla {

enum class LayoutFrameType : uint8_t {
#define FRAME_TYPE(ty_, ...) ty_,
#include "mozilla/FrameTypeList.h"
#undef FRAME_TYPE
};

}  // namespace mozilla

enum nsSelectionAmount {
  eSelectCharacter = 0,  // a single Unicode character;
                         // do not use this (prefer Cluster) unless you
                         // are really sure it's what you want
  eSelectCluster = 1,    // a grapheme cluster: this is usually the right
                         // choice for movement or selection by "character"
                         // as perceived by the user
  eSelectWord = 2,
  eSelectWordNoSpace = 3,  // select a "word" without selecting the following
                           // space, no matter what the default platform
                           // behavior is
  eSelectLine = 4,         // previous drawn line in flow.
  // NOTE that selection code depends on the ordering of the above values,
  // allowing simple <= tests to check categories of caret movement.
  // Don't rearrange without checking the usage in nsSelection.cpp!

  eSelectBeginLine = 5,
  eSelectEndLine = 6,
  eSelectNoAmount = 7,  // just bounce back current offset.
  eSelectParagraph = 8  // select a "paragraph"
};

//----------------------------------------------------------------------
// Reflow status returned by the Reflow() methods.
class nsReflowStatus final {
  using StyleClear = mozilla::StyleClear;

 public:
  nsReflowStatus()
      : mBreakType(StyleClear::None),
        mInlineBreak(InlineBreak::None),
        mCompletion(Completion::FullyComplete),
        mNextInFlowNeedsReflow(false),
        mTruncated(false),
        mFirstLetterComplete(false) {}

  // Reset all the member variables.
  void Reset() {
    mBreakType = StyleClear::None;
    mInlineBreak = InlineBreak::None;
    mCompletion = Completion::FullyComplete;
    mNextInFlowNeedsReflow = false;
    mTruncated = false;
    mFirstLetterComplete = false;
  }

  // Return true if all member variables have their default values.
  bool IsEmpty() const {
    return (IsFullyComplete() && !IsInlineBreak() && !mNextInFlowNeedsReflow &&
            !mTruncated && !mFirstLetterComplete);
  }

  // There are three possible completion statuses, represented by
  // mCompletion.
  //
  // Incomplete means the frame does *not* map all its content, and the
  // parent frame should create a continuing frame.
  //
  // OverflowIncomplete means that the frame has an overflow that is not
  // complete, but its own box is complete. (This happens when the content
  // overflows a fixed-height box.) The reflower should place and size the
  // frame and continue its reflow, but it needs to create an overflow
  // container as a continuation for this frame. See "Overflow containers"
  // documentation in nsContainerFrame.h for more information.
  //
  // FullyComplete means the frame is neither Incomplete nor
  // OverflowIncomplete. This is the default state for a nsReflowStatus.
  //
  enum class Completion : uint8_t {
    // The order of the enum values is important, which represents the
    // precedence when merging.
    FullyComplete,
    OverflowIncomplete,
    Incomplete,
  };

  bool IsIncomplete() const { return mCompletion == Completion::Incomplete; }
  bool IsOverflowIncomplete() const {
    return mCompletion == Completion::OverflowIncomplete;
  }
  bool IsFullyComplete() const {
    return mCompletion == Completion::FullyComplete;
  }
  // Just for convenience; not a distinct state.
  bool IsComplete() const { return !IsIncomplete(); }

  void SetIncomplete() { mCompletion = Completion::Incomplete; }
  void SetOverflowIncomplete() { mCompletion = Completion::OverflowIncomplete; }

  // mNextInFlowNeedsReflow bit flag means that the next-in-flow is dirty,
  // and also needs to be reflowed. This status only makes sense for a frame
  // that is not complete, i.e. you wouldn't set mNextInFlowNeedsReflow when
  // IsComplete() is true.
  bool NextInFlowNeedsReflow() const { return mNextInFlowNeedsReflow; }
  void SetNextInFlowNeedsReflow() { mNextInFlowNeedsReflow = true; }

  // mTruncated bit flag means that the part of the frame before the first
  // possible break point was unable to fit in the available space.
  // Therefore, the entire frame should be moved to the next continuation of
  // the parent frame. A frame that begins at the top of the page must never
  // be truncated. Doing so would likely cause an infinite loop.
  bool IsTruncated() const { return mTruncated; }
  void UpdateTruncated(const mozilla::ReflowInput& aReflowInput,
                       const mozilla::ReflowOutput& aMetrics);

  // Merge the frame completion status bits from aStatus into this.
  void MergeCompletionStatusFrom(const nsReflowStatus& aStatus) {
    if (mCompletion < aStatus.mCompletion) {
      mCompletion = aStatus.mCompletion;
    }

    // These asserts ensure that the mCompletion merging works as we expect.
    // (Incomplete beats OverflowIncomplete, which beats FullyComplete.)
    static_assert(
        Completion::Incomplete > Completion::OverflowIncomplete &&
            Completion::OverflowIncomplete > Completion::FullyComplete,
        "mCompletion merging won't work without this!");

    mNextInFlowNeedsReflow |= aStatus.mNextInFlowNeedsReflow;
    mTruncated |= aStatus.mTruncated;
  }

  // There are three possible inline-break statuses, represented by
  // mInlineBreak.
  //
  // "None" means no break is requested.
  // "Before" means the break should occur before the frame.
  // "After" means the break should occur after the frame.
  // (Here, "the frame" is the frame whose reflow results are being reported by
  // this nsReflowStatus.)
  //
  enum class InlineBreak : uint8_t {
    None,
    Before,
    After,
  };

  bool IsInlineBreak() const { return mInlineBreak != InlineBreak::None; }
  bool IsInlineBreakBefore() const {
    return mInlineBreak == InlineBreak::Before;
  }
  bool IsInlineBreakAfter() const { return mInlineBreak == InlineBreak::After; }
  StyleClear BreakType() const { return mBreakType; }

  // Set the inline line-break-before status, and reset other bit flags. The
  // break type is StyleClear::Line. Note that other frame completion status
  // isn't expected to matter after calling this method.
  void SetInlineLineBreakBeforeAndReset() {
    Reset();
    mBreakType = StyleClear::Line;
    mInlineBreak = InlineBreak::Before;
  }

  // Set the inline line-break-after status. The break type can be changed
  // via the optional aBreakType param.
  void SetInlineLineBreakAfter(StyleClear aBreakType = StyleClear::Line) {
    MOZ_ASSERT(aBreakType != StyleClear::None,
               "Break-after with StyleClear::None is meaningless!");
    mBreakType = aBreakType;
    mInlineBreak = InlineBreak::After;
  }

  // mFirstLetterComplete bit flag means the break was induced by
  // completion of a first-letter.
  bool FirstLetterComplete() const { return mFirstLetterComplete; }
  void SetFirstLetterComplete() { mFirstLetterComplete = true; }

 private:
  StyleClear mBreakType;
  InlineBreak mInlineBreak;
  Completion mCompletion;
  bool mNextInFlowNeedsReflow : 1;
  bool mTruncated : 1;
  bool mFirstLetterComplete : 1;
};

#define NS_FRAME_SET_TRUNCATION(aStatus, aReflowInput, aMetrics) \
  aStatus.UpdateTruncated(aReflowInput, aMetrics);

// Convert nsReflowStatus to a human-readable string.
std::ostream& operator<<(std::ostream& aStream, const nsReflowStatus& aStatus);

//----------------------------------------------------------------------

/**
 * When there is no scrollable overflow rect, the ink overflow rect
 * may be stored as four 1-byte deltas each strictly LESS THAN 0xff, for
 * the four edges of the rectangle, or the four bytes may be read as a
 * single 32-bit "overflow-rect type" value including at least one 0xff
 * byte as an indicator that the value does NOT represent four deltas.
 * If all four deltas are zero, this means that no overflow rect has
 * actually been set (this is the initial state of newly-created frames).
 */

// max delta we can store
#define NS_FRAME_OVERFLOW_DELTA_MAX 0xfe

// there are no overflow rects; code relies on this being the all-zero value
#define NS_FRAME_OVERFLOW_NONE 0x00000000

// overflow is stored as a separate rect property
#define NS_FRAME_OVERFLOW_LARGE 0x000000ff

/**
 * nsBidiLevel is the type of the level values in our Unicode Bidi
 * implementation.
 * It holds an embedding level and indicates the visual direction
 * by its bit 0 (even/odd value).<p>
 *
 * <li><code>aParaLevel</code> can be set to the
 * pseudo-level values <code>NSBIDI_DEFAULT_LTR</code>
 * and <code>NSBIDI_DEFAULT_RTL</code>.</li></ul>
 *
 * @see nsBidi::SetPara
 *
 * <p>The related constants are not real, valid level values.
 * <code>NSBIDI_DEFAULT_XXX</code> can be used to specify
 * a default for the paragraph level for
 * when the <code>SetPara</code> function
 * shall determine it but there is no
 * strongly typed character in the input.<p>
 *
 * Note that the value for <code>NSBIDI_DEFAULT_LTR</code> is even
 * and the one for <code>NSBIDI_DEFAULT_RTL</code> is odd,
 * just like with normal LTR and RTL level values -
 * these special values are designed that way. Also, the implementation
 * assumes that NSBIDI_MAX_EXPLICIT_LEVEL is odd.
 *
 * @see NSBIDI_DEFAULT_LTR
 * @see NSBIDI_DEFAULT_RTL
 * @see NSBIDI_LEVEL_OVERRIDE
 * @see NSBIDI_MAX_EXPLICIT_LEVEL
 */
typedef uint8_t nsBidiLevel;

/**
 * Paragraph level setting.
 * If there is no strong character, then set the paragraph level to 0
 * (left-to-right).
 */
#define NSBIDI_DEFAULT_LTR 0xfe

/**
 * Paragraph level setting.
 * If there is no strong character, then set the paragraph level to 1
 * (right-to-left).
 */
#define NSBIDI_DEFAULT_RTL 0xff

/**
 * Maximum explicit embedding level.
 * (The maximum resolved level can be up to
 * <code>NSBIDI_MAX_EXPLICIT_LEVEL+1</code>).
 */
#define NSBIDI_MAX_EXPLICIT_LEVEL 125

/** Bit flag for level input.
 *  Overrides directional properties.
 */
#define NSBIDI_LEVEL_OVERRIDE 0x80

/**
 * <code>nsBidiDirection</code> values indicate the text direction.
 */
enum nsBidiDirection {
  /** All left-to-right text This is a 0 value. */
  NSBIDI_LTR,
  /** All right-to-left text This is a 1 value. */
  NSBIDI_RTL,
  /** Mixed-directional text. */
  NSBIDI_MIXED
};

namespace mozilla {

// https://drafts.csswg.org/css-align-3/#baseline-sharing-group
enum class BaselineSharingGroup {
  // NOTE Used as an array index so must be 0 and 1.
  First = 0,
  Last = 1,
};

// Loosely: https://drafts.csswg.org/css-align-3/#shared-alignment-context
enum class AlignmentContext {
  Inline,
  Table,
  Flexbox,
  Grid,
};

/*
 * For replaced elements only. Gets the intrinsic dimensions of this element,
 * which can be specified on a per-axis basis.
 */
struct IntrinsicSize {
  Maybe<nscoord> width;
  Maybe<nscoord> height;

  IntrinsicSize() = default;

  IntrinsicSize(nscoord aWidth, nscoord aHeight)
      : width(Some(aWidth)), height(Some(aHeight)) {}

  bool operator==(const IntrinsicSize& rhs) {
    return width == rhs.width && height == rhs.height;
  }
  bool operator!=(const IntrinsicSize& rhs) { return !(*this == rhs); }
};

// Pseudo bidi embedding level indicating nonexistence.
static const nsBidiLevel kBidiLevelNone = 0xff;

struct FrameBidiData {
  nsBidiLevel baseLevel;
  nsBidiLevel embeddingLevel;
  // The embedding level of virtual bidi formatting character before
  // this frame if any. kBidiLevelNone is used to indicate nonexistence
  // or unnecessity of such virtual character.
  nsBidiLevel precedingControl;
};

}  // namespace mozilla

/// Generic destructor for frame properties. Calls delete.
template <typename T>
static void DeleteValue(T* aPropertyValue) {
  delete aPropertyValue;
}

/// Generic destructor for frame properties. Calls Release().
template <typename T>
static void ReleaseValue(T* aPropertyValue) {
  aPropertyValue->Release();
}

//----------------------------------------------------------------------

/**
 * nsIFrame logging constants. We redefine the nspr
 * PRLogModuleInfo.level field to be a bitfield.  Each bit controls a
 * specific type of logging. Each logging operation has associated
 * inline methods defined below.
 *
 * Due to the redefinition of the level field we cannot use MOZ_LOG directly
 * as that will cause assertions due to invalid log levels.
 */
#define NS_FRAME_TRACE_CALLS 0x1
#define NS_FRAME_TRACE_PUSH_PULL 0x2
#define NS_FRAME_TRACE_CHILD_REFLOW 0x4
#define NS_FRAME_TRACE_NEW_FRAMES 0x8

#define NS_FRAME_LOG_TEST(_lm, _bit) \
  (int(((mozilla::LogModule*)(_lm))->Level()) & (_bit))

#ifdef DEBUG
#  define NS_FRAME_LOG(_bit, _args)                           \
    PR_BEGIN_MACRO                                            \
    if (NS_FRAME_LOG_TEST(nsIFrame::sFrameLogModule, _bit)) { \
      printf_stderr _args;                                    \
    }                                                         \
    PR_END_MACRO
#else
#  define NS_FRAME_LOG(_bit, _args)
#endif

// XXX Need to rework this so that logging is free when it's off
#ifdef DEBUG
#  define NS_FRAME_TRACE_IN(_method) Trace(_method, true)

#  define NS_FRAME_TRACE_OUT(_method) Trace(_method, false)

#  define NS_FRAME_TRACE(_bit, _args)                         \
    PR_BEGIN_MACRO                                            \
    if (NS_FRAME_LOG_TEST(nsIFrame::sFrameLogModule, _bit)) { \
      TraceMsg _args;                                         \
    }                                                         \
    PR_END_MACRO

#  define NS_FRAME_TRACE_REFLOW_IN(_method) Trace(_method, true)

#  define NS_FRAME_TRACE_REFLOW_OUT(_method, _status) \
    Trace(_method, false, _status)

#else
#  define NS_FRAME_TRACE(_bits, _args)
#  define NS_FRAME_TRACE_IN(_method)
#  define NS_FRAME_TRACE_OUT(_method)
#  define NS_FRAME_TRACE_REFLOW_IN(_method)
#  define NS_FRAME_TRACE_REFLOW_OUT(_method, _status)
#endif

//----------------------------------------------------------------------

// Frame allocation boilerplate macros. Every subclass of nsFrame must
// either use NS_{DECL,IMPL}_FRAMEARENA_HELPERS pair for allocating
// memory correctly, or use NS_DECL_ABSTRACT_FRAME to declare a frame
// class abstract and stop it from being instantiated. If a frame class
// without its own operator new and GetFrameId gets instantiated, the
// per-frame recycler lists in nsPresArena will not work correctly,
// with potentially catastrophic consequences (not enough memory is
// allocated for a frame object).

#define NS_DECL_FRAMEARENA_HELPERS(class)                                      \
  NS_DECL_QUERYFRAME_TARGET(class)                                             \
  static constexpr nsIFrame::ClassID kClassID = nsIFrame::ClassID::class##_id; \
  void* operator new(size_t, mozilla::PresShell*) MOZ_MUST_OVERRIDE;           \
  nsQueryFrame::FrameIID GetFrameId() const override MOZ_MUST_OVERRIDE {       \
    return nsQueryFrame::class##_id;                                           \
  }

#define NS_IMPL_FRAMEARENA_HELPERS(class)                             \
  void* class ::operator new(size_t sz, mozilla::PresShell* aShell) { \
    return aShell->AllocateFrame(nsQueryFrame::class##_id, sz);       \
  }

#define NS_DECL_ABSTRACT_FRAME(class)                                         \
  void* operator new(size_t, mozilla::PresShell*) MOZ_MUST_OVERRIDE = delete; \
  nsQueryFrame::FrameIID GetFrameId() const override MOZ_MUST_OVERRIDE = 0;

//----------------------------------------------------------------------

/**
 * A frame in the layout model. This interface is supported by all frame
 * objects.
 *
 * Frames can have multiple child lists: the default child list
 * (referred to as the <i>principal</i> child list, and additional named
 * child lists. There is an ordering of frames within a child list, but
 * there is no order defined between frames in different child lists of
 * the same parent frame.
 *
 * Frames are NOT reference counted. Use the Destroy() member function
 * to destroy a frame. The lifetime of the frame hierarchy is bounded by the
 * lifetime of the presentation shell which owns the frames.
 *
 * nsIFrame is a private Gecko interface. If you are not Gecko then you
 * should not use it. If you're not in layout, then you won't be able to
 * link to many of the functions defined here. Too bad.
 *
 * If you're not in layout but you must call functions in here, at least
 * restrict yourself to calling virtual methods, which won't hurt you as badly.
 */
class nsIFrame : public nsQueryFrame {
 public:
  using AlignmentContext = mozilla::AlignmentContext;
  using BaselineSharingGroup = mozilla::BaselineSharingGroup;
  template <typename T>
  using Maybe = mozilla::Maybe<T>;
  template <typename T, typename E>
  using Result = mozilla::Result<T, E>;
  using Nothing = mozilla::Nothing;
  using OnNonvisible = mozilla::OnNonvisible;
  using ReflowInput = mozilla::ReflowInput;
  using ReflowOutput = mozilla::ReflowOutput;
  using Visibility = mozilla::Visibility;
  using StyleFlexBasis = mozilla::StyleFlexBasis;
  using StyleSize = mozilla::StyleSize;
  using LengthPercentage = mozilla::LengthPercentage;
  using StyleExtremumLength = mozilla::StyleExtremumLength;

  typedef mozilla::ComputedStyle ComputedStyle;
  typedef mozilla::FrameProperties FrameProperties;
  typedef mozilla::layers::Layer Layer;
  typedef mozilla::layers::LayerManager LayerManager;
  typedef mozilla::layout::FrameChildList ChildList;
  typedef mozilla::layout::FrameChildListID ChildListID;
  typedef mozilla::layout::FrameChildListIDs ChildListIDs;
  typedef mozilla::gfx::DrawTarget DrawTarget;
  typedef mozilla::gfx::Matrix Matrix;
  typedef mozilla::gfx::Matrix4x4 Matrix4x4;
  typedef mozilla::gfx::Matrix4x4Flagged Matrix4x4Flagged;
  typedef mozilla::Sides Sides;
  typedef mozilla::LogicalSides LogicalSides;
  typedef mozilla::SmallPointerArray<mozilla::DisplayItemData>
      DisplayItemDataArray;
  typedef nsQueryFrame::ClassID ClassID;

  // nsQueryFrame
  NS_DECL_QUERYFRAME
  NS_DECL_QUERYFRAME_TARGET(nsIFrame)

  explicit nsIFrame(ComputedStyle* aStyle, nsPresContext* aPresContext,
                    ClassID aID)
      : mRect(),
        mContent(nullptr),
        mComputedStyle(aStyle),
        mPresContext(aPresContext),
        mParent(nullptr),
        mNextSibling(nullptr),
        mPrevSibling(nullptr),
        mState(NS_FRAME_FIRST_REFLOW | NS_FRAME_IS_DIRTY),
        mWritingMode(aStyle),
        mClass(aID),
        mMayHaveRoundedCorners(false),
        mHasImageRequest(false),
        mHasFirstLetterChild(false),
        mParentIsWrapperAnonBox(false),
        mIsWrapperBoxNeedingRestyle(false),
        mReflowRequestedForCharDataChange(false),
        mForceDescendIntoIfVisible(false),
        mBuiltDisplayList(false),
        mFrameIsModified(false),
        mHasOverrideDirtyRegion(false),
        mMayHaveWillChangeBudget(false),
        mIsPrimaryFrame(false),
        mMayHaveTransformAnimation(false),
        mMayHaveOpacityAnimation(false),
        mAllDescendantsAreInvisible(false),
        mHasBSizeChange(false),
        mInScrollAnchorChain(false),
        mHasColumnSpanSiblings(false),
        mDescendantMayDependOnItsStaticPosition(false),
        mShouldGenerateComputedInfo(false) {
    MOZ_ASSERT(mComputedStyle);
    MOZ_ASSERT(mPresContext);
    mozilla::PodZero(&mOverflow);
    MOZ_COUNT_CTOR(nsIFrame);
  }
  explicit nsIFrame(ComputedStyle* aStyle, nsPresContext* aPresContext)
      : nsIFrame(aStyle, aPresContext, ClassID::nsIFrame_id) {}

  nsPresContext* PresContext() const { return mPresContext; }

  mozilla::PresShell* PresShell() const { return PresContext()->PresShell(); }

  virtual nsQueryFrame::FrameIID GetFrameId() const MOZ_MUST_OVERRIDE {
    return kFrameIID;
  }

  /**
   * Called to initialize the frame. This is called immediately after creating
   * the frame.
   *
   * If the frame is a continuing frame, then aPrevInFlow indicates the previous
   * frame (the frame that was split).
   *
   * Each subclass that need a view should override this method and call
   * CreateView() after calling its base class Init().
   *
   * @param   aContent the content object associated with the frame
   * @param   aParent the parent frame
   * @param   aPrevInFlow the prev-in-flow frame
   */
  virtual void Init(nsIContent* aContent, nsContainerFrame* aParent,
                    nsIFrame* aPrevInFlow);

  void* operator new(size_t, mozilla::PresShell*) MOZ_MUST_OVERRIDE;

  using PostDestroyData = mozilla::layout::PostFrameDestroyData;
  struct MOZ_RAII AutoPostDestroyData {
    explicit AutoPostDestroyData(nsPresContext* aPresContext)
        : mPresContext(aPresContext) {}
    ~AutoPostDestroyData() {
      for (auto& content : mozilla::Reversed(mData.mAnonymousContent)) {
        nsIFrame::DestroyAnonymousContent(mPresContext, content.forget());
      }
    }
    nsPresContext* mPresContext;
    PostDestroyData mData;
  };
  /**
   * Destroys this frame and each of its child frames (recursively calls
   * Destroy() for each child). If this frame is a first-continuation, this
   * also removes the frame from the primary frame map and clears undisplayed
   * content for its content node.
   * If the frame is a placeholder, it also ensures the out-of-flow frame's
   * removal and destruction.
   */
  void Destroy() {
    AutoPostDestroyData data(PresContext());
    DestroyFrom(this, data.mData);
    // Note that |this| is deleted at this point.
  }

  /**
   * Flags for PeekOffsetCharacter, PeekOffsetNoAmount, PeekOffsetWord return
   * values.
   */
  enum FrameSearchResult {
    // Peek found a appropriate offset within frame.
    FOUND = 0x00,
    // try next frame for offset.
    CONTINUE = 0x1,
    // offset not found because the frame was empty of text.
    CONTINUE_EMPTY = 0x2 | CONTINUE,
    // offset not found because the frame didn't contain any text that could be
    // selected.
    CONTINUE_UNSELECTABLE = 0x4 | CONTINUE,
  };

  /**
   * Options for PeekOffsetCharacter().
   */
  struct MOZ_STACK_CLASS PeekOffsetCharacterOptions {
    // Whether to restrict result to valid cursor locations (between grapheme
    // clusters) - if this is included, maintains "normal" behavior, otherwise,
    // used for selection by "code unit" (instead of "character")
    bool mRespectClusters;
    // Whether to check user-select style value - if this is included, checks
    // if user-select is all, then, it may return CONTINUE_UNSELECTABLE.
    bool mIgnoreUserStyleAll;

    PeekOffsetCharacterOptions()
        : mRespectClusters(true), mIgnoreUserStyleAll(false) {}
  };

 protected:
  friend class nsBlockFrame;  // for access to DestroyFrom

  /**
   * Return true if the frame is part of a Selection.
   * Helper method to implement the public IsSelected() API.
   */
  virtual bool IsFrameSelected() const;

  /**
   * Implements Destroy(). Do not call this directly except from within a
   * DestroyFrom() implementation.
   *
   * @note This will always be called, so it is not necessary to override
   *       Destroy() in subclasses of nsFrame, just DestroyFrom().
   *
   * @param  aDestructRoot is the root of the subtree being destroyed
   */
  virtual void DestroyFrom(nsIFrame* aDestructRoot,
                           PostDestroyData& aPostDestroyData);
  friend class nsFrameList;  // needed to pass aDestructRoot through to children
  friend class nsLineBox;    // needed to pass aDestructRoot through to children
  friend class nsContainerFrame;  // needed to pass aDestructRoot through to
                                  // children
  template <class Source>
  friend class do_QueryFrameHelper;  // to read mClass

  virtual ~nsIFrame();

  // Overridden to prevent the global delete from being called, since
  // the memory came out of an arena instead of the heap.
  //
  // Ideally this would be private and undefined, like the normal
  // operator new.  Unfortunately, the C++ standard requires an
  // overridden operator delete to be accessible to any subclass that
  // defines a virtual destructor, so we can only make it protected;
  // worse, some C++ compilers will synthesize calls to this function
  // from the "deleting destructors" that they emit in case of
  // delete-expressions, so it can't even be undefined.
  void operator delete(void* aPtr, size_t sz);

 private:
  // Left undefined; nsFrame objects are never allocated from the heap.
  void* operator new(size_t sz) noexcept(true);

  // Returns true if this frame has any kind of CSS animations.
  bool HasCSSAnimations();

  // Returns true if this frame has any kind of CSS transitions.
  bool HasCSSTransitions();

 public:
  /**
   * Get the content object associated with this frame. Does not add a
   * reference.
   */
  nsIContent* GetContent() const { return mContent; }

  /**
   * Get the frame that should be the parent for the frames of child elements
   * May return nullptr during reflow
   */
  virtual nsContainerFrame* GetContentInsertionFrame() { return nullptr; }

  /**
   * Move any frames on our overflow list to the end of our principal list.
   * @return true if there were any overflow frames
   */
  virtual bool DrainSelfOverflowList() { return false; }

  /**
   * Get the frame that should be scrolled if the content associated
   * with this frame is targeted for scrolling. For frames implementing
   * nsIScrollableFrame this will return the frame itself. For frames
   * like nsTextControlFrame that contain a scrollframe, will return
   * that scrollframe.
   */
  virtual nsIScrollableFrame* GetScrollTargetFrame() { return nullptr; }

  /**
   * Get the offsets of the frame. most will be 0,0
   *
   */
  virtual nsresult GetOffsets(int32_t& start, int32_t& end) const;

  /**
   * Reset the offsets when splitting frames during Bidi reordering
   *
   */
  virtual void AdjustOffsetsForBidi(int32_t aStart, int32_t aEnd) {}

  /**
   * Get the style associated with this frame.
   */
  ComputedStyle* Style() const { return mComputedStyle; }

  void AssertNewStyleIsSane(ComputedStyle&)
#ifdef MOZ_DIAGNOSTIC_ASSERT_ENABLED
      ;
#else
  {
  }
#endif

  void SetComputedStyle(ComputedStyle* aStyle) {
    if (aStyle != mComputedStyle) {
      AssertNewStyleIsSane(*aStyle);
      RefPtr<ComputedStyle> oldComputedStyle = std::move(mComputedStyle);
      mComputedStyle = aStyle;
      DidSetComputedStyle(oldComputedStyle);
    }
  }

  /**
   * SetComputedStyleWithoutNotification is for changes to the style
   * context that should suppress style change processing, in other
   * words, those that aren't really changes.  This generally means only
   * changes that happen during frame construction.
   */
  void SetComputedStyleWithoutNotification(ComputedStyle* aStyle) {
    if (aStyle != mComputedStyle) {
      mComputedStyle = aStyle;
    }
  }

 protected:
  // Style post processing hook
  // Attention: the old style is the one we're forgetting,
  // and hence possibly completely bogus for GetStyle* purposes.
  // Use PeekStyleData instead.
  virtual void DidSetComputedStyle(ComputedStyle* aOldComputedStyle);

 public:
/**
 * Define typesafe getter functions for each style struct by
 * preprocessing the list of style structs.  These functions are the
 * preferred way to get style data.  The macro creates functions like:
 *   const nsStyleBorder* StyleBorder();
 *   const nsStyleColor* StyleColor();
 *
 * Callers outside of libxul should use nsIDOMWindow::GetComputedStyle()
 * instead of these accessors.
 *
 * Callers can use Style*WithOptionalParam if they're in a function that
 * accepts an *optional* pointer the style struct.
 */
#define STYLE_STRUCT(name_)                                          \
  const nsStyle##name_* Style##name_() const MOZ_NONNULL_RETURN {    \
    NS_ASSERTION(mComputedStyle, "No style found!");                 \
    return mComputedStyle->Style##name_();                           \
  }                                                                  \
  const nsStyle##name_* Style##name_##WithOptionalParam(             \
      const nsStyle##name_* aStyleStruct) const MOZ_NONNULL_RETURN { \
    if (aStyleStruct) {                                              \
      MOZ_ASSERT(aStyleStruct == Style##name_());                    \
      return aStyleStruct;                                           \
    }                                                                \
    return Style##name_();                                           \
  }
#include "nsStyleStructList.h"
#undef STYLE_STRUCT

  /** Also forward GetVisitedDependentColor to the style */
  template <typename T, typename S>
  nscolor GetVisitedDependentColor(T S::*aField) {
    return mComputedStyle->GetVisitedDependentColor(aField);
  }

  /**
   * These methods are to access any additional ComputedStyles that
   * the frame may be holding.
   *
   * These are styles that are children of the frame's primary style and are NOT
   * used as styles for any child frames.
   *
   * These contexts also MUST NOT have any child styles whatsoever. If you need
   * to insert styles into the style tree, then you should create pseudo element
   * frames to own them.
   *
   * The indicies must be consecutive and implementations MUST return null if
   * asked for an index that is out of range.
   */
  virtual ComputedStyle* GetAdditionalComputedStyle(int32_t aIndex) const;

  virtual void SetAdditionalComputedStyle(int32_t aIndex,
                                          ComputedStyle* aComputedStyle);

  /**
   * @param aSelectionStatus nsISelectionController::getDisplaySelection.
   */
  already_AddRefed<ComputedStyle> ComputeSelectionStyle(
      int16_t aSelectionStatus) const;

  /**
   * Accessor functions for geometric parent.
   */
  nsContainerFrame* GetParent() const { return mParent; }

  bool CanBeDynamicReflowRoot() const;

  /**
   * Gets the parent of a frame, using the parent of the placeholder for
   * out-of-flow frames.
   */
  inline nsContainerFrame* GetInFlowParent() const;

  /**
   * Gets the primary frame of the closest flattened tree ancestor that has a
   * frame (flattened tree ancestors may not have frames in presence of display:
   * contents).
   */
  inline nsIFrame* GetClosestFlattenedTreeAncestorPrimaryFrame() const;

  /**
   * Return the placeholder for this frame (which must be out-of-flow).
   * @note this will only return non-null if |this| is the first-in-flow
   * although we don't assert that here for legacy reasons.
   */
  inline nsPlaceholderFrame* GetPlaceholderFrame() const {
    MOZ_ASSERT(HasAnyStateBits(NS_FRAME_OUT_OF_FLOW));
    return GetProperty(PlaceholderFrameProperty());
  }

  /**
   * Set this frame's parent to aParent.
   * If the frame may have moved into or out of a scrollframe's
   * frame subtree,
   * StickyScrollContainer::NotifyReparentedFrameAcrossScrollFrameBoundary must
   * also be called.
   */
  void SetParent(nsContainerFrame* aParent);

  /**
   * The frame's writing-mode, used for logical layout computations.
   * It's usually the 'writing-mode' computed value, but there are exceptions:
   *   * inner table frames copy the value from the table frame
   *     (@see nsTableRowGroupFrame::Init, nsTableRowFrame::Init etc)
   *   * the root element frame propagates its value to its ancestors.
   *     The value may obtain from the principal <body> element.
   *     (@see nsCSSFrameConstructor::ConstructDocElementFrame)
   *   * the internal anonymous frames of the root element copy their value
   *     from the parent.
   *     (@see nsIFrame::Init)
   *   * a scrolled frame propagates its value to its ancestor scroll frame
   *     (@see nsHTMLScrollFrame::ReloadChildFrames)
   */
  mozilla::WritingMode GetWritingMode() const { return mWritingMode; }

  /**
   * Construct a writing mode for line layout in this frame.  This is
   * the writing mode of this frame, except that if this frame is styled with
   * unicode-bidi:plaintext, we reset the direction to the resolved paragraph
   * level of the given subframe (typically the first frame on the line),
   * because the container frame could be split by hard line breaks into
   * multiple paragraphs with different base direction.
   * @param aSelfWM the WM of 'this'
   */
  mozilla::WritingMode WritingModeForLine(mozilla::WritingMode aSelfWM,
                                          nsIFrame* aSubFrame) const;

  /**
   * Bounding rect of the frame.
   *
   * For frames that are laid out according to CSS box model rules the values
   * are in app units, and the origin is relative to the upper-left of the
   * geometric parent.  The size includes the content area, borders, and
   * padding.
   *
   * Frames that are laid out according to SVG's coordinate space based rules
   * (frames with the NS_FRAME_SVG_LAYOUT bit set, which *excludes*
   * SVGOuterSVGFrame) are different.  Many frames of this type do not set or
   * use mRect, in which case the frame rect is undefined.  The exceptions are:
   *
   *   - SVGInnerSVGFrame
   *   - SVGGeometryFrame (used for <path>, <circle>, etc.)
   *   - SVGImageFrame
   *   - SVGForeignObjectFrame
   *
   * For these frames the frame rect contains the frame's element's userspace
   * bounds including fill, stroke and markers, but converted to app units
   * rather than being in user units (CSS px).  In the SVG code "userspace" is
   * defined to be the coordinate system for the attributes that define an
   * element's geometry (such as the 'cx' attribute for <circle>).  For more
   * precise details see these frames' implementations of the ReflowSVG method
   * where mRect is set.
   *
   * Note: moving or sizing the frame does not affect the view's size or
   * position.
   */
  nsRect GetRect() const { return mRect; }
  nsPoint GetPosition() const { return mRect.TopLeft(); }
  nsSize GetSize() const { return mRect.Size(); }
  nsRect GetRectRelativeToSelf() const {
    return nsRect(nsPoint(0, 0), mRect.Size());
  }

  /**
   * Like the frame's rect (see |GetRect|), which is the border rect,
   * other rectangles of the frame, in app units, relative to the parent.
   */
  nsRect GetPaddingRect() const;
  nsRect GetPaddingRectRelativeToSelf() const;
  nsRect GetContentRect() const;
  nsRect GetContentRectRelativeToSelf() const;
  nsRect GetMarginRectRelativeToSelf() const;

  /**
   * Dimensions and position in logical coordinates in the frame's writing mode
   *  or another writing mode
   */
  mozilla::LogicalRect GetLogicalRect(const nsSize& aContainerSize) const {
    return GetLogicalRect(GetWritingMode(), aContainerSize);
  }
  mozilla::LogicalPoint GetLogicalPosition(const nsSize& aContainerSize) const {
    return GetLogicalPosition(GetWritingMode(), aContainerSize);
  }
  mozilla::LogicalSize GetLogicalSize() const {
    return GetLogicalSize(GetWritingMode());
  }
  mozilla::LogicalRect GetLogicalRect(mozilla::WritingMode aWritingMode,
                                      const nsSize& aContainerSize) const {
    return mozilla::LogicalRect(aWritingMode, GetRect(), aContainerSize);
  }
  mozilla::LogicalPoint GetLogicalPosition(mozilla::WritingMode aWritingMode,
                                           const nsSize& aContainerSize) const {
    return GetLogicalRect(aWritingMode, aContainerSize).Origin(aWritingMode);
  }
  mozilla::LogicalSize GetLogicalSize(mozilla::WritingMode aWritingMode) const {
    return mozilla::LogicalSize(aWritingMode, GetSize());
  }
  nscoord IStart(const nsSize& aContainerSize) const {
    return IStart(GetWritingMode(), aContainerSize);
  }
  nscoord IStart(mozilla::WritingMode aWritingMode,
                 const nsSize& aContainerSize) const {
    return GetLogicalPosition(aWritingMode, aContainerSize).I(aWritingMode);
  }
  nscoord BStart(const nsSize& aContainerSize) const {
    return BStart(GetWritingMode(), aContainerSize);
  }
  nscoord BStart(mozilla::WritingMode aWritingMode,
                 const nsSize& aContainerSize) const {
    return GetLogicalPosition(aWritingMode, aContainerSize).B(aWritingMode);
  }
  nscoord ISize() const { return ISize(GetWritingMode()); }
  nscoord ISize(mozilla::WritingMode aWritingMode) const {
    return GetLogicalSize(aWritingMode).ISize(aWritingMode);
  }
  nscoord BSize() const { return BSize(GetWritingMode()); }
  nscoord BSize(mozilla::WritingMode aWritingMode) const {
    return GetLogicalSize(aWritingMode).BSize(aWritingMode);
  }
  mozilla::LogicalSize ContentSize() const {
    return ContentSize(GetWritingMode());
  }
  mozilla::LogicalSize ContentSize(mozilla::WritingMode aWritingMode) const {
    mozilla::WritingMode wm = GetWritingMode();
    const auto bp = GetLogicalUsedBorderAndPadding(wm)
                        .ApplySkipSides(GetLogicalSkipSides())
                        .ConvertTo(aWritingMode, wm);
    const auto size = GetLogicalSize(aWritingMode);
    return mozilla::LogicalSize(
        aWritingMode,
        std::max(0, size.ISize(aWritingMode) - bp.IStartEnd(aWritingMode)),
        std::max(0, size.BSize(aWritingMode) - bp.BStartEnd(aWritingMode)));
  }

  /**
   * When we change the size of the frame's border-box rect, we may need to
   * reset the overflow rect if it was previously stored as deltas.
   * (If it is currently a "large" overflow and could be re-packed as deltas,
   * we don't bother as the cost of the allocation has already been paid.)
   * @param aRebuildDisplayItems If true, then adds this frame to the
   * list of modified frames for display list building if the rect has changed.
   * Only pass false if you're sure that the relevant display items will be
   * rebuilt already (possibly by an ancestor being in the modified list), or if
   * this is a temporary change.
   */
  void SetRect(const nsRect& aRect, bool aRebuildDisplayItems = true) {
    if (aRect == mRect) {
      return;
    }
    if (mOverflow.mType != NS_FRAME_OVERFLOW_LARGE &&
        mOverflow.mType != NS_FRAME_OVERFLOW_NONE) {
      nsOverflowAreas overflow = GetOverflowAreas();
      mRect = aRect;
      SetOverflowAreas(overflow);
    } else {
      mRect = aRect;
    }
    if (aRebuildDisplayItems) {
      MarkNeedsDisplayItemRebuild();
    }
  }
  /**
   * Set this frame's rect from a logical rect in its own writing direction
   */
  void SetRect(const mozilla::LogicalRect& aRect,
               const nsSize& aContainerSize) {
    SetRect(GetWritingMode(), aRect, aContainerSize);
  }
  /**
   * Set this frame's rect from a logical rect in a different writing direction
   * (GetPhysicalRect will assert if the writing mode doesn't match)
   */
  void SetRect(mozilla::WritingMode aWritingMode,
               const mozilla::LogicalRect& aRect,
               const nsSize& aContainerSize) {
    SetRect(aRect.GetPhysicalRect(aWritingMode, aContainerSize));
  }

  /**
   * Set this frame's size from a logical size in its own writing direction.
   * This leaves the frame's logical position unchanged, which means its
   * physical position may change (for right-to-left modes).
   */
  void SetSize(const mozilla::LogicalSize& aSize) {
    SetSize(GetWritingMode(), aSize);
  }
  /*
   * Set this frame's size from a logical size in a different writing direction.
   * This leaves the frame's logical position in the given mode unchanged,
   * which means its physical position may change (for right-to-left modes).
   */
  void SetSize(mozilla::WritingMode aWritingMode,
               const mozilla::LogicalSize& aSize) {
    if (aWritingMode.IsPhysicalRTL()) {
      nscoord oldWidth = mRect.Width();
      SetSize(aSize.GetPhysicalSize(aWritingMode));
      mRect.x -= mRect.Width() - oldWidth;
    } else {
      SetSize(aSize.GetPhysicalSize(aWritingMode));
    }
  }

  /**
   * Set this frame's physical size. This leaves the frame's physical position
   * (topLeft) unchanged.
   * @param aRebuildDisplayItems If true, then adds this frame to the
   * list of modified frames for display list building if the size has changed.
   * Only pass false if you're sure that the relevant display items will be
   * rebuilt already (possibly by an ancestor being in the modified list), or if
   * this is a temporary change.
   */
  void SetSize(const nsSize& aSize, bool aRebuildDisplayItems = true) {
    SetRect(nsRect(mRect.TopLeft(), aSize), aRebuildDisplayItems);
  }

  void SetPosition(const nsPoint& aPt) {
    if (mRect.TopLeft() == aPt) {
      return;
    }
    mRect.MoveTo(aPt);
    MarkNeedsDisplayItemRebuild();
  }
  void SetPosition(mozilla::WritingMode aWritingMode,
                   const mozilla::LogicalPoint& aPt,
                   const nsSize& aContainerSize) {
    // We subtract mRect.Size() from the container size to account for
    // the fact that logical origins in RTL coordinate systems are at
    // the top right of the frame instead of the top left.
    SetPosition(
        aPt.GetPhysicalPoint(aWritingMode, aContainerSize - mRect.Size()));
  }

  /**
   * Move the frame, accounting for relative positioning. Use this when
   * adjusting the frame's position by a known amount, to properly update its
   * saved normal position (see GetNormalPosition below).
   *
   * This must be used only when moving a frame *after*
   * ReflowInput::ApplyRelativePositioning is called.  When moving
   * a frame during the reflow process prior to calling
   * ReflowInput::ApplyRelativePositioning, the position should
   * simply be adjusted directly (e.g., using SetPosition()).
   */
  void MovePositionBy(const nsPoint& aTranslation);

  /**
   * As above, using a logical-point delta in a given writing mode.
   */
  void MovePositionBy(mozilla::WritingMode aWritingMode,
                      const mozilla::LogicalPoint& aTranslation) {
    // The LogicalPoint represents a vector rather than a point within a
    // rectangular coordinate space, so we use a null containerSize when
    // converting logical to physical.
    const nsSize nullContainerSize;
    MovePositionBy(
        aTranslation.GetPhysicalPoint(aWritingMode, nullContainerSize));
  }

  /**
   * Return frame's rect without relative positioning
   */
  nsRect GetNormalRect() const;

  /**
   * Return frame's position without relative positioning.
   * If aHasProperty is provided, returns whether the normal position
   * was stored in a frame property.
   */
  inline nsPoint GetNormalPosition(bool* aHasProperty = nullptr) const;
  inline mozilla::LogicalPoint GetLogicalNormalPosition(
      mozilla::WritingMode aWritingMode, const nsSize& aContainerSize) const;

  virtual nsPoint GetPositionOfChildIgnoringScrolling(const nsIFrame* aChild) {
    return aChild->GetPosition();
  }

  nsPoint GetPositionIgnoringScrolling() const;

  typedef AutoTArray<nsDisplayItemBase*, 4> DisplayItemArray;

#define NS_DECLARE_FRAME_PROPERTY_WITH_DTOR(prop, type, dtor)              \
  static const mozilla::FramePropertyDescriptor<type>* prop() {            \
    /* Use of constexpr caused startup crashes with MSVC2015u1 PGO. */     \
    static const auto descriptor =                                         \
        mozilla::FramePropertyDescriptor<type>::NewWithDestructor<dtor>(); \
    return &descriptor;                                                    \
  }

// Don't use this unless you really know what you're doing!
#define NS_DECLARE_FRAME_PROPERTY_WITH_FRAME_IN_DTOR(prop, type, dtor) \
  static const mozilla::FramePropertyDescriptor<type>* prop() {        \
    /* Use of constexpr caused startup crashes with MSVC2015u1 PGO. */ \
    static const auto descriptor = mozilla::FramePropertyDescriptor<   \
        type>::NewWithDestructorWithFrame<dtor>();                     \
    return &descriptor;                                                \
  }

#define NS_DECLARE_FRAME_PROPERTY_WITHOUT_DTOR(prop, type)              \
  static const mozilla::FramePropertyDescriptor<type>* prop() {         \
    /* Use of constexpr caused startup crashes with MSVC2015u1 PGO. */  \
    static const auto descriptor =                                      \
        mozilla::FramePropertyDescriptor<type>::NewWithoutDestructor(); \
    return &descriptor;                                                 \
  }

#define NS_DECLARE_FRAME_PROPERTY_DELETABLE(prop, type) \
  NS_DECLARE_FRAME_PROPERTY_WITH_DTOR(prop, type, DeleteValue)

#define NS_DECLARE_FRAME_PROPERTY_RELEASABLE(prop, type) \
  NS_DECLARE_FRAME_PROPERTY_WITH_DTOR(prop, type, ReleaseValue)

#define NS_DECLARE_FRAME_PROPERTY_WITH_DTOR_NEVER_CALLED(prop, type) \
  static void AssertOnDestroyingProperty##prop(type*) {              \
    MOZ_ASSERT_UNREACHABLE(                                          \
        "Frame property " #prop                                      \
        " should never be destroyed by the FrameProperties class");  \
  }                                                                  \
  NS_DECLARE_FRAME_PROPERTY_WITH_DTOR(prop, type,                    \
                                      AssertOnDestroyingProperty##prop)

#define NS_DECLARE_FRAME_PROPERTY_SMALL_VALUE(prop, type) \
  NS_DECLARE_FRAME_PROPERTY_WITHOUT_DTOR(prop, mozilla::SmallValueHolder<type>)

  NS_DECLARE_FRAME_PROPERTY_WITHOUT_DTOR(IBSplitSibling, nsContainerFrame)
  NS_DECLARE_FRAME_PROPERTY_WITHOUT_DTOR(IBSplitPrevSibling, nsContainerFrame)

  NS_DECLARE_FRAME_PROPERTY_DELETABLE(NormalPositionProperty, nsPoint)
  NS_DECLARE_FRAME_PROPERTY_DELETABLE(ComputedOffsetProperty, nsMargin)

  NS_DECLARE_FRAME_PROPERTY_DELETABLE(OutlineInnerRectProperty, nsRect)
  NS_DECLARE_FRAME_PROPERTY_DELETABLE(PreEffectsBBoxProperty, nsRect)
  NS_DECLARE_FRAME_PROPERTY_DELETABLE(PreTransformOverflowAreasProperty,
                                      nsOverflowAreas)

  NS_DECLARE_FRAME_PROPERTY_DELETABLE(CachedBorderImageDataProperty,
                                      CachedBorderImageData)

  NS_DECLARE_FRAME_PROPERTY_DELETABLE(OverflowAreasProperty, nsOverflowAreas)

  // The initial overflow area passed to FinishAndStoreOverflow. This is only
  // set on frames that Preserve3D() or HasPerspective() or IsTransformed(), and
  // when at least one of the overflow areas differs from the frame bound rect.
  NS_DECLARE_FRAME_PROPERTY_DELETABLE(InitialOverflowProperty, nsOverflowAreas)

#ifdef DEBUG
  // InitialOverflowPropertyDebug is added to the frame to indicate that either
  // the InitialOverflowProperty has been stored or the InitialOverflowProperty
  // has been suppressed due to being set to the default value (frame bounds)
  NS_DECLARE_FRAME_PROPERTY_SMALL_VALUE(DebugInitialOverflowPropertyApplied,
                                        bool)
#endif

  NS_DECLARE_FRAME_PROPERTY_DELETABLE(UsedMarginProperty, nsMargin)
  NS_DECLARE_FRAME_PROPERTY_DELETABLE(UsedPaddingProperty, nsMargin)
  NS_DECLARE_FRAME_PROPERTY_DELETABLE(UsedBorderProperty, nsMargin)

  NS_DECLARE_FRAME_PROPERTY_SMALL_VALUE(LineBaselineOffset, nscoord)

  // Temporary override for a flex item's main-size property (either width
  // or height), imposed by its flex container.
  NS_DECLARE_FRAME_PROPERTY_SMALL_VALUE(FlexItemMainSizeOverride, nscoord)

  NS_DECLARE_FRAME_PROPERTY_DELETABLE(InvalidationRect, nsRect)

  NS_DECLARE_FRAME_PROPERTY_SMALL_VALUE(RefusedAsyncAnimationProperty, bool)

  NS_DECLARE_FRAME_PROPERTY_SMALL_VALUE(FragStretchBSizeProperty, nscoord)

  // The block-axis margin-box size associated with eBClampMarginBoxMinSize.
  NS_DECLARE_FRAME_PROPERTY_SMALL_VALUE(BClampMarginBoxMinSizeProperty, nscoord)

  NS_DECLARE_FRAME_PROPERTY_SMALL_VALUE(IBaselinePadProperty, nscoord)
  NS_DECLARE_FRAME_PROPERTY_SMALL_VALUE(BBaselinePadProperty, nscoord)

  NS_DECLARE_FRAME_PROPERTY_DELETABLE(DisplayItems, DisplayItemArray)

  NS_DECLARE_FRAME_PROPERTY_SMALL_VALUE(BidiDataProperty,
                                        mozilla::FrameBidiData)

  NS_DECLARE_FRAME_PROPERTY_WITHOUT_DTOR(PlaceholderFrameProperty,
                                         nsPlaceholderFrame)

  NS_DECLARE_FRAME_PROPERTY_RELEASABLE(OffsetPathCache, mozilla::gfx::Path)

  mozilla::FrameBidiData GetBidiData() const {
    bool exists;
    mozilla::FrameBidiData bidiData = GetProperty(BidiDataProperty(), &exists);
    if (!exists) {
      bidiData.precedingControl = mozilla::kBidiLevelNone;
    }
    return bidiData;
  }

  nsBidiLevel GetBaseLevel() const { return GetBidiData().baseLevel; }

  nsBidiLevel GetEmbeddingLevel() const { return GetBidiData().embeddingLevel; }

  /**
   * Return the distance between the border edge of the frame and the
   * margin edge of the frame.  Like GetRect(), returns the dimensions
   * as of the most recent reflow.
   *
   * This doesn't include any margin collapsing that may have occurred.
   * It also doesn't consider GetSkipSides()/GetLogicalSkipSides(), so
   * may report nonzero values on sides that are actually skipped for
   * this fragment.
   *
   * It also treats 'auto' margins as zero, and treats any margins that
   * should have been turned into 'auto' because of overconstraint as
   * having their original values.
   */
  virtual nsMargin GetUsedMargin() const;
  virtual mozilla::LogicalMargin GetLogicalUsedMargin(
      mozilla::WritingMode aWritingMode) const {
    return mozilla::LogicalMargin(aWritingMode, GetUsedMargin());
  }

  /**
   * Return the distance between the border edge of the frame (which is
   * its rect) and the padding edge of the frame. Like GetRect(), returns
   * the dimensions as of the most recent reflow.
   *
   * This doesn't consider GetSkipSides()/GetLogicalSkipSides(), so
   * may report nonzero values on sides that are actually skipped for
   * this fragment.
   *
   * Note that this differs from StyleBorder()->GetComputedBorder() in
   * that this describes a region of the frame's box, and
   * StyleBorder()->GetComputedBorder() describes a border.  They differ
   * for tables (particularly border-collapse tables) and themed
   * elements.
   */
  virtual nsMargin GetUsedBorder() const;
  virtual mozilla::LogicalMargin GetLogicalUsedBorder(
      mozilla::WritingMode aWritingMode) const {
    return mozilla::LogicalMargin(aWritingMode, GetUsedBorder());
  }

  /**
   * Return the distance between the padding edge of the frame and the
   * content edge of the frame.  Like GetRect(), returns the dimensions
   * as of the most recent reflow.
   *
   * This doesn't consider GetSkipSides()/GetLogicalSkipSides(), so
   * may report nonzero values on sides that are actually skipped for
   * this fragment.
   */
  virtual nsMargin GetUsedPadding() const;
  virtual mozilla::LogicalMargin GetLogicalUsedPadding(
      mozilla::WritingMode aWritingMode) const {
    return mozilla::LogicalMargin(aWritingMode, GetUsedPadding());
  }

  nsMargin GetUsedBorderAndPadding() const {
    return GetUsedBorder() + GetUsedPadding();
  }
  mozilla::LogicalMargin GetLogicalUsedBorderAndPadding(
      mozilla::WritingMode aWritingMode) const {
    return mozilla::LogicalMargin(aWritingMode, GetUsedBorderAndPadding());
  }

  /**
   * The area to paint box-shadows around.  The default is the border rect.
   * (nsFieldSetFrame overrides this).
   */
  virtual nsRect VisualBorderRectRelativeToSelf() const {
    return nsRect(0, 0, mRect.Width(), mRect.Height());
  }

  /**
   * Get the size, in app units, of the border radii. It returns FALSE iff all
   * returned radii == 0 (so no border radii), TRUE otherwise.
   * For the aRadii indexes, use the enum HalfCorner constants in gfx/2d/Types.h
   * If a side is skipped via aSkipSides, its corners are forced to 0.
   *
   * All corner radii are then adjusted so they do not require more
   * space than aBorderArea, according to the algorithm in css3-background.
   *
   * aFrameSize is used as the basis for percentage widths and heights.
   * aBorderArea is used for the adjustment of radii that might be too
   * large.
   * FIXME: In the long run, we can probably get away with only one of
   * these, especially if we change the way we handle outline-radius (by
   * removing it and inflating the border radius)
   *
   * Return whether any radii are nonzero.
   */
  static bool ComputeBorderRadii(const mozilla::BorderRadius&,
                                 const nsSize& aFrameSize,
                                 const nsSize& aBorderArea, Sides aSkipSides,
                                 nscoord aRadii[8]);

  /*
   * Given a set of border radii for one box (e.g., border box), convert
   * it to the equivalent set of radii for another box (e.g., in to
   * padding box, out to outline box) by reducing radii or increasing
   * nonzero radii as appropriate.
   *
   * Indices into aRadii are the enum HalfCorner constants in gfx/2d/Types.h
   *
   * Note that InsetBorderRadii is lossy, since it can turn nonzero
   * radii into zero, and OutsetBorderRadii does not inflate zero radii.
   * Therefore, callers should always inset or outset directly from the
   * original value coming from style.
   */
  static void InsetBorderRadii(nscoord aRadii[8], const nsMargin& aOffsets);
  static void OutsetBorderRadii(nscoord aRadii[8], const nsMargin& aOffsets);

  /**
   * Fill in border radii for this frame.  Return whether any are nonzero.
   * Indices into aRadii are the enum HalfCorner constants in gfx/2d/Types.h
   * aSkipSides is a union of SideBits::eLeft/Right/Top/Bottom bits that says
   * which side(s) to skip.
   *
   * Note: GetMarginBoxBorderRadii() and GetShapeBoxBorderRadii() work only
   * on frames that establish block formatting contexts since they don't
   * participate in margin-collapsing.
   */
  virtual bool GetBorderRadii(const nsSize& aFrameSize,
                              const nsSize& aBorderArea, Sides aSkipSides,
                              nscoord aRadii[8]) const;
  bool GetBorderRadii(nscoord aRadii[8]) const;
  bool GetMarginBoxBorderRadii(nscoord aRadii[8]) const;
  bool GetPaddingBoxBorderRadii(nscoord aRadii[8]) const;
  bool GetContentBoxBorderRadii(nscoord aRadii[8]) const;
  bool GetBoxBorderRadii(nscoord aRadii[8], nsMargin aOffset,
                         bool aIsOutset) const;
  bool GetShapeBoxBorderRadii(nscoord aRadii[8]) const;

  /**
   * XXX: this method will likely be replaced by GetVerticalAlignBaseline
   * Get the position of the frame's baseline, relative to the top of
   * the frame (its top border edge).  Only valid when Reflow is not
   * needed.
   * @note You should only call this on frames with a WM that's parallel to
   * aWritingMode.
   * @param aWritingMode the writing-mode of the alignment context, with the
   * ltr/rtl direction tweak done by nsIFrame::GetWritingMode(nsIFrame*) in
   * inline contexts (see that method).
   */
  virtual nscoord GetLogicalBaseline(mozilla::WritingMode aWritingMode) const;

  /**
   * Synthesize a first(last) inline-axis baseline based on our margin-box.
   * An alphabetical baseline is at the start(end) edge and a central baseline
   * is at the center of our block-axis margin-box (aWM tells which to use).
   * https://drafts.csswg.org/css-align-3/#synthesize-baselines
   * @note You should only call this on frames with a WM that's parallel to aWM.
   * @param aWM the writing-mode of the alignment context
   * @return an offset from our border-box block-axis start(end) edge for
   * a first(last) baseline respectively
   * (implemented in nsIFrameInlines.h)
   */
  inline nscoord SynthesizeBaselineBOffsetFromMarginBox(
      mozilla::WritingMode aWM, BaselineSharingGroup aGroup) const;

  /**
   * Synthesize a first(last) inline-axis baseline based on our border-box.
   * An alphabetical baseline is at the start(end) edge and a central baseline
   * is at the center of our block-axis border-box (aWM tells which to use).
   * https://drafts.csswg.org/css-align-3/#synthesize-baselines
   * @note The returned value is only valid when reflow is not needed.
   * @note You should only call this on frames with a WM that's parallel to aWM.
   * @param aWM the writing-mode of the alignment context
   * @return an offset from our border-box block-axis start(end) edge for
   * a first(last) baseline respectively
   * (implemented in nsIFrameInlines.h)
   */
  inline nscoord SynthesizeBaselineBOffsetFromBorderBox(
      mozilla::WritingMode aWM, BaselineSharingGroup aGroup) const;

  /**
   * Synthesize a first(last) inline-axis baseline based on our content-box.
   * An alphabetical baseline is at the start(end) edge and a central baseline
   * is at the center of our block-axis content-box (aWM tells which to use).
   * https://drafts.csswg.org/css-align-3/#synthesize-baselines
   * @note The returned value is only valid when reflow is not needed.
   * @note You should only call this on frames with a WM that's parallel to aWM.
   * @param aWM the writing-mode of the alignment context
   * @return an offset from our border-box block-axis start(end) edge for
   * a first(last) baseline respectively
   * (implemented in nsIFrameInlines.h)
   */
  inline nscoord SynthesizeBaselineBOffsetFromContentBox(
      mozilla::WritingMode aWM, BaselineSharingGroup aGroup) const;

  /**
   * Return the position of the frame's inline-axis baseline, or synthesize one
   * for the given alignment context. The returned baseline is the distance from
   * the block-axis border-box start(end) edge for aBaselineGroup ::First(Last).
   * @note The returned value is only valid when reflow is not needed.
   * @note You should only call this on frames with a WM that's parallel to aWM.
   * @param aWM the writing-mode of the alignment context
   * @param aBaselineOffset out-param, only valid if the method returns true
   * (implemented in nsIFrameInlines.h)
   */
  inline nscoord BaselineBOffset(mozilla::WritingMode aWM,
                                 BaselineSharingGroup aBaselineGroup,
                                 AlignmentContext aAlignmentContext) const;

  /**
   * XXX: this method is taking over the role that GetLogicalBaseline has.
   * Return true if the frame has a CSS2 'vertical-align' baseline.
   * If it has, then the returned baseline is the distance from the block-
   * axis border-box start edge.
   * @note This method should only be used in AlignmentContext::Inline
   * contexts.
   * @note The returned value is only valid when reflow is not needed.
   * @note You should only call this on frames with a WM that's parallel to aWM.
   * @param aWM the writing-mode of the alignment context
   * @param aBaseline the baseline offset, only valid if the method returns true
   */
  virtual bool GetVerticalAlignBaseline(mozilla::WritingMode aWM,
                                        nscoord* aBaseline) const {
    return false;
  }

  /**
   * Return true if the frame has a first(last) inline-axis natural baseline per
   * CSS Box Alignment.  If so, then the returned baseline is the distance from
   * the block-axis border-box start(end) edge for aBaselineGroup ::First(Last).
   * https://drafts.csswg.org/css-align-3/#natural-baseline
   * @note The returned value is only valid when reflow is not needed.
   * @note You should only call this on frames with a WM that's parallel to aWM.
   * @param aWM the writing-mode of the alignment context
   * @param aBaseline the baseline offset, only valid if the method returns true
   */
  virtual bool GetNaturalBaselineBOffset(mozilla::WritingMode aWM,
                                         BaselineSharingGroup aBaselineGroup,
                                         nscoord* aBaseline) const {
    return false;
  }

  /**
   * Get the position of the baseline on which the caret needs to be placed,
   * relative to the top of the frame.  This is mostly needed for frames
   * which return a baseline from GetBaseline which is not useful for
   * caret positioning.
   */
  virtual nscoord GetCaretBaseline() const {
    return GetLogicalBaseline(GetWritingMode());
  }

  ///////////////////////////////////////////////////////////////////////////////
  // The public visibility API.
  ///////////////////////////////////////////////////////////////////////////////

  /// @return true if we're tracking visibility for this frame.
  bool TrackingVisibility() const {
    return HasAnyStateBits(NS_FRAME_VISIBILITY_IS_TRACKED);
  }

  /// @return the visibility state of this frame. See the Visibility enum
  /// for the possible return values and their meanings.
  Visibility GetVisibility() const;

  /// Update the visibility state of this frame synchronously.
  /// XXX(seth): Avoid using this method; we should be relying on the refresh
  /// driver for visibility updates. This method, which replaces
  /// nsLayoutUtils::UpdateApproximateFrameVisibility(), exists purely as a
  /// temporary measure to avoid changing behavior during the transition from
  /// the old image visibility code.
  void UpdateVisibilitySynchronously();

  // A frame property which stores the visibility state of this frame. Right
  // now that consists of an approximate visibility counter represented as a
  // uint32_t. When the visibility of this frame is not being tracked, this
  // property is absent.
  NS_DECLARE_FRAME_PROPERTY_SMALL_VALUE(VisibilityStateProperty, uint32_t);

 protected:
  /**
   * Subclasses can call this method to enable visibility tracking for this
   * frame.
   *
   * If visibility tracking was previously disabled, this will schedule an
   * update an asynchronous update of visibility.
   */
  void EnableVisibilityTracking();

  /**
   * Subclasses can call this method to disable visibility tracking for this
   * frame.
   *
   * Note that if visibility tracking was previously enabled, disabling
   * visibility tracking will cause a synchronous call to OnVisibilityChange().
   */
  void DisableVisibilityTracking();

  /**
   * Called when a frame transitions between visibility states (for example,
   * from nonvisible to visible, or from visible to nonvisible).
   *
   * @param aNewVisibility    The new visibility state.
   * @param aNonvisibleAction A requested action if the frame has become
   *                          nonvisible. If Nothing(), no action is
   *                          requested. If DISCARD_IMAGES is specified, the
   *                          frame is requested to ask any images it's
   *                          associated with to discard their surfaces if
   *                          possible.
   *
   * Subclasses which override this method should call their parent class's
   * implementation.
   */
  virtual void OnVisibilityChange(
      Visibility aNewVisibility,
      const Maybe<OnNonvisible>& aNonvisibleAction = Nothing());

 public:
  ///////////////////////////////////////////////////////////////////////////////
  // Internal implementation for the approximate frame visibility API.
  ///////////////////////////////////////////////////////////////////////////////

  /**
   * We track the approximate visibility of frames using a counter; if it's
   * non-zero, then the frame is considered visible. Using a counter allows us
   * to account for situations where the frame may be visible in more than one
   * place (for example, via -moz-element), and it simplifies the
   * implementation of our approximate visibility tracking algorithms.
   *
   * @param aNonvisibleAction A requested action if the frame has become
   *                          nonvisible. If Nothing(), no action is
   *                          requested. If DISCARD_IMAGES is specified, the
   *                          frame is requested to ask any images it's
   *                          associated with to discard their surfaces if
   *                          possible.
   */
  void DecApproximateVisibleCount(
      const Maybe<OnNonvisible>& aNonvisibleAction = Nothing());
  void IncApproximateVisibleCount();

  /**
   * Get the specified child list.
   *
   * @param   aListID identifies the requested child list.
   * @return  the child list.  If the requested list is unsupported by this
   *          frame type, an empty list will be returned.
   */
  virtual const nsFrameList& GetChildList(ChildListID aListID) const;
  const nsFrameList& PrincipalChildList() const {
    return GetChildList(kPrincipalList);
  }

  /**
   * Sub-classes should override this methods if they want to append their own
   * child lists into aLists.
   */
  virtual void GetChildLists(nsTArray<ChildList>* aLists) const;

  /**
   * Returns the child lists for this frame.
   */
  AutoTArray<ChildList, 4> ChildLists() const {
    AutoTArray<ChildList, 4> childLists;
    GetChildLists(&childLists);
    return childLists;
  }

  /**
   * Returns the child lists for this frame, including ones belong to a child
   * document.
   */
  AutoTArray<ChildList, 4> CrossDocChildLists();

  // The individual concrete child lists.
  static const ChildListID kPrincipalList = mozilla::layout::kPrincipalList;
  static const ChildListID kAbsoluteList = mozilla::layout::kAbsoluteList;
  static const ChildListID kBulletList = mozilla::layout::kBulletList;
  static const ChildListID kCaptionList = mozilla::layout::kCaptionList;
  static const ChildListID kColGroupList = mozilla::layout::kColGroupList;
  static const ChildListID kExcessOverflowContainersList =
      mozilla::layout::kExcessOverflowContainersList;
  static const ChildListID kFixedList = mozilla::layout::kFixedList;
  static const ChildListID kFloatList = mozilla::layout::kFloatList;
  static const ChildListID kOverflowContainersList =
      mozilla::layout::kOverflowContainersList;
  static const ChildListID kOverflowList = mozilla::layout::kOverflowList;
  static const ChildListID kOverflowOutOfFlowList =
      mozilla::layout::kOverflowOutOfFlowList;
  static const ChildListID kPopupList = mozilla::layout::kPopupList;
  static const ChildListID kPushedFloatsList =
      mozilla::layout::kPushedFloatsList;
  static const ChildListID kSelectPopupList = mozilla::layout::kSelectPopupList;
  static const ChildListID kBackdropList = mozilla::layout::kBackdropList;
  // A special alias for kPrincipalList that do not request reflow.
  static const ChildListID kNoReflowPrincipalList =
      mozilla::layout::kNoReflowPrincipalList;

  /**
   * Child frames are linked together in a doubly-linked list
   */
  nsIFrame* GetNextSibling() const { return mNextSibling; }
  void SetNextSibling(nsIFrame* aNextSibling) {
    NS_ASSERTION(this != aNextSibling,
                 "Creating a circular frame list, this is very bad.");
    if (mNextSibling && mNextSibling->GetPrevSibling() == this) {
      mNextSibling->mPrevSibling = nullptr;
    }
    mNextSibling = aNextSibling;
    if (mNextSibling) {
      mNextSibling->mPrevSibling = this;
    }
  }

  nsIFrame* GetPrevSibling() const { return mPrevSibling; }

  /**
   * Builds the display lists for the content represented by this frame
   * and its descendants. The background+borders of this element must
   * be added first, before any other content.
   *
   * This should only be called by methods in nsFrame. Instead of calling this
   * directly, call either BuildDisplayListForStackingContext or
   * BuildDisplayListForChild.
   *
   * See nsDisplayList.h for more information about display lists.
   */
  virtual void BuildDisplayList(nsDisplayListBuilder* aBuilder,
                                const nsDisplayListSet& aLists) {}
  /**
   * Displays the caret onto the given display list builder. The caret is
   * painted on top of the rest of the display list items.
   */
  void DisplayCaret(nsDisplayListBuilder* aBuilder, nsDisplayList* aList);

  /**
   * Get the preferred caret color at the offset.
   *
   * @param aOffset is offset of the content.
   */
  virtual nscolor GetCaretColorAt(int32_t aOffset);

  bool IsThemed(nsITheme::Transparency* aTransparencyState = nullptr) const {
    return IsThemed(StyleDisplay(), aTransparencyState);
  }
  bool IsThemed(const nsStyleDisplay* aDisp,
                nsITheme::Transparency* aTransparencyState = nullptr) const {
    if (!aDisp->HasAppearance()) {
      return false;
    }
    nsIFrame* mutable_this = const_cast<nsIFrame*>(this);
    nsPresContext* pc = PresContext();
    nsITheme* theme = pc->Theme();
    if (!theme->ThemeSupportsWidget(pc, mutable_this,
                                    aDisp->EffectiveAppearance())) {
      return false;
    }
    if (aTransparencyState) {
      *aTransparencyState = theme->GetWidgetTransparency(
          mutable_this, aDisp->EffectiveAppearance());
    }
    return true;
  }

  /**
   * Builds a display list for the content represented by this frame,
   * treating this frame as the root of a stacking context.
   * Optionally sets aCreatedContainerItem to true if we created a
   * single container display item for the stacking context, and no
   * other wrapping items are needed.
   */
  void BuildDisplayListForStackingContext(
      nsDisplayListBuilder* aBuilder, nsDisplayList* aList,
      bool* aCreatedContainerItem = nullptr);

  enum class DisplayChildFlag {
    ForcePseudoStackingContext,
    ForceStackingContext,
    Inline,
  };
  using DisplayChildFlags = mozilla::EnumSet<DisplayChildFlag>;

  /**
   * Adjusts aDirtyRect for the child's offset, checks that the dirty rect
   * actually intersects the child (or its descendants), calls BuildDisplayList
   * on the child if necessary, and puts things in the right lists if the child
   * is positioned.
   *
   * @param aFlags a set of of DisplayChildFlag values that are applicable for
   * this operation.
   */
  void BuildDisplayListForChild(nsDisplayListBuilder* aBuilder,
                                nsIFrame* aChild,
                                const nsDisplayListSet& aLists,
                                DisplayChildFlags aFlags = {});

  void BuildDisplayListForSimpleChild(nsDisplayListBuilder* aBuilder,
                                      nsIFrame* aChild,
                                      const nsDisplayListSet& aLists);

  /**
   * Helper for BuildDisplayListForChild, to implement this special-case for
   * grid (and flex) items from the spec:
   *   The painting order of grid items is exactly the same as inline blocks,
   *   except that [...], and 'z-index' values other than 'auto' create a
   *   stacking context even if 'position' is 'static' (behaving exactly as if
   *   'position' were 'relative'). https://drafts.csswg.org/css-grid/#z-order
   *
   * Flex items also have the same special-case described in
   * https://drafts.csswg.org/css-flexbox/#painting
   */
  DisplayChildFlag DisplayFlagForFlexOrGridItem() const;

  bool RefusedAsyncAnimation() const {
    return GetProperty(RefusedAsyncAnimationProperty());
  }

  /**
   * Returns true if this frame is transformed (e.g. has CSS or SVG transforms)
   * or if its parent is an SVG frame that has children-only transforms (e.g.
   * an SVG viewBox attribute) or if its transform-style is preserve-3d or
   * the frame has transform animations.
   *
   * @param aStyleDisplay:  If the caller has this->StyleDisplay(), providing
   *   it here will improve performance.
   */
  bool IsTransformed(const nsStyleDisplay* aStyleDisplay) const;
  bool IsTransformed() const { return IsTransformed(StyleDisplay()); }

  /**
   * Same as IsTransformed, except that it doesn't take SVG transforms
   * into account.
   */
  bool IsCSSTransformed(const nsStyleDisplay* aStyleDisplay) const;

  /**
   * True if this frame has any animation of transform in effect.
   */
  bool HasAnimationOfTransform() const;

  /**
   * True if this frame has any animation of opacity in effect.
   *
   * EffectSet is just an optimization.
   */
  bool HasAnimationOfOpacity(mozilla::EffectSet* = nullptr) const;

  /**
   * Returns true if the frame is translucent or the frame has opacity
   * animations for the purposes of creating a stacking context.
   *
   * @param aStyleDisplay:  This function needs style display struct.
   *
   * @param aStyleEffects:  This function needs style effects struct.
   *
   * @param aEffectSet: This function may need to look up EffectSet property.
   *   If a caller already have one, pass it in can save property look up
   *   time; otherwise, just leave it as nullptr.
   */
  bool HasOpacity(const nsStyleDisplay* aStyleDisplay,
                  const nsStyleEffects* aStyleEffects,
                  mozilla::EffectSet* aEffectSet = nullptr) const {
    return HasOpacityInternal(1.0f, aStyleDisplay, aStyleEffects, aEffectSet);
  }
  /**
   * Returns true if the frame is translucent for display purposes.
   *
   * @param aStyleDisplay:  This function needs style display struct.
   *
   * @param aStyleEffects:  This function needs style effects struct.
   *
   * @param aEffectSet: This function may need to look up EffectSet property.
   *   If a caller already have one, pass it in can save property look up
   *   time; otherwise, just leave it as nullptr.
   */
  bool HasVisualOpacity(const nsStyleDisplay* aStyleDisplay,
                        const nsStyleEffects* aStyleEffects,
                        mozilla::EffectSet* aEffectSet = nullptr) const {
    // Treat an opacity value of 0.99 and above as opaque.  This is an
    // optimization aimed at Web content which use opacity:0.99 as a hint for
    // creating a stacking context only.
    return HasOpacityInternal(0.99f, aStyleDisplay, aStyleEffects, aEffectSet);
  }

  /**
   * Return true if this frame might be using a transform getter.
   */
  virtual bool HasTransformGetter() const { return false; }

  /**
   * Returns true if this frame is an SVG frame that has SVG transforms applied
   * to it, or if its parent frame is an SVG frame that has children-only
   * transforms (e.g. an SVG viewBox attribute).
   * If aOwnTransforms is non-null and the frame has its own SVG transforms,
   * aOwnTransforms will be set to these transforms. If aFromParentTransforms
   * is non-null and the frame has an SVG parent with children-only transforms,
   * then aFromParentTransforms will be set to these transforms.
   */
  virtual bool IsSVGTransformed(Matrix* aOwnTransforms = nullptr,
                                Matrix* aFromParentTransforms = nullptr) const;

  /**
   * Return true if this frame should form a backdrop root container.
   * See: https://drafts.fxtf.org/filter-effects-2/#BackdropRootTriggers
   */
  bool FormsBackdropRoot(const nsStyleDisplay* aStyleDisplay,
                         const nsStyleEffects* aStyleEffects,
                         const nsStyleSVGReset* aStyleSvgReset);

  /**
   * Returns whether this frame will attempt to extend the 3d transforms of its
   * children. This requires transform-style: preserve-3d, as well as no
   * clipping or svg effects.
   *
   * @param aStyleDisplay:  If the caller has this->StyleDisplay(), providing
   *   it here will improve performance.
   *
   * @param aStyleEffects:  If the caller has this->StyleEffects(), providing
   *   it here will improve performance.
   *
   * @param aEffectSetForOpacity: This function may need to look up the
   *   EffectSet for opacity animations on this frame.
   *   If the caller already has looked up this EffectSet, it may pass it in to
   *   save an extra property lookup.
   */
  bool Extend3DContext(
      const nsStyleDisplay* aStyleDisplay, const nsStyleEffects* aStyleEffects,
      mozilla::EffectSet* aEffectSetForOpacity = nullptr) const;
  bool Extend3DContext(
      mozilla::EffectSet* aEffectSetForOpacity = nullptr) const {
    return Extend3DContext(StyleDisplay(), StyleEffects(),
                           aEffectSetForOpacity);
  }

  /**
   * Returns whether this frame has a parent that Extend3DContext() and has
   * its own transform (or hidden backface) to be combined with the parent's
   * transform.
   *
   * @param aStyleDisplay:  If the caller has this->StyleDisplay(), providing
   *   it here will improve performance.
   */
  bool Combines3DTransformWithAncestors(
      const nsStyleDisplay* aStyleDisplay) const;
  bool Combines3DTransformWithAncestors() const {
    return Combines3DTransformWithAncestors(StyleDisplay());
  }

  /**
   * Returns whether this frame has a hidden backface and has a parent that
   * Extend3DContext(). This is useful because in some cases the hidden
   * backface can safely be ignored if it could not be visible anyway.
   *
   */
  bool In3DContextAndBackfaceIsHidden() const;

  bool IsPreserve3DLeaf(const nsStyleDisplay* aStyleDisplay,
                        mozilla::EffectSet* aEffectSet = nullptr) const {
    return Combines3DTransformWithAncestors(aStyleDisplay) &&
           !Extend3DContext(aStyleDisplay, StyleEffects(), aEffectSet);
  }
  bool IsPreserve3DLeaf(mozilla::EffectSet* aEffectSet = nullptr) const {
    return IsPreserve3DLeaf(StyleDisplay(), aEffectSet);
  }

  bool HasPerspective(const nsStyleDisplay* aStyleDisplay) const;
  bool HasPerspective() const { return HasPerspective(StyleDisplay()); }

  bool ChildrenHavePerspective(const nsStyleDisplay* aStyleDisplay) const;
  bool ChildrenHavePerspective() const {
    return ChildrenHavePerspective(StyleDisplay());
  }

  /**
   * Includes the overflow area of all descendants that participate in the
   * current 3d context into aOverflowAreas.
   */
  void ComputePreserve3DChildrenOverflow(nsOverflowAreas& aOverflowAreas);

  void RecomputePerspectiveChildrenOverflow(const nsIFrame* aStartFrame);

  /**
   * Returns the computed z-index for this frame, returning Nothing() for
   * z-index: auto, and for frames that don't support z-index.
   */
  Maybe<int32_t> ZIndex() const;

  /**
   * Returns whether this frame is the anchor of some ancestor scroll frame. As
   * this frame is moved, the scroll frame will apply adjustments to keep this
   * scroll frame in the same relative position.
   *
   * aOutContainer will optionally be set to the scroll anchor container for
   * this frame if this frame is an anchor.
   */
  bool IsScrollAnchor(
      mozilla::layout::ScrollAnchorContainer** aOutContainer = nullptr);

  /**
   * Returns whether this frame is the anchor of some ancestor scroll frame, or
   * has a descendant which is the scroll anchor.
   */
  bool IsInScrollAnchorChain() const;
  void SetInScrollAnchorChain(bool aInChain);

  /**
   * Returns the number of ancestors between this and the root of our frame tree
   */
  uint32_t GetDepthInFrameTree() const;

  /**
   * Event handling of GUI events.
   *
   * @param aEvent event structure describing the type of event and rge widget
   * where the event originated. The |point| member of this is in the coordinate
   * system of the view returned by GetOffsetFromView.
   *
   * @param aEventStatus a return value indicating whether the event was
   * handled and whether default processing should be done
   *
   * XXX From a frame's perspective it's unclear what the effect of the event
   * status is. Does it cause the event to continue propagating through the
   * frame hierarchy or is it just returned to the widgets?
   *
   * @see     WidgetGUIEvent
   * @see     nsEventStatus
   */
  MOZ_CAN_RUN_SCRIPT_BOUNDARY
  virtual nsresult HandleEvent(nsPresContext* aPresContext,
                               mozilla::WidgetGUIEvent* aEvent,
                               nsEventStatus* aEventStatus);

  nsresult SelectByTypeAtPoint(nsPresContext* aPresContext,
                               const nsPoint& aPoint,
                               nsSelectionAmount aBeginAmountType,
                               nsSelectionAmount aEndAmountType,
                               uint32_t aSelectFlags);

  nsresult PeekBackwardAndForward(nsSelectionAmount aAmountBack,
                                  nsSelectionAmount aAmountForward,
                                  int32_t aStartPos, bool aJumpLines,
                                  uint32_t aSelectFlags);

  enum { SELECT_ACCUMULATE = 0x01 };

 protected:
  // Fire DOM event. If no aContent argument use frame's mContent.
  void FireDOMEvent(const nsAString& aDOMEventName,
                    nsIContent* aContent = nullptr);

  // Selection Methods

  NS_IMETHOD HandlePress(nsPresContext* aPresContext,
                         mozilla::WidgetGUIEvent* aEvent,
                         nsEventStatus* aEventStatus);

  NS_IMETHOD HandleMultiplePress(nsPresContext* aPresContext,
                                 mozilla::WidgetGUIEvent* aEvent,
                                 nsEventStatus* aEventStatus,
                                 bool aControlHeld);

  MOZ_CAN_RUN_SCRIPT
  NS_IMETHOD HandleDrag(nsPresContext* aPresContext,
                        mozilla::WidgetGUIEvent* aEvent,
                        nsEventStatus* aEventStatus);

  NS_IMETHOD HandleRelease(nsPresContext* aPresContext,
                           mozilla::WidgetGUIEvent* aEvent,
                           nsEventStatus* aEventStatus);

  // Test if we are selecting a table object:
  //  Most table/cell selection requires that Ctrl (Cmd on Mac) key is down
  //   during a mouse click or drag. Exception is using Shift+click when
  //   already in "table/cell selection mode" to extend a block selection
  //  Get the parent content node and offset of the frame
  //   of the enclosing cell or table (if not inside a cell)
  //  aTarget tells us what table element to select (currently only cell and
  //  table supported) (enums for this are defined in nsIFrame.h)
  nsresult GetDataForTableSelection(const nsFrameSelection* aFrameSelection,
                                    mozilla::PresShell* aPresShell,
                                    mozilla::WidgetMouseEvent* aMouseEvent,
                                    nsIContent** aParentContent,
                                    int32_t* aContentOffset,
                                    mozilla::TableSelectionMode* aTarget);

  /**
   * @return see nsISelectionController.idl's `getDisplaySelection`.
   */
  int16_t DetermineDisplaySelection();

 public:
  virtual nsresult GetContentForEvent(mozilla::WidgetEvent* aEvent,
                                      nsIContent** aContent);

  // This structure keeps track of the content node and offsets associated with
  // a point; there is a primary and a secondary offset associated with any
  // point.  The primary and secondary offsets differ when the point is over a
  // non-text object.  The primary offset is the expected position of the
  // cursor calculated from a point; the secondary offset, when it is different,
  // indicates that the point is in the boundaries of some selectable object.
  // Note that the primary offset can be after the secondary offset; for places
  // that need the beginning and end of the object, the StartOffset and
  // EndOffset helpers can be used.
  struct MOZ_STACK_CLASS ContentOffsets {
    ContentOffsets()
        : offset(0),
          secondaryOffset(0),
          associate(mozilla::CARET_ASSOCIATE_BEFORE) {}
    bool IsNull() { return !content; }
    // Helpers for places that need the ends of the offsets and expect them in
    // numerical order, as opposed to wanting the primary and secondary offsets
    int32_t StartOffset() { return std::min(offset, secondaryOffset); }
    int32_t EndOffset() { return std::max(offset, secondaryOffset); }

    nsCOMPtr<nsIContent> content;
    int32_t offset;
    int32_t secondaryOffset;
    // This value indicates whether the associated content is before or after
    // the offset; the most visible use is to allow the caret to know which line
    // to display on.
    mozilla::CaretAssociationHint associate;
  };
  enum {
    IGNORE_SELECTION_STYLE = 0x01,
    // Treat visibility:hidden frames as non-selectable
    SKIP_HIDDEN = 0x02
  };
  /**
   * This function calculates the content offsets for selection relative to
   * a point.  Note that this should generally only be callled on the event
   * frame associated with an event because this function does not account
   * for frame lists other than the primary one.
   * @param aPoint point relative to this frame
   */
  ContentOffsets GetContentOffsetsFromPoint(const nsPoint& aPoint,
                                            uint32_t aFlags = 0);

  virtual ContentOffsets GetContentOffsetsFromPointExternal(
      const nsPoint& aPoint, uint32_t aFlags = 0) {
    return GetContentOffsetsFromPoint(aPoint, aFlags);
  }

  // Helper for GetContentAndOffsetsFromPoint; calculation of content offsets
  // in this function assumes there is no child frame that can be targeted.
  virtual ContentOffsets CalcContentOffsetsFromFramePoint(
      const nsPoint& aPoint);

  /**
   * Ensure that `this` gets notifed when `aImage`s underlying image request
   * loads or animates.
   *
   * This in practice is only needed for the canvas frame and table cell
   * backgrounds, which are the only cases that should paint a background that
   * isn't its own. The canvas paints the background from the root element or
   * body, and the table cell paints the background for its row.
   *
   * For regular frames, this is done in DidSetComputedStyle.
   *
   * NOTE: It's unclear if we even actually _need_ this for the second case, as
   * invalidating the row should invalidate all the cells. For the canvas case
   * this is definitely needed as it paints the background from somewhere "down"
   * in the frame tree.
   *
   * Returns whether the image was in fact associated with the frame.
   */
  [[nodiscard]] bool AssociateImage(const mozilla::StyleImage&);

  /**
   * This needs to be called if the above caller returned true, once the above
   * caller doesn't care about getting notified anymore.
   */
  void DisassociateImage(const mozilla::StyleImage&);

  enum class AllowCustomCursorImage {
    No,
    Yes,
  };

  /**
   * This structure holds information about a cursor. AllowCustomCursorImage
   * is `No`, then no cursor image should be loaded from the style specified on
   * `mStyle`, or the frame's style.
   *
   * The `mStyle` member is used for `<area>` elements.
   */
  struct MOZ_STACK_CLASS Cursor {
    mozilla::StyleCursorKind mCursor = mozilla::StyleCursorKind::Auto;
    AllowCustomCursorImage mAllowCustomCursor = AllowCustomCursorImage::Yes;
    RefPtr<mozilla::ComputedStyle> mStyle;
  };

  /**
   * Get the cursor for a given frame.
   */
  virtual mozilla::Maybe<Cursor> GetCursor(const nsPoint&);

  /**
   * Get a point (in the frame's coordinate space) given an offset into
   * the content. This point should be on the baseline of text with
   * the correct horizontal offset
   */
  virtual nsresult GetPointFromOffset(int32_t inOffset, nsPoint* outPoint);

  /**
   * Get a list of character rects in a given range.
   * This is similar version of GetPointFromOffset.
   */
  virtual nsresult GetCharacterRectsInRange(int32_t aInOffset, int32_t aLength,
                                            nsTArray<nsRect>& aRects);

  /**
   * Get the child frame of this frame which contains the given
   * content offset. outChildFrame may be this frame, or nullptr on return.
   * outContentOffset returns the content offset relative to the start
   * of the returned node. You can also pass a hint which tells the method
   * to stick to the end of the first found frame or the beginning of the
   * next in case the offset falls on a boundary.
   */
  virtual nsresult GetChildFrameContainingOffset(
      int32_t inContentOffset,
      bool inHint,  // false stick left
      int32_t* outFrameContentOffset, nsIFrame** outChildFrame);

  /**
   * Get the current frame-state value for this frame. aResult is
   * filled in with the state bits.
   */
  nsFrameState GetStateBits() const { return mState; }

  /**
   * Update the current frame-state value for this frame.
   */
  void AddStateBits(nsFrameState aBits) { mState |= aBits; }
  void RemoveStateBits(nsFrameState aBits) { mState &= ~aBits; }
  void AddOrRemoveStateBits(nsFrameState aBits, bool aVal) {
    aVal ? AddStateBits(aBits) : RemoveStateBits(aBits);
  }

  /**
   * Checks if the current frame-state includes all of the listed bits
   */
  bool HasAllStateBits(nsFrameState aBits) const {
    return (mState & aBits) == aBits;
  }

  /**
   * Checks if the current frame-state includes any of the listed bits
   */
  bool HasAnyStateBits(nsFrameState aBits) const { return mState & aBits; }

  /**
   * Return true if this frame is the primary frame for mContent.
   */
  bool IsPrimaryFrame() const { return mIsPrimaryFrame; }

  void SetIsPrimaryFrame(bool aIsPrimary) { mIsPrimaryFrame = aIsPrimary; }

  bool IsPrimaryFrameOfRootOrBodyElement() const;

  /**
   * This call is invoked on the primary frame for a character data content
   * node, when it is changed in the content tree.
   */
  virtual nsresult CharacterDataChanged(const CharacterDataChangeInfo&);

  /**
   * This call is invoked when the value of a content objects's attribute
   * is changed.
   * The first frame that maps that content is asked to deal
   * with the change by doing whatever is appropriate.
   *
   * @param aNameSpaceID the namespace of the attribute
   * @param aAttribute the atom name of the attribute
   * @param aModType Whether or not the attribute was added, changed, or
   * removed. The constants are defined in MutationEvent.webidl.
   */
  virtual nsresult AttributeChanged(int32_t aNameSpaceID, nsAtom* aAttribute,
                                    int32_t aModType);

  /**
   * When the content states of a content object change, this method is invoked
   * on the primary frame of that content object.
   *
   * @param aStates the changed states
   */
  virtual void ContentStatesChanged(mozilla::EventStates aStates);

  /**
   * Continuation member functions
   */
  virtual nsIFrame* GetPrevContinuation() const;
  virtual void SetPrevContinuation(nsIFrame*);
  virtual nsIFrame* GetNextContinuation() const;
  virtual void SetNextContinuation(nsIFrame*);
  virtual nsIFrame* FirstContinuation() const {
    return const_cast<nsIFrame*>(this);
  }
  virtual nsIFrame* LastContinuation() const {
    return const_cast<nsIFrame*>(this);
  }

  /**
   * GetTailContinuation gets the last non-overflow-container continuation
   * in the continuation chain, i.e. where the next sibling element
   * should attach).
   */
  nsIFrame* GetTailContinuation();

  /**
   * Flow member functions
   */
  virtual nsIFrame* GetPrevInFlow() const;
  virtual void SetPrevInFlow(nsIFrame*);

  virtual nsIFrame* GetNextInFlow() const;
  virtual void SetNextInFlow(nsIFrame*);

  /**
   * Return the first frame in our current flow.
   */
  virtual nsIFrame* FirstInFlow() const { return const_cast<nsIFrame*>(this); }

  /**
   * Return the last frame in our current flow.
   */
  virtual nsIFrame* LastInFlow() const { return const_cast<nsIFrame*>(this); }

  /**
   * Note: "width" in the names and comments on the following methods
   * means inline-size, which could be height in vertical layout
   */

  /**
   * Mark any stored intrinsic width information as dirty (requiring
   * re-calculation).  Note that this should generally not be called
   * directly; PresShell::FrameNeedsReflow() will call it instead.
   */
  virtual void MarkIntrinsicISizesDirty();

 private:
  nsBoxLayoutMetrics* BoxMetrics() const;

 public:
  /**
   * Make this frame and all descendants dirty (if not already).
   * Exceptions: XULBoxFrame and TableColGroupFrame children.
   */
  void MarkSubtreeDirty();

  /**
   * Get the min-content intrinsic inline size of the frame.  This must be
   * less than or equal to the max-content intrinsic inline size.
   *
   * This is *not* affected by the CSS 'min-width', 'width', and
   * 'max-width' properties on this frame, but it is affected by the
   * values of those properties on this frame's descendants.  (It may be
   * called during computation of the values of those properties, so it
   * cannot depend on any values in the nsStylePosition for this frame.)
   *
   * The value returned should **NOT** include the space required for
   * padding and border.
   *
   * Note that many frames will cache the result of this function call
   * unless MarkIntrinsicISizesDirty is called.
   *
   * It is not acceptable for a frame to mark itself dirty when this
   * method is called.
   *
   * This method must not return a negative value.
   */
  virtual nscoord GetMinISize(gfxContext* aRenderingContext);

  /**
   * Get the max-content intrinsic inline size of the frame.  This must be
   * greater than or equal to the min-content intrinsic inline size.
   *
   * Otherwise, all the comments for |GetMinISize| above apply.
   */
  virtual nscoord GetPrefISize(gfxContext* aRenderingContext);

  /**
   * |InlineIntrinsicISize| represents the intrinsic width information
   * in inline layout.  Code that determines the intrinsic width of a
   * region of inline layout accumulates the result into this structure.
   * This pattern is needed because we need to maintain state
   * information about whitespace (for both collapsing and trimming).
   */
  struct InlineIntrinsicISizeData {
    InlineIntrinsicISizeData()
        : mLine(nullptr),
          mLineContainer(nullptr),
          mPrevLines(0),
          mCurrentLine(0),
          mTrailingWhitespace(0),
          mSkipWhitespace(true) {}

    // The line. This may be null if the inlines are not associated with
    // a block or if we just don't know the line.
    const nsLineList_iterator* mLine;

    // The line container. Private, to ensure we always use SetLineContainer
    // to update it.
    //
    // Note that nsContainerFrame::DoInlineIntrinsicISize will clear the
    // |mLine| and |mLineContainer| fields when following a next-in-flow link,
    // so we must not assume these can always be dereferenced.
   private:
    nsIFrame* mLineContainer;

    // Setter and getter for the lineContainer field:
   public:
    void SetLineContainer(nsIFrame* aLineContainer) {
      mLineContainer = aLineContainer;
    }
    nsIFrame* LineContainer() const { return mLineContainer; }

    // The maximum intrinsic width for all previous lines.
    nscoord mPrevLines;

    // The maximum intrinsic width for the current line.  At a line
    // break (mandatory for preferred width; allowed for minimum width),
    // the caller should call |Break()|.
    nscoord mCurrentLine;

    // This contains the width of the trimmable whitespace at the end of
    // |mCurrentLine|; it is zero if there is no such whitespace.
    nscoord mTrailingWhitespace;

    // True if initial collapsable whitespace should be skipped.  This
    // should be true at the beginning of a block, after hard breaks
    // and when the last text ended with whitespace.
    bool mSkipWhitespace;

    // Floats encountered in the lines.
    class FloatInfo {
     public:
      FloatInfo(const nsIFrame* aFrame, nscoord aWidth)
          : mFrame(aFrame), mWidth(aWidth) {}
      const nsIFrame* Frame() const { return mFrame; }
      nscoord Width() const { return mWidth; }

     private:
      const nsIFrame* mFrame;
      nscoord mWidth;
    };

    nsTArray<FloatInfo> mFloats;
  };

  struct InlineMinISizeData : public InlineIntrinsicISizeData {
    InlineMinISizeData() : mAtStartOfLine(true) {}

    // The default implementation for nsIFrame::AddInlineMinISize.
    void DefaultAddInlineMinISize(nsIFrame* aFrame, nscoord aISize,
                                  bool aAllowBreak = true);

    // We need to distinguish forced and optional breaks for cases where the
    // current line total is negative.  When it is, we need to ignore
    // optional breaks to prevent min-width from ending up bigger than
    // pref-width.
    void ForceBreak();

    // If the break here is actually taken, aHyphenWidth must be added to the
    // width of the current line.
    void OptionallyBreak(nscoord aHyphenWidth = 0);

    // Whether we're currently at the start of the line.  If we are, we
    // can't break (for example, between the text-indent and the first
    // word).
    bool mAtStartOfLine;
  };

  struct InlinePrefISizeData : public InlineIntrinsicISizeData {
    typedef mozilla::StyleClear StyleClear;

    InlinePrefISizeData() : mLineIsEmpty(true) {}

    /**
     * Finish the current line and start a new line.
     *
     * @param aBreakType controls whether isize of floats are considered
     * and what floats are kept for the next line:
     *  * |None| skips handling floats, which means no floats are
     *    removed, and isizes of floats are not considered either.
     *  * |Both| takes floats into consideration when computing isize
     *    of the current line, and removes all floats after that.
     *  * |Left| and |Right| do the same as |Both| except that they only
     *    remove floats on the given side, and any floats on the other
     *    side that are prior to a float on the given side that has a
     *    'clear' property that clears them.
     * All other values of StyleClear must be converted to the four
     * physical values above for this function.
     */
    void ForceBreak(StyleClear aBreakType = StyleClear::Both);

    // The default implementation for nsIFrame::AddInlinePrefISize.
    void DefaultAddInlinePrefISize(nscoord aISize);

    // True if the current line contains nothing other than placeholders.
    bool mLineIsEmpty;
  };

  /**
   * Add the intrinsic minimum width of a frame in a way suitable for
   * use in inline layout to an |InlineIntrinsicISizeData| object that
   * represents the intrinsic width information of all the previous
   * frames in the inline layout region.
   *
   * All *allowed* breakpoints within the frame determine what counts as
   * a line for the |InlineIntrinsicISizeData|.  This means that
   * |aData->mTrailingWhitespace| will always be zero (unlike for
   * AddInlinePrefISize).
   *
   * All the comments for |GetMinISize| apply, except that this function
   * is responsible for adding padding, border, and margin and for
   * considering the effects of 'width', 'min-width', and 'max-width'.
   *
   * This may be called on any frame.  Frames that do not participate in
   * line breaking can inherit the default implementation on nsFrame,
   * which calls |GetMinISize|.
   */
  virtual void AddInlineMinISize(gfxContext* aRenderingContext,
                                 InlineMinISizeData* aData);

  /**
   * Add the intrinsic preferred width of a frame in a way suitable for
   * use in inline layout to an |InlineIntrinsicISizeData| object that
   * represents the intrinsic width information of all the previous
   * frames in the inline layout region.
   *
   * All the comments for |AddInlineMinISize| and |GetPrefISize| apply,
   * except that this fills in an |InlineIntrinsicISizeData| structure
   * based on using all *mandatory* breakpoints within the frame.
   */
  virtual void AddInlinePrefISize(gfxContext* aRenderingContext,
                                  InlinePrefISizeData* aData);

  /**
   * Intrinsic size of a frame in a single axis.
   *
   * This can represent either isize or bsize.
   */
  struct IntrinsicSizeOffsetData {
    nscoord padding = 0;
    nscoord border = 0;
    nscoord margin = 0;
  };

  /**
   * Return the isize components of padding, border, and margin
   * that contribute to the intrinsic width that applies to the parent.
   * @param aPercentageBasis the percentage basis to use for padding/margin -
   *   i.e. the Containing Block's inline-size
   */
  virtual IntrinsicSizeOffsetData IntrinsicISizeOffsets(
      nscoord aPercentageBasis = NS_UNCONSTRAINEDSIZE);

  /**
   * Return the bsize components of padding, border, and margin
   * that contribute to the intrinsic width that applies to the parent.
   * @param aPercentageBasis the percentage basis to use for padding/margin -
   *   i.e. the Containing Block's inline-size
   */
  IntrinsicSizeOffsetData IntrinsicBSizeOffsets(
      nscoord aPercentageBasis = NS_UNCONSTRAINEDSIZE);

  virtual mozilla::IntrinsicSize GetIntrinsicSize();

  /**
   * Get the intrinsic ratio of this element, or a default-constructed
   * AspectRatio if it has no intrinsic ratio.
   *
   * The intrinsic ratio is the ratio of the width/height of a box with an
   * intrinsic size or the intrinsic aspect ratio of a scalable vector image
   * without an intrinsic size.
   */
  virtual mozilla::AspectRatio GetIntrinsicRatio();

  /**
   * Compute the size that a frame will occupy.  Called while
   * constructing the ReflowInput to be used to Reflow the frame,
   * in order to fill its mComputedWidth and mComputedHeight member
   * variables.
   *
   * Note that the reason that border and padding need to be passed
   * separately is so that the 'box-sizing' property can be handled.
   * Thus aMargin includes absolute positioning offsets as well.
   *
   * @param aWM  The writing mode to use for the returned size (need not match
   *             this frame's writing mode). This is also the writing mode of
   *             the passed-in LogicalSize parameters.
   * @param aCBSize  The size of the element's containing block.  (Well,
   *                 the BSize() component isn't really.)
   * @param aAvailableISize  The available inline-size for 'auto' inline-size.
   *                         This is usually the same as aCBSize.ISize(),
   *                         but differs in cases such as block
   *                         formatting context roots next to floats, or
   *                         in some cases of float reflow in quirks
   *                         mode.
   * @param aMargin  The sum of the inline / block margins ***AND***
   *                 absolute positioning offsets (inset-block and
   *                 inset-inline) of the frame, including actual values
   *                 resulting from percentages and from the
   *                 "hypothetical box" for absolute positioning, but
   *                 not including actual values resulting from 'auto'
   *                 margins or ignored 'auto' values in absolute
   *                 positioning.
<<<<<<< HEAD
   * @param aBorder  The sum of the vertical / horizontal border widths
   *                 of the frame.
   * @param aPadding The sum of the vertical / horizontal margins of
   *                 the frame, including actual values resulting from
   *                 percentages.
=======
   * @param aBorderPadding  The sum of the frame's inline / block border-widths
   *                        and padding (including actual values resulting from
   *                        percentage padding values).
>>>>>>> b29fcea7
   * @param aFlags   Flags to further customize behavior (definitions in
   *                 LayoutConstants.h).
   *
   * The return value includes the computed LogicalSize and AspectRatioUsage
   * which indicates whether the inline/block size is affected by aspect-ratio
   * or not. The BSize() of the returned LogicalSize may be
   * NS_UNCONSTRAINEDSIZE, but the ISize() must not be. We need AspectRatioUsage
   * during reflow because the final size may be affected by the content size
   * after applying aspect-ratio.
   * https://drafts.csswg.org/css-sizing-4/#aspect-ratio-minimum
   *
   */
  enum class AspectRatioUsage : uint8_t {
    None,
    ToComputeISize,
    ToComputeBSize,
  };
  struct SizeComputationResult {
    mozilla::LogicalSize mLogicalSize;
    AspectRatioUsage mAspectRatioUsage = AspectRatioUsage::None;
  };
  virtual SizeComputationResult ComputeSize(
      gfxContext* aRenderingContext, mozilla::WritingMode aWM,
      const mozilla::LogicalSize& aCBSize, nscoord aAvailableISize,
<<<<<<< HEAD
      const mozilla::LogicalSize& aMargin, const mozilla::LogicalSize& aBorder,
      const mozilla::LogicalSize& aPadding, mozilla::ComputeSizeFlags aFlags);
=======
      const mozilla::LogicalSize& aMargin,
      const mozilla::LogicalSize& aBorderPadding,
      mozilla::ComputeSizeFlags aFlags);
>>>>>>> b29fcea7

 protected:
  /**
   * A helper, used by |nsIFrame::ComputeSize| (for frames that need to
   * override only this part of ComputeSize), that computes the size
   * that should be returned when inline-size, block-size, and
   * [min|max]-[inline-size|block-size] are all 'auto' or equivalent.
   *
   * In general, frames that can accept any computed inline-size/block-size
   * should override only ComputeAutoSize, and frames that cannot do so need to
   * override ComputeSize to enforce their inline-size/block-size invariants.
   *
   * Implementations may optimize by returning a garbage width if
   * StylePosition()->ISize() is not 'auto', and likewise for BSize(), since in
   * such cases the result is guaranteed to be unused.
   */
  virtual mozilla::LogicalSize ComputeAutoSize(
      gfxContext* aRenderingContext, mozilla::WritingMode aWM,
      const mozilla::LogicalSize& aCBSize, nscoord aAvailableISize,
<<<<<<< HEAD
      const mozilla::LogicalSize& aMargin, const mozilla::LogicalSize& aBorder,
      const mozilla::LogicalSize& aPadding, mozilla::ComputeSizeFlags aFlags);
=======
      const mozilla::LogicalSize& aMargin,
      const mozilla::LogicalSize& aBorderPadding,
      mozilla::ComputeSizeFlags aFlags);
>>>>>>> b29fcea7

  /**
   * Utility function for ComputeAutoSize implementations.  Return
   * max(GetMinISize(), min(aISizeInCB, GetPrefISize()))
   */
  nscoord ShrinkWidthToFit(gfxContext* aRenderingContext, nscoord aISizeInCB,
                           mozilla::ComputeSizeFlags aFlags);

 public:
  /**
   * Compute a tight bounding rectangle for the frame. This is a rectangle
   * that encloses the pixels that are actually drawn. We're allowed to be
   * conservative and currently we don't try very hard. The rectangle is
   * in appunits and relative to the origin of this frame.
   *
   * This probably only needs to include frame bounds, glyph bounds, and
   * text decorations, but today it sometimes includes other things that
   * contribute to ink overflow.
   *
   * @param aDrawTarget a draw target that can be used if we need
   * to do measurement
   */
  virtual nsRect ComputeTightBounds(DrawTarget* aDrawTarget) const;

  /**
   * This function is similar to GetPrefISize and ComputeTightBounds: it
   * computes the left and right coordinates of a preferred tight bounding
   * rectangle for the frame. This is a rectangle that would enclose the pixels
   * that are drawn if we lay out the element without taking any optional line
   * breaks. The rectangle is in appunits and relative to the origin of this
   * frame. Currently, this function is only implemented for nsBlockFrame and
   * nsTextFrame and is used to determine intrinsic widths of MathML token
   * elements.

   * @param aContext a rendering context that can be used if we need
   * to do measurement
   * @param aX      computed left coordinate of the tight bounding rectangle
   * @param aXMost  computed intrinsic width of the tight bounding rectangle
   *
   */
  virtual nsresult GetPrefWidthTightBounds(gfxContext* aContext, nscoord* aX,
                                           nscoord* aXMost);

  /**
   * The frame is given an available size and asked for its desired
   * size.  This is the frame's opportunity to reflow its children.
   *
   * If the frame has the NS_FRAME_IS_DIRTY bit set then it is
   * responsible for completely reflowing itself and all of its
   * descendants.
   *
   * Otherwise, if the frame has the NS_FRAME_HAS_DIRTY_CHILDREN bit
   * set, then it is responsible for reflowing at least those
   * children that have NS_FRAME_HAS_DIRTY_CHILDREN or NS_FRAME_IS_DIRTY
   * set.
   *
   * If a difference in available size from the previous reflow causes
   * the frame's size to change, it should reflow descendants as needed.
   *
   * Calculates the size of this frame after reflowing (calling Reflow on, and
   * updating the size and position of) its children, as necessary.  The
   * calculated size is returned to the caller via the ReflowOutput
   * outparam.  (The caller is responsible for setting the actual size and
   * position of this frame.)
   *
   * A frame's children must _all_ be reflowed if the frame is dirty (the
   * NS_FRAME_IS_DIRTY bit is set on it).  Otherwise, individual children
   * must be reflowed if they are dirty or have the NS_FRAME_HAS_DIRTY_CHILDREN
   * bit set on them.  Otherwise, whether children need to be reflowed depends
   * on the frame's type (it's up to individual Reflow methods), and on what
   * has changed.  For example, a change in the width of the frame may require
   * all of its children to be reflowed (even those without dirty bits set on
   * them), whereas a change in its height might not.
   * (ReflowInput::ShouldReflowAllKids may be helpful in deciding whether
   * to reflow all the children, but for some frame types it might result in
   * over-reflow.)
   *
   * Note: if it's only the overflow rect(s) of a frame that need to be
   * updated, then UpdateOverflow should be called instead of Reflow.
   *
   * @param aReflowOutput <i>out</i> parameter where you should return the
   *          desired size and ascent/descent info. You should include any
   *          space you want for border/padding in the desired size you return.
   *
   *          It's okay to return a desired size that exceeds the avail
   *          size if that's the smallest you can be, i.e. it's your
   *          minimum size.
   *
   *          For an incremental reflow you are responsible for invalidating
   *          any area within your frame that needs repainting (including
   *          borders). If your new desired size is different than your current
   *          size, then your parent frame is responsible for making sure that
   *          the difference between the two rects is repainted
   *
   * @param aReflowInput information about your reflow including the reason
   *          for the reflow and the available space in which to lay out. Each
   *          dimension of the available space can either be constrained or
   *          unconstrained (a value of NS_UNCONSTRAINEDSIZE).
   *
   *          Note that the available space can be negative. In this case you
   *          still must return an accurate desired size. If you're a container
   *          you must <b>always</b> reflow at least one frame regardless of the
   *          available space
   *
   * @param aStatus a return value indicating whether the frame is complete
   *          and whether the next-in-flow is dirty and needs to be reflowed
   */
  virtual void Reflow(nsPresContext* aPresContext, ReflowOutput& aReflowOutput,
                      const ReflowInput& aReflowInput, nsReflowStatus& aStatus);

  // Option flags for ReflowChild(), FinishReflowChild(), and
  // SyncFrameViewAfterReflow().
  enum class ReflowChildFlags : uint32_t {
    Default = 0,

    // Don't position the frame's view. Set this if you don't want to
    // automatically sync the frame and view.
    NoMoveView = 1 << 0,

    // Don't move the frame. Also implies NoMoveView.
    NoMoveFrame = (1 << 1) | NoMoveView,

    // Don't size the frame's view.
    NoSizeView = 1 << 2,

    // Only applies to ReflowChild; if true, don't delete the next-in-flow, even
    // if the reflow is fully complete.
    NoDeleteNextInFlowChild = 1 << 3,

    // Only applies to FinishReflowChild.  Tell it to call
    // ApplyRelativePositioning.
    ApplyRelativePositioning = 1 << 4,
  };

  /**
   * Post-reflow hook. After a frame is reflowed this method will be called
   * informing the frame that this reflow process is complete, and telling the
   * frame the status returned by the Reflow member function.
   *
   * This call may be invoked many times, while NS_FRAME_IN_REFLOW is set,
   * before it is finally called once with a NS_FRAME_REFLOW_COMPLETE value.
   * When called with a NS_FRAME_REFLOW_COMPLETE value the NS_FRAME_IN_REFLOW
   * bit in the frame state will be cleared.
   *
   * XXX This doesn't make sense. If the frame is reflowed but not complete,
   * then the status should have IsIncomplete() equal to true.
   * XXX Don't we want the semantics to dictate that we only call this once for
   * a given reflow?
   */
  virtual void DidReflow(nsPresContext* aPresContext,
                         const ReflowInput* aReflowInput);

  void FinishReflowWithAbsoluteFrames(nsPresContext* aPresContext,
                                      ReflowOutput& aDesiredSize,
                                      const ReflowInput& aReflowInput,
                                      nsReflowStatus& aStatus,
                                      bool aConstrainBSize = true);

  /**
   * Updates the overflow areas of the frame. This can be called if an
   * overflow area of the frame's children has changed without reflowing.
   * @return true if either of the overflow areas for this frame have changed.
   */
  bool UpdateOverflow();

  /**
   * Computes any overflow area created by the frame itself (outside of the
   * frame bounds) and includes it into aOverflowAreas.
   *
   * Returns false if updating overflow isn't supported for this frame.
   * If the frame requires a reflow instead, then it is responsible
   * for scheduling one.
   */
  virtual bool ComputeCustomOverflow(nsOverflowAreas& aOverflowAreas);

  /**
   * Computes any overflow area created by children of this frame and
   * includes it into aOverflowAreas.
   */
  virtual void UnionChildOverflow(nsOverflowAreas& aOverflowAreas);

  // Represents zero or more physical axes.
  enum class PhysicalAxes : uint8_t {
    None = 0x0,
    Horizontal = 0x1,
    Vertical = 0x2,
    Both = Horizontal | Vertical,
  };

  /**
   * Returns true if this frame should apply overflow clipping.
   */
  PhysicalAxes ShouldApplyOverflowClipping(const nsStyleDisplay* aDisp) const;

  /**
   * Helper method used by block reflow to identify runs of text so
   * that proper word-breaking can be done.
   *
   * @return
   *    true if we can continue a "text run" through the frame. A
   *    text run is text that should be treated contiguously for line
   *    and word breaking.
   */
  virtual bool CanContinueTextRun() const;

  /**
   * Computes an approximation of the rendered text of the frame and its
   * continuations. Returns nothing for non-text frames.
   * The appended text will often not contain all the whitespace from source,
   * depending on CSS white-space processing.
   * if aEndOffset goes past end, use the text up to the string's end.
   * Call this on the primary frame for a text node.
   * aStartOffset and aEndOffset can be content offsets or offsets in the
   * rendered text, depending on aOffsetType.
   * Returns a string, as well as offsets identifying the start of the text
   * within the rendered text for the whole node, and within the text content
   * of the node.
   */
  struct RenderedText {
    nsAutoString mString;
    uint32_t mOffsetWithinNodeRenderedText;
    int32_t mOffsetWithinNodeText;
    RenderedText()
        : mOffsetWithinNodeRenderedText(0), mOffsetWithinNodeText(0) {}
  };
  enum class TextOffsetType {
    // Passed-in start and end offsets are within the content text.
    OffsetsInContentText,
    // Passed-in start and end offsets are within the rendered text.
    OffsetsInRenderedText,
  };
  enum class TrailingWhitespace {
    Trim,
    // Spaces preceding a caret at the end of a line should not be trimmed
    DontTrim,
  };
  virtual RenderedText GetRenderedText(
      uint32_t aStartOffset = 0, uint32_t aEndOffset = UINT32_MAX,
      TextOffsetType aOffsetType = TextOffsetType::OffsetsInContentText,
      TrailingWhitespace aTrimTrailingWhitespace = TrailingWhitespace::Trim) {
    return RenderedText();
  }

  /**
   * Returns true if the frame contains any non-collapsed characters.
   * This method is only available for text frames, and it will return false
   * for all other frame types.
   */
  virtual bool HasAnyNoncollapsedCharacters() { return false; }

  /**
   * Returns true if events of the given type targeted at this frame
   * should only be dispatched to the system group.
   */
  virtual bool OnlySystemGroupDispatch(mozilla::EventMessage aMessage) const {
    return false;
  }

  //
  // Accessor functions to an associated view object:
  //
  bool HasView() const { return !!(mState & NS_FRAME_HAS_VIEW); }

  /**
   * Helper method to create a view for a frame.  Only used by a few sub-classes
   * that need a view.
   */
  void CreateView();

 protected:
  virtual nsView* GetViewInternal() const {
    MOZ_ASSERT_UNREACHABLE("method should have been overridden by subclass");
    return nullptr;
  }
  virtual void SetViewInternal(nsView* aView) {
    MOZ_ASSERT_UNREACHABLE("method should have been overridden by subclass");
  }

 public:
  nsView* GetView() const {
    if (MOZ_LIKELY(!HasView())) {
      return nullptr;
    }
    nsView* view = GetViewInternal();
    MOZ_ASSERT(view, "GetViewInternal() should agree with HasView()");
    return view;
  }
  void SetView(nsView* aView);

  /**
   * Find the closest view (on |this| or an ancestor).
   * If aOffset is non-null, it will be set to the offset of |this|
   * from the returned view.
   */
  nsView* GetClosestView(nsPoint* aOffset = nullptr) const;

  /**
   * Find the closest ancestor (excluding |this| !) that has a view
   */
  nsIFrame* GetAncestorWithView() const;

  /**
   * Sets the view's attributes from the frame style.
   * Call this for nsChangeHint_SyncFrameView style changes or when the view
   * has just been created.
   * @param aView the frame's view or use GetView() if nullptr is given
   */
  void SyncFrameViewProperties(nsView* aView = nullptr);

  /**
   * Get the offset between the coordinate systems of |this| and aOther.
   * Adding the return value to a point in the coordinate system of |this|
   * will transform the point to the coordinate system of aOther.
   *
   * aOther must be non-null.
   *
   * This function is fastest when aOther is an ancestor of |this|.
   *
   * This function _DOES NOT_ work across document boundaries.
   * Use this function only when |this| and aOther are in the same document.
   *
   * NOTE: this actually returns the offset from aOther to |this|, but
   * that offset is added to transform _coordinates_ from |this| to
   * aOther.
   */
  nsPoint GetOffsetTo(const nsIFrame* aOther) const;

  /**
   * Just like GetOffsetTo, but treats all scrollframes as scrolled to
   * their origin.
   */
  nsPoint GetOffsetToIgnoringScrolling(const nsIFrame* aOther) const;

  /**
   * Get the offset between the coordinate systems of |this| and aOther
   * expressed in appunits per dev pixel of |this|' document. Adding the return
   * value to a point that is relative to the origin of |this| will make the
   * point relative to the origin of aOther but in the appunits per dev pixel
   * ratio of |this|.
   *
   * aOther must be non-null.
   *
   * This function is fastest when aOther is an ancestor of |this|.
   *
   * This function works across document boundaries.
   *
   * Because this function may cross document boundaries that have different
   * app units per dev pixel ratios it needs to be used very carefully.
   *
   * NOTE: this actually returns the offset from aOther to |this|, but
   * that offset is added to transform _coordinates_ from |this| to
   * aOther.
   */
  nsPoint GetOffsetToCrossDoc(const nsIFrame* aOther) const;

  /**
   * Like GetOffsetToCrossDoc, but the caller can specify which appunits
   * to return the result in.
   */
  nsPoint GetOffsetToCrossDoc(const nsIFrame* aOther, const int32_t aAPD) const;

  /**
   * Get the rect of the frame relative to the top-left corner of the
   * screen in CSS pixels.
   * @return the CSS pixel rect of the frame relative to the top-left
   *         corner of the screen.
   */
  mozilla::CSSIntRect GetScreenRect() const;

  /**
   * Get the screen rect of the frame in app units.
   * @return the app unit rect of the frame in screen coordinates.
   */
  nsRect GetScreenRectInAppUnits() const;

  /**
   * Returns the offset from this frame to the closest geometric parent that
   * has a view. Also returns the containing view or null in case of error
   */
  void GetOffsetFromView(nsPoint& aOffset, nsView** aView) const;

  /**
   * Returns the nearest widget containing this frame. If this frame has a
   * view and the view has a widget, then this frame's widget is
   * returned, otherwise this frame's geometric parent is checked
   * recursively upwards.
   */
  nsIWidget* GetNearestWidget() const;

  /**
   * Same as GetNearestWidget() above but uses an outparam to return the offset
   * of this frame to the returned widget expressed in appunits of |this| (the
   * widget might be in a different document with a different zoom).
   */
  nsIWidget* GetNearestWidget(nsPoint& aOffset) const;

  /**
   * Whether the content for this frame is disabled, used for event handling.
   */
  bool IsContentDisabled() const;

  /**
   * Get the "type" of the frame.
   *
   * @see mozilla::LayoutFrameType
   */
  mozilla::LayoutFrameType Type() const {
    MOZ_ASSERT(uint8_t(mClass) < mozilla::ArrayLength(sLayoutFrameTypes));
    return sLayoutFrameTypes[uint8_t(mClass)];
  }

#ifdef __GNUC__
#  pragma GCC diagnostic push
#  pragma GCC diagnostic ignored "-Wtype-limits"
#endif
#ifdef __clang__
#  pragma clang diagnostic push
#  pragma clang diagnostic ignored "-Wunknown-pragmas"
#  pragma clang diagnostic ignored "-Wtautological-unsigned-zero-compare"
#endif

#define FRAME_TYPE(name_, first_class_, last_class_)                 \
  bool Is##name_##Frame() const {                                    \
    return uint8_t(mClass) >= uint8_t(ClassID::first_class_##_id) && \
           uint8_t(mClass) <= uint8_t(ClassID::last_class_##_id);    \
  }
#include "mozilla/FrameTypeList.h"
#undef FRAME_TYPE

#ifdef __GNUC__
#  pragma GCC diagnostic pop
#endif
#ifdef __clang__
#  pragma clang diagnostic pop
#endif

  /**
   * Returns a transformation matrix that converts points in this frame's
   * coordinate space to points in some ancestor frame's coordinate space.
   * The frame decides which ancestor it will use as a reference point.
   * If this frame has no ancestor, aOutAncestor will be set to null.
   *
   * @param aViewportType specifies whether the starting point is layout
   *   or visual coordinates
   * @param aStopAtAncestor don't look further than aStopAtAncestor. If null,
   *   all ancestors (including across documents) will be traversed.
   * @param aOutAncestor [out] The ancestor frame the frame has chosen.  If
   *   this frame has no ancestor, *aOutAncestor will be set to null. If
   * this frame is not a root frame, then *aOutAncestor will be in the same
   * document as this frame. If this frame IsTransformed(), then *aOutAncestor
   * will be the parent frame (if not preserve-3d) or the nearest
   * non-transformed ancestor (if preserve-3d).
   * @return A Matrix4x4 that converts points in the coordinate space
   *   RelativeTo{this, aViewportType} into points in aOutAncestor's
   *   coordinate space.
   */
  enum {
    IN_CSS_UNITS = 1 << 0,
    STOP_AT_STACKING_CONTEXT_AND_DISPLAY_PORT = 1 << 1
  };
  Matrix4x4Flagged GetTransformMatrix(mozilla::ViewportType aViewportType,
                                      mozilla::RelativeTo aStopAtAncestor,
                                      nsIFrame** aOutAncestor,
                                      uint32_t aFlags = 0) const;

  /**
   * Bit-flags to pass to IsFrameOfType()
   */
  enum {
    eMathML = 1 << 0,
    eSVG = 1 << 1,
    eSVGContainer = 1 << 2,
    eBidiInlineContainer = 1 << 3,
    // the frame is for a replaced element, such as an image
    eReplaced = 1 << 4,
    // Frame that contains a block but looks like a replaced element
    // from the outside
    eReplacedContainsBlock = 1 << 5,
    // A frame that participates in inline reflow, i.e., one that
    // requires ReflowInput::mLineLayout.
    eLineParticipant = 1 << 6,
    eXULBox = 1 << 7,
    eCanContainOverflowContainers = 1 << 8,
    eTablePart = 1 << 9,
    eSupportsCSSTransforms = 1 << 10,

    // A replaced element that has replaced-element sizing
    // characteristics (i.e., like images or iframes), as opposed to
    // inline-block sizing characteristics (like form controls).
    eReplacedSizing = 1 << 11,

    // Does this frame class support 'contain: layout' and
    // 'contain:paint' (supporting one is equivalent to supporting the
    // other).
    eSupportsContainLayoutAndPaint = 1 << 12,

    // These are to allow nsIFrame::Init to assert that IsFrameOfType
    // implementations all call the base class method.  They are only
    // meaningful in DEBUG builds.
    eDEBUGAllFrames = 1 << 30,
    eDEBUGNoFrames = 1 << 31
  };

  /**
   * API for doing a quick check if a frame is of a given
   * type. Returns true if the frame matches ALL flags passed in.
   *
   * Implementations should always override with inline virtual
   * functions that call the base class's IsFrameOfType method.
   */
  virtual bool IsFrameOfType(uint32_t aFlags) const {
    return !(aFlags & ~(
#ifdef DEBUG
                          nsIFrame::eDEBUGAllFrames |
#endif
                          nsIFrame::eSupportsCSSTransforms |
                          nsIFrame::eSupportsContainLayoutAndPaint));
  }

  /**
   * Returns true if the frame is a block wrapper.
   */
  bool IsBlockWrapper() const;

  /**
   * Returns true if the frame is an instance of nsBlockFrame or one of its
   * subclasses.
   */
  bool IsBlockFrameOrSubclass() const;

  /**
   * Returns true if the frame is an instance of SVGGeometryFrame or one
   * of its subclasses.
   */
  inline bool IsSVGGeometryFrameOrSubclass() const;

  /**
   * Get this frame's CSS containing block.
   *
   * The algorithm is defined in
   * http://www.w3.org/TR/CSS2/visudet.html#containing-block-details.
   *
   * NOTE: This is guaranteed to return a non-null pointer when invoked on any
   * frame other than the root frame.
   *
   * Requires SKIP_SCROLLED_FRAME to get behaviour matching the spec, otherwise
   * it can return anonymous inner scrolled frames. Bug 1204044 is filed for
   * investigating whether any of the callers actually require the default
   * behaviour.
   */
  enum {
    // If the containing block is an anonymous scrolled frame, then skip over
    // this and return the outer scroll frame.
    SKIP_SCROLLED_FRAME = 0x01
  };
  nsIFrame* GetContainingBlock(uint32_t aFlags,
                               const nsStyleDisplay* aStyleDisplay) const;
  nsIFrame* GetContainingBlock(uint32_t aFlags = 0) const {
    return GetContainingBlock(aFlags, StyleDisplay());
  }

  /**
   * Is this frame a containing block for floating elements?
   * Note that very few frames are, so default to false.
   */
  virtual bool IsFloatContainingBlock() const { return false; }

  /**
   * Is this a leaf frame?  Frames that want the frame constructor to be able
   * to construct kids for them should return false, all others should return
   * true.  Note that returning true here does not mean that the frame _can't_
   * have kids.  It could still have kids created via
   * nsIAnonymousContentCreator.  Returning true indicates that "normal"
   * (non-anonymous, CSS generated content, etc) children should not be
   * constructed.
   */
  bool IsLeaf() const {
    MOZ_ASSERT(uint8_t(mClass) < mozilla::ArrayLength(sFrameClassBits));
    FrameClassBits bits = sFrameClassBits[uint8_t(mClass)];
    if (MOZ_UNLIKELY(bits & eFrameClassBitsDynamicLeaf)) {
      return IsLeafDynamic();
    }
    return bits & eFrameClassBitsLeaf;
  }

  /**
   * Marks all display items created by this frame as needing a repaint,
   * and calls SchedulePaint() if requested and one is not already pending.
   *
   * This includes all display items created by this frame, including
   * container types.
   *
   * @param aDisplayItemKey If specified, only issues an invalidate
   * if this frame painted a display item of that type during the
   * previous paint. SVG rendering observers are always notified.
   * @param aRebuildDisplayItems If true, then adds this frame to the
   * list of modified frames for display list building. Only pass false
   * if you're sure that the relevant display items will be rebuilt
   * already (possibly by an ancestor being in the modified list).
   */
  virtual void InvalidateFrame(uint32_t aDisplayItemKey = 0,
                               bool aRebuildDisplayItems = true);

  /**
   * Same as InvalidateFrame(), but only mark a fixed rect as needing
   * repainting.
   *
   * @param aRect The rect to invalidate, relative to the TopLeft of the
   * frame's border box.
   * @param aDisplayItemKey If specified, only issues an invalidate
   * if this frame painted a display item of that type during the
   * previous paint. SVG rendering observers are always notified.
   * @param aRebuildDisplayItems If true, then adds this frame to the
   * list of modified frames for display list building. Only pass false
   * if you're sure that the relevant display items will be rebuilt
   * already (possibly by an ancestor being in the modified list).
   */
  virtual void InvalidateFrameWithRect(const nsRect& aRect,
                                       uint32_t aDisplayItemKey = 0,
                                       bool aRebuildDisplayItems = true);

  /**
   * Calls InvalidateFrame() on all frames descendant frames (including
   * this one).
   *
   * This function doesn't walk through placeholder frames to invalidate
   * the out-of-flow frames.
   *
   * @param aRebuildDisplayItems If true, then adds this frame to the
   * list of modified frames for display list building. Only pass false
   * if you're sure that the relevant display items will be rebuilt
   * already (possibly by an ancestor being in the modified list).
   */
  void InvalidateFrameSubtree(bool aRebuildDisplayItems = true);

  /**
   * Called when a frame is about to be removed and needs to be invalidated.
   * Normally does nothing since DLBI handles removed frames.
   */
  virtual void InvalidateFrameForRemoval() {}

  /**
   * When HasUserData(frame->LayerIsPrerenderedDataKey()), then the
   * entire overflow area of this frame has been rendered in its
   * layer(s).
   */
  static void* LayerIsPrerenderedDataKey() {
    return &sLayerIsPrerenderedDataKey;
  }
  static uint8_t sLayerIsPrerenderedDataKey;

  /**
   * Try to update this frame's transform without invalidating any
   * content.  Return true iff successful.  If unsuccessful, the
   * caller is responsible for scheduling an invalidating paint.
   *
   * If the result is true, aLayerResult will be filled in with the
   * transform layer for the frame.
   */
  bool TryUpdateTransformOnly(Layer** aLayerResult);

  /**
   * Checks if a frame has had InvalidateFrame() called on it since the
   * last paint.
   *
   * If true, then the invalid rect is returned in aRect, with an
   * empty rect meaning all pixels drawn by this frame should be
   * invalidated.
   * If false, aRect is left unchanged.
   */
  bool IsInvalid(nsRect& aRect);

  /**
   * Check if any frame within the frame subtree (including this frame)
   * returns true for IsInvalid().
   */
  bool HasInvalidFrameInSubtree() {
    return HasAnyStateBits(NS_FRAME_NEEDS_PAINT |
                           NS_FRAME_DESCENDANT_NEEDS_PAINT);
  }

  /**
   * Removes the invalid state from the current frame and all
   * descendant frames.
   */
  void ClearInvalidationStateBits();

  /**
   * Ensures that the refresh driver is running, and schedules a view
   * manager flush on the next tick.
   *
   * The view manager flush will update the layer tree, repaint any
   * invalid areas in the layer tree and schedule a layer tree
   * composite operation to display the layer tree.
   *
   * In general it is not necessary for frames to call this when they change.
   * For example, changes that result in a reflow will have this called for
   * them by PresContext::DoReflow when the reflow begins. Style changes that
   * do not trigger a reflow should have this called for them by
   * DoApplyRenderingChangeToTree.
   *
   * @param aType PAINT_COMPOSITE_ONLY : No changes have been made
   * that require a layer tree update, so only schedule a layer
   * tree composite.
   * PAINT_DELAYED_COMPRESS : Schedule a paint to be executed after a delay, and
   * put FrameLayerBuilder in 'compressed' mode that avoids short cut
   * optimizations.
   */
  enum PaintType {
    PAINT_DEFAULT = 0,
    PAINT_COMPOSITE_ONLY,
    PAINT_DELAYED_COMPRESS
  };
  void SchedulePaint(PaintType aType = PAINT_DEFAULT,
                     bool aFrameChanged = true);

  // Similar to SchedulePaint() but without calling
  // InvalidateRenderingObservers() for SVG.
  void SchedulePaintWithoutInvalidatingObservers(
      PaintType aType = PAINT_DEFAULT);

  /**
   * Checks if the layer tree includes a dedicated layer for this
   * frame/display item key pair, and invalidates at least aDamageRect
   * area within that layer.
   *
   * If no layer is found, calls InvalidateFrame() instead.
   *
   * @param aDamageRect Area of the layer to invalidate.
   * @param aFrameDamageRect If no layer is found, the area of the frame to
   *                         invalidate. If null, the entire frame will be
   *                         invalidated.
   * @param aDisplayItemKey Display item type.
   * @param aFlags UPDATE_IS_ASYNC : Will skip the invalidation
   * if the found layer is being composited by a remote
   * compositor.
   * @return Layer, if found, nullptr otherwise.
   */
  enum { UPDATE_IS_ASYNC = 1 << 0 };
  Layer* InvalidateLayer(DisplayItemType aDisplayItemKey,
                         const nsIntRect* aDamageRect = nullptr,
                         const nsRect* aFrameDamageRect = nullptr,
                         uint32_t aFlags = 0);

  void MarkNeedsDisplayItemRebuild();

  /**
   * Returns a rect that encompasses everything that might be painted by
   * this frame.  This includes this frame, all its descendant frames, this
   * frame's outline, and descendant frames' outline, but does not include
   * areas clipped out by the CSS "overflow" and "clip" properties.
   *
   * HasOverflowAreas() (below) will return true when this overflow
   * rect has been explicitly set, even if it matches mRect.
   * XXX Note: because of a space optimization using the formula above,
   * during reflow this function does not give accurate data if
   * FinishAndStoreOverflow has been called but mRect hasn't yet been
   * updated yet.  FIXME: This actually isn't true, but it should be.
   *
   * The ink overflow rect should NEVER be used for things that
   * affect layout.  The scrollable overflow rect is permitted to affect
   * layout.
   *
   * @return the rect relative to this frame's origin, but after
   * CSS transforms have been applied (i.e. not really this frame's coordinate
   * system, and may not contain the frame's border-box, e.g. if there
   * is a CSS transform scaling it down)
   */
  nsRect InkOverflowRect() const { return GetOverflowRect(eInkOverflow); }

  /**
   * Returns a rect that encompasses the area of this frame that the
   * user should be able to scroll to reach.  This is similar to
   * InkOverflowRect, but does not include outline or shadows, and
   * may in the future include more margins than ink overflow does.
   * It does not include areas clipped out by the CSS "overflow" and
   * "clip" properties.
   *
   * HasOverflowAreas() (below) will return true when this overflow
   * rect has been explicitly set, even if it matches mRect.
   * XXX Note: because of a space optimization using the formula above,
   * during reflow this function does not give accurate data if
   * FinishAndStoreOverflow has been called but mRect hasn't yet been
   * updated yet.
   *
   * @return the rect relative to this frame's origin, but after
   * CSS transforms have been applied (i.e. not really this frame's coordinate
   * system, and may not contain the frame's border-box, e.g. if there
   * is a CSS transform scaling it down)
   */
  nsRect ScrollableOverflowRect() const {
    return GetOverflowRect(eScrollableOverflow);
  }

  nsRect GetOverflowRect(nsOverflowType aType) const;

  nsOverflowAreas GetOverflowAreas() const;

  /**
   * Same as GetOverflowAreas, except in this frame's coordinate
   * system (before transforms are applied).
   *
   * @return the overflow areas relative to this frame, before any CSS
   * transforms have been applied, i.e. in this frame's coordinate system
   */
  nsOverflowAreas GetOverflowAreasRelativeToSelf() const;

  /**
   * Same as ScrollableOverflowRect, except relative to the parent
   * frame.
   *
   * @return the rect relative to the parent frame, in the parent frame's
   * coordinate system
   */
  nsRect ScrollableOverflowRectRelativeToParent() const;

  /**
   * Same as ScrollableOverflowRect, except in this frame's coordinate
   * system (before transforms are applied).
   *
   * @return the rect relative to this frame, before any CSS transforms have
   * been applied, i.e. in this frame's coordinate system
   */
  nsRect ScrollableOverflowRectRelativeToSelf() const;

  /**
   * Like InkOverflowRect, except in this frame's
   * coordinate system (before transforms are applied).
   *
   * @return the rect relative to this frame, before any CSS transforms have
   * been applied, i.e. in this frame's coordinate system
   */
  nsRect InkOverflowRectRelativeToSelf() const;

  /**
   * Same as InkOverflowRect, except relative to the parent
   * frame.
   *
   * @return the rect relative to the parent frame, in the parent frame's
   * coordinate system
   */
  nsRect InkOverflowRectRelativeToParent() const;

  /**
   * Returns this frame's ink overflow rect as it would be before taking
   * account of SVG effects or transforms. The rect returned is relative to
   * this frame.
   */
  nsRect PreEffectsInkOverflowRect() const;

  /**
   * Store the overflow area in the frame's mOverflow.mVisualDeltas
   * fields or as a frame property in the frame manager so that it can
   * be retrieved later without reflowing the frame. Returns true if either of
   * the overflow areas changed.
   */
  bool FinishAndStoreOverflow(nsOverflowAreas& aOverflowAreas, nsSize aNewSize,
                              nsSize* aOldSize = nullptr,
                              const nsStyleDisplay* aStyleDisplay = nullptr);

  bool FinishAndStoreOverflow(ReflowOutput* aMetrics,
                              const nsStyleDisplay* aStyleDisplay = nullptr) {
    return FinishAndStoreOverflow(aMetrics->mOverflowAreas,
                                  nsSize(aMetrics->Width(), aMetrics->Height()),
                                  nullptr, aStyleDisplay);
  }

  /**
   * Returns whether the frame has an overflow rect that is different from
   * its border-box.
   */
  bool HasOverflowAreas() const {
    return mOverflow.mType != NS_FRAME_OVERFLOW_NONE;
  }

  /**
   * Removes any stored overflow rects (visual and scrollable) from the frame.
   * Returns true if the overflow changed.
   */
  bool ClearOverflowRects();

  /**
   * Determine whether borders, padding, margins etc should NOT be applied
   * on certain sides of the frame.
   * @see mozilla::Sides in gfx/2d/BaseMargin.h
   * @see mozilla::LogicalSides in layout/generic/WritingModes.h
   *
   * @note (See also bug 743402, comment 11) GetSkipSides() checks to see
   *       if this frame has a previous or next continuation to determine
   *       if a side should be skipped.
   *       Unfortunately, this only works after reflow has been completed. In
   *       lieu of this, during reflow, an ReflowInput parameter can be
   *       passed in, indicating that it should be used to determine if sides
   *       should be skipped during reflow.
   */
  Sides GetSkipSides(const ReflowInput* aReflowInput = nullptr) const;
  virtual LogicalSides GetLogicalSkipSides(
      const ReflowInput* aReflowInput = nullptr) const {
    return LogicalSides(mWritingMode);
  }

  /**
   * @returns true if this frame is selected.
   */
  bool IsSelected() const {
    return (GetContent() && GetContent()->IsMaybeSelected()) ? IsFrameSelected()
                                                             : false;
  }

  /**
   * Shouldn't be called if this is a `nsTextFrame`. Call the
   * `nsTextFrame::SelectionStateChanged` overload instead.
   */
  void SelectionStateChanged() {
    MOZ_ASSERT(!IsTextFrame());
    InvalidateFrameSubtree();  // TODO: should this deal with continuations?
  }

  /**
   * Called to discover where this frame, or a parent frame has user-select
   * style applied, which affects that way that it is selected.
   *
   * @param aSelectStyle out param. Returns the type of selection style found
   * (using values defined in nsStyleConsts.h).
   *
   * @return Whether the frame can be selected (i.e. is not affected by
   * user-select: none)
   */
  bool IsSelectable(mozilla::StyleUserSelect* aSelectStyle) const;

  /**
   * Returns whether this frame should have the content-block-size of a line,
   * even if empty.
   */
  bool ShouldHaveLineIfEmpty() const;

  /**
   * Called to retrieve the SelectionController associated with the frame.
   *
   * @param aSelCon will contain the selection controller associated with
   * the frame.
   */
  nsresult GetSelectionController(nsPresContext* aPresContext,
                                  nsISelectionController** aSelCon);

  /**
   * Call to get nsFrameSelection for this frame.
   */
  already_AddRefed<nsFrameSelection> GetFrameSelection();

  /**
   * GetConstFrameSelection returns an object which methods are safe to use for
   * example in nsIFrame code.
   */
  const nsFrameSelection* GetConstFrameSelection() const;

  /**
   * called to find the previous/next character, word, or line. Returns the
   * actual nsIFrame and the frame offset. THIS DOES NOT CHANGE SELECTION STATE.
   * Uses frame's begin selection state to start. If no selection on this frame
   * will return NS_ERROR_FAILURE.
   *
   * @param aPos is defined in nsFrameSelection
   */
  virtual nsresult PeekOffset(nsPeekOffsetStruct* aPos);

 private:
  nsresult PeekOffsetForCharacter(nsPeekOffsetStruct* aPos, int32_t aOffset);
  nsresult PeekOffsetForWord(nsPeekOffsetStruct* aPos, int32_t aOffset);
  nsresult PeekOffsetForLine(nsPeekOffsetStruct* aPos);
  nsresult PeekOffsetForLineEdge(nsPeekOffsetStruct* aPos);

  /**
   * Search for the first paragraph boundary before or after the given position
   * @param  aPos See description in nsFrameSelection.h. The following fields
   *              are used by this method:
   *              Input: mDirection
   *              Output: mResultContent, mContentOffset
   */
  nsresult PeekOffsetForParagraph(nsPeekOffsetStruct* aPos);

 public:
  // given a frame five me the first/last leaf available
  // XXX Robert O'Callahan wants to move these elsewhere
  static void GetLastLeaf(nsIFrame** aFrame);
  static void GetFirstLeaf(nsIFrame** aFrame);

  static nsresult GetNextPrevLineFromeBlockFrame(nsPresContext* aPresContext,
                                                 nsPeekOffsetStruct* aPos,
                                                 nsIFrame* aBlockFrame,
                                                 int32_t aLineStart,
                                                 int8_t aOutSideLimit);

  struct SelectablePeekReport {
    /** the previous/next selectable leaf frame */
    nsIFrame* mFrame = nullptr;
    /**
     * 0 indicates that we arrived at the beginning of the output frame; -1
     * indicates that we arrived at its end.
     */
    int32_t mOffset = 0;
    /** whether the input frame and the returned frame are on different lines */
    bool mJumpedLine = false;
    /** whether we met a hard break between the input and the returned frame */
    bool mJumpedHardBreak = false;
    /** whether we jumped over a non-selectable frame during the search */
    bool mMovedOverNonSelectableText = false;

    FrameSearchResult PeekOffsetNoAmount(bool aForward) {
      return mFrame->PeekOffsetNoAmount(aForward, &mOffset);
    }
    FrameSearchResult PeekOffsetCharacter(bool aForward,
                                          PeekOffsetCharacterOptions aOptions) {
      return mFrame->PeekOffsetCharacter(aForward, &mOffset, aOptions);
    };

    /** Transfers frame and offset info for PeekOffset() result */
    void TransferTo(nsPeekOffsetStruct& aPos) const;
    bool Failed() { return !mFrame; }

    explicit SelectablePeekReport(nsIFrame* aFrame = nullptr,
                                  int32_t aOffset = 0)
        : mFrame(aFrame), mOffset(aOffset) {}
    MOZ_IMPLICIT SelectablePeekReport(
        const mozilla::GenericErrorResult<nsresult>&& aErr);
  };

  /**
   * Called to find the previous/next non-anonymous selectable leaf frame.
   *
   * @param aDirection the direction to move in (eDirPrevious or eDirNext)
   * @param aVisual whether bidi caret behavior is visual (true) or logical
   * (false)
   * @param aJumpLines whether to allow jumping across line boundaries
   * @param aScrollViewStop whether to stop when reaching a scroll frame
   * boundary
   */
  SelectablePeekReport GetFrameFromDirection(nsDirection aDirection,
                                             bool aVisual, bool aJumpLines,
                                             bool aScrollViewStop,
                                             bool aForceEditableRegion);

  SelectablePeekReport GetFrameFromDirection(const nsPeekOffsetStruct& aPos);

 private:
  Result<bool, nsresult> IsVisuallyAtLineEdge(nsILineIterator* aLineIterator,
                                              int32_t aLine,
                                              nsDirection aDirection);
  Result<bool, nsresult> IsLogicallyAtLineEdge(nsILineIterator* aLineIterator,
                                               int32_t aLine,
                                               nsDirection aDirection);

  // Return the line number of the aFrame, and (optionally) the containing block
  // frame.
  // If aScrollLock is true, don't break outside scrollframes when looking for a
  // containing block frame.
  Result<int32_t, nsresult> GetLineNumber(
      bool aLockScroll, nsIFrame** aContainingBlock = nullptr);

 public:
  /**
   * Called to see if the children of the frame are visible from indexstart to
   * index end. This does not change any state. Returns true only if the indexes
   * are valid and any of the children are visible. For textframes this index
   * is the character index. If aStart = aEnd result will be false.
   *
   * @param aStart start index of first child from 0-N (number of children)
   *
   * @param aEnd end index of last child from 0-N
   *
   * @param aRecurse should this frame talk to siblings to get to the contents
   * other children?
   *
   * @param aFinished did this frame have the aEndIndex? or is there more work
   * to do
   *
   * @param _retval return value true or false. false = range is not rendered.
   */
  virtual nsresult CheckVisibility(nsPresContext* aContext, int32_t aStartIndex,
                                   int32_t aEndIndex, bool aRecurse,
                                   bool* aFinished, bool* _retval);

  /**
   * Called to tell a frame that one of its child frames is dirty (i.e.,
   * has the NS_FRAME_IS_DIRTY *or* NS_FRAME_HAS_DIRTY_CHILDREN bit
   * set).  This should always set the NS_FRAME_HAS_DIRTY_CHILDREN on
   * the frame, and may do other work.
   */
  virtual void ChildIsDirty(nsIFrame* aChild);

  /**
   * Called to retrieve this frame's accessible.
   * If this frame implements Accessibility return a valid accessible
   * If not return NS_ERROR_NOT_IMPLEMENTED.
   * Note: Accessible must be refcountable. Do not implement directly on your
   * frame Use a mediatior of some kind.
   */
#ifdef ACCESSIBILITY
  virtual mozilla::a11y::AccType AccessibleType();
#endif

  /**
   * Get the frame whose style should be the parent of this frame's style (i.e.,
   * provide the parent style).
   *
   * This frame must either be an ancestor of this frame or a child.  If
   * this returns a child frame, then the child frame must be sure to
   * return a grandparent or higher!  Furthermore, if a child frame is
   * returned it must have the same GetContent() as this frame.
   *
   * @param aProviderFrame (out) the frame associated with the returned value
   *     or nullptr if the style is for display:contents content.
   * @return The style that should be the parent of this frame's style. Null is
   *         permitted, and means that this frame's style should be the root of
   *         the style tree.
   */
  virtual ComputedStyle* GetParentComputedStyle(
      nsIFrame** aProviderFrame) const {
    return DoGetParentComputedStyle(aProviderFrame);
  }

  /**
   * Do the work for getting the parent ComputedStyle frame so that
   * other frame's |GetParentComputedStyle| methods can call this
   * method on *another* frame.  (This function handles out-of-flow
   * frames by using the frame manager's placeholder map and it also
   * handles block-within-inline and generated content wrappers.)
   *
   * @param aProviderFrame (out) the frame associated with the returned value
   *   or null if the ComputedStyle is for display:contents content.
   * @return The ComputedStyle that should be the parent of this frame's
   *   ComputedStyle.  Null is permitted, and means that this frame's
   *   ComputedStyle should be the root of the ComputedStyle tree.
   */
  ComputedStyle* DoGetParentComputedStyle(nsIFrame** aProviderFrame) const;

  /**
   * Adjust the given parent frame to the right ComputedStyle parent frame for
   * the child, given the pseudo-type of the prospective child.  This handles
   * things like walking out of table pseudos and so forth.
   *
   * @param aProspectiveParent what GetParent() on the child returns.
   *                           Must not be null.
   * @param aChildPseudo the child's pseudo type, if any.
   */
  static nsIFrame* CorrectStyleParentFrame(
      nsIFrame* aProspectiveParent, mozilla::PseudoStyleType aChildPseudo);

  /**
   * Called by RestyleManager to update the style of anonymous boxes
   * directly associated with this frame.
   *
   * The passed-in ServoRestyleState can be used to create new ComputedStyles as
   * needed, as well as posting changes to the change list.
   *
   * It's guaranteed to already have a change in it for this frame and this
   * frame's content.
   *
   * This function will be called after this frame's style has already been
   * updated.  This function will only be called on frames which have the
   * NS_FRAME_OWNS_ANON_BOXES bit set.
   */
  void UpdateStyleOfOwnedAnonBoxes(mozilla::ServoRestyleState& aRestyleState) {
    if (HasAnyStateBits(NS_FRAME_OWNS_ANON_BOXES)) {
      DoUpdateStyleOfOwnedAnonBoxes(aRestyleState);
    }
  }

 protected:
  // This does the actual work of UpdateStyleOfOwnedAnonBoxes.  It calls
  // AppendDirectlyOwnedAnonBoxes to find all of the anonymous boxes
  // owned by this frame, and then updates styles on each of them.
  void DoUpdateStyleOfOwnedAnonBoxes(mozilla::ServoRestyleState& aRestyleState);

  // A helper for DoUpdateStyleOfOwnedAnonBoxes for the specific case
  // of the owned anon box being a child of this frame.
  void UpdateStyleOfChildAnonBox(nsIFrame* aChildFrame,
                                 mozilla::ServoRestyleState& aRestyleState);

  // Allow ServoRestyleState to call UpdateStyleOfChildAnonBox.
  friend class mozilla::ServoRestyleState;

 public:
  // A helper both for UpdateStyleOfChildAnonBox, and to update frame-backed
  // pseudo-elements in RestyleManager.
  //
  // This gets a ComputedStyle that will be the new style for `aChildFrame`, and
  // takes care of updating it, calling CalcStyleDifference, and adding to the
  // change list as appropriate.
  //
  // If aContinuationComputedStyle is not Nothing, it should be used for
  // continuations instead of aNewComputedStyle.  In either case, changehints
  // are only computed based on aNewComputedStyle.
  //
  // Returns the generated change hint for the frame.
  static nsChangeHint UpdateStyleOfOwnedChildFrame(
      nsIFrame* aChildFrame, ComputedStyle* aNewComputedStyle,
      mozilla::ServoRestyleState& aRestyleState,
      const Maybe<ComputedStyle*>& aContinuationComputedStyle = Nothing());

  struct OwnedAnonBox {
    typedef void (*UpdateStyleFn)(nsIFrame* aOwningFrame, nsIFrame* aAnonBox,
                                  mozilla::ServoRestyleState& aRestyleState);

    explicit OwnedAnonBox(nsIFrame* aAnonBoxFrame,
                          UpdateStyleFn aUpdateStyleFn = nullptr)
        : mAnonBoxFrame(aAnonBoxFrame), mUpdateStyleFn(aUpdateStyleFn) {}

    nsIFrame* mAnonBoxFrame;
    UpdateStyleFn mUpdateStyleFn;
  };

  /**
   * Appends information about all of the anonymous boxes owned by this frame,
   * including other anonymous boxes owned by those which this frame owns
   * directly.
   */
  void AppendOwnedAnonBoxes(nsTArray<OwnedAnonBox>& aResult) {
    if (HasAnyStateBits(NS_FRAME_OWNS_ANON_BOXES)) {
      if (IsInlineFrame()) {
        // See comment in nsIFrame::DoUpdateStyleOfOwnedAnonBoxes for why
        // we skip nsInlineFrames.
        return;
      }
      DoAppendOwnedAnonBoxes(aResult);
    }
  }

 protected:
  // This does the actual work of AppendOwnedAnonBoxes.
  void DoAppendOwnedAnonBoxes(nsTArray<OwnedAnonBox>& aResult);

 public:
  /**
   * Hook subclasses can override to return their owned anonymous boxes.
   *
   * This function only appends anonymous boxes that are directly owned by
   * this frame, i.e. direct children or (for certain frames) a wrapper
   * parent, unlike AppendOwnedAnonBoxes, which will append all anonymous
   * boxes transitively owned by this frame.
   */
  virtual void AppendDirectlyOwnedAnonBoxes(nsTArray<OwnedAnonBox>& aResult);

  /**
   * Determines whether a frame is visible for painting;
   * taking into account whether it is painting a selection or printing.
   */
  bool IsVisibleForPainting();
  /**
   * Determines whether a frame is visible for painting or collapsed;
   * taking into account whether it is painting a selection or printing,
   */
  bool IsVisibleOrCollapsedForPainting();

  /**
   * Determines if this frame is a stacking context.
   */
  bool IsStackingContext(const nsStyleDisplay*, const nsStyleEffects*);
  bool IsStackingContext();

  virtual bool HonorPrintBackgroundSettings() const { return true; }

  // Whether we should paint backgrounds or not.
  struct ShouldPaintBackground {
    bool mColor = false;
    bool mImage = false;
  };
  ShouldPaintBackground ComputeShouldPaintBackground() const;

  /**
   * Determine whether the frame is logically empty, which is roughly
   * whether the layout would be the same whether or not the frame is
   * present.  Placeholder frames should return true.  Block frames
   * should be considered empty whenever margins collapse through them,
   * even though those margins are relevant.  Text frames containing
   * only whitespace that does not contribute to the height of the line
   * should return true.
   */
  virtual bool IsEmpty();
  /**
   * Return the same as IsEmpty(). This may only be called after the frame
   * has been reflowed and before any further style or content changes.
   */
  virtual bool CachedIsEmpty();
  /**
   * Determine whether the frame is logically empty, assuming that all
   * its children are empty.
   */
  virtual bool IsSelfEmpty();

  /**
   * IsGeneratedContentFrame returns whether a frame corresponds to
   * generated content
   *
   * @return whether the frame correspods to generated content
   */
  bool IsGeneratedContentFrame() const {
    return (mState & NS_FRAME_GENERATED_CONTENT) != 0;
  }

  /**
   * IsPseudoFrame returns whether a frame is a pseudo frame (eg an
   * anonymous table-row frame created for a CSS table-cell without an
   * enclosing table-row.
   *
   * @param aParentContent the content node corresponding to the parent frame
   * @return whether the frame is a pseudo frame
   */
  bool IsPseudoFrame(const nsIContent* aParentContent) {
    return mContent == aParentContent;
  }

  /**
   * Support for reading and writing properties on the frame.
   * These call through to the frame's FrameProperties object, if it
   * exists, but avoid creating it if no property is ever set.
   */
  template <typename T>
  FrameProperties::PropertyType<T> GetProperty(
      FrameProperties::Descriptor<T> aProperty,
      bool* aFoundResult = nullptr) const {
    return mProperties.Get(aProperty, aFoundResult);
  }

  template <typename T>
  bool HasProperty(FrameProperties::Descriptor<T> aProperty) const {
    return mProperties.Has(aProperty);
  }

  /**
   * Add a property, or update an existing property for the given descriptor.
   *
   * Note: This function asserts if updating an existing nsFrameList property.
   */
  template <typename T>
  void SetProperty(FrameProperties::Descriptor<T> aProperty,
                   FrameProperties::PropertyType<T> aValue) {
    if constexpr (std::is_same_v<T, nsFrameList>) {
      MOZ_ASSERT(aValue, "Shouldn't set nullptr to a nsFrameList property!");
      MOZ_ASSERT(!HasProperty(aProperty),
                 "Shouldn't update an existing nsFrameList property!");
    }
    mProperties.Set(aProperty, aValue, this);
  }

  // Unconditionally add a property; use ONLY if the descriptor is known
  // to NOT already be present.
  template <typename T>
  void AddProperty(FrameProperties::Descriptor<T> aProperty,
                   FrameProperties::PropertyType<T> aValue) {
    mProperties.Add(aProperty, aValue);
  }

  /**
   * Remove a property and return its value without destroying it. May return
   * nullptr.
   *
   * Note: The caller is responsible for handling the life cycle of the returned
   * value.
   */
  template <typename T>
  [[nodiscard]] FrameProperties::PropertyType<T> TakeProperty(
      FrameProperties::Descriptor<T> aProperty, bool* aFoundResult = nullptr) {
    return mProperties.Take(aProperty, aFoundResult);
  }

  template <typename T>
  void RemoveProperty(FrameProperties::Descriptor<T> aProperty) {
    mProperties.Remove(aProperty, this);
  }

  void RemoveAllProperties() { mProperties.RemoveAll(this); }

  // nsIFrames themselves are in the nsPresArena, and so are not measured here.
  // Instead, this measures heap-allocated things hanging off the nsIFrame, and
  // likewise for its descendants.
  virtual void AddSizeOfExcludingThisForTree(nsWindowSizes& aWindowSizes) const;

  /**
   * Return true if and only if this frame obeys visibility:hidden.
   * if it does not, then nsContainerFrame will hide its view even though
   * this means children can't be made visible again.
   */
  virtual bool SupportsVisibilityHidden() { return true; }

  /**
   * Returns the clip rect set via the 'clip' property, if the 'clip' property
   * applies to this frame; otherwise returns Nothing(). The 'clip' property
   * applies to HTML frames if they are absolutely positioned. The 'clip'
   * property applies to SVG frames regardless of the value of the 'position'
   * property.
   *
   * The coordinates of the returned rectangle are relative to this frame's
   * origin.
   */
  Maybe<nsRect> GetClipPropClipRect(const nsStyleDisplay* aDisp,
                                    const nsStyleEffects* aEffects,
                                    const nsSize& aSize) const;

  /**
   * Check if this frame is focusable and in the current tab order.
   * Tabbable is indicated by a nonnegative tabindex & is a subset of focusable.
   * For example, only the selected radio button in a group is in the
   * tab order, unless the radio group has no selection in which case
   * all of the visible, non-disabled radio buttons in the group are
   * in the tab order. On the other hand, all of the visible, non-disabled
   * radio buttons are always focusable via clicking or script.
   * Also, depending on the pref accessibility.tabfocus some widgets may be
   * focusable but removed from the tab order. This is the default on
   * Mac OS X, where fewer items are focusable.
   * @param  [in, optional] aTabIndex the computed tab index
   *         < 0 if not tabbable
   *         == 0 if in normal tab order
   *         > 0 can be tabbed to in the order specified by this value
   * @param  [in, optional] aWithMouse, is this focus query for mouse clicking
   * @return whether the frame is focusable via mouse, kbd or script.
   */
  virtual bool IsFocusable(int32_t* aTabIndex = nullptr,
                           bool aWithMouse = false);

  // BOX LAYOUT METHODS
  // These methods have been migrated from nsIBox and are in the process of
  // being refactored. DO NOT USE OUTSIDE OF XUL.
  bool IsXULBoxFrame() const { return IsFrameOfType(nsIFrame::eXULBox); }

  enum Halignment { hAlign_Left, hAlign_Right, hAlign_Center };

  enum Valignment { vAlign_Top, vAlign_Middle, vAlign_BaseLine, vAlign_Bottom };

  /**
   * This calculates the minimum size required for a box based on its state
   * @param[in] aBoxLayoutState The desired state to calculate for
   * @return The minimum size
   */
  virtual nsSize GetXULMinSize(nsBoxLayoutState& aBoxLayoutState);

  /**
   * This calculates the preferred size of a box based on its state
   * @param[in] aBoxLayoutState The desired state to calculate for
   * @return The preferred size
   */
  virtual nsSize GetXULPrefSize(nsBoxLayoutState& aBoxLayoutState);

  /**
   * This calculates the maximum size for a box based on its state
   * @param[in] aBoxLayoutState The desired state to calculate for
   * @return The maximum size
   */
  virtual nsSize GetXULMaxSize(nsBoxLayoutState& aBoxLayoutState);

  /**
   * This returns the minimum size for the scroll area if this frame is
   * being scrolled. Usually it's (0,0).
   */
  virtual nsSize GetXULMinSizeForScrollArea(nsBoxLayoutState& aBoxLayoutState);

  virtual nscoord GetXULFlex();
  virtual nscoord GetXULBoxAscent(nsBoxLayoutState& aBoxLayoutState);
  virtual bool IsXULCollapsed();
  // This does not alter the overflow area. If the caller is changing
  // the box size, the caller is responsible for updating the overflow
  // area. It's enough to just call XULLayout or SyncXULLayout on the
  // box. You can pass true to aRemoveOverflowArea as a
  // convenience.
  virtual void SetXULBounds(nsBoxLayoutState& aBoxLayoutState,
                            const nsRect& aRect,
                            bool aRemoveOverflowAreas = false);
  nsresult XULLayout(nsBoxLayoutState& aBoxLayoutState);
  // Box methods.  Note that these do NOT just get the CSS border, padding,
  // etc.  They also talk to nsITheme.
  virtual nsresult GetXULBorderAndPadding(nsMargin& aBorderAndPadding);
  virtual nsresult GetXULBorder(nsMargin& aBorder);
  virtual nsresult GetXULPadding(nsMargin& aBorderAndPadding);
  virtual nsresult GetXULMargin(nsMargin& aMargin);
  virtual void SetXULLayoutManager(nsBoxLayout* aLayout) {}
  virtual nsBoxLayout* GetXULLayoutManager() { return nullptr; }
  nsresult GetXULClientRect(nsRect& aContentRect);

  virtual ReflowChildFlags GetXULLayoutFlags() {
    return ReflowChildFlags::Default;
  }

  // For nsSprocketLayout
  virtual Valignment GetXULVAlign() const { return vAlign_Top; }
  virtual Halignment GetXULHAlign() const { return hAlign_Left; }

  bool IsXULHorizontal() const {
    return (mState & NS_STATE_IS_HORIZONTAL) != 0;
  }
  bool IsXULNormalDirection() const {
    return (mState & NS_STATE_IS_DIRECTION_NORMAL) != 0;
  }

  nsresult XULRedraw(nsBoxLayoutState& aState);
  virtual nsresult XULRelayoutChildAtOrdinal(nsIFrame* aChild);

  static bool AddXULPrefSize(nsIFrame* aBox, nsSize& aSize, bool& aWidth,
                             bool& aHeightSet);
  static bool AddXULMinSize(nsIFrame* aBox, nsSize& aSize, bool& aWidth,
                            bool& aHeightSet);
  static bool AddXULMaxSize(nsIFrame* aBox, nsSize& aSize, bool& aWidth,
                            bool& aHeightSet);
  static bool AddXULFlex(nsIFrame* aBox, nscoord& aFlex);

  void AddXULBorderAndPadding(nsSize& aSize);

  static void AddXULBorderAndPadding(nsIFrame* aBox, nsSize& aSize);
  static void AddXULMargin(nsIFrame* aChild, nsSize& aSize);
  static void AddXULMargin(nsSize& aSize, const nsMargin& aMargin);

  static nsSize XULBoundsCheckMinMax(const nsSize& aMinSize,
                                     const nsSize& aMaxSize);
  static nsSize XULBoundsCheck(const nsSize& aMinSize, const nsSize& aPrefSize,
                               const nsSize& aMaxSize);
  static nscoord XULBoundsCheck(nscoord aMinSize, nscoord aPrefSize,
                                nscoord aMaxSize);

  static nsIFrame* GetChildXULBox(const nsIFrame* aFrame);
  static nsIFrame* GetNextXULBox(const nsIFrame* aFrame);
  static nsIFrame* GetParentXULBox(const nsIFrame* aFrame);

 protected:
  /**
   * Returns true if this box clips its children, e.g., if this box is an
   * scrollbox.
   */
  virtual bool DoesClipChildrenInBothAxes();

  // We compute and store the HTML content's overflow area. So don't
  // try to compute it in the box code.
  virtual bool XULComputesOwnOverflowArea() { return true; }

  nsresult SyncXULLayout(nsBoxLayoutState& aBoxLayoutState);

  bool XULNeedsRecalc(const nsSize& aSize);
  bool XULNeedsRecalc(nscoord aCoord);
  void XULSizeNeedsRecalc(nsSize& aSize);
  void XULCoordNeedsRecalc(nscoord& aCoord);

  nsresult BeginXULLayout(nsBoxLayoutState& aState);
  NS_IMETHOD DoXULLayout(nsBoxLayoutState& aBoxLayoutState);
  nsresult EndXULLayout(nsBoxLayoutState& aState);

  nsSize GetUncachedXULMinSize(nsBoxLayoutState& aBoxLayoutState);
  nsSize GetUncachedXULPrefSize(nsBoxLayoutState& aBoxLayoutState);
  nsSize GetUncachedXULMaxSize(nsBoxLayoutState& aBoxLayoutState);

  // END OF BOX LAYOUT METHODS
  // The above methods have been migrated from nsIBox and are in the process of
  // being refactored. DO NOT USE OUTSIDE OF XUL.

  /**
   * NOTE: aStatus is assumed to be already-initialized. The reflow statuses of
   * any reflowed absolute children will be merged into aStatus; aside from
   * that, this method won't modify aStatus.
   */
  void ReflowAbsoluteFrames(nsPresContext* aPresContext,
                            ReflowOutput& aDesiredSize,
                            const ReflowInput& aReflowInput,
                            nsReflowStatus& aStatus,
                            bool aConstrainBSize = true);

 private:
  void BoxReflow(nsBoxLayoutState& aState, nsPresContext* aPresContext,
                 ReflowOutput& aDesiredSize, gfxContext* aRenderingContext,
                 nscoord aX, nscoord aY, nscoord aWidth, nscoord aHeight,
                 bool aMoveFrame = true);

  NS_IMETHODIMP RefreshSizeCache(nsBoxLayoutState& aState);

 public:
  /**
   * @return true if this text frame ends with a newline character.  It
   * should return false if this is not a text frame.
   */
  virtual bool HasSignificantTerminalNewline() const;

  struct CaretPosition {
    CaretPosition();
    ~CaretPosition();

    nsCOMPtr<nsIContent> mResultContent;
    int32_t mContentOffset;
  };

  /**
   * gets the first or last possible caret position within the frame
   *
   * @param  [in] aStart
   *         true  for getting the first possible caret position
   *         false for getting the last possible caret position
   * @return The caret position in a CaretPosition.
   *         the returned value is a 'best effort' in case errors
   *         are encountered rummaging through the frame.
   */
  CaretPosition GetExtremeCaretPosition(bool aStart);

  /**
   * Get a line iterator for this frame, if supported.
   *
   * @return nullptr if no line iterator is supported.
   * @note dispose the line iterator using nsILineIterator::DisposeLineIterator
   */
  virtual nsILineIterator* GetLineIterator() { return nullptr; }

  /**
   * If this frame is a next-in-flow, and its prev-in-flow has something on its
   * overflow list, pull those frames into the child list of this one.
   */
  virtual void PullOverflowsFromPrevInFlow() {}

  /**
   * Clear the list of child PresShells generated during the last paint
   * so that we can begin generating a new one.
   */
  void ClearPresShellsFromLastPaint() { PaintedPresShellList()->Clear(); }

  /**
   * Flag a child PresShell as painted so that it will get its paint count
   * incremented during empty transactions.
   */
  void AddPaintedPresShell(mozilla::PresShell* aPresShell) {
    PaintedPresShellList()->AppendElement(do_GetWeakReference(aPresShell));
  }

  /**
   * Increment the paint count of all child PresShells that were painted during
   * the last repaint.
   */
  void UpdatePaintCountForPaintedPresShells() {
    for (nsWeakPtr& item : *PaintedPresShellList()) {
      if (RefPtr<mozilla::PresShell> presShell = do_QueryReferent(item)) {
        presShell->IncrementPaintCount();
      }
    }
  }

  /**
   * @return true if we painted @aPresShell during the last repaint.
   */
  bool DidPaintPresShell(mozilla::PresShell* aPresShell) {
    for (nsWeakPtr& item : *PaintedPresShellList()) {
      RefPtr<mozilla::PresShell> presShell = do_QueryReferent(item);
      if (presShell == aPresShell) {
        return true;
      }
    }
    return false;
  }

  /**
   * Accessors for the absolute containing block.
   */
  bool IsAbsoluteContainer() const {
    return !!(mState & NS_FRAME_HAS_ABSPOS_CHILDREN);
  }
  bool HasAbsolutelyPositionedChildren() const;
  nsAbsoluteContainingBlock* GetAbsoluteContainingBlock() const;
  void MarkAsAbsoluteContainingBlock();
  void MarkAsNotAbsoluteContainingBlock();
  // Child frame types override this function to select their own child list
  // name
  virtual mozilla::layout::FrameChildListID GetAbsoluteListID() const {
    return kAbsoluteList;
  }

  // Checks if we (or any of our descendents) have NS_FRAME_PAINTED_THEBES set,
  // and clears this bit if so.
  bool CheckAndClearPaintedState();

  // Checks if we (or any of our descendents) have mBuiltDisplayList set, and
  // clears this bit if so.
  bool CheckAndClearDisplayListState();

  // CSS visibility just doesn't cut it because it doesn't inherit through
  // documents. Also if this frame is in a hidden card of a deck then it isn't
  // visible either and that isn't expressed using CSS visibility. Also if it
  // is in a hidden view (there are a few cases left and they are hopefully
  // going away soon).
  // If the VISIBILITY_CROSS_CHROME_CONTENT_BOUNDARY flag is passed then we
  // ignore the chrome/content boundary, otherwise we stop looking when we
  // reach it.
  enum { VISIBILITY_CROSS_CHROME_CONTENT_BOUNDARY = 0x01 };
  bool IsVisibleConsideringAncestors(uint32_t aFlags = 0) const;

  struct FrameWithDistance {
    nsIFrame* mFrame;
    nscoord mXDistance;
    nscoord mYDistance;
  };

  /**
   * Finds a frame that is closer to a specified point than a current
   * distance.  Distance is measured as for text selection -- a closer x
   * distance beats a closer y distance.
   *
   * Normally, this function will only check the distance between this
   * frame's rectangle and the specified point.  SVGTextFrame overrides
   * this so that it can manage all of its descendant frames and take
   * into account any SVG text layout.
   *
   * If aPoint is closer to this frame's rectangle than aCurrentBestFrame
   * indicates, then aCurrentBestFrame is updated with the distance between
   * aPoint and this frame's rectangle, and with a pointer to this frame.
   * If aPoint is not closer, then aCurrentBestFrame is left unchanged.
   *
   * @param aPoint The point to check for its distance to this frame.
   * @param aCurrentBestFrame Pointer to a struct that will be updated with
   *   a pointer to this frame and its distance to aPoint, if this frame
   *   is indeed closer than the current distance in aCurrentBestFrame.
   */
  virtual void FindCloserFrameForSelection(
      const nsPoint& aPoint, FrameWithDistance* aCurrentBestFrame);

  /**
   * Is this a flex item? (i.e. a non-abs-pos child of a flex container)
   */
  inline bool IsFlexItem() const;
  /**
   * Is this a grid item? (i.e. a non-abs-pos child of a grid container)
   */
  inline bool IsGridItem() const;
  /**
   * Is this a flex or grid item? (i.e. a non-abs-pos child of a flex/grid
   * container)
   */
  inline bool IsFlexOrGridItem() const;
  inline bool IsFlexOrGridContainer() const;

  /**
   * Return true if this frame has masonry layout in aAxis.
   * @note only valid to call on nsGridContainerFrames
   */
  inline bool IsMasonry(mozilla::LogicalAxis aAxis) const;

  /**
   * @return true if this frame is used as a table caption.
   */
  inline bool IsTableCaption() const;

  inline bool IsBlockOutside() const;
  inline bool IsInlineOutside() const;
  inline mozilla::StyleDisplay GetDisplay() const;
  inline bool IsFloating() const;
  inline bool IsAbsPosContainingBlock() const;
  inline bool IsFixedPosContainingBlock() const;
  inline bool IsRelativelyPositioned() const;
  inline bool IsStickyPositioned() const;
  inline bool IsAbsolutelyPositioned(
      const nsStyleDisplay* aStyleDisplay = nullptr) const;

  // Does this frame have "column-span: all" style.
  //
  // Note this only checks computed style, but not testing whether the
  // containing block formatting context was established by a multicol. Callers
  // need to use IsColumnSpanInMulticolSubtree() to check whether multi-column
  // effects apply or not.
  inline bool IsColumnSpan() const;

  // Like IsColumnSpan(), but this also checks whether the frame has a
  // multi-column ancestor or not.
  inline bool IsColumnSpanInMulticolSubtree() const;

  /**
   * Returns the vertical-align value to be used for layout, if it is one
   * of the enumerated values.  If this is an SVG text frame, it returns a value
   * that corresponds to the value of dominant-baseline.  If the
   * vertical-align property has length or percentage value, this returns
   * Nothing().
   */
  Maybe<mozilla::StyleVerticalAlignKeyword> VerticalAlignEnum() const;

  void CreateOwnLayerIfNeeded(nsDisplayListBuilder* aBuilder,
                              nsDisplayList* aList, uint16_t aType,
                              bool* aCreatedContainerItem = nullptr);

  /**
   * Adds the NS_FRAME_IN_POPUP state bit to aFrame, and
   * all descendant frames (including cross-doc ones).
   */
  static void AddInPopupStateBitToDescendants(nsIFrame* aFrame);
  /**
   * Removes the NS_FRAME_IN_POPUP state bit from aFrame and
   * all descendant frames (including cross-doc ones), unless
   * the frame is a popup itself.
   */
  static void RemoveInPopupStateBitFromDescendants(nsIFrame* aFrame);

  /**
   * Sorts the given nsFrameList, so that for every two adjacent frames in the
   * list, the former is less than or equal to the latter, according to the
   * templated IsLessThanOrEqual method.
   *
   * Note: this method uses a stable merge-sort algorithm.
   */
  template <bool IsLessThanOrEqual(nsIFrame*, nsIFrame*)>
  static void SortFrameList(nsFrameList& aFrameList);

  /**
   * Returns true if the given frame list is already sorted, according to the
   * templated IsLessThanOrEqual function.
   */
  template <bool IsLessThanOrEqual(nsIFrame*, nsIFrame*)>
  static bool IsFrameListSorted(nsFrameList& aFrameList);

  /**
   * Return true if aFrame is in an {ib} split and is NOT one of the
   * continuations of the first inline in it.
   */
  bool FrameIsNonFirstInIBSplit() const {
    return HasAnyStateBits(NS_FRAME_PART_OF_IBSPLIT) &&
           FirstContinuation()->GetProperty(nsIFrame::IBSplitPrevSibling());
  }

  /**
   * Return true if aFrame is in an {ib} split and is NOT one of the
   * continuations of the last inline in it.
   */
  bool FrameIsNonLastInIBSplit() const {
    return HasAnyStateBits(NS_FRAME_PART_OF_IBSPLIT) &&
           FirstContinuation()->GetProperty(nsIFrame::IBSplitSibling());
  }

  /**
   * Return whether this is a frame whose width is used when computing
   * the font size inflation of its descendants.
   */
  bool IsContainerForFontSizeInflation() const {
    return HasAnyStateBits(NS_FRAME_FONT_INFLATION_CONTAINER);
  }

  /**
   * Return whether this frame or any of its children is dirty.
   */
  bool IsSubtreeDirty() const {
    return HasAnyStateBits(NS_FRAME_IS_DIRTY | NS_FRAME_HAS_DIRTY_CHILDREN);
  }

  /**
   * Return whether this frame keeps track of overflow areas. (Frames for
   * non-display SVG elements -- e.g. <clipPath> -- do not maintain overflow
   * areas, because they're never painted.)
   */
  bool FrameMaintainsOverflow() const {
    return !HasAllStateBits(NS_FRAME_SVG_LAYOUT | NS_FRAME_IS_NONDISPLAY) &&
           !(IsSVGOuterSVGFrame() && HasAnyStateBits(NS_FRAME_IS_NONDISPLAY));
  }

  /*
   * @param aStyleDisplay:  If the caller has this->StyleDisplay(), providing
   *   it here will improve performance.
   */
  bool BackfaceIsHidden(const nsStyleDisplay* aStyleDisplay) const {
    MOZ_ASSERT(aStyleDisplay == StyleDisplay());
    return aStyleDisplay->BackfaceIsHidden();
  }
  bool BackfaceIsHidden() const { return StyleDisplay()->BackfaceIsHidden(); }

  /**
   * Returns true if the frame is scrolled out of view.
   */
  bool IsScrolledOutOfView() const;

  /**
   * Computes a 2D matrix from the -moz-window-transform and
   * -moz-window-transform-origin properties on aFrame.
   * Values that don't result in a 2D matrix will be ignored and an identity
   * matrix will be returned instead.
   */
  Matrix ComputeWidgetTransform();

  /**
   * @return true iff this frame has one or more associated image requests.
   * @see mozilla::css::ImageLoader.
   */
  bool HasImageRequest() const { return mHasImageRequest; }

  /**
   * Update this frame's image request state.
   */
  void SetHasImageRequest(bool aHasRequest) { mHasImageRequest = aHasRequest; }

  /**
   * Whether this frame has a first-letter child.  If it does, the frame is
   * actually an nsContainerFrame and the first-letter frame can be gotten by
   * walking up to the nearest ancestor blockframe and getting its first
   * continuation's nsContainerFrame::FirstLetterProperty() property.  This will
   * only return true for the first continuation of the first-letter's parent.
   */
  bool HasFirstLetterChild() const { return mHasFirstLetterChild; }

  /**
   * Whether this frame's parent is a wrapper anonymous box.  See documentation
   * for mParentIsWrapperAnonBox.
   */
  bool ParentIsWrapperAnonBox() const { return mParentIsWrapperAnonBox; }
  void SetParentIsWrapperAnonBox() { mParentIsWrapperAnonBox = true; }

  /**
   * Whether this is a wrapper anonymous box needing a restyle.
   */
  bool IsWrapperAnonBoxNeedingRestyle() const {
    return mIsWrapperBoxNeedingRestyle;
  }
  void SetIsWrapperAnonBoxNeedingRestyle(bool aNeedsRestyle) {
    mIsWrapperBoxNeedingRestyle = aNeedsRestyle;
  }

  bool MayHaveTransformAnimation() const { return mMayHaveTransformAnimation; }
  void SetMayHaveTransformAnimation() {
    AddStateBits(NS_FRAME_MAY_BE_TRANSFORMED);
    mMayHaveTransformAnimation = true;
  }
  bool MayHaveOpacityAnimation() const { return mMayHaveOpacityAnimation; }
  void SetMayHaveOpacityAnimation() { mMayHaveOpacityAnimation = true; }

  // Returns true if this frame is visible or may have visible descendants.
  // Note: This function is accurate only on primary frames, because
  // mAllDescendantsAreInvisible is not updated on continuations.
  bool IsVisibleOrMayHaveVisibleDescendants() const {
    return !mAllDescendantsAreInvisible || StyleVisibility()->IsVisible();
  }
  // Update mAllDescendantsAreInvisible flag for this frame and ancestors.
  void UpdateVisibleDescendantsState();

  /**
   * If this returns true, the frame it's called on should get the
   * NS_FRAME_HAS_DIRTY_CHILDREN bit set on it by the caller; either directly
   * if it's already in reflow, or via calling FrameNeedsReflow() to schedule a
   * reflow.
   */
  virtual bool RenumberFrameAndDescendants(int32_t* aOrdinal, int32_t aDepth,
                                           int32_t aIncrement,
                                           bool aForCounting) {
    return false;
  }

  /**
   * Helper function - computes the content-box inline size for aSize.
   */
  nscoord ComputeISizeValue(gfxContext* aRenderingContext,
                            nscoord aContainingBlockISize,
                            nscoord aContentEdgeToBoxSizing,
                            nscoord aBoxSizingToMarginEdge,
                            StyleExtremumLength aSize,
                            mozilla::ComputeSizeFlags aFlags);

  nscoord ComputeISizeValue(gfxContext* aRenderingContext,
                            nscoord aContainingBlockISize,
                            nscoord aContentEdgeToBoxSizing,
                            nscoord aBoxSizingToMarginEdge,
                            const LengthPercentage& aSize,
                            mozilla::ComputeSizeFlags aFlags);

  template <typename SizeOrMaxSize>
  nscoord ComputeISizeValue(gfxContext* aRenderingContext,
                            nscoord aContainingBlockISize,
                            nscoord aContentEdgeToBoxSizing,
                            nscoord aBoxSizingToMarginEdge,
                            const SizeOrMaxSize& aSize,
                            mozilla::ComputeSizeFlags aFlags = {}) {
    MOZ_ASSERT(aSize.IsExtremumLength() || aSize.IsLengthPercentage(),
               "This doesn't handle auto / none");
    if (aSize.IsLengthPercentage()) {
      return ComputeISizeValue(aRenderingContext, aContainingBlockISize,
                               aContentEdgeToBoxSizing, aBoxSizingToMarginEdge,
                               aSize.AsLengthPercentage(), aFlags);
    }
    return ComputeISizeValue(aRenderingContext, aContainingBlockISize,
                             aContentEdgeToBoxSizing, aBoxSizingToMarginEdge,
                             aSize.AsExtremumLength(), aFlags);
  }

  DisplayItemDataArray& DisplayItemData() { return mDisplayItemData; }
  const DisplayItemDataArray& DisplayItemData() const {
    return mDisplayItemData;
  }

  void AddDisplayItem(nsDisplayItemBase* aItem);
  bool RemoveDisplayItem(nsDisplayItemBase* aItem);
  void RemoveDisplayItemDataForDeletion();
  bool HasDisplayItems();
  bool HasDisplayItem(nsDisplayItemBase* aItem);
  bool HasDisplayItem(uint32_t aKey);

  static void PrintDisplayList(nsDisplayListBuilder* aBuilder,
                               const nsDisplayList& aList,
                               bool aDumpHtml = false);
  static void PrintDisplayList(nsDisplayListBuilder* aBuilder,
                               const nsDisplayList& aList,
                               std::stringstream& aStream,
                               bool aDumpHtml = false);
  static void PrintDisplayItem(nsDisplayListBuilder* aBuilder,
                               nsDisplayItem* aItem, std::stringstream& aStream,
                               uint32_t aIndent = 0, bool aDumpSublist = false,
                               bool aDumpHtml = false);
#ifdef MOZ_DUMP_PAINTING
  static void PrintDisplayListSet(nsDisplayListBuilder* aBuilder,
                                  const nsDisplayListSet& aSet,
                                  std::stringstream& aStream,
                                  bool aDumpHtml = false);
#endif

  /**
   * Adds display items for standard CSS background if necessary.
   * Does not check IsVisibleForPainting.
   * @param aForceBackground draw the background even if the frame
   * background style appears to have no background --- this is useful
   * for frames that might receive a propagated background via
   * nsCSSRendering::FindBackground
   * @return whether a themed background item was created.
   */
  bool DisplayBackgroundUnconditional(nsDisplayListBuilder* aBuilder,
                                      const nsDisplayListSet& aLists,
                                      bool aForceBackground);
  /**
   * Adds display items for standard CSS borders, background and outline for
   * for this frame, as necessary. Checks IsVisibleForPainting and won't
   * display anything if the frame is not visible.
   * @param aForceBackground draw the background even if the frame
   * background style appears to have no background --- this is useful
   * for frames that might receive a propagated background via
   * nsCSSRendering::FindBackground
   */
  void DisplayBorderBackgroundOutline(nsDisplayListBuilder* aBuilder,
                                      const nsDisplayListSet& aLists,
                                      bool aForceBackground = false);
  /**
   * Add a display item for the CSS outline. Does not check visibility.
   */
  void DisplayOutlineUnconditional(nsDisplayListBuilder* aBuilder,
                                   const nsDisplayListSet& aLists);
  /**
   * Add a display item for the CSS outline, after calling
   * IsVisibleForPainting to confirm we are visible.
   */
  void DisplayOutline(nsDisplayListBuilder* aBuilder,
                      const nsDisplayListSet& aLists);

  /**
   * Add a display item for CSS inset box shadows. Does not check visibility.
   */
  void DisplayInsetBoxShadowUnconditional(nsDisplayListBuilder* aBuilder,
                                          nsDisplayList* aList);

  /**
   * Add a display item for CSS inset box shadow, after calling
   * IsVisibleForPainting to confirm we are visible.
   */
  void DisplayInsetBoxShadow(nsDisplayListBuilder* aBuilder,
                             nsDisplayList* aList);

  /**
   * Add a display item for CSS outset box shadows. Does not check visibility.
   */
  void DisplayOutsetBoxShadowUnconditional(nsDisplayListBuilder* aBuilder,
                                           nsDisplayList* aList);

  /**
   * Add a display item for CSS outset box shadow, after calling
   * IsVisibleForPainting to confirm we are visible.
   */
  void DisplayOutsetBoxShadow(nsDisplayListBuilder* aBuilder,
                              nsDisplayList* aList);

  bool ForceDescendIntoIfVisible() const { return mForceDescendIntoIfVisible; }
  void SetForceDescendIntoIfVisible(bool aForce) {
    mForceDescendIntoIfVisible = aForce;
  }

  bool BuiltDisplayList() const { return mBuiltDisplayList; }
  void SetBuiltDisplayList(const bool aBuilt) { mBuiltDisplayList = aBuilt; }

  bool IsFrameModified() const { return mFrameIsModified; }
  void SetFrameIsModified(const bool aFrameIsModified) {
    mFrameIsModified = aFrameIsModified;
  }

  bool HasOverrideDirtyRegion() const { return mHasOverrideDirtyRegion; }
  void SetHasOverrideDirtyRegion(const bool aHasDirtyRegion) {
    mHasOverrideDirtyRegion = aHasDirtyRegion;
  }

  bool MayHaveWillChangeBudget() const { return mMayHaveWillChangeBudget; }
  void SetMayHaveWillChangeBudget(const bool aHasBudget) {
    mMayHaveWillChangeBudget = aHasBudget;
  }

  bool HasBSizeChange() const { return mHasBSizeChange; }
  void SetHasBSizeChange(const bool aHasBSizeChange) {
    mHasBSizeChange = aHasBSizeChange;
  }

  bool HasColumnSpanSiblings() const { return mHasColumnSpanSiblings; }
  void SetHasColumnSpanSiblings(bool aHasColumnSpanSiblings) {
    mHasColumnSpanSiblings = aHasColumnSpanSiblings;
  }

  bool DescendantMayDependOnItsStaticPosition() const {
    return mDescendantMayDependOnItsStaticPosition;
  }
  void SetDescendantMayDependOnItsStaticPosition(bool aValue) {
    mDescendantMayDependOnItsStaticPosition = aValue;
  }

  bool ShouldGenerateComputedInfo() const {
    return mShouldGenerateComputedInfo;
  }
  void SetShouldGenerateComputedInfo(bool aValue) {
    mShouldGenerateComputedInfo = aValue;
  }

  /**
   * Returns the hit test area of the frame.
   */
  nsRect GetCompositorHitTestArea(nsDisplayListBuilder* aBuilder);

  /**
   * Returns the set of flags indicating the properties of the frame that the
   * compositor might care about for hit-testing purposes. Note that this
   * function must be called during Gecko display list construction time (i.e
   * while the frame tree is being traversed) because that is when the display
   * list builder has the necessary state set up correctly.
   */
  mozilla::gfx::CompositorHitTestInfo GetCompositorHitTestInfo(
      nsDisplayListBuilder* aBuilder);

  /**
   * Copies aWM to mWritingMode on 'this' and all its ancestors.
   */
  inline void PropagateWritingModeToSelfAndAncestors(mozilla::WritingMode aWM);

 protected:
  static void DestroyAnonymousContent(nsPresContext* aPresContext,
                                      already_AddRefed<nsIContent>&& aContent);

  /**
   * Reparent this frame's view if it has one.
   */
  void ReparentFrameViewTo(nsViewManager* aViewManager, nsView* aNewParentView,
                           nsView* aOldParentView);

  /**
   * To be overridden by frame classes that have a varying IsLeaf() state and
   * is indicating that with DynamicLeaf in FrameIdList.h.
   * @see IsLeaf()
   */
  virtual bool IsLeafDynamic() const { return false; }

  // Members
  nsRect mRect;
  nsCOMPtr<nsIContent> mContent;
  RefPtr<ComputedStyle> mComputedStyle;

 private:
  nsPresContext* const mPresContext;
  nsContainerFrame* mParent;
  nsIFrame* mNextSibling;  // doubly-linked list of frames
  nsIFrame* mPrevSibling;  // Do not touch outside SetNextSibling!

  DisplayItemDataArray mDisplayItemData;

  void MarkAbsoluteFramesForDisplayList(nsDisplayListBuilder* aBuilder);

  // Stores weak references to all the PresShells that were painted during
  // the last paint event so that we can increment their paint count during
  // empty transactions
  NS_DECLARE_FRAME_PROPERTY_DELETABLE(PaintedPresShellsProperty,
                                      nsTArray<nsWeakPtr>)

  nsTArray<nsWeakPtr>* PaintedPresShellList() {
    bool found;
    nsTArray<nsWeakPtr>* list =
        GetProperty(PaintedPresShellsProperty(), &found);

    if (!found) {
      list = new nsTArray<nsWeakPtr>();
      AddProperty(PaintedPresShellsProperty(), list);
    } else {
      MOZ_ASSERT(list, "this property should only store non-null values");
    }

    return list;
  }

 protected:
  void MarkInReflow() {
#ifdef DEBUG_dbaron_off
    // bug 81268
    NS_ASSERTION(!(mState & NS_FRAME_IN_REFLOW), "frame is already in reflow");
#endif
    AddStateBits(NS_FRAME_IN_REFLOW);
  }

  nsFrameState mState;

  /**
   * List of properties attached to the frame.
   */
  FrameProperties mProperties;

  // When there is an overflow area only slightly larger than mRect,
  // we store a set of four 1-byte deltas from the edges of mRect
  // rather than allocating a whole separate rectangle property.
  // Note that these are unsigned values, all measured "outwards"
  // from the edges of mRect, so /mLeft/ and /mTop/ are reversed from
  // our normal coordinate system.
  // If mOverflow.mType == NS_FRAME_OVERFLOW_LARGE, then the
  // delta values are not meaningful and the overflow area is stored
  // as a separate rect property.
  struct VisualDeltas {
    uint8_t mLeft;
    uint8_t mTop;
    uint8_t mRight;
    uint8_t mBottom;
    bool operator==(const VisualDeltas& aOther) const {
      return mLeft == aOther.mLeft && mTop == aOther.mTop &&
             mRight == aOther.mRight && mBottom == aOther.mBottom;
    }
    bool operator!=(const VisualDeltas& aOther) const {
      return !(*this == aOther);
    }
  };
  union {
    uint32_t mType;
    VisualDeltas mVisualDeltas;
  } mOverflow;

  /** @see GetWritingMode() */
  mozilla::WritingMode mWritingMode;

  /** The ClassID of the concrete class of this instance. */
  ClassID mClass;  // 1 byte

  bool mMayHaveRoundedCorners : 1;

  /**
   * True iff this frame has one or more associated image requests.
   * @see mozilla::css::ImageLoader.
   */
  bool mHasImageRequest : 1;

  /**
   * True if this frame has a continuation that has a first-letter frame, or its
   * placeholder, as a child.  In that case this frame has a blockframe ancestor
   * that has the first-letter frame hanging off it in the
   * nsContainerFrame::FirstLetterProperty() property.
   */
  bool mHasFirstLetterChild : 1;

  /**
   * True if this frame's parent is a wrapper anonymous box (e.g. a table
   * anonymous box as specified at
   * <https://www.w3.org/TR/CSS21/tables.html#anonymous-boxes>).
   *
   * We could compute this information directly when we need it, but it wouldn't
   * be all that cheap, and since this information is immutable for the lifetime
   * of the frame we might as well cache it.
   *
   * Note that our parent may itself have mParentIsWrapperAnonBox set to true.
   */
  bool mParentIsWrapperAnonBox : 1;

  /**
   * True if this is a wrapper anonymous box needing a restyle.  This is used to
   * track, during stylo post-traversal, whether we've already recomputed the
   * style of this anonymous box, if we end up seeing it twice.
   */
  bool mIsWrapperBoxNeedingRestyle : 1;

  /**
   * This bit is used in nsTextFrame::CharacterDataChanged() as an optimization
   * to skip redundant reflow-requests when the character data changes multiple
   * times between reflows. If this flag is set, then it implies that the
   * NS_FRAME_IS_DIRTY state bit is also set (and that intrinsic sizes have
   * been marked as dirty on our ancestor chain).
   *
   * XXXdholbert This bit is *only* used on nsTextFrame, but it lives here on
   * nsIFrame simply because this is where we've got unused state bits
   * available in a gap. If bits become more scarce, we should perhaps consider
   * expanding the range of frame-specific state bits in nsFrameStateBits.h and
   * moving this to be one of those (e.g. by swapping one of the adjacent
   * general-purpose bits to take the place of this bool:1 here, so we can grow
   * that range of frame-specific bits by 1).
   */
  bool mReflowRequestedForCharDataChange : 1;

  /**
   * This bit is used during BuildDisplayList to mark frames that need to
   * have display items rebuilt. We will descend into them if they are
   * currently visible, even if they don't intersect the dirty area.
   */
  bool mForceDescendIntoIfVisible : 1;

  /**
   * True if we have built display items for this frame since
   * the last call to CheckAndClearDisplayListState, false
   * otherwise. Used for the reftest harness to verify minimal
   * display list building.
   */
  bool mBuiltDisplayList : 1;

  bool mFrameIsModified : 1;

  bool mHasOverrideDirtyRegion : 1;

  /**
   * True if frame has will-change, and currently has display
   * items consuming some of the will-change budget.
   */
  bool mMayHaveWillChangeBudget : 1;

 private:
  /**
   * True if this is the primary frame for mContent.
   */
  bool mIsPrimaryFrame : 1;

  bool mMayHaveTransformAnimation : 1;
  bool mMayHaveOpacityAnimation : 1;

  /**
   * True if we are certain that all descendants are not visible.
   *
   * This flag is conservative in that it might sometimes be false even if, in
   * fact, all descendants are invisible.
   * For example; an element is visibility:visible and has a visibility:hidden
   * child. This flag is stil false in such case.
   */
  bool mAllDescendantsAreInvisible : 1;

  bool mHasBSizeChange : 1;

  /**
   * True if we are or contain the scroll anchor for a scrollable frame.
   */
  bool mInScrollAnchorChain : 1;

  /**
   * Suppose a frame was split into multiple parts to separate parts containing
   * column-spans from parts not containing column-spans. This bit is set on all
   * continuations *not* containing column-spans except for the those after the
   * last column-span/non-column-span boundary (i.e., the bit really means it
   * has a *later* sibling across a split). Note that the last part is always
   * created to containing no columns-spans even if it has no children. See
   * nsCSSFrameConstructor::CreateColumnSpanSiblings() for the implementation.
   *
   * If the frame having this bit set is removed, we need to reframe the
   * multi-column container.
   */
  bool mHasColumnSpanSiblings : 1;

  /**
   * True if we may have any descendant whose positioning may depend on its
   * static position (and thus which we need to recompute the position for if we
   * move).
   */
  bool mDescendantMayDependOnItsStaticPosition : 1;

  /**
   * True if the next reflow of this frame should generate computed info
   * metrics. These are used by devtools to reveal details of the layout
   * process.
   */
  bool mShouldGenerateComputedInfo : 1;

 protected:
  // Helpers
  /**
   * Can we stop inside this frame when we're skipping non-rendered whitespace?
   *
   * @param aForward [in] Are we moving forward (or backward) in content order.
   *
   * @param aOffset [in/out] At what offset into the frame to start looking.
   * at offset was reached (whether or not we found a place to stop).
   *
   * @return
   *   * STOP: An appropriate offset was found within this frame,
   *     and is given by aOffset.
   *   * CONTINUE: Not found within this frame, need to try the next frame.
   *     See enum FrameSearchResult for more details.
   */
  virtual FrameSearchResult PeekOffsetNoAmount(bool aForward, int32_t* aOffset);

  /**
   * Search the frame for the next character
   *
   * @param aForward [in] Are we moving forward (or backward) in content order.
   *
   * @param aOffset [in/out] At what offset into the frame to start looking.
   * on output - what offset was reached (whether or not we found a place to
   * stop).
   *
   * @param aOptions [in] Options, see the comment in PeekOffsetCharacterOptions
   * for the detail.
   *
   * @return
   *   * STOP: An appropriate offset was found within this frame, and is given
   *     by aOffset.
   *   * CONTINUE: Not found within this frame, need to try the next frame. See
   *     enum FrameSearchResult for more details.
   */
  virtual FrameSearchResult PeekOffsetCharacter(
      bool aForward, int32_t* aOffset,
      PeekOffsetCharacterOptions aOptions = PeekOffsetCharacterOptions());
  static_assert(sizeof(PeekOffsetCharacterOptions) <= sizeof(intptr_t),
                "aOptions should be changed to const reference");

  struct PeekWordState {
    // true when we're still at the start of the search, i.e., we can't return
    // this point as a valid offset!
    bool mAtStart;
    // true when we've encountered at least one character of the type before the
    // boundary we're looking for:
    // 1. If we're moving forward and eating whitepace, looking for a word
    //    beginning (i.e. a boundary between whitespace and non-whitespace),
    //    then mSawBeforeType==true means "we already saw some whitespace".
    // 2. Otherwise, looking for a word beginning (i.e. a boundary between
    //    non-whitespace and whitespace), then mSawBeforeType==true means "we
    //    already saw some non-whitespace".
    bool mSawBeforeType;
    // true when we've encountered at least one non-newline character
    bool mSawInlineCharacter;
    // true when the last character encountered was punctuation
    bool mLastCharWasPunctuation;
    // true when the last character encountered was whitespace
    bool mLastCharWasWhitespace;
    // true when we've seen non-punctuation since the last whitespace
    bool mSeenNonPunctuationSinceWhitespace;
    // text that's *before* the current frame when aForward is true, *after*
    // the current frame when aForward is false. Only includes the text
    // on the current line.
    nsAutoString mContext;

    PeekWordState()
        : mAtStart(true),
          mSawBeforeType(false),
          mSawInlineCharacter(false),
          mLastCharWasPunctuation(false),
          mLastCharWasWhitespace(false),
          mSeenNonPunctuationSinceWhitespace(false) {}
    void SetSawBeforeType() { mSawBeforeType = true; }
    void SetSawInlineCharacter() { mSawInlineCharacter = true; }
    void Update(bool aAfterPunctuation, bool aAfterWhitespace) {
      mLastCharWasPunctuation = aAfterPunctuation;
      mLastCharWasWhitespace = aAfterWhitespace;
      if (aAfterWhitespace) {
        mSeenNonPunctuationSinceWhitespace = false;
      } else if (!aAfterPunctuation) {
        mSeenNonPunctuationSinceWhitespace = true;
      }
      mAtStart = false;
    }
  };

  /**
   * Search the frame for the next word boundary
   * @param  aForward [in] Are we moving forward (or backward) in content order.
   * @param  aWordSelectEatSpace [in] true: look for non-whitespace following
   *         whitespace (in the direction of movement).
   *         false: look for whitespace following non-whitespace (in the
   *         direction  of movement).
   * @param  aIsKeyboardSelect [in] Was the action initiated by a keyboard
   * operation? If true, punctuation immediately following a word is considered
   * part of that word. Otherwise, a sequence of punctuation is always
   * considered as a word on its own.
   * @param  aOffset [in/out] At what offset into the frame to start looking.
   *         on output - what offset was reached (whether or not we found a
   * place to stop).
   * @param  aState [in/out] the state that is carried from frame to frame
   */
  virtual FrameSearchResult PeekOffsetWord(
      bool aForward, bool aWordSelectEatSpace, bool aIsKeyboardSelect,
      int32_t* aOffset, PeekWordState* aState, bool aTrimSpaces);

 protected:
  /**
   * Check whether we should break at a boundary between punctuation and
   * non-punctuation. Only call it at a punctuation boundary
   * (i.e. exactly one of the previous and next characters are punctuation).
   * @param aForward true if we're moving forward in content order
   * @param aPunctAfter true if the next character is punctuation
   * @param aWhitespaceAfter true if the next character is whitespace
   */
  static bool BreakWordBetweenPunctuation(const PeekWordState* aState,
                                          bool aForward, bool aPunctAfter,
                                          bool aWhitespaceAfter,
                                          bool aIsKeyboardSelect);

 private:
  // Get a pointer to the overflow areas property attached to the frame.
  nsOverflowAreas* GetOverflowAreasProperty() const {
    MOZ_ASSERT(mOverflow.mType == NS_FRAME_OVERFLOW_LARGE);
    nsOverflowAreas* overflow = GetProperty(OverflowAreasProperty());
    MOZ_ASSERT(overflow);
    return overflow;
  }

  nsRect InkOverflowFromDeltas() const {
    MOZ_ASSERT(mOverflow.mType != NS_FRAME_OVERFLOW_LARGE,
               "should not be called when overflow is in a property");
    // Calculate the rect using deltas from the frame's border rect.
    // Note that the mOverflow.mDeltas fields are unsigned, but we will often
    // need to return negative values for the left and top, so take care
    // to cast away the unsigned-ness.
    return nsRect(-(int32_t)mOverflow.mVisualDeltas.mLeft,
                  -(int32_t)mOverflow.mVisualDeltas.mTop,
                  mRect.Width() + mOverflow.mVisualDeltas.mRight +
                      mOverflow.mVisualDeltas.mLeft,
                  mRect.Height() + mOverflow.mVisualDeltas.mBottom +
                      mOverflow.mVisualDeltas.mTop);
  }
  /**
   * Returns true if any overflow changed.
   */
  bool SetOverflowAreas(const nsOverflowAreas& aOverflowAreas);

  // Helper-functions for SortFrameList():
  template <bool IsLessThanOrEqual(nsIFrame*, nsIFrame*)>
  static nsIFrame* SortedMerge(nsIFrame* aLeft, nsIFrame* aRight);

  template <bool IsLessThanOrEqual(nsIFrame*, nsIFrame*)>
  static nsIFrame* MergeSort(nsIFrame* aSource);

  bool HasOpacityInternal(float aThreshold, const nsStyleDisplay* aStyleDisplay,
                          const nsStyleEffects* aStyleEffects,
                          mozilla::EffectSet* aEffectSet = nullptr) const;

  // Maps mClass to LayoutFrameType.
  static const mozilla::LayoutFrameType sLayoutFrameTypes[
#define FRAME_ID(...) 1 +
#define ABSTRACT_FRAME_ID(...)
#include "mozilla/FrameIdList.h"
#undef FRAME_ID
#undef ABSTRACT_FRAME_ID
      0];

  enum FrameClassBits {
    eFrameClassBitsNone = 0x0,
    eFrameClassBitsLeaf = 0x1,
    eFrameClassBitsDynamicLeaf = 0x2,
  };
  // Maps mClass to IsLeaf() flags.
  static const FrameClassBits sFrameClassBits[
#define FRAME_ID(...) 1 +
#define ABSTRACT_FRAME_ID(...)
#include "mozilla/FrameIdList.h"
#undef FRAME_ID
#undef ABSTRACT_FRAME_ID
      0];

#ifdef DEBUG_FRAME_DUMP
 public:
  static void IndentBy(FILE* out, int32_t aIndent) {
    while (--aIndent >= 0) fputs("  ", out);
  }
  void ListTag(FILE* out) const { fputs(ListTag().get(), out); }
  nsAutoCString ListTag() const;

  enum class ListFlag{TraverseSubdocumentFrames, DisplayInCSSPixels};
  using ListFlags = mozilla::EnumSet<ListFlag>;

  template <typename T>
  static std::string ConvertToString(const T& aValue, ListFlags aFlags) {
    // This method can convert all physical types in app units to CSS pixels.
    return aFlags.contains(ListFlag::DisplayInCSSPixels)
               ? mozilla::ToString(mozilla::CSSPixel::FromAppUnits(aValue))
               : mozilla::ToString(aValue);
  }
  static std::string ConvertToString(const mozilla::LogicalRect& aRect,
                                     const mozilla::WritingMode aWM,
                                     ListFlags aFlags);
  static std::string ConvertToString(const mozilla::LogicalSize& aSize,
                                     const mozilla::WritingMode aWM,
                                     ListFlags aFlags);

  void ListGeneric(nsACString& aTo, const char* aPrefix = "",
                   ListFlags aFlags = ListFlags()) const;
  virtual void List(FILE* out = stderr, const char* aPrefix = "",
                    ListFlags aFlags = ListFlags()) const;

  void ListTextRuns(FILE* out = stderr) const;
  virtual void ListTextRuns(FILE* out,
                            nsTHashtable<nsVoidPtrHashKey>& aSeen) const;

  virtual void ListWithMatchedRules(FILE* out = stderr,
                                    const char* aPrefix = "") const;
  void ListMatchedRules(FILE* out, const char* aPrefix) const;

  /**
   * Dump the frame tree beginning from the root frame.
   */
  void DumpFrameTree() const;
  void DumpFrameTreeInCSSPixels() const;

  /**
   * Dump the frame tree beginning from ourselves.
   */
  void DumpFrameTreeLimited() const;
  void DumpFrameTreeLimitedInCSSPixels() const;

  /**
   * Get a printable from of the name of the frame type.
   * XXX This should be eliminated and we use GetType() instead...
   */
  virtual nsresult GetFrameName(nsAString& aResult) const;
  nsresult MakeFrameName(const nsAString& aType, nsAString& aResult) const;
  // Helper function to return the index in parent of the frame's content
  // object. Returns -1 on error or if the frame doesn't have a content object
  static int32_t ContentIndexInContainer(const nsIFrame* aFrame);
#endif

#ifdef DEBUG
  /**
   * Tracing method that writes a method enter/exit routine to the
   * nspr log using the nsIFrame log module. The tracing is only
   * done when the NS_FRAME_TRACE_CALLS bit is set in the log module's
   * level field.
   */
  void Trace(const char* aMethod, bool aEnter);
  void Trace(const char* aMethod, bool aEnter, const nsReflowStatus& aStatus);
  void TraceMsg(const char* aFormatString, ...) MOZ_FORMAT_PRINTF(2, 3);

  // Helper function that verifies that each frame in the list has the
  // NS_FRAME_IS_DIRTY bit set
  static void VerifyDirtyBitSet(const nsFrameList& aFrameList);

  // Display Reflow Debugging
  static void* DisplayReflowEnter(nsPresContext* aPresContext, nsIFrame* aFrame,
                                  const ReflowInput& aReflowInput);
  static void* DisplayLayoutEnter(nsIFrame* aFrame);
  static void* DisplayIntrinsicISizeEnter(nsIFrame* aFrame, const char* aType);
  static void* DisplayIntrinsicSizeEnter(nsIFrame* aFrame, const char* aType);
  static void DisplayReflowExit(nsPresContext* aPresContext, nsIFrame* aFrame,
                                ReflowOutput& aMetrics,
                                const nsReflowStatus& aStatus,
                                void* aFrameTreeNode);
  static void DisplayLayoutExit(nsIFrame* aFrame, void* aFrameTreeNode);
  static void DisplayIntrinsicISizeExit(nsIFrame* aFrame, const char* aType,
                                        nscoord aResult, void* aFrameTreeNode);
  static void DisplayIntrinsicSizeExit(nsIFrame* aFrame, const char* aType,
                                       nsSize aResult, void* aFrameTreeNode);

  static void DisplayReflowStartup();
  static void DisplayReflowShutdown();

  static mozilla::LazyLogModule sFrameLogModule;

  // Show frame borders when rendering
  static void ShowFrameBorders(bool aEnable);
  static bool GetShowFrameBorders();

  // Show frame border of event target
  static void ShowEventTargetFrameBorder(bool aEnable);
  static bool GetShowEventTargetFrameBorder();
#endif
};

MOZ_MAKE_ENUM_CLASS_BITWISE_OPERATORS(nsIFrame::PhysicalAxes)
MOZ_MAKE_ENUM_CLASS_BITWISE_OPERATORS(nsIFrame::ReflowChildFlags)

//----------------------------------------------------------------------

/**
 * AutoWeakFrame can be used to keep a reference to a nsIFrame in a safe way.
 * Whenever an nsIFrame object is deleted, the AutoWeakFrames pointing
 * to it will be cleared.  AutoWeakFrame is for variables on the stack or
 * in static storage only, there is also a WeakFrame below for heap uses.
 *
 * Create AutoWeakFrame object when it is sure that nsIFrame object
 * is alive and after some operations which may destroy the nsIFrame
 * (for example any DOM modifications) use IsAlive() or GetFrame() methods to
 * check whether it is safe to continue to use the nsIFrame object.
 *
 * @note The usage of this class should be kept to a minimum.
 */
class WeakFrame;
class MOZ_NONHEAP_CLASS AutoWeakFrame {
 public:
  explicit AutoWeakFrame() : mPrev(nullptr), mFrame(nullptr) {}

  AutoWeakFrame(const AutoWeakFrame& aOther) : mPrev(nullptr), mFrame(nullptr) {
    Init(aOther.GetFrame());
  }

  MOZ_IMPLICIT AutoWeakFrame(const WeakFrame& aOther);

  MOZ_IMPLICIT AutoWeakFrame(nsIFrame* aFrame)
      : mPrev(nullptr), mFrame(nullptr) {
    Init(aFrame);
  }

  AutoWeakFrame& operator=(AutoWeakFrame& aOther) {
    Init(aOther.GetFrame());
    return *this;
  }

  AutoWeakFrame& operator=(nsIFrame* aFrame) {
    Init(aFrame);
    return *this;
  }

  nsIFrame* operator->() { return mFrame; }

  operator nsIFrame*() { return mFrame; }

  void Clear(mozilla::PresShell* aPresShell) {
    if (aPresShell) {
      aPresShell->RemoveAutoWeakFrame(this);
    }
    mFrame = nullptr;
    mPrev = nullptr;
  }

  bool IsAlive() const { return !!mFrame; }

  nsIFrame* GetFrame() const { return mFrame; }

  AutoWeakFrame* GetPreviousWeakFrame() { return mPrev; }

  void SetPreviousWeakFrame(AutoWeakFrame* aPrev) { mPrev = aPrev; }

  ~AutoWeakFrame() {
    Clear(mFrame ? mFrame->PresContext()->GetPresShell() : nullptr);
  }

 private:
  // Not available for the heap!
  void* operator new(size_t) = delete;
  void* operator new[](size_t) = delete;
  void operator delete(void*) = delete;
  void operator delete[](void*) = delete;

  void Init(nsIFrame* aFrame);

  AutoWeakFrame* mPrev;
  nsIFrame* mFrame;
};

// Use nsIFrame's fast-path to avoid QueryFrame:
inline do_QueryFrameHelper<nsIFrame> do_QueryFrame(AutoWeakFrame& s) {
  return do_QueryFrameHelper<nsIFrame>(s.GetFrame());
}

/**
 * @see AutoWeakFrame
 */
class MOZ_HEAP_CLASS WeakFrame {
 public:
  WeakFrame() : mFrame(nullptr) {}

  WeakFrame(const WeakFrame& aOther) : mFrame(nullptr) {
    Init(aOther.GetFrame());
  }

  MOZ_IMPLICIT WeakFrame(const AutoWeakFrame& aOther) : mFrame(nullptr) {
    Init(aOther.GetFrame());
  }

  MOZ_IMPLICIT WeakFrame(nsIFrame* aFrame) : mFrame(nullptr) { Init(aFrame); }

  ~WeakFrame() {
    Clear(mFrame ? mFrame->PresContext()->GetPresShell() : nullptr);
  }

  WeakFrame& operator=(WeakFrame& aOther) {
    Init(aOther.GetFrame());
    return *this;
  }

  WeakFrame& operator=(nsIFrame* aFrame) {
    Init(aFrame);
    return *this;
  }

  nsIFrame* operator->() { return mFrame; }
  operator nsIFrame*() { return mFrame; }

  void Clear(mozilla::PresShell* aPresShell) {
    if (aPresShell) {
      aPresShell->RemoveWeakFrame(this);
    }
    mFrame = nullptr;
  }

  bool IsAlive() const { return !!mFrame; }
  nsIFrame* GetFrame() const { return mFrame; }

 private:
  void Init(nsIFrame* aFrame);

  nsIFrame* mFrame;
};

// Use nsIFrame's fast-path to avoid QueryFrame:
inline do_QueryFrameHelper<nsIFrame> do_QueryFrame(WeakFrame& s) {
  return do_QueryFrameHelper<nsIFrame>(s.GetFrame());
}

inline bool nsFrameList::ContinueRemoveFrame(nsIFrame* aFrame) {
  MOZ_ASSERT(!aFrame->GetPrevSibling() || !aFrame->GetNextSibling(),
             "Forgot to call StartRemoveFrame?");
  if (aFrame == mLastChild) {
    MOZ_ASSERT(!aFrame->GetNextSibling(), "broken frame list");
    nsIFrame* prevSibling = aFrame->GetPrevSibling();
    if (!prevSibling) {
      MOZ_ASSERT(aFrame == mFirstChild, "broken frame list");
      mFirstChild = mLastChild = nullptr;
      return true;
    }
    MOZ_ASSERT(prevSibling->GetNextSibling() == aFrame, "Broken frame linkage");
    prevSibling->SetNextSibling(nullptr);
    mLastChild = prevSibling;
    return true;
  }
  if (aFrame == mFirstChild) {
    MOZ_ASSERT(!aFrame->GetPrevSibling(), "broken frame list");
    mFirstChild = aFrame->GetNextSibling();
    aFrame->SetNextSibling(nullptr);
    MOZ_ASSERT(mFirstChild, "broken frame list");
    return true;
  }
  return false;
}

inline bool nsFrameList::StartRemoveFrame(nsIFrame* aFrame) {
  if (aFrame->GetPrevSibling() && aFrame->GetNextSibling()) {
    UnhookFrameFromSiblings(aFrame);
    return true;
  }
  return ContinueRemoveFrame(aFrame);
}

inline void nsFrameList::Enumerator::Next() {
  NS_ASSERTION(!AtEnd(), "Should have checked AtEnd()!");
  mFrame = mFrame->GetNextSibling();
}

inline nsFrameList::FrameLinkEnumerator::FrameLinkEnumerator(
    const nsFrameList& aList, nsIFrame* aPrevFrame)
    : Enumerator(aList) {
  mPrev = aPrevFrame;
  mFrame = aPrevFrame ? aPrevFrame->GetNextSibling() : aList.FirstChild();
}

inline void nsFrameList::FrameLinkEnumerator::Next() {
  mPrev = mFrame;
  Enumerator::Next();
}

template <typename Predicate>
inline void nsFrameList::FrameLinkEnumerator::Find(Predicate&& aPredicate) {
  static_assert(
      std::is_same<typename mozilla::FunctionTypeTraits<Predicate>::ReturnType,
                   bool>::value &&
          mozilla::FunctionTypeTraits<Predicate>::arity == 1 &&
          std::is_same<typename mozilla::FunctionTypeTraits<
                           Predicate>::template ParameterType<0>,
                       nsIFrame*>::value,
      "aPredicate should be of this function signature: bool(nsIFrame*)");

  for (; !AtEnd(); Next()) {
    if (aPredicate(mFrame)) {
      return;
    }
  }
}

// Operators of nsFrameList::Iterator
// ---------------------------------------------------

inline nsFrameList::Iterator& nsFrameList::Iterator::operator++() {
  mCurrent = mCurrent->GetNextSibling();
  return *this;
}

inline nsFrameList::Iterator& nsFrameList::Iterator::operator--() {
  if (!mCurrent) {
    mCurrent = mList.LastChild();
  } else {
    mCurrent = mCurrent->GetPrevSibling();
  }
  return *this;
}

// Helper-functions for nsIFrame::SortFrameList()
// ---------------------------------------------------

template <bool IsLessThanOrEqual(nsIFrame*, nsIFrame*)>
/* static */ nsIFrame* nsIFrame::SortedMerge(nsIFrame* aLeft,
                                             nsIFrame* aRight) {
  MOZ_ASSERT(aLeft && aRight, "SortedMerge must have non-empty lists");

  nsIFrame* result;
  // Unroll first iteration to avoid null-check 'result' inside the loop.
  if (IsLessThanOrEqual(aLeft, aRight)) {
    result = aLeft;
    aLeft = aLeft->GetNextSibling();
    if (!aLeft) {
      result->SetNextSibling(aRight);
      return result;
    }
  } else {
    result = aRight;
    aRight = aRight->GetNextSibling();
    if (!aRight) {
      result->SetNextSibling(aLeft);
      return result;
    }
  }

  nsIFrame* last = result;
  for (;;) {
    if (IsLessThanOrEqual(aLeft, aRight)) {
      last->SetNextSibling(aLeft);
      last = aLeft;
      aLeft = aLeft->GetNextSibling();
      if (!aLeft) {
        last->SetNextSibling(aRight);
        return result;
      }
    } else {
      last->SetNextSibling(aRight);
      last = aRight;
      aRight = aRight->GetNextSibling();
      if (!aRight) {
        last->SetNextSibling(aLeft);
        return result;
      }
    }
  }
}

template <bool IsLessThanOrEqual(nsIFrame*, nsIFrame*)>
/* static */ nsIFrame* nsIFrame::MergeSort(nsIFrame* aSource) {
  MOZ_ASSERT(aSource, "MergeSort null arg");

  nsIFrame* sorted[32] = {nullptr};
  nsIFrame** fill = &sorted[0];
  nsIFrame** left;
  nsIFrame* rest = aSource;

  do {
    nsIFrame* current = rest;
    rest = rest->GetNextSibling();
    current->SetNextSibling(nullptr);

    // Merge it with sorted[0] if present; then merge the result with sorted[1]
    // etc. sorted[0] is a list of length 1 (or nullptr). sorted[1] is a list of
    // length 2 (or nullptr). sorted[2] is a list of length 4 (or nullptr). etc.
    for (left = &sorted[0]; left != fill && *left; ++left) {
      current = SortedMerge<IsLessThanOrEqual>(*left, current);
      *left = nullptr;
    }

    // Fill the empty slot that we couldn't merge with the last result.
    *left = current;

    if (left == fill) ++fill;
  } while (rest);

  // Collect and merge the results.
  nsIFrame* result = nullptr;
  for (left = &sorted[0]; left != fill; ++left) {
    if (*left) {
      result = result ? SortedMerge<IsLessThanOrEqual>(*left, result) : *left;
    }
  }
  return result;
}

template <bool IsLessThanOrEqual(nsIFrame*, nsIFrame*)>
/* static */ void nsIFrame::SortFrameList(nsFrameList& aFrameList) {
  nsIFrame* head = MergeSort<IsLessThanOrEqual>(aFrameList.FirstChild());
  aFrameList.Clear();
  aFrameList = nsFrameList(head, nsLayoutUtils::GetLastSibling(head));
  MOZ_ASSERT(IsFrameListSorted<IsLessThanOrEqual>(aFrameList),
             "After we sort a frame list, it should be in sorted order...");
}

template <bool IsLessThanOrEqual(nsIFrame*, nsIFrame*)>
/* static */ bool nsIFrame::IsFrameListSorted(nsFrameList& aFrameList) {
  if (aFrameList.IsEmpty()) {
    // empty lists are trivially sorted.
    return true;
  }

  // We'll walk through the list with two iterators, one trailing behind the
  // other. The list is sorted IFF trailingIter <= iter, across the whole list.
  nsFrameList::Enumerator trailingIter(aFrameList);
  nsFrameList::Enumerator iter(aFrameList);
  iter.Next();  // Skip |iter| past first frame. (List is nonempty, so we can.)

  // Now, advance the iterators in parallel, comparing each adjacent pair.
  while (!iter.AtEnd()) {
    MOZ_ASSERT(!trailingIter.AtEnd(), "trailing iter shouldn't finish first");
    if (!IsLessThanOrEqual(trailingIter.get(), iter.get())) {
      return false;
    }
    trailingIter.Next();
    iter.Next();
  }

  // We made it to the end without returning early, so the list is sorted.
  return true;
}

#endif /* nsIFrame_h___ */<|MERGE_RESOLUTION|>--- conflicted
+++ resolved
@@ -2700,17 +2700,9 @@
    *                 not including actual values resulting from 'auto'
    *                 margins or ignored 'auto' values in absolute
    *                 positioning.
-<<<<<<< HEAD
-   * @param aBorder  The sum of the vertical / horizontal border widths
-   *                 of the frame.
-   * @param aPadding The sum of the vertical / horizontal margins of
-   *                 the frame, including actual values resulting from
-   *                 percentages.
-=======
    * @param aBorderPadding  The sum of the frame's inline / block border-widths
    *                        and padding (including actual values resulting from
    *                        percentage padding values).
->>>>>>> b29fcea7
    * @param aFlags   Flags to further customize behavior (definitions in
    *                 LayoutConstants.h).
    *
@@ -2735,14 +2727,9 @@
   virtual SizeComputationResult ComputeSize(
       gfxContext* aRenderingContext, mozilla::WritingMode aWM,
       const mozilla::LogicalSize& aCBSize, nscoord aAvailableISize,
-<<<<<<< HEAD
-      const mozilla::LogicalSize& aMargin, const mozilla::LogicalSize& aBorder,
-      const mozilla::LogicalSize& aPadding, mozilla::ComputeSizeFlags aFlags);
-=======
       const mozilla::LogicalSize& aMargin,
       const mozilla::LogicalSize& aBorderPadding,
       mozilla::ComputeSizeFlags aFlags);
->>>>>>> b29fcea7
 
  protected:
   /**
@@ -2762,14 +2749,9 @@
   virtual mozilla::LogicalSize ComputeAutoSize(
       gfxContext* aRenderingContext, mozilla::WritingMode aWM,
       const mozilla::LogicalSize& aCBSize, nscoord aAvailableISize,
-<<<<<<< HEAD
-      const mozilla::LogicalSize& aMargin, const mozilla::LogicalSize& aBorder,
-      const mozilla::LogicalSize& aPadding, mozilla::ComputeSizeFlags aFlags);
-=======
       const mozilla::LogicalSize& aMargin,
       const mozilla::LogicalSize& aBorderPadding,
       mozilla::ComputeSizeFlags aFlags);
->>>>>>> b29fcea7
 
   /**
    * Utility function for ComputeAutoSize implementations.  Return
