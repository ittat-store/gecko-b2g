--- conflicted
+++ resolved
@@ -2985,13 +2985,6 @@
   } else if (aOrigin != ScrollOrigin::Apz) {
     mScrollUpdates.AppendElement(ScrollPositionUpdate::NewScroll(
         mScrollGeneration, mLastScrollOrigin, pt));
-<<<<<<< HEAD
-  }
-
-  if (mLastScrollOrigin == ScrollOrigin::Apz) {
-    mApzScrollPos = GetScrollPosition();
-=======
->>>>>>> b29fcea7
   }
 
   if (mLastScrollOrigin == ScrollOrigin::Apz) {
