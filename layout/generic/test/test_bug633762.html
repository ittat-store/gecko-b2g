<!DOCTYPE HTML>
<html>
<!--
https://bugzilla.mozilla.org/show_bug.cgi?id=633762
-->
<head>
  <title>Test for Bug 633762</title>
  <script src="/tests/SimpleTest/SimpleTest.js"></script>
  <script src="/tests/SimpleTest/EventUtils.js"></script>
  <script type="text/javascript" src="/tests/gfx/layers/apz/test/mochitest/apz_test_utils.js"></script>
  <link rel="stylesheet" type="text/css" href="/tests/SimpleTest/test.css"/>

</head>
<body>
<p><a target="_blank" href="https://bugzilla.mozilla.org/show_bug?id=633762">Mozilla Bug 633762</a>

<iframe id="i" src="bug633762_iframe.html#a"></iframe>

<pre id="test">
<script>

var doc;

async function runTests() {
  var i = document.getElementById("i");
  doc = i.contentDocument;
  var win = i.contentWindow;
  // set display none on b
  doc.getElementById("b").style.display = "none";
  // flush layout
  doc.documentElement.offsetLeft;
  // focus on the iframe
  win.focus();

  // clear out any potential scroll events so we can listen for the one we want without false positives
<<<<<<< HEAD
  await new Promise(resolve => {window.requestAnimationFrame(() => { window.requestAnimationFrame(() => { flushApzRepaints(resolve, window); }); }); });
=======
  await new Promise(resolve => {window.requestAnimationFrame(() => { window.requestAnimationFrame(() => { flushApzRepaints(() => { window.requestAnimationFrame(() => { window.requestAnimationFrame(resolve); } ); }, window); }); }); });

>>>>>>> b29fcea7
  step2();
}

function step2() {
  var i = document.getElementById("i");
  doc = i.contentDocument;
  var win = i.contentWindow;
  // record scrolltop
  scrollTopBefore = doc.body.scrollTop;
  // send up arrow key event
  sendKey("UP");
  
  win.addEventListener("scroll", finish, {once: true, capture: true});
}

function finish() {
  // assert that scroll top is now less than before
  ok(scrollTopBefore > doc.body.scrollTop, "pressing up arrow should scroll up");
  SimpleTest.finish();
}

var smoothScrollPref = "general.smoothScroll";
SimpleTest.waitForExplicitFinish();
SimpleTest.waitForFocus(function() {
  SpecialPowers.pushPrefEnv({"set":[[smoothScrollPref, false]]}, runTests);
});
</script>
</pre>

</body>
</html><|MERGE_RESOLUTION|>--- conflicted
+++ resolved
@@ -33,12 +33,8 @@
   win.focus();
 
   // clear out any potential scroll events so we can listen for the one we want without false positives
-<<<<<<< HEAD
-  await new Promise(resolve => {window.requestAnimationFrame(() => { window.requestAnimationFrame(() => { flushApzRepaints(resolve, window); }); }); });
-=======
   await new Promise(resolve => {window.requestAnimationFrame(() => { window.requestAnimationFrame(() => { flushApzRepaints(() => { window.requestAnimationFrame(() => { window.requestAnimationFrame(resolve); } ); }, window); }); }); });
 
->>>>>>> b29fcea7
   step2();
 }
 
