/* -*- Mode: C++; tab-width: 8; indent-tabs-mode: nil; c-basic-offset: 2 -*- */
/* vim: set ts=8 sts=2 et sw=2 tw=80: */
/* This Source Code Form is subject to the terms of the Mozilla Public
 * License, v. 2.0. If a copy of the MPL was not distributed with this
 * file, You can obtain one at http://mozilla.org/MPL/2.0/. */

/* rendering object for replaced elements with image data */

#ifndef nsImageFrame_h___
#define nsImageFrame_h___

#include "nsAtomicContainerFrame.h"
#include "nsIObserver.h"

#include "imgINotificationObserver.h"

#include "nsDisplayList.h"
#include "imgIContainer.h"
#include "mozilla/Attributes.h"
#include "mozilla/DebugOnly.h"
#include "mozilla/StaticPtr.h"
#include "nsIReflowCallback.h"
#include "nsTObserverArray.h"

class nsFontMetrics;
class nsImageMap;
class nsIURI;
class nsILoadGroup;
class nsDisplayImage;
class nsPresContext;
class nsImageFrame;
class nsTransform2D;
class nsImageLoadingContent;

namespace mozilla {
class PresShell;
namespace layers {
class ImageContainer;
class ImageLayer;
class LayerManager;
}  // namespace layers
}  // namespace mozilla

class nsImageListener final : public imgINotificationObserver {
 protected:
  virtual ~nsImageListener();

 public:
  explicit nsImageListener(nsImageFrame* aFrame);

  NS_DECL_ISUPPORTS
  NS_DECL_IMGINOTIFICATIONOBSERVER

  void SetFrame(nsImageFrame* frame) { mFrame = frame; }

 private:
  nsImageFrame* mFrame;
};

class nsImageFrame : public nsAtomicContainerFrame, public nsIReflowCallback {
 public:
  template <typename T>
  using Maybe = mozilla::Maybe<T>;
  using Nothing = mozilla::Nothing;
  using Visibility = mozilla::Visibility;

  typedef mozilla::image::ImgDrawResult ImgDrawResult;
  typedef mozilla::layers::ImageContainer ImageContainer;
  typedef mozilla::layers::ImageLayer ImageLayer;
  typedef mozilla::layers::LayerManager LayerManager;

  NS_DECL_FRAMEARENA_HELPERS(nsImageFrame)
  NS_DECL_QUERYFRAME

  void DestroyFrom(nsIFrame* aDestructRoot, PostDestroyData&) override;
  void DidSetComputedStyle(ComputedStyle* aOldStyle) final;

  void Init(nsIContent* aContent, nsContainerFrame* aParent,
            nsIFrame* aPrevInFlow) override;
  void BuildDisplayList(nsDisplayListBuilder*, const nsDisplayListSet&) final;
  nscoord GetMinISize(gfxContext* aRenderingContext) final;
  nscoord GetPrefISize(gfxContext* aRenderingContext) final;
  mozilla::IntrinsicSize GetIntrinsicSize() final { return mIntrinsicSize; }
  mozilla::AspectRatio GetComputedIntrinsicRatio() const {
    return mIntrinsicRatio;
  }
  mozilla::AspectRatio GetIntrinsicRatio() final {
    return GetComputedIntrinsicRatio();
  }
  void Reflow(nsPresContext*, ReflowOutput&, const ReflowInput&,
              nsReflowStatus&) override;

  nsresult GetContentForEvent(mozilla::WidgetEvent*,
                              nsIContent** aContent) final;
  nsresult HandleEvent(nsPresContext*, mozilla::WidgetGUIEvent*,
                       nsEventStatus*) override;
  mozilla::Maybe<Cursor> GetCursor(const nsPoint&) override;
  nsresult AttributeChanged(int32_t aNameSpaceID, nsAtom* aAttribute,
                            int32_t aModType) final;

  void OnVisibilityChange(
      Visibility aNewVisibility,
      const Maybe<OnNonvisible>& aNonvisibleAction = Nothing()) final;

  void ResponsiveContentDensityChanged();
  void SetupForContentURLRequest();
  bool ShouldShowBrokenImageIcon() const;

#ifdef ACCESSIBILITY
  mozilla::a11y::AccType AccessibleType() override;
#endif

  bool IsFrameOfType(uint32_t aFlags) const final {
    return nsAtomicContainerFrame::IsFrameOfType(
        aFlags & ~(nsIFrame::eReplaced | nsIFrame::eReplacedSizing));
  }

#ifdef DEBUG_FRAME_DUMP
  nsresult GetFrameName(nsAString& aResult) const override;
  void List(FILE* out = stderr, const char* aPrefix = "",
            ListFlags aFlags = ListFlags()) const final;
#endif

  LogicalSides GetLogicalSkipSides(
      const ReflowInput* aReflowInput = nullptr) const final;

  nsresult GetIntrinsicImageSize(nsSize& aSize);

  static void ReleaseGlobals() {
    if (gIconLoad) {
      gIconLoad->Shutdown();
      gIconLoad = nullptr;
    }
  }

  nsresult RestartAnimation();
  nsresult StopAnimation();

  already_AddRefed<imgIRequest> GetCurrentRequest() const;
  void Notify(imgIRequest*, int32_t aType, const nsIntRect* aData);

  /**
   * Function to test whether given an element and its style, that element
   * should get an image frame.  Note that this method is only used by the
   * frame constructor; it's only here because it uses gIconLoad for now.
   */
  static bool ShouldCreateImageFrameFor(const mozilla::dom::Element&,
                                        ComputedStyle&);

  ImgDrawResult DisplayAltFeedback(gfxContext& aRenderingContext,
                                   const nsRect& aDirtyRect, nsPoint aPt,
                                   uint32_t aFlags);

  ImgDrawResult DisplayAltFeedbackWithoutLayer(
      nsDisplayItem*, mozilla::wr::DisplayListBuilder&,
      mozilla::wr::IpcResourceUpdateQueue&,
      const mozilla::layers::StackingContextHelper&,
      mozilla::layers::RenderRootStateManager*, nsDisplayListBuilder*,
      nsPoint aPt, uint32_t aFlags);

  nsRect GetInnerArea() const;

  /**
   * Return a map element associated with this image.
   */
  mozilla::dom::Element* GetMapElement() const;

  /**
   * Return true if the image has associated image map.
   */
  bool HasImageMap() const { return mImageMap || GetMapElement(); }

  nsImageMap* GetImageMap();
  nsImageMap* GetExistingImageMap() const { return mImageMap; }

  void AddInlineMinISize(gfxContext* aRenderingContext,
                         InlineMinISizeData* aData) final;

  void DisconnectMap();

  // nsIReflowCallback
  bool ReflowFinished() final;
  void ReflowCallbackCanceled() final;

  // The kind of image frame we are.
  enum class Kind : uint8_t {
    // For an nsImageLoadingContent.
    ImageElement,
    // For css 'content: url(..)' on non-generated content.
    ContentProperty,
    // For a child of a ::before / ::after pseudo-element that had an url() item
    // for the content property.
    ContentPropertyAtIndex,
  };

  // Creates a suitable continuing frame for this frame.
  nsImageFrame* CreateContinuingFrame(mozilla::PresShell*,
                                      ComputedStyle*) const;

 private:
  friend nsIFrame* NS_NewImageFrame(mozilla::PresShell*, ComputedStyle*);
  friend nsIFrame* NS_NewImageFrameForContentProperty(mozilla::PresShell*,
                                                      ComputedStyle*);
  friend nsIFrame* NS_NewImageFrameForGeneratedContentIndex(mozilla::PresShell*,
                                                            ComputedStyle*);

  nsImageFrame(ComputedStyle* aStyle, nsPresContext* aPresContext, Kind aKind)
      : nsImageFrame(aStyle, aPresContext, kClassID, aKind) {}

  nsImageFrame(ComputedStyle*, nsPresContext* aPresContext, ClassID, Kind);

 protected:
  nsImageFrame(ComputedStyle* aStyle, nsPresContext* aPresContext, ClassID aID)
      : nsImageFrame(aStyle, aPresContext, aID, Kind::ImageElement) {}

  ~nsImageFrame() override;

  void EnsureIntrinsicSizeAndRatio();

  bool GotInitialReflow() const {
    return !HasAnyStateBits(NS_FRAME_FIRST_REFLOW);
  }

  SizeComputationResult ComputeSize(gfxContext* aRenderingContext,
                                    mozilla::WritingMode aWM,
                                    const mozilla::LogicalSize& aCBSize,
                                    nscoord aAvailableISize,
                                    const mozilla::LogicalSize& aMargin,
<<<<<<< HEAD
                                    const mozilla::LogicalSize& aBorder,
                                    const mozilla::LogicalSize& aPadding,
=======
                                    const mozilla::LogicalSize& aBorderPadding,
>>>>>>> b29fcea7
                                    mozilla::ComputeSizeFlags aFlags) final;

  bool IsServerImageMap();

  void TranslateEventCoords(const nsPoint& aPoint, nsIntPoint& aResult);

  bool GetAnchorHREFTargetAndNode(nsIURI** aHref, nsString& aTarget,
                                  nsIContent** aNode);
  /**
   * Computes the width of the string that fits into the available space
   *
   * @param in aLength total length of the string in PRUnichars
   * @param in aMaxWidth width not to be exceeded
   * @param out aMaxFit length of the string that fits within aMaxWidth
   *            in PRUnichars
   * @return width of the string that fits within aMaxWidth
   */
  nscoord MeasureString(const char16_t* aString, int32_t aLength,
                        nscoord aMaxWidth, uint32_t& aMaxFit,
                        gfxContext& aContext, nsFontMetrics& aFontMetrics);

  void DisplayAltText(nsPresContext* aPresContext,
                      gfxContext& aRenderingContext, const nsString& aAltText,
                      const nsRect& aRect);

  ImgDrawResult PaintImage(gfxContext& aRenderingContext, nsPoint aPt,
                           const nsRect& aDirtyRect, imgIContainer* aImage,
                           uint32_t aFlags);

  /**
   * If we're ready to decode - that is, if our current request's image is
   * available and our decoding heuristics are satisfied - then trigger a decode
   * for our image at the size we predict it will be drawn next time it's
   * painted.
   */
  void MaybeDecodeForPredictedSize();

 protected:
  friend class nsImageListener;
  friend class nsImageLoadingContent;
  friend class mozilla::PresShell;

  void OnSizeAvailable(imgIRequest* aRequest, imgIContainer* aImage);
  void OnFrameUpdate(imgIRequest* aRequest, const nsIntRect* aRect);
  void OnLoadComplete(imgIRequest* aRequest, nsresult aStatus);

  /**
   * Notification that aRequest will now be the current request.
   */
  void NotifyNewCurrentRequest(imgIRequest* aRequest, nsresult aStatus);

  /// Always sync decode our image when painting if @aForce is true.
  void SetForceSyncDecoding(bool aForce) { mForceSyncDecoding = aForce; }

  /**
   * Computes the predicted dest rect that we'll draw into, in app units, based
   * upon the provided frame content box. (The content box is what
   * nsDisplayImage::GetBounds() returns.)
   * The result is not necessarily contained in the frame content box.
   */
  nsRect PredictedDestRect(const nsRect& aFrameContentBox);

 private:
  // random helpers
  inline void SpecToURI(const nsAString& aSpec, nsIURI** aURI);

  inline void GetLoadGroup(nsPresContext* aPresContext,
                           nsILoadGroup** aLoadGroup);
  nscoord GetContinuationOffset() const;
  void GetDocumentCharacterSet(nsACString& aCharset) const;
  bool ShouldDisplaySelection();

  // Whether the image frame should use the mapped aspect ratio from width=""
  // and height="".
  bool ShouldUseMappedAspectRatio() const;

  // Recalculate mIntrinsicSize from the image.
  bool UpdateIntrinsicSize();

  // Recalculate mIntrinsicRatio from the image.
  bool UpdateIntrinsicRatio();

  /**
   * This function calculates the transform for converting between
   * source space & destination space. May fail if our image has a
   * percent-valued or zero-valued height or width.
   *
   * @param aTransform The transform object to populate.
   *
   * @return whether we succeeded in creating the transform.
   */
  bool GetSourceToDestTransform(nsTransform2D& aTransform);

  /**
   * Helper function to check whether the request corresponds to a load we don't
   * care about.  Most of the decoder observer methods will bail early if this
   * returns true.
   */
  bool IsPendingLoad(imgIRequest*) const;

  /**
   * Updates mImage based on the current image request (cannot be null), and the
   * image passed in (can be null), and invalidate layout and paint as needed.
   */
  void UpdateImage(imgIRequest*, imgIContainer*);

  /**
   * Function to convert a dirty rect in the source image to a dirty
   * rect for the image frame.
   */
  nsRect SourceRectToDest(const nsIntRect& aRect);

  /**
   * Triggers invalidation for both our image display item and, if appropriate,
   * our alt-feedback display item.
   *
   * @param aLayerInvalidRect The area to invalidate in layer space. If null,
   * the entire layer will be invalidated.
   * @param aFrameInvalidRect The area to invalidate in frame space. If null,
   * the entire frame will be invalidated.
   */
  void InvalidateSelf(const nsIntRect* aLayerInvalidRect,
                      const nsRect* aFrameInvalidRect);

  RefPtr<nsImageMap> mImageMap;

  RefPtr<nsImageListener> mListener;

  // An image request created for content: url(..).
  RefPtr<imgRequestProxy> mContentURLRequest;

  nsCOMPtr<imgIContainer> mImage;
  nsCOMPtr<imgIContainer> mPrevImage;
  nsSize mComputedSize;
  mozilla::IntrinsicSize mIntrinsicSize;
  mozilla::AspectRatio mIntrinsicRatio;

  const Kind mKind;
  bool mContentURLRequestRegistered;
  bool mDisplayingIcon;
  bool mFirstFrameComplete;
  bool mReflowCallbackPosted;
  bool mForceSyncDecoding;

  /* loading / broken image icon support */

  // XXXbz this should be handled by the prescontext, I think; that
  // way we would have a single iconload per mozilla session instead
  // of one per document...

  // LoadIcons: initiate the loading of the static icons used to show
  // loading / broken images
  nsresult LoadIcons(nsPresContext* aPresContext);
  nsresult LoadIcon(const nsAString& aSpec, nsPresContext* aPresContext,
                    imgRequestProxy** aRequest);

  class IconLoad final : public nsIObserver, public imgINotificationObserver {
    // private class that wraps the data and logic needed for
    // broken image and loading image icons
   public:
    IconLoad();

    void Shutdown();

    NS_DECL_ISUPPORTS
    NS_DECL_NSIOBSERVER
    NS_DECL_IMGINOTIFICATIONOBSERVER

    void AddIconObserver(nsImageFrame* frame) {
      MOZ_ASSERT(!mIconObservers.Contains(frame),
                 "Observer shouldn't aleady be in array");
      mIconObservers.AppendElement(frame);
    }

    void RemoveIconObserver(nsImageFrame* frame) {
      mozilla::DebugOnly<bool> didRemove = mIconObservers.RemoveElement(frame);
      MOZ_ASSERT(didRemove, "Observer not in array");
    }

   private:
    ~IconLoad() = default;

    void GetPrefs();
    nsTObserverArray<nsImageFrame*> mIconObservers;

   public:
    RefPtr<imgRequestProxy> mLoadingImage;
    RefPtr<imgRequestProxy> mBrokenImage;
    bool mPrefForceInlineAltText;
    bool mPrefShowPlaceholders;
    bool mPrefShowLoadingPlaceholder;
  };

 public:
  // singleton pattern: one LoadIcons instance is used
  static mozilla::StaticRefPtr<IconLoad> gIconLoad;

  friend class nsDisplayImage;
};

/**
 * Note that nsDisplayImage does not receive events. However, an image element
 * is replaced content so its background will be z-adjacent to the
 * image itself, and hence receive events just as if the image itself
 * received events.
 */
class nsDisplayImage final : public nsDisplayImageContainer {
 public:
  typedef mozilla::layers::LayerManager LayerManager;

  nsDisplayImage(nsDisplayListBuilder* aBuilder, nsImageFrame* aFrame,
                 imgIContainer* aImage, imgIContainer* aPrevImage)
      : nsDisplayImageContainer(aBuilder, aFrame),
        mImage(aImage),
        mPrevImage(aPrevImage) {
    MOZ_COUNT_CTOR(nsDisplayImage);
  }
  ~nsDisplayImage() final { MOZ_COUNT_DTOR(nsDisplayImage); }

  nsDisplayItemGeometry* AllocateGeometry(nsDisplayListBuilder*) final;
  void ComputeInvalidationRegion(nsDisplayListBuilder*,
                                 const nsDisplayItemGeometry*,
                                 nsRegion* aInvalidRegion) const final;
  void Paint(nsDisplayListBuilder*, gfxContext* aCtx) final;

  already_AddRefed<imgIContainer> GetImage() final;

  /**
   * @return The dest rect we'll use when drawing this image, in app units.
   *         Not necessarily contained in this item's bounds.
   */
  nsRect GetDestRect() const final;

  void UpdateDrawResult(mozilla::image::ImgDrawResult aResult) final {
    nsDisplayItemGenericImageGeometry::UpdateDrawResult(this, aResult);
  }

  LayerState GetLayerState(nsDisplayListBuilder*, LayerManager*,
                           const ContainerLayerParameters&) final;
  nsRect GetBounds(bool* aSnap) const {
    *aSnap = true;

    nsImageFrame* imageFrame = static_cast<nsImageFrame*>(mFrame);
    return imageFrame->GetInnerArea() + ToReferenceFrame();
  }

  nsRect GetBounds(nsDisplayListBuilder*, bool* aSnap) const final {
    return GetBounds(aSnap);
  }

  nsRegion GetOpaqueRegion(nsDisplayListBuilder*, bool* aSnap) const final;

  already_AddRefed<Layer> BuildLayer(nsDisplayListBuilder*, LayerManager*,
                                     const ContainerLayerParameters&) final;
  bool CreateWebRenderCommands(mozilla::wr::DisplayListBuilder&,
                               mozilla::wr::IpcResourceUpdateQueue&,
                               const StackingContextHelper&,
                               mozilla::layers::RenderRootStateManager*,
                               nsDisplayListBuilder*) final;

  NS_DISPLAY_DECL_NAME("Image", TYPE_IMAGE)
 private:
  nsCOMPtr<imgIContainer> mImage;
  nsCOMPtr<imgIContainer> mPrevImage;
};

#endif /* nsImageFrame_h___ */<|MERGE_RESOLUTION|>--- conflicted
+++ resolved
@@ -226,12 +226,7 @@
                                     const mozilla::LogicalSize& aCBSize,
                                     nscoord aAvailableISize,
                                     const mozilla::LogicalSize& aMargin,
-<<<<<<< HEAD
-                                    const mozilla::LogicalSize& aBorder,
-                                    const mozilla::LogicalSize& aPadding,
-=======
                                     const mozilla::LogicalSize& aBorderPadding,
->>>>>>> b29fcea7
                                     mozilla::ComputeSizeFlags aFlags) final;
 
   bool IsServerImageMap();
