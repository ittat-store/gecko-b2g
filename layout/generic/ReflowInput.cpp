--- conflicted
+++ resolved
@@ -1635,13 +1635,7 @@
         mRenderingContext, wm, cbSize.ConvertTo(wm, cbwm),
         cbSize.ConvertTo(wm, cbwm).ISize(wm),  // XXX or AvailableISize()?
         ComputedLogicalMargin().Size(wm) + ComputedLogicalOffsets().Size(wm),
-<<<<<<< HEAD
-        ComputedLogicalBorderPadding().Size(wm) -
-            ComputedLogicalPadding().Size(wm),
-        ComputedLogicalPadding().Size(wm), mComputeSizeFlags);
-=======
         ComputedLogicalBorderPadding().Size(wm), mComputeSizeFlags);
->>>>>>> b29fcea7
     ComputedISize() = sizeResult.mLogicalSize.ISize(wm);
     ComputedBSize() = sizeResult.mLogicalSize.BSize(wm);
     NS_ASSERTION(ComputedISize() >= 0, "Bogus inline-size");
@@ -2363,13 +2357,7 @@
       auto size = mFrame->ComputeSize(
           mRenderingContext, wm, cbSize, AvailableISize(),
           ComputedLogicalMargin().Size(wm),
-<<<<<<< HEAD
-          ComputedLogicalBorderPadding().Size(wm) -
-              ComputedLogicalPadding().Size(wm),
-          ComputedLogicalPadding().Size(wm), mComputeSizeFlags);
-=======
           ComputedLogicalBorderPadding().Size(wm), mComputeSizeFlags);
->>>>>>> b29fcea7
 
       ComputedISize() = size.mLogicalSize.ISize(wm);
       ComputedBSize() = size.mLogicalSize.BSize(wm);
