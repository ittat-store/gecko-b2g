--- conflicted
+++ resolved
@@ -125,11 +125,7 @@
 load 385414-1.html
 load 385414-2.html
 load 385426-1.html
-<<<<<<< HEAD
-asserts-if(stylo,351) load 385526.html # bug 1324673
-=======
 asserts-if(stylo,4) load 385526.html # bug 1324663
->>>>>>> 4f9d5901
 load 385681.html
 load 385885-1.xul
 load 386799-1.html
