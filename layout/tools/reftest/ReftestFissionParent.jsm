var EXPORTED_SYMBOLS = ["ReftestFissionParent"];

class ReftestFissionParent extends JSWindowActorParent {

  tellChildrenToFlushRendering(browsingContext, ignoreThrottledAnimations) {
    let promises = [];
    this.tellChildrenToFlushRenderingRecursive(browsingContext, ignoreThrottledAnimations, promises);
    return Promise.allSettled(promises);
  }

  tellChildrenToFlushRenderingRecursive(browsingContext, ignoreThrottledAnimations, promises) {
    let cwg = browsingContext.currentWindowGlobal;
    if (cwg && cwg.isProcessRoot) {
      let a = cwg.getActor("ReftestFission");
      if (a) {
        let responsePromise = a.sendQuery("FlushRendering", {ignoreThrottledAnimations});
        promises.push(responsePromise);
      }
    }

    for (let context of browsingContext.children) {
      this.tellChildrenToFlushRenderingRecursive(context, ignoreThrottledAnimations, promises);
    }
  }

  // not including browsingContext
  getNearestProcessRootProperDescendants(browsingContext) {
    let result = [];
    for (let context of browsingContext.children) {
      this.getNearestProcessRootProperDescendantsRecursive(context, result);
    }
    return result;
  }

  getNearestProcessRootProperDescendantsRecursive(browsingContext, result) {
    let cwg = browsingContext.currentWindowGlobal;
    if (cwg && cwg.isProcessRoot) {
      result.push(browsingContext);
      return;
    }
    for (let context of browsingContext.children) {
      this.getNearestProcessRootProperDescendantsRecursive(context, result);
    }
  }

  // tell children and itself
  async tellChildrenToUpdateLayerTree(browsingContext) {
    let errorStrings = [];
    let infoStrings = [];

    let cwg = browsingContext.currentWindowGlobal;
    if (!cwg || !cwg.isProcessRoot) {
      if (cwg) {
        errorStrings.push("tellChildrenToUpdateLayerTree called on a non process root?");
      }
      return {errorStrings, infoStrings};
    }

    let actor = cwg.getActor("ReftestFission");
    if (!actor) {
      return {errorStrings, infoStrings};
<<<<<<< HEAD
    }

    // When we paint a document we also update the EffectsInfo visible rect in
    // nsSubDocumentFrame for any remote subdocuments. This visible rect is
    // used to limit painting for the subdocument in the subdocument's process.
    // So we want to ensure that the IPC message that updates the visible rect
    // to the subdocument's process arrives before we paint the subdocument
    // (otherwise our painting might not be up to date). We do this by sending,
    // and waiting for reply, an "EmptyMessage" to every direct descendant that
    // is in another process. Since we send the "EmptyMessage" after the
    // visible rect update message we know that the visible rect will be
    // updated by the time we hear back from the "EmptyMessage". Then we can
    // ask the subdocument process to paint.

    try {
      let result = await actor.sendQuery("UpdateLayerTree");
      errorStrings.push(...result.errorStrings);
    } catch (e) {
      infoStrings.push("tellChildrenToUpdateLayerTree UpdateLayerTree msg to child rejected: " + e);
    }

    let descendants = actor.getNearestProcessRootProperDescendants(browsingContext);
    for (let context of descendants) {
      let cwg2 = context.currentWindowGlobal;
      if (cwg2) {
        if (!cwg2.isProcessRoot) {
          errorStrings.push("getNearestProcessRootProperDescendants returned a non process root?");
        }
        let actor2 = cwg2.getActor("ReftestFission");
        if (actor2) {
          try {
            await actor2.sendQuery("EmptyMessage");
          } catch(e) {
            infoStrings.push("tellChildrenToUpdateLayerTree EmptyMessage msg to child rejected: " + e);
          }

          try {
            let result2 = await actor2.tellChildrenToUpdateLayerTree(context);
            errorStrings.push(...result2.errorStrings);
            infoStrings.push(...result2.infoStrings);
          } catch (e) {
            errorStrings.push("tellChildrenToUpdateLayerTree recursive tellChildrenToUpdateLayerTree call rejected: " + e);
          }

        }
      }
    }

=======
    }

    // When we paint a document we also update the EffectsInfo visible rect in
    // nsSubDocumentFrame for any remote subdocuments. This visible rect is
    // used to limit painting for the subdocument in the subdocument's process.
    // So we want to ensure that the IPC message that updates the visible rect
    // to the subdocument's process arrives before we paint the subdocument
    // (otherwise our painting might not be up to date). We do this by sending,
    // and waiting for reply, an "EmptyMessage" to every direct descendant that
    // is in another process. Since we send the "EmptyMessage" after the
    // visible rect update message we know that the visible rect will be
    // updated by the time we hear back from the "EmptyMessage". Then we can
    // ask the subdocument process to paint.

    try {
      let result = await actor.sendQuery("UpdateLayerTree");
      errorStrings.push(...result.errorStrings);
    } catch (e) {
      infoStrings.push("tellChildrenToUpdateLayerTree UpdateLayerTree msg to child rejected: " + e);
    }

    let descendants = actor.getNearestProcessRootProperDescendants(browsingContext);
    for (let context of descendants) {
      let cwg2 = context.currentWindowGlobal;
      if (cwg2) {
        if (!cwg2.isProcessRoot) {
          errorStrings.push("getNearestProcessRootProperDescendants returned a non process root?");
        }
        let actor2 = cwg2.getActor("ReftestFission");
        if (actor2) {
          try {
            await actor2.sendQuery("EmptyMessage");
          } catch(e) {
            infoStrings.push("tellChildrenToUpdateLayerTree EmptyMessage msg to child rejected: " + e);
          }

          try {
            let result2 = await actor2.tellChildrenToUpdateLayerTree(context);
            errorStrings.push(...result2.errorStrings);
            infoStrings.push(...result2.infoStrings);
          } catch (e) {
            errorStrings.push("tellChildrenToUpdateLayerTree recursive tellChildrenToUpdateLayerTree call rejected: " + e);
          }

        }
      }
    }

>>>>>>> 91f6c02f
    return {errorStrings, infoStrings};
  }

  receiveMessage(msg) {
    switch (msg.name) {
      case "ForwardAfterPaintEvent":
      {
        let cwg = msg.data.toBrowsingContext.currentWindowGlobal;
        if (cwg) {
          let a = cwg.getActor("ReftestFission");
          if (a) {
            a.sendAsyncMessage("ForwardAfterPaintEventToSelfAndParent", msg.data);
          }
        }
        break;
      }
      case "FlushRendering":
      {
        let promise = this.tellChildrenToFlushRendering(msg.data.browsingContext, msg.data.ignoreThrottledAnimations);
        return promise.then(function (results) {
          let errorStrings = [];
          let warningStrings = [];
          let infoStrings = [];
          for (let r of results) {
            if (r.status != "fulfilled") {
              if (r.status == "pending") {
                errorStrings.push("FlushRendering sendQuery to child promise still pending?");
              } else {
                // We expect actors to go away causing sendQuery's to fail, so
                // just note it.
                infoStrings.push("FlushRendering sendQuery to child promise rejected: " + r.reason);
              }
              continue;
            }

            errorStrings.push(...r.value.errorStrings);
            warningStrings.push(...r.value.warningStrings);
            infoStrings.push(...r.value.infoStrings);
          }
          return {errorStrings, warningStrings, infoStrings};
        });
      }
      case "UpdateLayerTree":
      {
        return this.tellChildrenToUpdateLayerTree(msg.data.browsingContext);
      }

    }
  }

}<|MERGE_RESOLUTION|>--- conflicted
+++ resolved
@@ -59,7 +59,6 @@
     let actor = cwg.getActor("ReftestFission");
     if (!actor) {
       return {errorStrings, infoStrings};
-<<<<<<< HEAD
     }
 
     // When we paint a document we also update the EffectsInfo visible rect in
@@ -108,56 +107,6 @@
       }
     }
 
-=======
-    }
-
-    // When we paint a document we also update the EffectsInfo visible rect in
-    // nsSubDocumentFrame for any remote subdocuments. This visible rect is
-    // used to limit painting for the subdocument in the subdocument's process.
-    // So we want to ensure that the IPC message that updates the visible rect
-    // to the subdocument's process arrives before we paint the subdocument
-    // (otherwise our painting might not be up to date). We do this by sending,
-    // and waiting for reply, an "EmptyMessage" to every direct descendant that
-    // is in another process. Since we send the "EmptyMessage" after the
-    // visible rect update message we know that the visible rect will be
-    // updated by the time we hear back from the "EmptyMessage". Then we can
-    // ask the subdocument process to paint.
-
-    try {
-      let result = await actor.sendQuery("UpdateLayerTree");
-      errorStrings.push(...result.errorStrings);
-    } catch (e) {
-      infoStrings.push("tellChildrenToUpdateLayerTree UpdateLayerTree msg to child rejected: " + e);
-    }
-
-    let descendants = actor.getNearestProcessRootProperDescendants(browsingContext);
-    for (let context of descendants) {
-      let cwg2 = context.currentWindowGlobal;
-      if (cwg2) {
-        if (!cwg2.isProcessRoot) {
-          errorStrings.push("getNearestProcessRootProperDescendants returned a non process root?");
-        }
-        let actor2 = cwg2.getActor("ReftestFission");
-        if (actor2) {
-          try {
-            await actor2.sendQuery("EmptyMessage");
-          } catch(e) {
-            infoStrings.push("tellChildrenToUpdateLayerTree EmptyMessage msg to child rejected: " + e);
-          }
-
-          try {
-            let result2 = await actor2.tellChildrenToUpdateLayerTree(context);
-            errorStrings.push(...result2.errorStrings);
-            infoStrings.push(...result2.infoStrings);
-          } catch (e) {
-            errorStrings.push("tellChildrenToUpdateLayerTree recursive tellChildrenToUpdateLayerTree call rejected: " + e);
-          }
-
-        }
-      }
-    }
-
->>>>>>> 91f6c02f
     return {errorStrings, infoStrings};
   }
 
