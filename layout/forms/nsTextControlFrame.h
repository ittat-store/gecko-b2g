--- conflicted
+++ resolved
@@ -72,13 +72,8 @@
   mozilla::LogicalSize ComputeAutoSize(
       gfxContext* aRenderingContext, mozilla::WritingMode aWM,
       const mozilla::LogicalSize& aCBSize, nscoord aAvailableISize,
-<<<<<<< HEAD
-      const mozilla::LogicalSize& aMargin, const mozilla::LogicalSize& aBorder,
-      const mozilla::LogicalSize& aPadding,
-=======
       const mozilla::LogicalSize& aMargin,
       const mozilla::LogicalSize& aBorderPadding,
->>>>>>> b29fcea7
       mozilla::ComputeSizeFlags aFlags) override;
 
   void Reflow(nsPresContext* aPresContext, ReflowOutput& aDesiredSize,
