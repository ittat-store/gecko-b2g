/* -*- Mode: C++; tab-width: 8; indent-tabs-mode: nil; c-basic-offset: 2 -*- */
/* vim: set ts=8 sts=2 et sw=2 tw=80: */
/* This Source Code Form is subject to the terms of the Mozilla Public
 * License, v. 2.0. If a copy of the MPL was not distributed with this file,
 * You can obtain one at http://mozilla.org/MPL/2.0/. */

#include "SandboxFilter.h"

#include <errno.h>
#include <fcntl.h>
#include <linux/ioctl.h>
#include <linux/ipc.h>
#include <linux/net.h>
#include <linux/sched.h>
#include <string.h>
#include <sys/ioctl.h>
#include <sys/mman.h>
#include <sys/prctl.h>
#include <sys/socket.h>
#include <sys/syscall.h>
#include <sys/un.h>
#include <sys/utsname.h>
#include <time.h>
#include <unistd.h>

#include <algorithm>
#include <utility>
#include <vector>

#include "Sandbox.h"  // for ContentProcessSandboxParams
#include "SandboxBrokerClient.h"
#include "SandboxFilterUtil.h"
#include "SandboxInfo.h"
#include "SandboxInternal.h"
#include "SandboxLogging.h"
#include "SandboxOpenedFiles.h"
#include "mozilla/PodOperations.h"
#include "mozilla/TemplateLib.h"
#include "mozilla/UniquePtr.h"
#include "prenv.h"
#include "sandbox/linux/bpf_dsl/bpf_dsl.h"
#include "sandbox/linux/system_headers/linux_seccomp.h"
#include "sandbox/linux/system_headers/linux_syscalls.h"

using namespace sandbox::bpf_dsl;
#define CASES SANDBOX_BPF_DSL_CASES

// Fill in defines in case of old headers.
// (Warning: these are wrong on PA-RISC.)
#ifndef MADV_HUGEPAGE
#  define MADV_HUGEPAGE 14
#endif
#ifndef MADV_NOHUGEPAGE
#  define MADV_NOHUGEPAGE 15
#endif
#ifndef MADV_DONTDUMP
#  define MADV_DONTDUMP 16
#endif

// Added in Linux 4.5; see bug 1303813.
#ifndef MADV_FREE
#  define MADV_FREE 8
#endif

#ifndef PR_SET_PTRACER
#  define PR_SET_PTRACER 0x59616d61
#endif

// The headers define O_LARGEFILE as 0 on x86_64, but we need the
// actual value because it shows up in file flags.
#define O_LARGEFILE_REAL 00100000

<<<<<<< HEAD
#ifdef __ANDROID__
#define PR_SET_VMA 0x53564d41
=======
#ifndef F_LINUX_SPECIFIC_BASE
#  define F_LINUX_SPECIFIC_BASE 1024
#else
static_assert(F_LINUX_SPECIFIC_BASE == 1024);
#endif

#ifndef F_ADD_SEALS
#  define F_ADD_SEALS (F_LINUX_SPECIFIC_BASE + 9)
#  define F_GET_SEALS (F_LINUX_SPECIFIC_BASE + 10)
#else
static_assert(F_ADD_SEALS == (F_LINUX_SPECIFIC_BASE + 9));
static_assert(F_GET_SEALS == (F_LINUX_SPECIFIC_BASE + 10));
>>>>>>> 7fba7adf
#endif

// To avoid visual confusion between "ifdef ANDROID" and "ifndef ANDROID":
#ifndef ANDROID
#  define DESKTOP
#endif

// This file defines the seccomp-bpf system call filter policies.
// See also SandboxFilterUtil.h, for the CASES_FOR_* macros and
// SandboxFilterBase::Evaluate{Socket,Ipc}Call.
//
// One important difference from how Chromium bpf_dsl filters are
// normally interpreted: returning -ENOSYS from a Trap() handler
// indicates an unexpected system call; SigSysHandler() in Sandbox.cpp
// will detect this, request a crash dump, and terminate the process.
// This does not apply to using Error(ENOSYS) in the policy, so that
// can be used if returning an actual ENOSYS is needed.

namespace mozilla {

// This class allows everything used by the sandbox itself, by the
// core IPC code, by the crash reporter, or other core code.  It also
// contains support for brokering file operations, but file access is
// denied if no broker client is provided by the concrete class.
class SandboxPolicyCommon : public SandboxPolicyBase {
 protected:
  enum class ShmemUsage : uint8_t {
    MAY_CREATE,
    ONLY_USE,
  };

  enum class AllowUnsafeSocketPair : uint8_t {
    NO,
    YES,
  };

  SandboxBrokerClient* mBroker = nullptr;
  bool mMayCreateShmem = false;
  bool mAllowUnsafeSocketPair = false;

  explicit SandboxPolicyCommon(SandboxBrokerClient* aBroker,
                               ShmemUsage aShmemUsage,
                               AllowUnsafeSocketPair aAllowUnsafeSocketPair)
      : mBroker(aBroker),
        mMayCreateShmem(aShmemUsage == ShmemUsage::MAY_CREATE),
        mAllowUnsafeSocketPair(aAllowUnsafeSocketPair ==
                               AllowUnsafeSocketPair::YES) {}

  SandboxPolicyCommon() = default;

  typedef const sandbox::arch_seccomp_data& ArgsRef;

  static intptr_t BlockedSyscallTrap(ArgsRef aArgs, void* aux) {
    MOZ_ASSERT(!aux);
    return -ENOSYS;
  }

  // Convert Unix-style "return -1 and set errno" APIs back into the
  // Linux ABI "return -err" style.
  static intptr_t ConvertError(long rv) { return rv < 0 ? -errno : rv; }

  template <typename... Args>
  static intptr_t DoSyscall(long nr, Args... args) {
    static_assert(tl::And<(sizeof(Args) <= sizeof(void*))...>::value,
                  "each syscall arg is at most one word");
    return ConvertError(syscall(nr, args...));
  }

 private:
  // Bug 1093893: Translate tkill to tgkill for pthread_kill; fixed in
  // bionic commit 10c8ce59a (in JB and up; API level 16 = Android 4.1).
  // Bug 1376653: musl also needs this, and security-wise it's harmless.
  static intptr_t TKillCompatTrap(ArgsRef aArgs, void* aux) {
    auto tid = static_cast<pid_t>(aArgs.args[0]);
    auto sig = static_cast<int>(aArgs.args[1]);
    return DoSyscall(__NR_tgkill, getpid(), tid, sig);
  }

  static intptr_t SetNoNewPrivsTrap(ArgsRef& aArgs, void* aux) {
    if (gSetSandboxFilter == nullptr) {
      // Called after BroadcastSetThreadSandbox finished, therefore
      // not our doing and not expected.
      return BlockedSyscallTrap(aArgs, nullptr);
    }
    // Signal that the filter is already in place.
    return -ETXTBSY;
  }

  // Trap handlers for filesystem brokering.
  // (The amount of code duplication here could be improved....)
#ifdef __NR_open
  static intptr_t OpenTrap(ArgsRef aArgs, void* aux) {
    auto broker = static_cast<SandboxBrokerClient*>(aux);
    auto path = reinterpret_cast<const char*>(aArgs.args[0]);
    auto flags = static_cast<int>(aArgs.args[1]);
    return broker->Open(path, flags);
  }
#endif

  static intptr_t OpenAtTrap(ArgsRef aArgs, void* aux) {
    auto broker = static_cast<SandboxBrokerClient*>(aux);
    auto fd = static_cast<int>(aArgs.args[0]);
    auto path = reinterpret_cast<const char*>(aArgs.args[1]);
    auto flags = static_cast<int>(aArgs.args[2]);
    if (fd != AT_FDCWD && path[0] != '/') {
      SANDBOX_LOG_ERROR("unsupported fd-relative openat(%d, \"%s\", 0%o)", fd,
                        path, flags);
      return BlockedSyscallTrap(aArgs, nullptr);
    }
    return broker->Open(path, flags);
  }

#ifdef __NR_access
  static intptr_t AccessTrap(ArgsRef aArgs, void* aux) {
    auto broker = static_cast<SandboxBrokerClient*>(aux);
    auto path = reinterpret_cast<const char*>(aArgs.args[0]);
    auto mode = static_cast<int>(aArgs.args[1]);
    return broker->Access(path, mode);
  }
#endif

  static intptr_t AccessAtTrap(ArgsRef aArgs, void* aux) {
    auto broker = static_cast<SandboxBrokerClient*>(aux);
    auto fd = static_cast<int>(aArgs.args[0]);
    auto path = reinterpret_cast<const char*>(aArgs.args[1]);
    auto mode = static_cast<int>(aArgs.args[2]);
    // Linux's faccessat syscall has no "flags" argument.  Attempting
    // to handle the flags != 0 case is left to userspace; this is
    // impossible to do correctly in all cases, but that's not our
    // problem.
    if (fd != AT_FDCWD && path[0] != '/') {
      SANDBOX_LOG_ERROR("unsupported fd-relative faccessat(%d, \"%s\", %d)", fd,
                        path, mode);
      return BlockedSyscallTrap(aArgs, nullptr);
    }
    return broker->Access(path, mode);
  }

  static intptr_t StatTrap(ArgsRef aArgs, void* aux) {
    auto broker = static_cast<SandboxBrokerClient*>(aux);
    auto path = reinterpret_cast<const char*>(aArgs.args[0]);
    auto buf = reinterpret_cast<statstruct*>(aArgs.args[1]);
    return broker->Stat(path, buf);
  }

  static intptr_t LStatTrap(ArgsRef aArgs, void* aux) {
    auto broker = static_cast<SandboxBrokerClient*>(aux);
    auto path = reinterpret_cast<const char*>(aArgs.args[0]);
    auto buf = reinterpret_cast<statstruct*>(aArgs.args[1]);
    return broker->LStat(path, buf);
  }

  static intptr_t StatAtTrap(ArgsRef aArgs, void* aux) {
    auto broker = static_cast<SandboxBrokerClient*>(aux);
    auto fd = static_cast<int>(aArgs.args[0]);
    auto path = reinterpret_cast<const char*>(aArgs.args[1]);
    auto buf = reinterpret_cast<statstruct*>(aArgs.args[2]);
    auto flags = static_cast<int>(aArgs.args[3]);
    if (fd != AT_FDCWD && path[0] != '/') {
      SANDBOX_LOG_ERROR("unsupported fd-relative fstatat(%d, \"%s\", %p, %d)",
                        fd, path, buf, flags);
      return BlockedSyscallTrap(aArgs, nullptr);
    }
    if ((flags & ~AT_SYMLINK_NOFOLLOW) != 0) {
      SANDBOX_LOG_ERROR("unsupported flags %d in fstatat(%d, \"%s\", %p, %d)",
                        (flags & ~AT_SYMLINK_NOFOLLOW), fd, path, buf, flags);
      return BlockedSyscallTrap(aArgs, nullptr);
    }
    return (flags & AT_SYMLINK_NOFOLLOW) == 0 ? broker->Stat(path, buf)
                                              : broker->LStat(path, buf);
  }

  static intptr_t ChmodTrap(ArgsRef aArgs, void* aux) {
    auto broker = static_cast<SandboxBrokerClient*>(aux);
    auto path = reinterpret_cast<const char*>(aArgs.args[0]);
    auto mode = static_cast<mode_t>(aArgs.args[1]);
    return broker->Chmod(path, mode);
  }

  static intptr_t LinkTrap(ArgsRef aArgs, void* aux) {
    auto broker = static_cast<SandboxBrokerClient*>(aux);
    auto path = reinterpret_cast<const char*>(aArgs.args[0]);
    auto path2 = reinterpret_cast<const char*>(aArgs.args[1]);
    return broker->Link(path, path2);
  }

  static intptr_t SymlinkTrap(ArgsRef aArgs, void* aux) {
    auto broker = static_cast<SandboxBrokerClient*>(aux);
    auto path = reinterpret_cast<const char*>(aArgs.args[0]);
    auto path2 = reinterpret_cast<const char*>(aArgs.args[1]);
    return broker->Symlink(path, path2);
  }

  static intptr_t RenameTrap(ArgsRef aArgs, void* aux) {
    auto broker = static_cast<SandboxBrokerClient*>(aux);
    auto path = reinterpret_cast<const char*>(aArgs.args[0]);
    auto path2 = reinterpret_cast<const char*>(aArgs.args[1]);
    return broker->Rename(path, path2);
  }

  static intptr_t MkdirTrap(ArgsRef aArgs, void* aux) {
    auto broker = static_cast<SandboxBrokerClient*>(aux);
    auto path = reinterpret_cast<const char*>(aArgs.args[0]);
    auto mode = static_cast<mode_t>(aArgs.args[1]);
    return broker->Mkdir(path, mode);
  }

  static intptr_t RmdirTrap(ArgsRef aArgs, void* aux) {
    auto broker = static_cast<SandboxBrokerClient*>(aux);
    auto path = reinterpret_cast<const char*>(aArgs.args[0]);
    return broker->Rmdir(path);
  }

  static intptr_t UnlinkTrap(ArgsRef aArgs, void* aux) {
    auto broker = static_cast<SandboxBrokerClient*>(aux);
    auto path = reinterpret_cast<const char*>(aArgs.args[0]);
    return broker->Unlink(path);
  }

  static intptr_t ReadlinkTrap(ArgsRef aArgs, void* aux) {
    auto broker = static_cast<SandboxBrokerClient*>(aux);
    auto path = reinterpret_cast<const char*>(aArgs.args[0]);
    auto buf = reinterpret_cast<char*>(aArgs.args[1]);
    auto size = static_cast<size_t>(aArgs.args[2]);
    return broker->Readlink(path, buf, size);
  }

  static intptr_t ReadlinkAtTrap(ArgsRef aArgs, void* aux) {
    auto broker = static_cast<SandboxBrokerClient*>(aux);
    auto fd = static_cast<int>(aArgs.args[0]);
    auto path = reinterpret_cast<const char*>(aArgs.args[1]);
    auto buf = reinterpret_cast<char*>(aArgs.args[2]);
    auto size = static_cast<size_t>(aArgs.args[3]);
    if (fd != AT_FDCWD && path[0] != '/') {
      SANDBOX_LOG_ERROR("unsupported fd-relative readlinkat(%d, %s, %p, %u)",
                        fd, path, buf, size);
      return BlockedSyscallTrap(aArgs, nullptr);
    }
    return broker->Readlink(path, buf, size);
  }

  static intptr_t SocketpairDatagramTrap(ArgsRef aArgs, void* aux) {
    auto fds = reinterpret_cast<int*>(aArgs.args[3]);
    // Return sequential packet sockets instead of the expected
    // datagram sockets; see bug 1355274 for details.
    return ConvertError(socketpair(AF_UNIX, SOCK_SEQPACKET, 0, fds));
  }

  static intptr_t SocketpairUnpackTrap(ArgsRef aArgs, void* aux) {
#ifdef __NR_socketpair
    auto argsPtr = reinterpret_cast<unsigned long*>(aArgs.args[1]);
    return DoSyscall(__NR_socketpair, argsPtr[0], argsPtr[1], argsPtr[2],
                     argsPtr[3]);
#else
    MOZ_CRASH("unreachable?");
    return -ENOSYS;
#endif
  }

 public:
  ResultExpr InvalidSyscall() const override {
    return Trap(BlockedSyscallTrap, nullptr);
  }

  virtual ResultExpr ClonePolicy(ResultExpr failPolicy) const {
    // Allow use for simple thread creation (pthread_create) only.

    // WARNING: s390 and cris pass the flags in the second arg -- see
    // CLONE_BACKWARDS2 in arch/Kconfig in the kernel source -- but we
    // don't support seccomp-bpf on those archs yet.
    Arg<int> flags(0);

    // The exact flags used can vary.  CLONE_DETACHED is used by musl
    // and by old versions of Android (<= JB 4.2), but it's been
    // ignored by the kernel since the beginning of the Git history.
    //
    // If we ever need to support Android <= KK 4.4 again, SETTLS
    // and the *TID flags will need to be made optional.
    static const int flags_required =
        CLONE_VM | CLONE_FS | CLONE_FILES | CLONE_SIGHAND | CLONE_THREAD |
        CLONE_SYSVSEM | CLONE_SETTLS | CLONE_PARENT_SETTID |
        CLONE_CHILD_CLEARTID;
    static const int flags_optional = CLONE_DETACHED;

    return If((flags & ~flags_optional) == flags_required, Allow())
        .Else(failPolicy);
  }

  virtual ResultExpr PrctlPolicy() const {
    // Note: this will probably need PR_SET_VMA if/when it's used on
    // Android without being overridden by an allow-all policy, and
    // the constant will need to be defined locally.
    Arg<int> op(0);
    return Switch(op)
        .CASES((PR_GET_SECCOMP,   // BroadcastSetThreadSandbox, etc.
#ifdef __ANDROID__
                PR_SET_VMA,
                PR_GET_NO_NEW_PRIVS, // Required by debuggerd
#endif
                PR_SET_NAME,      // Thread creation
                PR_SET_DUMPABLE,  // Crash reporting
#ifdef MOZ_WIDGET_GONK
                PR_GET_DUMPABLE,  // Linker logger
#endif
                PR_SET_PTRACER),  // Debug-mode crash handling
               Allow())
        .Default(InvalidSyscall());
  }

  Maybe<ResultExpr> EvaluateSocketCall(int aCall,
                                       bool aHasArgs) const override {
    switch (aCall) {
      case SYS_RECVMSG:
      case SYS_SENDMSG:
        return Some(Allow());

      case SYS_SOCKETPAIR: {
        // We try to allow "safe" (always connected) socketpairs when using the
        // file broker, or for content processes, but we may need to fall back
        // and allow all socketpairs in some cases, see bug 1066750.
        if (!mBroker && !mAllowUnsafeSocketPair) {
          return Nothing();
        }
        // See bug 1066750.
        if (!aHasArgs) {
          // If this is a socketcall(2) platform, but the kernel also
          // supports separate syscalls (>= 4.2.0), we can unpack the
          // arguments and filter them.
          if (HasSeparateSocketCalls()) {
            return Some(Trap(SocketpairUnpackTrap, nullptr));
          }
          // Otherwise, we can't filter the args if the platform passes
          // them by pointer.
          return Some(Allow());
        }
        Arg<int> domain(0), type(1);
        return Some(
            If(domain == AF_UNIX,
               Switch(type & ~(SOCK_CLOEXEC | SOCK_NONBLOCK))
                   .Case(SOCK_STREAM, Allow())
                   .Case(SOCK_SEQPACKET, Allow())
                   // This is used only by content (and only for
                   // direct PulseAudio, which is deprecated) but it
                   // doesn't increase attack surface:
                   .Case(SOCK_DGRAM, Trap(SocketpairDatagramTrap, nullptr))
                   .Default(InvalidSyscall()))
                .Else(InvalidSyscall()));
      }

      default:
        return Nothing();
    }
  }

  ResultExpr EvaluateSyscall(int sysno) const override {
    // If a file broker client was provided, route syscalls to it;
    // otherwise, fall through to the main policy, which will deny
    // them.
    if (mBroker != nullptr) {
      switch (sysno) {
        case __NR_open:
          return Trap(OpenTrap, mBroker);
        case __NR_openat:
          return Trap(OpenAtTrap, mBroker);
        case __NR_access:
          return Trap(AccessTrap, mBroker);
        case __NR_faccessat:
          return Trap(AccessAtTrap, mBroker);
        CASES_FOR_stat:
          return Trap(StatTrap, mBroker);
        CASES_FOR_lstat:
          return Trap(LStatTrap, mBroker);
        CASES_FOR_fstatat:
          return Trap(StatAtTrap, mBroker);
        // Used by new libc and Rust's stdlib, if available.
        // We don't have broker support yet so claim it does not exist.
        case __NR_statx:
          return Error(ENOSYS);
        case __NR_chmod:
          return Trap(ChmodTrap, mBroker);
        case __NR_link:
          return Trap(LinkTrap, mBroker);
        case __NR_mkdir:
          return Trap(MkdirTrap, mBroker);
        case __NR_symlink:
          return Trap(SymlinkTrap, mBroker);
        case __NR_rename:
          return Trap(RenameTrap, mBroker);
        case __NR_rmdir:
          return Trap(RmdirTrap, mBroker);
        case __NR_unlink:
          return Trap(UnlinkTrap, mBroker);
        case __NR_readlink:
          return Trap(ReadlinkTrap, mBroker);
        case __NR_readlinkat:
          return Trap(ReadlinkAtTrap, mBroker);
      }
    }

    switch (sysno) {
        // Timekeeping
      case __NR_clock_nanosleep:
      case __NR_clock_getres:
      case __NR_clock_gettime: {
        // clockid_t can encode a pid or tid to monitor another
        // process or thread's CPU usage (see CPUCLOCK_PID and related
        // definitions in include/linux/posix-timers.h in the kernel
        // source).  Those values could be detected by bit masking,
        // but it's simpler to just have a default-deny policy.
        Arg<clockid_t> clk_id(0);
        return If(clk_id == CLOCK_MONOTONIC, Allow())
#ifdef CLOCK_MONOTONIC_COARSE
            // Used by SandboxReporter, among other things.
            .ElseIf(clk_id == CLOCK_MONOTONIC_COARSE, Allow())
#endif
            .ElseIf(clk_id == CLOCK_PROCESS_CPUTIME_ID, Allow())
            .ElseIf(clk_id == CLOCK_REALTIME, Allow())
#ifdef CLOCK_REALTIME_COARSE
            .ElseIf(clk_id == CLOCK_REALTIME_COARSE, Allow())
#endif
            .ElseIf(clk_id == CLOCK_THREAD_CPUTIME_ID, Allow())
            .Else(InvalidSyscall());
      }

      case __NR_gettimeofday:
#ifdef __NR_time
      case __NR_time:
#endif
      case __NR_nanosleep:
        return Allow();

        // Thread synchronization
      case __NR_futex:
        // FIXME: This could be more restrictive....
        return Allow();

        // Asynchronous I/O
      case __NR_epoll_create1:
      case __NR_epoll_create:
      case __NR_epoll_wait:
      case __NR_epoll_pwait:
      case __NR_epoll_ctl:
      case __NR_ppoll:
      case __NR_poll:
        return Allow();

        // Used when requesting a crash dump.
      case __NR_pipe:
        return Allow();

        // Metadata of opened files
      CASES_FOR_fstat:
        return Allow();

        // Simple I/O
      case __NR_pread64:
      case __NR_write:
      case __NR_read:
      case __NR_readv:
      case __NR_writev:  // see SandboxLogging.cpp
      CASES_FOR_lseek:
        return Allow();

      CASES_FOR_ftruncate:
        return mMayCreateShmem ? Allow() : InvalidSyscall();

        // Used by our fd/shm classes
      case __NR_dup:
        return Allow();

        // Memory mapping
      CASES_FOR_mmap:
      case __NR_munmap:
        return Allow();

        // ipc::Shmem; also, glibc when creating threads:
      case __NR_mprotect:
        return Allow();

#if !defined(MOZ_MEMORY)
        // No jemalloc means using a system allocator like glibc
        // that might use brk.
      case __NR_brk:
        return Allow();
#endif

        // madvise hints used by malloc; see bug 1303813 and bug 1364533
      case __NR_madvise: {
        Arg<int> advice(2);
        return If(advice == MADV_DONTNEED, Allow())
            .ElseIf(advice == MADV_FREE, Allow())
            .ElseIf(advice == MADV_HUGEPAGE, Allow())
            .ElseIf(advice == MADV_NOHUGEPAGE, Allow())
#ifdef MOZ_ASAN
            .ElseIf(advice == MADV_DONTDUMP, Allow())
#endif
            .Else(InvalidSyscall());
      }

        // musl libc will set this up in pthreads support.
      case __NR_membarrier:
        return Allow();

        // Signal handling
#if defined(ANDROID) || defined(MOZ_ASAN)
      case __NR_sigaltstack:
#endif
      CASES_FOR_sigreturn:
      CASES_FOR_sigprocmask:
      CASES_FOR_sigaction:
        return Allow();

        // Send signals within the process (raise(), profiling, etc.)
      case __NR_tgkill: {
        Arg<pid_t> tgid(0);
        return If(tgid == getpid(), Allow()).Else(InvalidSyscall());
      }

        // Polyfill with tgkill; see above.
      case __NR_tkill:
        return Trap(TKillCompatTrap, nullptr);

        // Yield
      case __NR_sched_yield:
        return Allow();

        // Thread creation.
      case __NR_clone:
        return ClonePolicy(InvalidSyscall());

        // More thread creation.
#ifdef __NR_set_robust_list
      case __NR_set_robust_list:
        return Allow();
#endif
#ifdef ANDROID
      case __NR_set_tid_address:
        return Allow();
#endif

        // prctl
      case __NR_prctl: {
        // WARNING: do not handle __NR_prctl directly in subclasses;
        // override PrctlPolicy instead.  The special handling of
        // PR_SET_NO_NEW_PRIVS is used to detect that a thread already
        // has the policy applied; see also bug 1257361.

        if (SandboxInfo::Get().Test(SandboxInfo::kHasSeccompTSync)) {
          return PrctlPolicy();
        }

        Arg<int> option(0);
        return If(option == PR_SET_NO_NEW_PRIVS,
                  Trap(SetNoNewPrivsTrap, nullptr))
            .Else(PrctlPolicy());
      }

        // NSPR can call this when creating a thread, but it will accept a
        // polite "no".
      case __NR_getpriority:
        // But if thread creation races with sandbox startup, that call
        // could succeed, and then we get one of these:
      case __NR_setpriority:
        return Error(EACCES);

        // Stack bounds are obtained via pthread_getattr_np, which calls
        // this but doesn't actually need it:
      case __NR_sched_getaffinity:
        return Error(ENOSYS);

        // Read own pid/tid.
      case __NR_getpid:
      case __NR_gettid:
        return Allow();

        // Discard capabilities
      case __NR_close:
        return Allow();

        // Machine-dependent stuff
#ifdef __arm__
      case __ARM_NR_breakpoint:
      case __ARM_NR_cacheflush:
      case __ARM_NR_usr26:  // FIXME: do we actually need this?
      case __ARM_NR_usr32:
      case __ARM_NR_set_tls:
        return Allow();
#endif

        // Needed when being debugged:
      case __NR_restart_syscall:
        return Allow();

        // Terminate threads or the process
      case __NR_exit:
      case __NR_exit_group:
        return Allow();

      case __NR_getrandom:
        return Allow();

#ifdef DESKTOP
        // Bug 1543858: glibc's qsort calls sysinfo to check the
        // memory size; it falls back to assuming there's enough RAM.
      case __NR_sysinfo:
        return Error(EPERM);
#endif

#ifdef MOZ_ASAN
        // ASAN's error reporter wants to know if stderr is a tty.
      case __NR_ioctl: {
        Arg<int> fd(0);
        return If(fd == STDERR_FILENO, Error(ENOTTY)).Else(InvalidSyscall());
      }

        // ...and before compiler-rt r209773, it will call readlink on
        // /proc/self/exe and use the cached value only if that fails:
      case __NR_readlink:
      case __NR_readlinkat:
        return Error(ENOENT);

        // ...and if it found an external symbolizer, it will try to run it:
        // (See also bug 1081242 comment #7.)
      CASES_FOR_stat:
        return Error(ENOENT);
#endif

      default:
        return SandboxPolicyBase::EvaluateSyscall(sysno);
    }
  }
};

// The process-type-specific syscall rules start here:

// The seccomp-bpf filter for content processes is not a true sandbox
// on its own; its purpose is attack surface reduction and syscall
// interception in support of a semantic sandboxing layer.  On B2G
// this is the Android process permission model; on desktop,
// namespaces and chroot() will be used.
class ContentSandboxPolicy : public SandboxPolicyCommon {
 private:
  ContentProcessSandboxParams mParams;
  bool mAllowSysV;
  bool mUsingRenderDoc;

  bool BelowLevel(int aLevel) const { return mParams.mLevel < aLevel; }
  ResultExpr AllowBelowLevel(int aLevel, ResultExpr aOrElse) const {
    return BelowLevel(aLevel) ? Allow() : std::move(aOrElse);
  }
  ResultExpr AllowBelowLevel(int aLevel) const {
    return AllowBelowLevel(aLevel, InvalidSyscall());
  }

  static intptr_t GetPPidTrap(ArgsRef aArgs, void* aux) {
    // In a pid namespace, getppid() will return 0. We will return 0 instead
    // of the real parent pid to see what breaks when we introduce the
    // pid namespace (Bug 1151624).
    return 0;
  }

  static intptr_t StatFsTrap(ArgsRef aArgs, void* aux) {
    // Warning: the kernel interface is not the C interface.  The
    // structs are different (<asm/statfs.h> vs. <sys/statfs.h>), and
    // the statfs64 version takes an additional size parameter.
    auto path = reinterpret_cast<const char*>(aArgs.args[0]);
    int fd = open(path, O_RDONLY | O_LARGEFILE);
    if (fd < 0) {
      return -errno;
    }

    intptr_t rv;
    switch (aArgs.nr) {
      case __NR_statfs: {
        auto buf = reinterpret_cast<void*>(aArgs.args[1]);
        rv = DoSyscall(__NR_fstatfs, fd, buf);
        break;
      }
#ifdef __NR_statfs64
      case __NR_statfs64: {
        auto sz = static_cast<size_t>(aArgs.args[1]);
        auto buf = reinterpret_cast<void*>(aArgs.args[2]);
        rv = DoSyscall(__NR_fstatfs64, fd, sz, buf);
        break;
      }
#endif
      default:
        MOZ_ASSERT(false);
        rv = -ENOSYS;
    }

    close(fd);
    return rv;
  }

  // This just needs to return something to stand in for the
  // unconnected socket until ConnectTrap, below, and keep track of
  // the socket type somehow.  Half a socketpair *is* a socket, so it
  // should result in minimal confusion in the caller.
  static intptr_t FakeSocketTrapCommon(int domain, int type, int protocol) {
    int fds[2];
    // X11 client libs will still try to getaddrinfo() even for a
    // local connection.  Also, WebRTC still has vestigial network
    // code trying to do things in the content process.  Politely tell
    // them no.
    if (domain != AF_UNIX) {
      return -EAFNOSUPPORT;
    }
    if (socketpair(domain, type, protocol, fds) != 0) {
      return -errno;
    }
    close(fds[1]);
    return fds[0];
  }

  static intptr_t FakeSocketTrap(ArgsRef aArgs, void* aux) {
    return FakeSocketTrapCommon(static_cast<int>(aArgs.args[0]),
                                static_cast<int>(aArgs.args[1]),
                                static_cast<int>(aArgs.args[2]));
  }

  static intptr_t FakeSocketTrapLegacy(ArgsRef aArgs, void* aux) {
    const auto innerArgs = reinterpret_cast<unsigned long*>(aArgs.args[1]);

    return FakeSocketTrapCommon(static_cast<int>(innerArgs[0]),
                                static_cast<int>(innerArgs[1]),
                                static_cast<int>(innerArgs[2]));
  }

  static Maybe<int> DoGetSockOpt(int fd, int optname) {
    int optval;
    socklen_t optlen = sizeof(optval);

    if (getsockopt(fd, SOL_SOCKET, optname, &optval, &optlen) != 0) {
      return Nothing();
    }
    MOZ_RELEASE_ASSERT(static_cast<size_t>(optlen) == sizeof(optval));
    return Some(optval);
  }

  // Substitute the newly connected socket from the broker for the
  // original socket.  This is meant to be used on a fd from
  // FakeSocketTrap, above, but it should also work to simulate
  // re-connect()ing a real connected socket.
  //
  // Warning: This isn't quite right if the socket is dup()ed, because
  // other duplicates will still be the original socket, but hopefully
  // nothing we're dealing with does that.
  static intptr_t ConnectTrapCommon(SandboxBrokerClient* aBroker, int aFd,
                                    const struct sockaddr_un* aAddr,
                                    socklen_t aLen) {
    if (aFd < 0) {
      return -EBADF;
    }
    const auto maybeDomain = DoGetSockOpt(aFd, SO_DOMAIN);
    if (!maybeDomain) {
      return -errno;
    }
    if (*maybeDomain != AF_UNIX) {
      return -EAFNOSUPPORT;
    }
    const auto maybeType = DoGetSockOpt(aFd, SO_TYPE);
    if (!maybeType) {
      return -errno;
    }
    const int oldFlags = fcntl(aFd, F_GETFL);
    if (oldFlags == -1) {
      return -errno;
    }
    const int newFd = aBroker->Connect(aAddr, aLen, *maybeType);
    if (newFd < 0) {
      return newFd;
    }
    // Copy over the nonblocking flag.  The connect() won't be
    // nonblocking in that case, but that shouldn't matter for
    // AF_UNIX.  The other fcntl-settable flags are either irrelevant
    // for sockets (e.g., O_APPEND) or would be blocked by this
    // seccomp-bpf policy, so they're ignored.
    if (fcntl(newFd, F_SETFL, oldFlags & O_NONBLOCK) != 0) {
      close(newFd);
      return -errno;
    }
    if (dup2(newFd, aFd) < 0) {
      close(newFd);
      return -errno;
    }
    close(newFd);
    return 0;
  }

  static intptr_t ConnectTrap(ArgsRef aArgs, void* aux) {
    typedef const struct sockaddr_un* AddrPtr;

    return ConnectTrapCommon(static_cast<SandboxBrokerClient*>(aux),
                             static_cast<int>(aArgs.args[0]),
                             reinterpret_cast<AddrPtr>(aArgs.args[1]),
                             static_cast<socklen_t>(aArgs.args[2]));
  }

  static intptr_t ConnectTrapLegacy(ArgsRef aArgs, void* aux) {
    const auto innerArgs = reinterpret_cast<unsigned long*>(aArgs.args[1]);
    typedef const struct sockaddr_un* AddrPtr;

    return ConnectTrapCommon(static_cast<SandboxBrokerClient*>(aux),
                             static_cast<int>(innerArgs[0]),
                             reinterpret_cast<AddrPtr>(innerArgs[1]),
                             static_cast<socklen_t>(innerArgs[2]));
  }

 public:
  ContentSandboxPolicy(SandboxBrokerClient* aBroker,
                       ContentProcessSandboxParams&& aParams)
      : SandboxPolicyCommon(aBroker, ShmemUsage::MAY_CREATE,
                            AllowUnsafeSocketPair::YES),
        mParams(std::move(aParams)),
        mAllowSysV(PR_GetEnv("MOZ_SANDBOX_ALLOW_SYSV") != nullptr),
        mUsingRenderDoc(PR_GetEnv("RENDERDOC_CAPTUREOPTS") != nullptr) {}

  ~ContentSandboxPolicy() override = default;

  Maybe<ResultExpr> EvaluateSocketCall(int aCall,
                                       bool aHasArgs) const override {
    switch (aCall) {
      case SYS_RECVFROM:
      case SYS_SENDTO:
      case SYS_SENDMMSG:  // libresolv via libasyncns; see bug 1355274
        return Some(Allow());

#ifdef ANDROID
      case SYS_SOCKET:
        return Some(Error(EACCES));
#else  // #ifdef DESKTOP
      case SYS_SOCKET: {
        const auto trapFn = aHasArgs ? FakeSocketTrap : FakeSocketTrapLegacy;
        return Some(AllowBelowLevel(4, Trap(trapFn, nullptr)));
      }
      case SYS_CONNECT: {
        const auto trapFn = aHasArgs ? ConnectTrap : ConnectTrapLegacy;
        return Some(AllowBelowLevel(4, Trap(trapFn, mBroker)));
      }
      case SYS_RECV:
      case SYS_SEND:
      case SYS_GETSOCKOPT:
      case SYS_SETSOCKOPT:
      case SYS_GETSOCKNAME:
      case SYS_GETPEERNAME:
      case SYS_SHUTDOWN:
        return Some(Allow());
      case SYS_ACCEPT:
      case SYS_ACCEPT4:
        if (mUsingRenderDoc) {
          return Some(Allow());
        }
        [[fallthrough]];
#endif
      default:
        return SandboxPolicyCommon::EvaluateSocketCall(aCall, aHasArgs);
    }
  }

#ifdef DESKTOP
  Maybe<ResultExpr> EvaluateIpcCall(int aCall) const override {
    switch (aCall) {
        // These are a problem: SysV IPC follows the Unix "same uid
        // policy" and can't be restricted/brokered like file access.
        // We're not using it directly, but there are some library
        // dependencies that do; see ContentNeedsSysVIPC() in
        // SandboxLaunch.cpp.  Also, Cairo as used by GTK will sometimes
        // try to use MIT-SHM, so shmget() is a non-fatal error.  See
        // also bug 1376910 and bug 1438401.
      case SHMGET:
        return Some(mAllowSysV ? Allow() : Error(EPERM));
      case SHMCTL:
      case SHMAT:
      case SHMDT:
      case SEMGET:
      case SEMCTL:
      case SEMOP:
        if (mAllowSysV) {
          return Some(Allow());
        }
        return SandboxPolicyCommon::EvaluateIpcCall(aCall);
      default:
        return SandboxPolicyCommon::EvaluateIpcCall(aCall);
    }
  }
#endif

#ifdef MOZ_PULSEAUDIO
  ResultExpr PrctlPolicy() const override {
    if (BelowLevel(4)) {
      Arg<int> op(0);
      return If(op == PR_GET_NAME, Allow())
          .Else(SandboxPolicyCommon::PrctlPolicy());
    }
    return SandboxPolicyCommon::PrctlPolicy();
  }
#endif

  ResultExpr EvaluateSyscall(int sysno) const override {
    // Straight allow for anything that got overriden via prefs
    const auto& whitelist = mParams.mSyscallWhitelist;
    if (std::find(whitelist.begin(), whitelist.end(), sysno) !=
        whitelist.end()) {
      if (SandboxInfo::Get().Test(SandboxInfo::kVerbose)) {
        SANDBOX_LOG_ERROR("Allowing syscall nr %d via whitelist", sysno);
      }
      return Allow();
    }

    // Level 1 allows direct filesystem access; higher levels use
    // brokering (by falling through to the main policy and delegating
    // to SandboxPolicyCommon).
    if (BelowLevel(2)) {
      MOZ_ASSERT(mBroker == nullptr);
      switch (sysno) {
        case __NR_open:
        case __NR_openat:
        case __NR_access:
        case __NR_faccessat:
        CASES_FOR_stat:
        CASES_FOR_lstat:
        CASES_FOR_fstatat:
        case __NR_chmod:
        case __NR_link:
        case __NR_mkdir:
        case __NR_symlink:
        case __NR_rename:
        case __NR_rmdir:
        case __NR_unlink:
        case __NR_readlink:
        case __NR_readlinkat:
          return Allow();
      }
    }

    switch (sysno) {
#ifdef MOZ_WIDGET_GONK
      CASES_FOR_statfs:
        return Trap(StatFsTrap, nullptr);

      CASES_FOR_fstatfs:
        return Allow();
#endif

#ifdef DESKTOP
      case __NR_getppid:
        return Trap(GetPPidTrap, nullptr);

      CASES_FOR_statfs:
        return Trap(StatFsTrap, nullptr);

        // GTK's theme parsing tries to getcwd() while sandboxed, but
        // only during Talos runs.
      case __NR_getcwd:
        return Error(ENOENT);

#  ifdef MOZ_PULSEAUDIO
      CASES_FOR_fchown:
      case __NR_fchmod:
        return AllowBelowLevel(4);
#  endif
      CASES_FOR_fstatfs:  // fontconfig, pulseaudio, GIO (see also statfs)
      case __NR_flock:    // graphics
        return Allow();

        // Bug 1354731: proprietary GL drivers try to mknod() their devices
#  ifdef __NR_mknod
      case __NR_mknod:
#  endif
      case __NR_mknodat: {
        Arg<mode_t> mode(sysno == __NR_mknodat ? 2 : 1);
        return If((mode & S_IFMT) == S_IFCHR, Error(EPERM))
            .Else(InvalidSyscall());
      }
      // Bug 1438389: ...and nvidia GL will sometimes try to chown the devices
#  ifdef __NR_chown
      case __NR_chown:
#  endif
      case __NR_fchownat:
        return Error(EPERM);

        // For ORBit called by GConf (on some systems) to get proxy
        // settings.  Can remove when bug 1325242 happens in some form.
      case __NR_utime:
        return Error(EPERM);
#endif

      CASES_FOR_select:
      case __NR_pselect6:
        return Allow();

      CASES_FOR_getdents:
      case __NR_writev:
#ifdef DESKTOP
      case __NR_pwrite64:
      case __NR_readahead:
#endif
        return Allow();

      case __NR_ioctl: {
#ifdef MOZ_ALSA
        if (BelowLevel(4)) {
          return Allow();
        }
#endif
        static const unsigned long kTypeMask = _IOC_TYPEMASK << _IOC_TYPESHIFT;
        static const unsigned long kTtyIoctls = TIOCSTI & kTypeMask;
        // On some older architectures (but not x86 or ARM), ioctls are
        // assigned type fields differently, and the TIOC/TC/FIO group
        // isn't all the same type.  If/when we support those archs,
        // this would need to be revised (but really this should be a
        // default-deny policy; see below).
        static_assert(kTtyIoctls == (TCSETA & kTypeMask) &&
                          kTtyIoctls == (FIOASYNC & kTypeMask),
                      "tty-related ioctls use the same type");

        Arg<unsigned long> request(1);
        auto shifted_type = request & kTypeMask;

        // Rust's stdlib seems to use FIOCLEX instead of equivalent fcntls.
        return If(request == FIOCLEX, Allow())
            // Rust's stdlib also uses FIONBIO instead of equivalent fcntls.
            .ElseIf(request == FIONBIO, Allow())
            // ffmpeg, and anything else that calls isatty(), will be told
            // that nothing is a typewriter:
            .ElseIf(request == TCGETS, Error(ENOTTY))
            // Allow anything that isn't a tty ioctl, for now; bug 1302711
            // will cover changing this to a default-deny policy.
            .ElseIf(shifted_type != kTtyIoctls, Allow())
            .Else(SandboxPolicyCommon::EvaluateSyscall(sysno));
      }

      CASES_FOR_fcntl : {
        Arg<int> cmd(1);
        Arg<int> flags(2);
        // Typical use of F_SETFL is to modify the flags returned by
        // F_GETFL and write them back, including some flags that
        // F_SETFL ignores.  This is a default-deny policy in case any
        // new SETFL-able flags are added.  (In particular we want to
        // forbid O_ASYNC; see bug 1328896, but also see bug 1408438.)
        static const int ignored_flags =
            O_ACCMODE | O_LARGEFILE_REAL | O_CLOEXEC;
        static const int allowed_flags = ignored_flags | O_APPEND | O_NONBLOCK;
        return Switch(cmd)
            // Close-on-exec is meaningless when execve isn't allowed, but
            // NSPR reads the bit and asserts that it has the expected value.
            .Case(F_GETFD, Allow())
            .Case(
                F_SETFD,
                If((flags & ~FD_CLOEXEC) == 0, Allow()).Else(InvalidSyscall()))
            .Case(F_GETFL, Allow())
            .Case(F_SETFL, If((flags & ~allowed_flags) == 0, Allow())
                               .Else(InvalidSyscall()))
            .Case(F_DUPFD_CLOEXEC, Allow())
            // Nvidia GL and fontconfig (newer versions) use fcntl file locking.
            .Case(F_SETLK, Allow())
#ifdef F_SETLK64
            .Case(F_SETLK64, Allow())
#endif
            // Pulseaudio uses F_SETLKW, as does fontconfig.
            .Case(F_SETLKW, Allow())
#ifdef F_SETLKW64
            .Case(F_SETLKW64, Allow())
#endif
            // Wayland client libraries use file seals
            .Case(F_ADD_SEALS, Allow())
            .Case(F_GET_SEALS, Allow())
            .Default(SandboxPolicyCommon::EvaluateSyscall(sysno));
      }

      case __NR_brk:
        // FIXME(bug 1510861) are we using any hints that aren't allowed
        // in SandboxPolicyCommon now?
      case __NR_madvise:
        // libc's realloc uses mremap (Bug 1286119); wasm does too (bug
        // 1342385).
      case __NR_mremap:
        return Allow();

        // Bug 1462640: Mesa libEGL uses mincore to test whether values
        // are pointers, for reasons.
      case __NR_mincore: {
        Arg<size_t> length(1);
        return If(length == getpagesize(), Allow())
            .Else(SandboxPolicyCommon::EvaluateSyscall(sysno));
      }

      case __NR_sigaltstack:
        return Allow();

#ifdef __NR_set_thread_area
      case __NR_set_thread_area:
        return Allow();
#endif

      case __NR_getrusage:
      case __NR_times:
        return Allow();

      case __NR_dup2:  // See ConnectTrapCommon
        return Allow();

      CASES_FOR_getuid:
      CASES_FOR_getgid:
      CASES_FOR_geteuid:
      CASES_FOR_getegid:
        return Allow();

      case __NR_fsync:
      case __NR_msync:
        return Allow();

      case __NR_getpriority:
      case __NR_setpriority:
      case __NR_sched_getattr:
      case __NR_sched_setattr:
      case __NR_sched_get_priority_min:
      case __NR_sched_get_priority_max:
      case __NR_sched_getscheduler:
      case __NR_sched_setscheduler:
      case __NR_sched_getparam:
      case __NR_sched_setparam:
#ifdef DESKTOP
      case __NR_sched_getaffinity:
#endif
        return Allow();

#ifdef DESKTOP
      case __NR_sched_setaffinity:
        return Error(EPERM);
#endif

#ifdef MOZ_WIDGET_GONK
      CASES_FOR_getrlimit:
        return Allow();
#endif

#ifdef DESKTOP
      case __NR_pipe2:
        return Allow();

      CASES_FOR_getrlimit:
      CASES_FOR_getresuid:
      CASES_FOR_getresgid:
        return Allow();

      case __NR_prlimit64: {
        // Allow only the getrlimit() use case.  (glibc seems to use
        // only pid 0 to indicate the current process; pid == getpid()
        // is equivalent and could also be allowed if needed.)
        Arg<pid_t> pid(0);
        // This is really a const struct ::rlimit*, but Arg<> doesn't
        // work with pointers, only integer types.
        Arg<uintptr_t> new_limit(2);
        return If(AllOf(pid == 0, new_limit == 0), Allow())
            .Else(InvalidSyscall());
      }

        // PulseAudio calls umask, even though it's unsafe in
        // multithreaded applications.  But, allowing it here doesn't
        // really do anything one way or the other, now that file
        // accesses are brokered to another process.
      case __NR_umask:
        return AllowBelowLevel(4);

      case __NR_kill: {
        if (BelowLevel(4)) {
          Arg<int> sig(1);
          // PulseAudio uses kill(pid, 0) to check if purported owners of
          // shared memory files are still alive; see bug 1397753 for more
          // details.
          return If(sig == 0, Error(EPERM)).Else(InvalidSyscall());
        }
        return InvalidSyscall();
      }

      case __NR_wait4:
#  ifdef __NR_waitpid
      case __NR_waitpid:
#  endif
        // NSPR will start a thread to wait for child processes even if
        // fork() fails; see bug 227246 and bug 1299581.
        return Error(ECHILD);

      case __NR_eventfd2:
        return Allow();

#  ifdef __NR_memfd_create
      case __NR_memfd_create:
        return Allow();
#  endif

#  ifdef __NR_rt_tgsigqueueinfo
        // Only allow to send signals within the process.
      case __NR_rt_tgsigqueueinfo: {
        Arg<pid_t> tgid(0);
        return If(tgid == getpid(), Allow()).Else(InvalidSyscall());
      }
#  endif

      case __NR_mlock:
      case __NR_munlock:
        return Allow();

        // We can't usefully allow fork+exec, even on a temporary basis;
        // the child would inherit the seccomp-bpf policy and almost
        // certainly die from an unexpected SIGSYS.  We also can't have
        // fork() crash, currently, because there are too many system
        // libraries/plugins that try to run commands.  But they can
        // usually do something reasonable on error.
      case __NR_clone:
        return ClonePolicy(Error(EPERM));

#  ifdef __NR_fadvise64
      case __NR_fadvise64:
        return Allow();
#  endif

#  ifdef __NR_fadvise64_64
      case __NR_fadvise64_64:
        return Allow();
#  endif

      case __NR_fallocate:
        return Allow();

      case __NR_get_mempolicy:
        return Allow();

        // Mesa's amdgpu driver uses kcmp with KCMP_FILE; see also bug
        // 1624743.  The pid restriction should be sufficient on its
        // own if we need to remove the type restriction in the future.
      case __NR_kcmp: {
        // The real KCMP_FILE is part of an anonymous enum in
        // <linux/kcmp.h>, but we can't depend on having that header,
        // and it's not a #define so the usual #ifndef approach
        // doesn't work.
        static const int kKcmpFile = 0;
        const pid_t myPid = getpid();
        Arg<pid_t> pid1(0), pid2(1);
        Arg<int> type(2);
        return If(AllOf(pid1 == myPid, pid2 == myPid, type == kKcmpFile),
                  Allow())
            .Else(InvalidSyscall());
      }

#endif  // DESKTOP

#ifdef __ANDROID__
        // Only allow to send signals within the process.
        // debuggerd needs this.
      case __NR_rt_tgsigqueueinfo: {
        Arg<pid_t> tgid(0);
        return If(tgid == getpid(), Allow()).Else(InvalidSyscall());
      }
#endif

        // nsSystemInfo uses uname (and we cache an instance, so
        // the info remains present even if we block the syscall)
      case __NR_uname:
#ifdef DESKTOP
      case __NR_sysinfo:
#endif
#ifdef __ANDROID__
        // bionic's get_phys_pages calls sysinfo.
      case __NR_sysinfo:
#endif
        return Allow();

#ifdef MOZ_JPROF
      case __NR_setitimer:
        return Allow();
#endif  // MOZ_JPROF

      default:
        return SandboxPolicyCommon::EvaluateSyscall(sysno);
    }
  }
};

UniquePtr<sandbox::bpf_dsl::Policy> GetContentSandboxPolicy(
    SandboxBrokerClient* aMaybeBroker, ContentProcessSandboxParams&& aParams) {
  return MakeUnique<ContentSandboxPolicy>(aMaybeBroker, std::move(aParams));
}

// Unlike for content, the GeckoMediaPlugin seccomp-bpf policy needs
// to be an effective sandbox by itself, because we allow GMP on Linux
// systems where that's the only sandboxing mechanism we can use.
//
// Be especially careful about what this policy allows.
class GMPSandboxPolicy : public SandboxPolicyCommon {
  static intptr_t OpenTrap(const sandbox::arch_seccomp_data& aArgs, void* aux) {
    const auto files = static_cast<const SandboxOpenedFiles*>(aux);
    const char* path;
    int flags;

    switch (aArgs.nr) {
#ifdef __NR_open
      case __NR_open:
        path = reinterpret_cast<const char*>(aArgs.args[0]);
        flags = static_cast<int>(aArgs.args[1]);
        break;
#endif
      case __NR_openat:
        // The path has to be absolute to match the pre-opened file (see
        // assertion in ctor) so the dirfd argument is ignored.
        path = reinterpret_cast<const char*>(aArgs.args[1]);
        flags = static_cast<int>(aArgs.args[2]);
        break;
      default:
        MOZ_CRASH("unexpected syscall number");
    }

    if ((flags & O_ACCMODE) != O_RDONLY) {
      SANDBOX_LOG_ERROR("non-read-only open of file %s attempted (flags=0%o)",
                        path, flags);
      return -EROFS;
    }
    int fd = files->GetDesc(path);
    if (fd < 0) {
      // SandboxOpenedFile::GetDesc already logged about this, if appropriate.
      return -ENOENT;
    }
    return fd;
  }

  static intptr_t SchedTrap(ArgsRef aArgs, void* aux) {
    const pid_t tid = syscall(__NR_gettid);
    if (aArgs.args[0] == static_cast<uint64_t>(tid)) {
      return DoSyscall(aArgs.nr, 0, static_cast<uintptr_t>(aArgs.args[1]),
                       static_cast<uintptr_t>(aArgs.args[2]),
                       static_cast<uintptr_t>(aArgs.args[3]),
                       static_cast<uintptr_t>(aArgs.args[4]),
                       static_cast<uintptr_t>(aArgs.args[5]));
    }
    SANDBOX_LOG_ERROR("unsupported tid in SchedTrap");
    return BlockedSyscallTrap(aArgs, nullptr);
  }

  static intptr_t UnameTrap(const sandbox::arch_seccomp_data& aArgs,
                            void* aux) {
    const auto buf = reinterpret_cast<struct utsname*>(aArgs.args[0]);
    PodZero(buf);
    // The real uname() increases fingerprinting risk for no benefit.
    // This is close enough.
    strcpy(buf->sysname, "Linux");
    strcpy(buf->version, "3");
    return 0;
  };

  static intptr_t FcntlTrap(const sandbox::arch_seccomp_data& aArgs,
                            void* aux) {
    const auto cmd = static_cast<int>(aArgs.args[1]);
    switch (cmd) {
        // This process can't exec, so the actual close-on-exec flag
        // doesn't matter; have it always read as true and ignore writes.
      case F_GETFD:
        return O_CLOEXEC;
      case F_SETFD:
        return 0;
      default:
        return -ENOSYS;
    }
  }

  const SandboxOpenedFiles* mFiles;

 public:
  explicit GMPSandboxPolicy(const SandboxOpenedFiles* aFiles)
      : mFiles(aFiles) {}

  ~GMPSandboxPolicy() override = default;

  ResultExpr EvaluateSyscall(int sysno) const override {
    switch (sysno) {
      // Simulate opening the plugin file.
#ifdef __NR_open
      case __NR_open:
#endif
      case __NR_openat:
        return Trap(OpenTrap, mFiles);

      case __NR_brk:
      // Because Firefox on glibc resorts to the fallback implementation
      // mentioned in bug 1576006, we must explicitly allow the get*id()
      // functions in order to use NSS in the clearkey CDM.
      CASES_FOR_getuid:
      CASES_FOR_getgid:
      CASES_FOR_geteuid:
      CASES_FOR_getegid:
        return Allow();
      case __NR_sched_get_priority_min:
      case __NR_sched_get_priority_max:
        return Allow();
      case __NR_sched_getparam:
      case __NR_sched_getscheduler:
      case __NR_sched_setscheduler: {
        Arg<pid_t> pid(0);
        return If(pid == 0, Allow()).Else(Trap(SchedTrap, nullptr));
      }

      // For clock(3) on older glibcs; bug 1304220.
      case __NR_times:
        return Allow();

      // Bug 1372428
      case __NR_uname:
        return Trap(UnameTrap, nullptr);
      CASES_FOR_fcntl:
        return Trap(FcntlTrap, nullptr);

      default:
        return SandboxPolicyCommon::EvaluateSyscall(sysno);
    }
  }
};

UniquePtr<sandbox::bpf_dsl::Policy> GetMediaSandboxPolicy(
    const SandboxOpenedFiles* aFiles) {
  return UniquePtr<sandbox::bpf_dsl::Policy>(new GMPSandboxPolicy(aFiles));
}

// The policy for the data decoder process is similar to the one for
// media plugins, but the codec code is all in-tree so it's better
// behaved and doesn't need special exceptions (or the ability to load
// a plugin file).  However, it does directly create shared memory
// segments, so it may need file brokering.
class RDDSandboxPolicy final : public SandboxPolicyCommon {
 public:
  explicit RDDSandboxPolicy(SandboxBrokerClient* aBroker)
      : SandboxPolicyCommon(aBroker, ShmemUsage::MAY_CREATE,
                            AllowUnsafeSocketPair::NO) {}

  static intptr_t FcntlTrap(const sandbox::arch_seccomp_data& aArgs,
                            void* aux) {
    const auto cmd = static_cast<int>(aArgs.args[1]);
    switch (cmd) {
        // This process can't exec, so the actual close-on-exec flag
        // doesn't matter; have it always read as true and ignore writes.
      case F_GETFD:
        return O_CLOEXEC;
      case F_SETFD:
        return 0;
      default:
        return -ENOSYS;
    }
  }

  ResultExpr EvaluateSyscall(int sysno) const override {
    switch (sysno) {
      case __NR_getrusage:
        return Allow();

      CASES_FOR_fcntl:
        return Trap(FcntlTrap, nullptr);

      // Pass through the common policy.
      default:
        return SandboxPolicyCommon::EvaluateSyscall(sysno);
    }
  }
};

UniquePtr<sandbox::bpf_dsl::Policy> GetDecoderSandboxPolicy(
    SandboxBrokerClient* aMaybeBroker) {
  return UniquePtr<sandbox::bpf_dsl::Policy>(
      new RDDSandboxPolicy(aMaybeBroker));
}

// Basically a clone of RDDSandboxPolicy until we know exactly what
// the SocketProcess sandbox looks like.
class SocketProcessSandboxPolicy final : public SandboxPolicyCommon {
 public:
  explicit SocketProcessSandboxPolicy(SandboxBrokerClient* aBroker)
      : SandboxPolicyCommon(aBroker, ShmemUsage::MAY_CREATE,
                            AllowUnsafeSocketPair::NO) {}

  static intptr_t FcntlTrap(const sandbox::arch_seccomp_data& aArgs,
                            void* aux) {
    const auto cmd = static_cast<int>(aArgs.args[1]);
    switch (cmd) {
        // This process can't exec, so the actual close-on-exec flag
        // doesn't matter; have it always read as true and ignore writes.
      case F_GETFD:
        return O_CLOEXEC;
      case F_SETFD:
        return 0;
      default:
        return -ENOSYS;
    }
  }

  Maybe<ResultExpr> EvaluateSocketCall(int aCall,
                                       bool aHasArgs) const override {
    switch (aCall) {
      case SYS_BIND:
        return Some(Allow());

      case SYS_SOCKET:
        return Some(Allow());

      case SYS_CONNECT:
        return Some(Allow());

      case SYS_RECVFROM:
      case SYS_SENDTO:
      case SYS_SENDMMSG:
        return Some(Allow());

      case SYS_RECV:
      case SYS_SEND:
      case SYS_GETSOCKOPT:
      case SYS_SETSOCKOPT:
      case SYS_GETSOCKNAME:
      case SYS_GETPEERNAME:
      case SYS_SHUTDOWN:
      case SYS_ACCEPT:
      case SYS_ACCEPT4:
        return Some(Allow());

      default:
        return SandboxPolicyCommon::EvaluateSocketCall(aCall, aHasArgs);
    }
  }

  ResultExpr PrctlPolicy() const override {
    // FIXME: bug 1619661
    return Allow();
  }

  ResultExpr EvaluateSyscall(int sysno) const override {
    switch (sysno) {
      case __NR_getrusage:
        return Allow();

      case __NR_ioctl: {
        static const unsigned long kTypeMask = _IOC_TYPEMASK << _IOC_TYPESHIFT;
        static const unsigned long kTtyIoctls = TIOCSTI & kTypeMask;
        // On some older architectures (but not x86 or ARM), ioctls are
        // assigned type fields differently, and the TIOC/TC/FIO group
        // isn't all the same type.  If/when we support those archs,
        // this would need to be revised (but really this should be a
        // default-deny policy; see below).
        static_assert(kTtyIoctls == (TCSETA & kTypeMask) &&
                          kTtyIoctls == (FIOASYNC & kTypeMask),
                      "tty-related ioctls use the same type");

        Arg<unsigned long> request(1);
        auto shifted_type = request & kTypeMask;

        // Rust's stdlib seems to use FIOCLEX instead of equivalent fcntls.
        return If(request == FIOCLEX, Allow())
            // Rust's stdlib also uses FIONBIO instead of equivalent fcntls.
            .ElseIf(request == FIONBIO, Allow())
            // ffmpeg, and anything else that calls isatty(), will be told
            // that nothing is a typewriter:
            .ElseIf(request == TCGETS, Error(ENOTTY))
            // Allow anything that isn't a tty ioctl, for now; bug 1302711
            // will cover changing this to a default-deny policy.
            .ElseIf(shifted_type != kTtyIoctls, Allow())
            .Else(SandboxPolicyCommon::EvaluateSyscall(sysno));
      }

      CASES_FOR_fcntl : {
        Arg<int> cmd(1);
        Arg<int> flags(2);
        // Typical use of F_SETFL is to modify the flags returned by
        // F_GETFL and write them back, including some flags that
        // F_SETFL ignores.  This is a default-deny policy in case any
        // new SETFL-able flags are added.  (In particular we want to
        // forbid O_ASYNC; see bug 1328896, but also see bug 1408438.)
        static const int ignored_flags =
            O_ACCMODE | O_LARGEFILE_REAL | O_CLOEXEC;
        static const int allowed_flags = ignored_flags | O_APPEND | O_NONBLOCK;
        return Switch(cmd)
            // Close-on-exec is meaningless when execve isn't allowed, but
            // NSPR reads the bit and asserts that it has the expected value.
            .Case(F_GETFD, Allow())
            .Case(
                F_SETFD,
                If((flags & ~FD_CLOEXEC) == 0, Allow()).Else(InvalidSyscall()))
            .Case(F_GETFL, Allow())
            .Case(F_SETFL, If((flags & ~allowed_flags) == 0, Allow())
                               .Else(InvalidSyscall()))
            .Case(F_DUPFD_CLOEXEC, Allow())
            // Nvidia GL and fontconfig (newer versions) use fcntl file locking.
            .Case(F_SETLK, Allow())
#ifdef F_SETLK64
            .Case(F_SETLK64, Allow())
#endif
            // Pulseaudio uses F_SETLKW, as does fontconfig.
            .Case(F_SETLKW, Allow())
#ifdef F_SETLKW64
            .Case(F_SETLKW64, Allow())
#endif
            .Default(SandboxPolicyCommon::EvaluateSyscall(sysno));
      }

#ifdef DESKTOP
      // This section is borrowed from ContentSandboxPolicy
      CASES_FOR_getrlimit:
      CASES_FOR_getresuid:
      CASES_FOR_getresgid:
        return Allow();

      case __NR_prlimit64: {
        // Allow only the getrlimit() use case.  (glibc seems to use
        // only pid 0 to indicate the current process; pid == getpid()
        // is equivalent and could also be allowed if needed.)
        Arg<pid_t> pid(0);
        // This is really a const struct ::rlimit*, but Arg<> doesn't
        // work with pointers, only integer types.
        Arg<uintptr_t> new_limit(2);
        return If(AllOf(pid == 0, new_limit == 0), Allow())
            .Else(InvalidSyscall());
      }
#endif  // DESKTOP

      CASES_FOR_getuid:
      CASES_FOR_getgid:
      CASES_FOR_geteuid:
      CASES_FOR_getegid:
        return Allow();

      default:
        return SandboxPolicyCommon::EvaluateSyscall(sysno);
    }
  }
};

UniquePtr<sandbox::bpf_dsl::Policy> GetSocketProcessSandboxPolicy(
    SandboxBrokerClient* aMaybeBroker) {
  return UniquePtr<sandbox::bpf_dsl::Policy>(
      new SocketProcessSandboxPolicy(aMaybeBroker));
}

}  // namespace mozilla<|MERGE_RESOLUTION|>--- conflicted
+++ resolved
@@ -70,10 +70,10 @@
 // actual value because it shows up in file flags.
 #define O_LARGEFILE_REAL 00100000
 
-<<<<<<< HEAD
 #ifdef __ANDROID__
 #define PR_SET_VMA 0x53564d41
-=======
+#endif
+
 #ifndef F_LINUX_SPECIFIC_BASE
 #  define F_LINUX_SPECIFIC_BASE 1024
 #else
@@ -86,7 +86,6 @@
 #else
 static_assert(F_ADD_SEALS == (F_LINUX_SPECIFIC_BASE + 9));
 static_assert(F_GET_SEALS == (F_LINUX_SPECIFIC_BASE + 10));
->>>>>>> 7fba7adf
 #endif
 
 // To avoid visual confusion between "ifdef ANDROID" and "ifndef ANDROID":
