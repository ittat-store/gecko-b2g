--- conflicted
+++ resolved
@@ -184,13 +184,9 @@
     line.EndReading(end);
     token_end = end;
 
-<<<<<<< HEAD
-    if (FindInReadable(NS_LITERAL_CSTRING("include "), start, token_end)) {
+    if (FindInReadable("include "_ns, start, token_end)) {
 #ifdef HAVE_GLOB
       // FIXME!!
-=======
-    if (FindInReadable("include "_ns, start, token_end)) {
->>>>>>> 679c0cbb
       nsAutoCString includes(Substring(token_end, end));
       for (const nsACString& includeGlob : includes.Split(' ')) {
         // Glob path might be relative, so add cwd if so.
