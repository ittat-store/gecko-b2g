/* -*- Mode: C++; tab-width: 8; indent-tabs-mode: nil; c-basic-offset: 2 -*- */
/* vim: set ts=8 sts=2 et sw=2 tw=80: */
/* This Source Code Form is subject to the terms of the Mozilla Public
 * License, v. 2.0. If a copy of the MPL was not distributed with this file,
 * You can obtain one at http://mozilla.org/MPL/2.0/. */

#include "SandboxBrokerPolicyFactory.h"
#include "SandboxInfo.h"
#include "SandboxLogging.h"

#include "base/shared_memory.h"
#include "mozilla/Array.h"
#include "mozilla/ClearOnShutdown.h"
#include "mozilla/Preferences.h"
#include "mozilla/SandboxLaunch.h"
#include "mozilla/SandboxSettings.h"
#include "mozilla/StaticPrefs_security.h"
#include "mozilla/UniquePtr.h"
#include "mozilla/UniquePtrExtensions.h"
#include "mozilla/dom/ContentChild.h"
#include "nsPrintfCString.h"
#include "nsString.h"
#include "nsThreadUtils.h"
#include "nsXULAppAPI.h"
#include "nsDirectoryServiceDefs.h"
#include "nsAppDirectoryServiceDefs.h"
#include "SpecialSystemDirectory.h"
#include "nsReadableUtils.h"
#include "nsIFileStreams.h"
#include "nsILineInputStream.h"

#include "nsNetCID.h"

#ifdef ANDROID
#  include "cutils/properties.h"
#endif

#ifdef MOZ_WIDGET_GTK
#  include <glib.h>
#  ifdef MOZ_WAYLAND
#    include <gdk/gdk.h>
#    include <gdk/gdkx.h>
#  endif
#endif

#include <dirent.h>
#include <sys/stat.h>
#include <sys/sysmacros.h>
#include <sys/types.h>
#ifdef HAVE_GLOB
#  include <glob.h>
#endif

namespace mozilla {

namespace {
static const int rdonly = SandboxBroker::MAY_READ;
static const int wronly = SandboxBroker::MAY_WRITE;
static const int rdwr = rdonly | wronly;
static const int rdwrcr = rdwr | SandboxBroker::MAY_CREATE;
static const int access = SandboxBroker::MAY_ACCESS;
}  // namespace

static void AddMesaSysfsPaths(SandboxBroker::Policy* aPolicy) {
  // Bug 1384178: Mesa driver loader
  aPolicy->AddPrefix(rdonly, "/sys/dev/char/226:");

  // Bug 1480755: Mesa tries to probe /sys paths in turn
  aPolicy->AddAncestors("/sys/dev/char/");

  // Bug 1401666: Mesa driver loader part 2: Mesa <= 12 using libudev
  if (auto dir = opendir("/dev/dri")) {
    while (auto entry = readdir(dir)) {
      if (entry->d_name[0] != '.') {
        nsPrintfCString devPath("/dev/dri/%s", entry->d_name);
        struct stat sb;
        if (stat(devPath.get(), &sb) == 0 && S_ISCHR(sb.st_mode)) {
          // For both the DRI node and its parent (the physical
          // device), allow reading the "uevent" file.
          static const Array<const char*, 2> kSuffixes = {"", "/device"};
          for (const auto suffix : kSuffixes) {
            nsPrintfCString sysPath("/sys/dev/char/%u:%u%s", major(sb.st_rdev),
                                    minor(sb.st_rdev), suffix);
            // libudev will expand the symlink but not do full
            // canonicalization, so it will leave in ".." path
            // components that will be realpath()ed in the
            // broker.  To match this, allow the canonical paths.
            UniqueFreePtr<char[]> realSysPath(realpath(sysPath.get(), nullptr));
            if (realSysPath) {
              constexpr const char* kMesaAttrSuffixes[] = {
                  "config",    "device",           "revision",
                  "subsystem", "subsystem_device", "subsystem_vendor",
                  "uevent",    "vendor",
              };
              for (const auto& attrSuffix : kMesaAttrSuffixes) {
                nsPrintfCString attrPath("%s/%s", realSysPath.get(),
                                         attrSuffix);
                aPolicy->AddPath(rdonly, attrPath.get());
              }
              // Allowing stat-ing the parent dirs
              nsPrintfCString basePath("%s/", realSysPath.get());
              aPolicy->AddAncestors(basePath.get());
            }
          }
        }
      }
    }
    closedir(dir);
  }
}

#ifdef HAVE_GLOB
static void JoinPathIfRelative(const nsACString& aCwd, const nsACString& inPath,
                               nsACString& outPath) {
  if (inPath.Length() < 1) {
    outPath.Assign(aCwd);
    SANDBOX_LOG_ERROR("Unjoinable path: %s", PromiseFlatCString(aCwd).get());
    return;
  }
  const char* startChar = inPath.BeginReading();
  if (*startChar != '/') {
    // Relative path, copy basepath in front
    outPath.Assign(aCwd);
    outPath.Append("/");
    outPath.Append(inPath);
  } else {
    // Absolute path, it's ok like this
    outPath.Assign(inPath);
  }
}
#endif

static void AddPathsFromFile(SandboxBroker::Policy* aPolicy,
                             const nsACString& aPath);

static void AddPathsFromFileInternal(SandboxBroker::Policy* aPolicy,
                                     const nsACString& aCwd,
                                     const nsACString& aPath) {
  nsresult rv;
  nsCOMPtr<nsIFile> ldconfig(do_CreateInstance(NS_LOCAL_FILE_CONTRACTID, &rv));
  if (NS_FAILED(rv)) {
    return;
  }
  rv = ldconfig->InitWithNativePath(aPath);
  if (NS_WARN_IF(NS_FAILED(rv))) {
    return;
  }
  nsCOMPtr<nsIFileInputStream> fileStream(
      do_CreateInstance(NS_LOCALFILEINPUTSTREAM_CONTRACTID, &rv));
  if (NS_WARN_IF(NS_FAILED(rv))) {
    return;
  }
  rv = fileStream->Init(ldconfig, -1, -1, 0);
  if (NS_WARN_IF(NS_FAILED(rv))) {
    return;
  }
  nsCOMPtr<nsILineInputStream> lineStream(do_QueryInterface(fileStream, &rv));
  if (NS_WARN_IF(NS_FAILED(rv))) {
    return;
  }

  nsAutoCString line;
  bool more = true;
  do {
    rv = lineStream->ReadLine(line, &more);
    if (NS_FAILED(rv)) {
      break;
    }
    // Cut off any comments at the end of the line, also catches lines
    // that are entirely a comment
    int32_t hash = line.FindChar('#');
    if (hash >= 0) {
      line = Substring(line, 0, hash);
    }
    // Simplify our following parsing by trimming whitespace
    line.CompressWhitespace(true, true);
    if (line.IsEmpty()) {
      // Skip comment lines
      continue;
    }
    // Check for any included files and recursively process
    nsACString::const_iterator start, end, token_end;

    line.BeginReading(start);
    line.EndReading(end);
    token_end = end;

    if (FindInReadable("include "_ns, start, token_end)) {
#ifdef HAVE_GLOB
      // FIXME!!
      nsAutoCString includes(Substring(token_end, end));
      for (const nsACString& includeGlob : includes.Split(' ')) {
        // Glob path might be relative, so add cwd if so.
        nsAutoCString includeFile;
        JoinPathIfRelative(aCwd, includeGlob, includeFile);
        glob_t globbuf;
        if (!glob(PromiseFlatCString(includeFile).get(), GLOB_NOSORT, nullptr,
                  &globbuf)) {
          for (size_t fileIdx = 0; fileIdx < globbuf.gl_pathc; fileIdx++) {
            nsAutoCString filePath(globbuf.gl_pathv[fileIdx]);
            AddPathsFromFile(aPolicy, filePath);
          }
          globfree(&globbuf);
        }
      }
#endif
    }

    // Cut off anything behind an = sign, used by dirname=TYPE directives
    int32_t equals = line.FindChar('=');
    if (equals >= 0) {
      line = Substring(line, 0, equals);
    }
    char* resolvedPath = realpath(line.get(), nullptr);
    if (resolvedPath) {
      aPolicy->AddDir(rdonly, resolvedPath);
      free(resolvedPath);
    }
  } while (more);
}

static void AddPathsFromFile(SandboxBroker::Policy* aPolicy,
                             const nsACString& aPath) {
  // Find the new base path where that file sits in.
  nsresult rv;
  nsCOMPtr<nsIFile> includeFile(
      do_CreateInstance(NS_LOCAL_FILE_CONTRACTID, &rv));
  if (NS_FAILED(rv)) {
    return;
  }
  rv = includeFile->InitWithNativePath(aPath);
  if (NS_WARN_IF(NS_FAILED(rv))) {
    return;
  }
  if (SandboxInfo::Get().Test(SandboxInfo::kVerbose)) {
    SANDBOX_LOG_ERROR("Adding paths from %s to policy.",
                      PromiseFlatCString(aPath).get());
  }

  // Find the parent dir where this file sits in.
  nsCOMPtr<nsIFile> parentDir;
  rv = includeFile->GetParent(getter_AddRefs(parentDir));
  if (NS_WARN_IF(NS_FAILED(rv))) {
    return;
  }
  nsAutoCString parentPath;
  rv = parentDir->GetNativePath(parentPath);
  if (NS_WARN_IF(NS_FAILED(rv))) {
    return;
  }
  if (SandboxInfo::Get().Test(SandboxInfo::kVerbose)) {
    SANDBOX_LOG_ERROR("Parent path is %s",
                      PromiseFlatCString(parentPath).get());
  }
  AddPathsFromFileInternal(aPolicy, parentPath, aPath);
}

static void AddLdconfigPaths(SandboxBroker::Policy* aPolicy) {
  nsAutoCString ldConfig("/etc/ld.so.conf"_ns);
  AddPathsFromFile(aPolicy, ldConfig);
}

static void AddLdLibraryEnvPaths(SandboxBroker::Policy* aPolicy) {
  nsAutoCString LdLibraryEnv(PR_GetEnv("LD_LIBRARY_PATH"));
  // The items in LD_LIBRARY_PATH can be separated by either colons or
  // semicolons, according to the ld.so(8) man page, and empirically it
  // seems to be allowed to mix them (i.e., a:b;c is a list with 3 elements).
  // There is no support for escaping the delimiters, fortunately (for us).
  LdLibraryEnv.ReplaceChar(';', ':');
  for (const nsACString& libPath : LdLibraryEnv.Split(':')) {
    char* resolvedPath = realpath(PromiseFlatCString(libPath).get(), nullptr);
    if (resolvedPath) {
      aPolicy->AddDir(rdonly, resolvedPath);
      free(resolvedPath);
    }
  }
}

static void AddSharedMemoryPaths(SandboxBroker::Policy* aPolicy, pid_t aPid) {
  std::string shmPath("/dev/shm");
  if (base::SharedMemory::AppendPosixShmPrefix(&shmPath, aPid)) {
    aPolicy->AddPrefix(rdwrcr, shmPath.c_str());
  }
}

static void AddDynamicPathList(SandboxBroker::Policy* policy,
                               const char* aPathListPref, int perms) {
  nsAutoCString pathList;
  nsresult rv = Preferences::GetCString(aPathListPref, pathList);
  if (NS_SUCCEEDED(rv)) {
    for (const nsACString& path : pathList.Split(',')) {
      nsCString trimPath(path);
      trimPath.Trim(" ", true, true);
      policy->AddDynamic(perms, trimPath.get());
    }
  }
}

void SandboxBrokerPolicyFactory::InitContentPolicy() {
  const bool headless =
      StaticPrefs::security_sandbox_content_headless_AtStartup();

  // Policy entries that are the same in every process go here, and
  // are cached over the lifetime of the factory.
  SandboxBroker::Policy* policy = new SandboxBroker::Policy;
  // Write permssions
  //
  if (!headless) {
    // Bug 1308851: NVIDIA proprietary driver when using WebGL
    policy->AddFilePrefix(rdwr, "/dev", "nvidia");

    // Bug 1312678: Mesa with DRI when using WebGL
    policy->AddDir(rdwr, "/dev/dri");
  }

  // Bug 1575985: WASM library sandbox needs RW access to /dev/null
  policy->AddPath(rdwr, "/dev/null");

  // Read permissions
  policy->AddPath(rdonly, "/dev/urandom");
  policy->AddPath(rdonly, "/proc/cpuinfo");
  policy->AddPath(rdonly, "/proc/meminfo");
  policy->AddDir(rdonly, "/sys/devices/cpu");
  policy->AddDir(rdonly, "/sys/devices/system/cpu");
  policy->AddDir(rdonly, "/lib");
  policy->AddDir(rdonly, "/lib64");
  policy->AddDir(rdonly, "/usr/lib");
  policy->AddDir(rdonly, "/usr/lib32");
  policy->AddDir(rdonly, "/usr/lib64");
  policy->AddDir(rdonly, "/etc");
  policy->AddDir(rdonly, "/usr/share");
  policy->AddDir(rdonly, "/usr/local/share");
  // Various places where fonts reside
  policy->AddDir(rdonly, "/usr/X11R6/lib/X11/fonts");
  policy->AddDir(rdonly, "/nix/store");
  policy->AddDir(rdonly, "/run/host/fonts");
  policy->AddDir(rdonly, "/run/host/user-fonts");
  policy->AddDir(rdonly, "/var/cache/fontconfig");

  if (!headless) {
    AddMesaSysfsPaths(policy);
  }
  AddLdconfigPaths(policy);
  AddLdLibraryEnvPaths(policy);

  if (!headless) {
    // Bug 1385715: NVIDIA PRIME support
    policy->AddPath(rdonly, "/proc/modules");
  }

  // Allow access to XDG_CONFIG_PATH and XDG_CONFIG_DIRS
  if (const auto xdgConfigPath = PR_GetEnv("XDG_CONFIG_PATH")) {
    policy->AddDir(rdonly, xdgConfigPath);
  }

  nsAutoCString xdgConfigDirs(PR_GetEnv("XDG_CONFIG_DIRS"));
  for (const auto& path : xdgConfigDirs.Split(':')) {
    policy->AddDir(rdonly, PromiseFlatCString(path).get());
  }

  // Allow fonts subdir in XDG_DATA_HOME
  nsAutoCString xdgDataHome(PR_GetEnv("XDG_DATA_HOME"));
  if (!xdgDataHome.IsEmpty()) {
    nsAutoCString fontPath(xdgDataHome);
    fontPath.Append("/fonts");
    policy->AddDir(rdonly, PromiseFlatCString(fontPath).get());
  }

  // Any font subdirs in XDG_DATA_DIRS
  nsAutoCString xdgDataDirs(PR_GetEnv("XDG_DATA_DIRS"));
  for (const auto& path : xdgDataDirs.Split(':')) {
    nsAutoCString fontPath(path);
    fontPath.Append("/fonts");
    policy->AddDir(rdonly, PromiseFlatCString(fontPath).get());
  }

  // Extra configuration/cache dirs in the homedir that we want to allow read
  // access to.
  mozilla::Array<const char*, 4> extraConfDirs = {
      ".config",  // Fallback if XDG_CONFIG_PATH isn't set
      ".themes",
      ".fonts",
      ".cache/fontconfig",
  };

  nsCOMPtr<nsIFile> homeDir;
  nsresult rv =
      GetSpecialSystemDirectory(Unix_HomeDirectory, getter_AddRefs(homeDir));
  if (NS_SUCCEEDED(rv)) {
    nsCOMPtr<nsIFile> confDir;

    for (const auto& dir : extraConfDirs) {
      rv = homeDir->Clone(getter_AddRefs(confDir));
      if (NS_SUCCEEDED(rv)) {
        rv = confDir->AppendNative(nsDependentCString(dir));
        if (NS_SUCCEEDED(rv)) {
          nsAutoCString tmpPath;
          rv = confDir->GetNativePath(tmpPath);
          if (NS_SUCCEEDED(rv)) {
            policy->AddDir(rdonly, tmpPath.get());
          }
        }
      }
    }

    // ~/.local/share (for themes)
    rv = homeDir->Clone(getter_AddRefs(confDir));
    if (NS_SUCCEEDED(rv)) {
      rv = confDir->AppendNative(".local"_ns);
      if (NS_SUCCEEDED(rv)) {
        rv = confDir->AppendNative("share"_ns);
      }
      if (NS_SUCCEEDED(rv)) {
        nsAutoCString tmpPath;
        rv = confDir->GetNativePath(tmpPath);
        if (NS_SUCCEEDED(rv)) {
          policy->AddDir(rdonly, tmpPath.get());
        }
      }
    }

    // ~/.fonts.conf (Fontconfig)
    rv = homeDir->Clone(getter_AddRefs(confDir));
    if (NS_SUCCEEDED(rv)) {
      rv = confDir->AppendNative(".fonts.conf"_ns);
      if (NS_SUCCEEDED(rv)) {
        nsAutoCString tmpPath;
        rv = confDir->GetNativePath(tmpPath);
        if (NS_SUCCEEDED(rv)) {
          policy->AddPath(rdonly, tmpPath.get());
        }
      }
    }

    // .pangorc
    rv = homeDir->Clone(getter_AddRefs(confDir));
    if (NS_SUCCEEDED(rv)) {
      rv = confDir->AppendNative(".pangorc"_ns);
      if (NS_SUCCEEDED(rv)) {
        nsAutoCString tmpPath;
        rv = confDir->GetNativePath(tmpPath);
        if (NS_SUCCEEDED(rv)) {
          policy->AddPath(rdonly, tmpPath.get());
        }
      }
    }
  }

  // Firefox binary dir.
  // Note that unlike the previous cases, we use NS_GetSpecialDirectory
  // instead of GetSpecialSystemDirectory. The former requires a working XPCOM
  // system, which may not be the case for some tests. For querying for the
  // location of XPCOM things, we can use it anyway.
  nsCOMPtr<nsIFile> ffDir;
  rv = NS_GetSpecialDirectory(NS_GRE_DIR, getter_AddRefs(ffDir));
  if (NS_SUCCEEDED(rv)) {
    nsAutoCString tmpPath;
    rv = ffDir->GetNativePath(tmpPath);
    if (NS_SUCCEEDED(rv)) {
      policy->AddDir(rdonly, tmpPath.get());
    }
  }

  // ~/.mozilla/systemextensionsdev (bug 1393805)
  nsCOMPtr<nsIFile> sysExtDevDir;
  rv = NS_GetSpecialDirectory(XRE_USER_SYS_EXTENSION_DEV_DIR,
                              getter_AddRefs(sysExtDevDir));
  if (NS_SUCCEEDED(rv)) {
    nsAutoCString tmpPath;
    rv = sysExtDevDir->GetNativePath(tmpPath);
    if (NS_SUCCEEDED(rv)) {
      policy->AddDir(rdonly, tmpPath.get());
    }
  }

  if (mozilla::IsDevelopmentBuild()) {
    // If this is a developer build the resources are symlinks to outside the
    // binary dir. Therefore in non-release builds we allow reads from the whole
    // repository. MOZ_DEVELOPER_REPO_DIR is set by mach run.
    const char* developer_repo_dir = PR_GetEnv("MOZ_DEVELOPER_REPO_DIR");
    if (developer_repo_dir) {
      policy->AddDir(rdonly, developer_repo_dir);
    }
  }

#ifdef DEBUG
  char* bloatLog = PR_GetEnv("XPCOM_MEM_BLOAT_LOG");
  // XPCOM_MEM_BLOAT_LOG has the format
  // /tmp/tmpd0YzFZ.mozrunner/runtests_leaks.log
  // but stores into /tmp/tmpd0YzFZ.mozrunner/runtests_leaks_tab_pid3411.log
  // So cut the .log part and whitelist the prefix.
  if (bloatLog != nullptr) {
    size_t bloatLen = strlen(bloatLog);
    if (bloatLen >= 4) {
      nsAutoCString bloatStr(bloatLog);
      bloatStr.Truncate(bloatLen - 4);
      policy->AddPrefix(rdwrcr, bloatStr.get());
    }
  }
#endif

  if (!headless) {
    // Allow Primus to contact the Bumblebee daemon to manage GPU
    // switching on NVIDIA Optimus systems.
    const char* bumblebeeSocket = PR_GetEnv("BUMBLEBEE_SOCKET");
    if (bumblebeeSocket == nullptr) {
      bumblebeeSocket = "/var/run/bumblebee.socket";
    }
    policy->AddPath(SandboxBroker::MAY_CONNECT, bumblebeeSocket);

#if defined(MOZ_WIDGET_GTK)
    // Allow local X11 connections, for Primus and VirtualGL to contact
    // the secondary X server. No exception for Wayland.
#  if defined(MOZ_WAYLAND)
    if (GDK_IS_X11_DISPLAY(gdk_display_get_default())) {
      policy->AddPrefix(SandboxBroker::MAY_CONNECT, "/tmp/.X11-unix/X");
    }
#  else
    policy->AddPrefix(SandboxBroker::MAY_CONNECT, "/tmp/.X11-unix/X");
#  endif
    if (const auto xauth = PR_GetEnv("XAUTHORITY")) {
      policy->AddPath(rdonly, xauth);
    }
#endif
<<<<<<< HEAD

#if defined(MOZ_WIDGET_GONK)
  policy->AddPrefix(rdonly, "/system/fonts");
  policy->AddPrefix(rdonly, "/vendor/lib");
  policy->AddPath(rdwr, "/proc/sys/crypto/fips_enabled");
  policy->AddPath(rdwr, "/dev/pmsg0");
  policy->AddPrefix(rdonly, "/system/lib");
  policy->AddPrefix(rdonly, "/system/b2g");
  // For GPU
  policy->AddPath(rdwr, "/dev/ashmem");
  policy->AddPath(rdwr, "/dev/kgsl-3d0");
  policy->AddPath(rdwr, "/dev/kgsl-2d0");
  policy->AddPath(rdwr, "/dev/kgsl-2d1");
  policy->AddPath(rdwr, "/dev/ion");
  policy->AddPrefix(rdwr, "/sys/class/kgsl");
#endif

  mCommonContentPolicy.reset(policy);
}

UniquePtr<SandboxBroker::Policy> SandboxBrokerPolicyFactory::GetContentPolicy(
    int aPid, bool aFileProcess) {
  // Policy entries that vary per-process (currently the only reason
  // that can happen is because they contain the pid) are added here,
  // as well as entries that depend on preferences or paths not available
  // in early startup.

  MOZ_ASSERT(NS_IsMainThread());
  // The file broker is used at level 2 and up.
  if (GetEffectiveContentSandboxLevel() <= 1) {
    return nullptr;
=======
>>>>>>> 835a5cb7
  }

  // Read any extra paths that will get write permissions,
  // configured by the user or distro
  AddDynamicPathList(policy, "security.sandbox.content.write_path_whitelist",
                     rdwr);

  // Whitelisted for reading by the user/distro
  AddDynamicPathList(policy, "security.sandbox.content.read_path_whitelist",
                     rdonly);

#ifdef MOZ_WIDGET_GONK
  policy->AddPath(rdonly, nsPrintfCString("/proc/%d/cmdline", aPid).get());
  policy->AddPath(rdonly, nsPrintfCString("/proc/%d/comm", aPid).get());
#endif

  // Add write permissions on the content process specific temporary dir.
  nsCOMPtr<nsIFile> tmpDir;
  rv = NS_GetSpecialDirectory(NS_APP_CONTENT_PROCESS_TEMP_DIR,
                              getter_AddRefs(tmpDir));
  if (NS_SUCCEEDED(rv)) {
    nsAutoCString tmpPath;
    rv = tmpDir->GetNativePath(tmpPath);
    if (NS_SUCCEEDED(rv)) {
      policy->AddDir(rdwrcr, tmpPath.get());
    }
  }

  // userContent.css and the extensions dir sit in the profile, which is
  // normally blocked.
  nsCOMPtr<nsIFile> profileDir;
  rv = NS_GetSpecialDirectory(NS_APP_USER_PROFILE_50_DIR,
                              getter_AddRefs(profileDir));
  if (NS_SUCCEEDED(rv)) {
    nsCOMPtr<nsIFile> workDir;
    rv = profileDir->Clone(getter_AddRefs(workDir));
    if (NS_SUCCEEDED(rv)) {
      rv = workDir->AppendNative("chrome"_ns);
      if (NS_SUCCEEDED(rv)) {
        nsAutoCString tmpPath;
        rv = workDir->GetNativePath(tmpPath);
        if (NS_SUCCEEDED(rv)) {
          policy->AddDir(rdonly, tmpPath.get());
        }
      }
    }
    rv = profileDir->Clone(getter_AddRefs(workDir));
    if (NS_SUCCEEDED(rv)) {
      rv = workDir->AppendNative("extensions"_ns);
      if (NS_SUCCEEDED(rv)) {
        nsAutoCString tmpPath;
        rv = workDir->GetNativePath(tmpPath);
        if (NS_SUCCEEDED(rv)) {
          policy->AddDir(rdonly, tmpPath.get());
        }
      }
    }
  }

  const int level = GetEffectiveContentSandboxLevel();
  bool allowPulse = false;
  bool allowAlsa = false;
  if (level < 4) {
#ifdef MOZ_PULSEAUDIO
    allowPulse = true;
#endif
#ifdef MOZ_ALSA
    allowAlsa = true;
#endif
  }

  if (allowAlsa) {
    // Bug 1309098: ALSA support
    policy->AddDir(rdwr, "/dev/snd");
  }

  if (allowPulse) {
    policy->AddDir(rdwrcr, "/dev/shm");
  }

#ifdef MOZ_WIDGET_GTK
  if (const auto userDir = g_get_user_runtime_dir()) {
    // Bug 1321134: DConf's single bit of shared memory
    // The leaf filename is "user" by default, but is configurable.
    nsPrintfCString shmPath("%s/dconf/", userDir);
    policy->AddPrefix(rdwrcr, shmPath.get());
    policy->AddAncestors(shmPath.get());
    if (allowPulse) {
      // PulseAudio, if it can't get server info from X11, will break
      // unless it can open this directory (or create it, but in our use
      // case we know it already exists).  See bug 1335329.
      nsPrintfCString pulsePath("%s/pulse", userDir);
      policy->AddPath(rdonly, pulsePath.get());
    }
  }
#endif  // MOZ_WIDGET_GTK

  if (allowPulse) {
    // PulseAudio also needs access to read the $XAUTHORITY file (see
    // bug 1384986 comment #1), but that's already allowed for hybrid
    // GPU drivers (see above).
    policy->AddPath(rdonly, "/var/lib/dbus/machine-id");
  }

  // Bug 1434711 - AMDGPU-PRO crashes if it can't read it's marketing ids
  // and various other things
  if (!headless && HasAtiDrivers()) {
    policy->AddDir(rdonly, "/opt/amdgpu/share");
    policy->AddPath(rdonly, "/sys/module/amdgpu");
    // AMDGPU-PRO's MESA version likes to readlink a lot of things here
    policy->AddDir(access, "/sys");
  }

  mCommonContentPolicy.reset(policy);
}

UniquePtr<SandboxBroker::Policy> SandboxBrokerPolicyFactory::GetContentPolicy(
    int aPid, bool aFileProcess) {
  // Policy entries that vary per-process (because they depend on the
  // pid or content subtype) are added here.

  MOZ_ASSERT(NS_IsMainThread());

  const int level = GetEffectiveContentSandboxLevel();
  // The file broker is used at level 2 and up.
  if (level <= 1) {
    return nullptr;
  }

  std::call_once(mContentInited, [this] { InitContentPolicy(); });
  MOZ_ASSERT(mCommonContentPolicy);
  UniquePtr<SandboxBroker::Policy> policy(
      new SandboxBroker::Policy(*mCommonContentPolicy));

  // No read blocking at level 2 and below.
  // file:// processes also get global read permissions
  if (level <= 2 || aFileProcess) {
    policy->AddDir(rdonly, "/");
    // Any other read-only rules will be removed as redundant by
    // Policy::FixRecursivePermissions, so there's no need to
    // early-return here.
  }

  // Access to /dev/shm is restricted to a per-process prefix to
  // prevent interfering with other processes or with services outside
  // the browser (e.g., PulseAudio).
  AddSharedMemoryPaths(policy.get(), aPid);

  // Bug 1198550: the profiler's replacement for dl_iterate_phdr
  policy->AddPath(rdonly, nsPrintfCString("/proc/%d/maps", aPid).get());

  // Bug 1198552: memory reporting.
  policy->AddPath(rdonly, nsPrintfCString("/proc/%d/statm", aPid).get());
  policy->AddPath(rdonly, nsPrintfCString("/proc/%d/smaps", aPid).get());

  // Bug 1384804, notably comment 15
  // Used by libnuma, included by x265/ffmpeg, who falls back
  // to get_mempolicy if this fails
  policy->AddPath(rdonly, nsPrintfCString("/proc/%d/status", aPid).get());

  // Finalize the policy.
  policy->FixRecursivePermissions();
  return policy;
}

/* static */ UniquePtr<SandboxBroker::Policy>
SandboxBrokerPolicyFactory::GetUtilityPolicy(int aPid) {
  auto policy = MakeUnique<SandboxBroker::Policy>();

  AddSharedMemoryPaths(policy.get(), aPid);

  if (policy->IsEmpty()) {
    policy = nullptr;
  }
  return policy;
}

/* static */ UniquePtr<SandboxBroker::Policy>
SandboxBrokerPolicyFactory::GetSocketProcessPolicy(int aPid) {
  auto policy = MakeUnique<SandboxBroker::Policy>();

  policy->AddPath(rdonly, "/dev/urandom");
  policy->AddPath(rdonly, "/proc/cpuinfo");
  policy->AddPath(rdonly, "/proc/meminfo");
  policy->AddDir(rdonly, "/sys/devices/cpu");
  policy->AddDir(rdonly, "/sys/devices/system/cpu");
  policy->AddDir(rdonly, "/lib");
  policy->AddDir(rdonly, "/lib64");
  policy->AddDir(rdonly, "/usr/lib");
  policy->AddDir(rdonly, "/usr/lib32");
  policy->AddDir(rdonly, "/usr/lib64");
  policy->AddDir(rdonly, "/usr/share");
  policy->AddDir(rdonly, "/usr/local/share");
  policy->AddDir(rdonly, "/etc");

  AddLdconfigPaths(policy.get());

  // Socket process sandbox needs to allow shmem in order to support
  // profiling.  See Bug 1626385.
  AddSharedMemoryPaths(policy.get(), aPid);

  // Firefox binary dir.
  // Note that unlike the previous cases, we use NS_GetSpecialDirectory
  // instead of GetSpecialSystemDirectory. The former requires a working XPCOM
  // system, which may not be the case for some tests. For querying for the
  // location of XPCOM things, we can use it anyway.
  nsCOMPtr<nsIFile> ffDir;
  nsresult rv = NS_GetSpecialDirectory(NS_GRE_DIR, getter_AddRefs(ffDir));
  if (NS_SUCCEEDED(rv)) {
    nsAutoCString tmpPath;
    rv = ffDir->GetNativePath(tmpPath);
    if (NS_SUCCEEDED(rv)) {
      policy->AddDir(rdonly, tmpPath.get());
    }
  }

  if (policy->IsEmpty()) {
    policy = nullptr;
  }
  return policy;
}

}  // namespace mozilla<|MERGE_RESOLUTION|>--- conflicted
+++ resolved
@@ -522,7 +522,7 @@
       policy->AddPath(rdonly, xauth);
     }
 #endif
-<<<<<<< HEAD
+  }
 
 #if defined(MOZ_WIDGET_GONK)
   policy->AddPrefix(rdonly, "/system/fonts");
@@ -538,25 +538,7 @@
   policy->AddPath(rdwr, "/dev/kgsl-2d1");
   policy->AddPath(rdwr, "/dev/ion");
   policy->AddPrefix(rdwr, "/sys/class/kgsl");
-#endif
-
-  mCommonContentPolicy.reset(policy);
-}
-
-UniquePtr<SandboxBroker::Policy> SandboxBrokerPolicyFactory::GetContentPolicy(
-    int aPid, bool aFileProcess) {
-  // Policy entries that vary per-process (currently the only reason
-  // that can happen is because they contain the pid) are added here,
-  // as well as entries that depend on preferences or paths not available
-  // in early startup.
-
-  MOZ_ASSERT(NS_IsMainThread());
-  // The file broker is used at level 2 and up.
-  if (GetEffectiveContentSandboxLevel() <= 1) {
-    return nullptr;
-=======
->>>>>>> 835a5cb7
-  }
+#endif // MOZ_WIDGET_GONK
 
   // Read any extra paths that will get write permissions,
   // configured by the user or distro
@@ -566,11 +548,6 @@
   // Whitelisted for reading by the user/distro
   AddDynamicPathList(policy, "security.sandbox.content.read_path_whitelist",
                      rdonly);
-
-#ifdef MOZ_WIDGET_GONK
-  policy->AddPath(rdonly, nsPrintfCString("/proc/%d/cmdline", aPid).get());
-  policy->AddPath(rdonly, nsPrintfCString("/proc/%d/comm", aPid).get());
-#endif
 
   // Add write permissions on the content process specific temporary dir.
   nsCOMPtr<nsIFile> tmpDir;
@@ -716,6 +693,11 @@
   // to get_mempolicy if this fails
   policy->AddPath(rdonly, nsPrintfCString("/proc/%d/status", aPid).get());
 
+#ifdef MOZ_WIDGET_GONK
+  policy->AddPath(rdonly, nsPrintfCString("/proc/%d/cmdline", aPid).get());
+  policy->AddPath(rdonly, nsPrintfCString("/proc/%d/comm", aPid).get());
+#endif
+
   // Finalize the policy.
   policy->FixRecursivePermissions();
   return policy;
