--- conflicted
+++ resolved
@@ -173,15 +173,11 @@
 else:
     include('/toolkit/toolkit.mozbuild')
 
-<<<<<<< HEAD
 if CONFIG['HAS_KOOST_MODULES']:
     DIRS += ['koost']
 
-CONFIGURE_SUBST_FILES += ['.cargo/config']
-=======
 OBJDIR_PP_FILES['.cargo'] += ['.cargo/config.in']
 
 DEFINES['top_srcdir'] = TOPSRCDIR
->>>>>>> 9493db15
 
 include('build/templates.mozbuild')