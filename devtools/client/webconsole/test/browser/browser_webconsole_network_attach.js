--- conflicted
+++ resolved
@@ -46,17 +46,7 @@
   const urlNode = messageNode.querySelector(".url");
   info("Network message found.");
 
-<<<<<<< HEAD
-  const onReady = new Promise(resolve => {
-    function onPayloadReady() {
-      hud.ui.off("network-request-payload-ready", onPayloadReady);
-      resolve();
-    }
-    hud.ui.on("network-request-payload-ready", onPayloadReady);
-  });
-=======
   const onReady = hud.ui.once("network-request-payload-ready");
->>>>>>> 64971f57
 
   // Expand network log
   urlNode.click();
