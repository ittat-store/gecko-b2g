# -*- Mode: python; indent-tabs-mode: nil; tab-width: 40 -*-
# vim: set filetype=python:
# This Source Code Form is subject to the terms of the Mozilla Public
# License, v. 2.0. If a copy of the MPL was not distributed with this
# file, You can obtain one at http://mozilla.org/MPL/2.0/.

DevToolsModules(
    "browsing-context.js",
    "content-process.js",
    "target-mixin.js",
<<<<<<< HEAD
=======
    "worker.js",
>>>>>>> 7aa8b3a2
)<|MERGE_RESOLUTION|>--- conflicted
+++ resolved
@@ -8,8 +8,5 @@
     "browsing-context.js",
     "content-process.js",
     "target-mixin.js",
-<<<<<<< HEAD
-=======
     "worker.js",
->>>>>>> 7aa8b3a2
 )