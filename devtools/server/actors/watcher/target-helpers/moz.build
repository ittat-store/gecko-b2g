# -*- Mode: python; indent-tabs-mode: nil; tab-width: 40 -*-
# vim: set filetype=python:
# This Source Code Form is subject to the terms of the Mozilla Public
# License, v. 2.0. If a copy of the MPL was not distributed with this
# file, You can obtain one at http://mozilla.org/MPL/2.0/.

DevToolsModules(
    "frame-helper.js",
    "process-helper.js",
<<<<<<< HEAD
=======
    "utils.js",
    "worker-helper.js",
>>>>>>> 7aa8b3a2
)<|MERGE_RESOLUTION|>--- conflicted
+++ resolved
@@ -7,9 +7,6 @@
 DevToolsModules(
     "frame-helper.js",
     "process-helper.js",
-<<<<<<< HEAD
-=======
     "utils.js",
     "worker-helper.js",
->>>>>>> 7aa8b3a2
 )