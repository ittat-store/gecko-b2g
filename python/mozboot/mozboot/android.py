--- conflicted
+++ resolved
@@ -13,13 +13,9 @@
 # We need the NDK version in multiple different places, and it's inconvenient
 # to pass down the NDK version to all relevant places, so we have this global
 # variable.
-<<<<<<< HEAD
+from mozboot.bootstrap import MOZCONFIG_SUGGESTION_TEMPLATE
+
 NDK_VERSION = 'r20b'
-=======
-from mozboot.bootstrap import MOZCONFIG_SUGGESTION_TEMPLATE
-
-NDK_VERSION = 'r20'
->>>>>>> 067a5a74
 
 ANDROID_NDK_EXISTS = '''
 Looks like you have the Android NDK installed at:
