--- conflicted
+++ resolved
@@ -23,10 +23,6 @@
         # For CentOS 7, later versions of nodejs come from nodesource
         # and include the npm package.
         self.packages = [
-<<<<<<< HEAD
-            "autoconf213",
-=======
->>>>>>> 7aa8b3a2
             "nodejs",
             "which",
         ]
