--- conflicted
+++ resolved
@@ -31,10 +31,6 @@
     # These are common packages for all Debian-derived distros (such as
     # Ubuntu).
     COMMON_PACKAGES = [
-<<<<<<< HEAD
-        "autoconf2.13",
-=======
->>>>>>> 7aa8b3a2
         "build-essential",
         "nodejs",
         "unzip",
