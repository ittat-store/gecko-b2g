# This Source Code Form is subject to the terms of the Mozilla Public
# License, v. 2.0. If a copy of the MPL was not distributed with this
# file, You can obtain one at http://mozilla.org/MPL/2.0/.

from __future__ import absolute_import, print_function, unicode_literals

import ctypes
import os
import sys
import subprocess

from mozboot.base import BaseBootstrapper
from mozfile import which


def is_aarch64_host():
    from ctypes import wintypes

    kernel32 = ctypes.windll.kernel32
    IMAGE_FILE_MACHINE_UNKNOWN = 0
    IMAGE_FILE_MACHINE_ARM64 = 0xAA64

    try:
        iswow64process2 = kernel32.IsWow64Process2
    except Exception:
        # If we can't access the symbol, we know we're not on aarch64.
        return False

    currentProcess = kernel32.GetCurrentProcess()
    processMachine = wintypes.USHORT(IMAGE_FILE_MACHINE_UNKNOWN)
    nativeMachine = wintypes.USHORT(IMAGE_FILE_MACHINE_UNKNOWN)

    gotValue = iswow64process2(
        currentProcess, ctypes.byref(processMachine), ctypes.byref(nativeMachine)
    )
    # If this call fails, we have no idea.
    if not gotValue:
        return False

    return nativeMachine.value == IMAGE_FILE_MACHINE_ARM64


class WindowsBootstrapper(BaseBootstrapper):
    """Bootstrapper for msys2 based environments for building in Windows."""

    SYSTEM_PACKAGES = [
        "mingw-w64-x86_64-make",
        "mingw-w64-x86_64-perl",
        "patch",
        "patchutils",
        "diffutils",
<<<<<<< HEAD
        "autoconf2.13",
=======
>>>>>>> 7aa8b3a2
        "tar",
        "zip",
        "unzip",
        "mingw-w64-x86_64-toolchain",  # TODO: Remove when Mercurial is installable from a wheel.
        "mingw-w64-i686-toolchain",
    ]

    BROWSER_PACKAGES = [
        "mingw-w64-x86_64-nasm",
        "mingw-w64-x86_64-yasm",
        "mingw-w64-i686-nsis",
    ]

    MOBILE_ANDROID_COMMON_PACKAGES = ["wget"]

    def __init__(self, **kwargs):
        if (
            "MOZ_WINDOWS_BOOTSTRAP" not in os.environ
            or os.environ["MOZ_WINDOWS_BOOTSTRAP"] != "1"
        ):
            raise NotImplementedError(
                "Bootstrap support for Windows is under development. For "
                "now use MozillaBuild to set up a build environment on "
                "Windows. If you are testing Windows Bootstrap support, "
                "try `export MOZ_WINDOWS_BOOTSTRAP=1`"
            )
        BaseBootstrapper.__init__(self, **kwargs)
        if not which("pacman"):
            raise NotImplementedError(
                "The Windows bootstrapper only works with msys2 with "
                "pacman. Get msys2 at http://msys2.github.io/"
            )
        print("Using an experimental bootstrapper for Windows.")

    def install_system_packages(self):
        self.pacman_install(*self.SYSTEM_PACKAGES)

    def upgrade_mercurial(self, current):
        self.pip_install("mercurial")

    def install_browser_packages(self, mozconfig_builder):
        self.pacman_install(*self.BROWSER_PACKAGES)

    def install_mobile_android_packages(self, mozconfig_builder):
        raise NotImplementedError(
            "We do not support building Android on Windows. Sorry!"
        )

    def install_mobile_android_artifact_mode_packages(self, mozconfig_builder):
        raise NotImplementedError(
            "We do not support building Android on Windows. Sorry!"
        )

    def ensure_clang_static_analysis_package(self, state_dir, checkout_root):
        from mozboot import static_analysis

        self.install_toolchain_static_analysis(
            state_dir, checkout_root, static_analysis.WINDOWS_CLANG_TIDY
        )

    def ensure_stylo_packages(self, state_dir, checkout_root):
        # On-device artifact builds are supported; on-device desktop builds are not.
        if is_aarch64_host():
            raise Exception(
                "You should not be performing desktop builds on an "
                "AArch64 device.  If you want to do artifact builds "
                "instead, please choose the appropriate artifact build "
                "option when beginning bootstrap."
            )

        from mozboot import stylo

        self.install_toolchain_artifact(state_dir, checkout_root, stylo.WINDOWS_CLANG)
        self.install_toolchain_artifact(
            state_dir, checkout_root, stylo.WINDOWS_CBINDGEN
        )

    def ensure_nasm_packages(self, state_dir, checkout_root):
        from mozboot import nasm

        self.install_toolchain_artifact(state_dir, checkout_root, nasm.WINDOWS_NASM)

    def ensure_node_packages(self, state_dir, checkout_root):
        from mozboot import node

        # We don't have native aarch64 node available, but aarch64 windows
        # runs x86 binaries, so just use the x86 packages for such hosts.
        node_artifact = node.WIN32 if is_aarch64_host() else node.WIN64
        self.install_toolchain_artifact(state_dir, checkout_root, node_artifact)

    def _update_package_manager(self):
        self.pacman_update()

    def run(self, command):
        subprocess.check_call(command, stdin=sys.stdin)

    def pacman_update(self):
        command = ["pacman", "--sync", "--refresh"]
        self.run(command)

    def pacman_upgrade(self):
        command = ["pacman", "--sync", "--refresh", "--sysupgrade"]
        self.run(command)

    def pacman_install(self, *packages):
        command = ["pacman", "--sync", "--needed"]
        if self.no_interactive:
            command.append("--noconfirm")

        command.extend(packages)
        self.run(command)

    def pip_install(self, *packages):
        command = ["pip", "install", "--upgrade"]
        command.extend(packages)
        self.run(command)<|MERGE_RESOLUTION|>--- conflicted
+++ resolved
@@ -49,10 +49,6 @@
         "patch",
         "patchutils",
         "diffutils",
-<<<<<<< HEAD
-        "autoconf2.13",
-=======
->>>>>>> 7aa8b3a2
         "tar",
         "zip",
         "unzip",
