--- conflicted
+++ resolved
@@ -590,16 +590,9 @@
     def ensure_mercurial_modern(self):
         installed, modern, version = self.is_mercurial_modern()
 
-<<<<<<< HEAD
-        # We build from a git repo, so we don't care about Mercurial being up to date.
-        # if modern:
-        print("Your version of Mercurial (%s) is sufficiently modern." % version)
-        return installed, modern
-=======
         if modern:
             print("Your version of Mercurial (%s) is sufficiently modern." % version)
             return installed, modern
->>>>>>> 7aa8b3a2
 
         self._ensure_package_manager_updated()
 
