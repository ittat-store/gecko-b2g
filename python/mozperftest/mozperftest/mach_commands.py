--- conflicted
+++ resolved
@@ -133,50 +133,6 @@
             push_to_try("perftest", "perftest", try_task_config=task_config)
             return
 
-<<<<<<< HEAD
-        # user selection with fuzzy UI
-        from mozperftest.utils import ON_TRY
-
-        if not ON_TRY and kwargs.get("tests", []) == []:
-            from moztest.resolve import TestResolver
-            from mozperftest.fzf.fzf import select
-            from mozperftest.script import ScriptInfo, ScriptType
-
-            resolver = self._spawn(TestResolver)
-            test_objects = list(resolver.resolve_tests(paths=None, flavor="perftest"))
-
-            def full_path(s):
-                relative = s.split()[-1].lstrip(os.sep)
-                return str(Path(self.topsrcdir, relative))
-
-            kwargs["tests"] = [full_path(s) for s in select(test_objects)]
-
-            if kwargs["tests"] == []:
-                print("\nNo selection. Bye!")
-                return
-
-            if len(kwargs["tests"]) > 1:
-                print("\nSorry no support yet for multiple local perftest")
-                return
-
-            sel = "\n".join(kwargs["tests"])
-            print("\nGood job! Best selection.\n%s" % sel)
-
-            # if the script is xpcshell, we can force the flavor here
-            script_type = ScriptInfo.detect_type(kwargs["tests"][0])
-            if script_type == ScriptType.xpcshell:
-                kwargs["flavor"] = script_type.name
-            else:
-                # we set the value only if not provided (so "mobile-browser"
-                # can be picked)
-                if "flavor" not in kwargs:
-                    kwargs["flavor"] = "desktop-browser"
-
-        # run locally
-        MachCommandBase.activate_virtualenv(self)
-
-=======
->>>>>>> d4109178
         from mozperftest.runner import run_tests
 
         run_tests(self, kwargs, original_parser.get_user_args(kwargs))
