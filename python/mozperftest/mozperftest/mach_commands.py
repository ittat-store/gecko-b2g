--- conflicted
+++ resolved
@@ -42,13 +42,6 @@
         parser=get_perftest_parser,
     )
     def run_perftest(self, **kwargs):
-<<<<<<< HEAD
-        from pathlib import Path
-
-        push_to_try = kwargs.pop("push_to_try", False)
-        if push_to_try:
-
-=======
         # original parser that brought us there
         original_parser = self.get_parser()
 
@@ -108,7 +101,6 @@
 
         push_to_try = kwargs.pop("push_to_try", False)
         if push_to_try:
->>>>>>> b29fcea7
             sys.path.append(str(Path(self.topsrcdir, "tools", "tryselect")))
 
             from tryselect.push import push_to_try
