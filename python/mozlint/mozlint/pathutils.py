--- conflicted
+++ resolved
@@ -209,14 +209,9 @@
             for p, f in path.finder.find(pattern):
                 discard.add(path.join(p))
 
-<<<<<<< HEAD
-    return [f.path for f in keep if f.exists], collapse(
-        [f.path for f in discard if f.exists]
-=======
     return (
         [f.path for f in keep if f.exists],
         collapse([f.path for f in discard if f.exists]),
->>>>>>> 7aa8b3a2
     )
 
 
