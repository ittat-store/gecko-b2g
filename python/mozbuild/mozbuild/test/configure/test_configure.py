--- conflicted
+++ resolved
@@ -759,22 +759,14 @@
 
         with self.assertRaisesRegexp(
             InvalidOptionError,
-<<<<<<< HEAD
-            "--enable-bar=foo,bar' implied by 'imply_option at %s:16' "
-=======
             "--enable-bar=foo,bar' implied by 'imply_option at %s:18' "
->>>>>>> 7aa8b3a2
             "conflicts with '--enable-bar=a,b,c' from the command-line" % config_path,
         ):
             get_config(["--enable-bar=a,b,c"])
 
         with self.assertRaisesRegexp(
             InvalidOptionError,
-<<<<<<< HEAD
-            "--enable-baz=BAZ' implied by 'imply_option at %s:25' "
-=======
             "--enable-baz=BAZ' implied by 'imply_option at %s:29' "
->>>>>>> 7aa8b3a2
             "conflicts with '--enable-baz=QUUX' from the command-line" % config_path,
         ):
             get_config(["--enable-baz=QUUX"])
