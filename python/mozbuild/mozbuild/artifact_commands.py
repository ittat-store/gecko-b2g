# This Source Code Form is subject to the terms of the Mozilla Public
# License, v. 2.0. If a copy of the MPL was not distributed with this
# file, You can obtain one at http://mozilla.org/MPL/2.0/.

from __future__ import absolute_import
import argparse
import hashlib
import json
import logging
import os
import shutil
import six

from collections import OrderedDict

from mach.decorators import (
    CommandArgument,
    CommandProvider,
    Command,
    SubCommand,
)
from mozbuild.artifact_builds import JOB_CHOICES
from mozbuild.base import (
    MachCommandBase,
    MachCommandConditions as conditions,
)
from mozbuild.util import ensureParentDir
import mozpack.path as mozpath
import mozversioncontrol


_COULD_NOT_FIND_ARTIFACTS_TEMPLATE = (
    "ERROR!!!!!! Could not find artifacts for a toolchain build named "
    "`{build}`. Local commits, dirty/stale files, and other changes in your "
    "checkout may cause this error. Make sure you are on a fresh, current "
    "checkout of mozilla-central. Beware that commands like `mach bootstrap` "
    "and `mach artifact` are unlikely to work on any versions of the code "
    "besides recent revisions of mozilla-central."
)


class SymbolsAction(argparse.Action):
    def __call__(self, parser, namespace, values, option_string=None):
        # If this function is called, it means the --symbols option was given,
        # so we want to store the value `True` if no explicit value was given
        # to the option.
        setattr(namespace, self.dest, values or True)


class ArtifactSubCommand(SubCommand):
    def __call__(self, func):
        after = SubCommand.__call__(self, func)
        args = [
            CommandArgument("--tree", metavar="TREE", type=str, help="Firefox tree."),
            CommandArgument(
                "--job", metavar="JOB", choices=JOB_CHOICES, help="Build job."
            ),
            CommandArgument(
                "--verbose", "-v", action="store_true", help="Print verbose output."
            ),
        ]
        for arg in args:
            after = arg(after)
        return after


@CommandProvider
class PackageFrontend(MachCommandBase):
    """Fetch and install binary artifacts from Mozilla automation."""

    @Command(
        "artifact",
        category="post-build",
        description="Use pre-built artifacts to build Firefox.",
    )
    def artifact(self):
        """Download, cache, and install pre-built binary artifacts to build Firefox.

        Use |mach build| as normal to freshen your installed binary libraries:
        artifact builds automatically download, cache, and install binary
        artifacts from Mozilla automation, replacing whatever may be in your
        object directory.  Use |mach artifact last| to see what binary artifacts
        were last used.

        Never build libxul again!

        """
        pass

    def _make_artifacts(
        self,
        tree=None,
        job=None,
        skip_cache=False,
        download_tests=True,
        download_symbols=False,
        download_host_bins=False,
        download_maven_zip=False,
        no_process=False,
    ):
        state_dir = self._mach_context.state_dir
        cache_dir = os.path.join(state_dir, "package-frontend")

        hg = None
        if conditions.is_hg(self):
            hg = self.substs["HG"]

        git = None
        if conditions.is_git(self):
            git = self.substs["GIT"]

        # If we're building Thunderbird, we should be checking for comm-central artifacts.
        topsrcdir = self.substs.get("commtopsrcdir", self.topsrcdir)

        if download_maven_zip:
            if download_tests:
                raise ValueError("--maven-zip requires --no-tests")
            if download_symbols:
                raise ValueError("--maven-zip requires no --symbols")
            if download_host_bins:
                raise ValueError("--maven-zip requires no --host-bins")
            if not no_process:
                raise ValueError("--maven-zip requires --no-process")

        from mozbuild.artifacts import Artifacts

        artifacts = Artifacts(
            tree,
            self.substs,
            self.defines,
            job,
            log=self.log,
            cache_dir=cache_dir,
            skip_cache=skip_cache,
            hg=hg,
            git=git,
            topsrcdir=topsrcdir,
            download_tests=download_tests,
            download_symbols=download_symbols,
            download_host_bins=download_host_bins,
            download_maven_zip=download_maven_zip,
            no_process=no_process,
            mozbuild=self,
        )
        return artifacts

    @ArtifactSubCommand("artifact", "install", "Install a good pre-built artifact.")
    @CommandArgument(
        "source",
        metavar="SRC",
        nargs="?",
        type=str,
        help="Where to fetch and install artifacts from.  Can be omitted, in "
        "which case the current hg repository is inspected; an hg revision; "
        "a remote URL; or a local file.",
        default=None,
    )
    @CommandArgument(
        "--skip-cache",
        action="store_true",
        help="Skip all local caches to force re-fetching remote artifacts.",
        default=False,
    )
    @CommandArgument("--no-tests", action="store_true", help="Don't install tests.")
    @CommandArgument(
        "--symbols", nargs="?", action=SymbolsAction, help="Download symbols."
    )
    @CommandArgument("--host-bins", action="store_true", help="Download host binaries.")
    @CommandArgument("--distdir", help="Where to install artifacts to.")
    @CommandArgument(
        "--no-process",
        action="store_true",
        help="Don't process (unpack) artifact packages, just download them.",
    )
    @CommandArgument(
        "--maven-zip", action="store_true", help="Download Maven zip (Android-only)."
    )
    def artifact_install(
        self,
        source=None,
        skip_cache=False,
        tree=None,
        job=None,
        verbose=False,
        no_tests=False,
        symbols=False,
        host_bins=False,
        distdir=None,
        no_process=False,
        maven_zip=False,
    ):
        self._set_log_level(verbose)
        artifacts = self._make_artifacts(
            tree=tree,
            job=job,
            skip_cache=skip_cache,
            download_tests=not no_tests,
            download_symbols=symbols,
            download_host_bins=host_bins,
            download_maven_zip=maven_zip,
            no_process=no_process,
        )

        return artifacts.install_from(source, distdir or self.distdir)

    @ArtifactSubCommand(
        "artifact",
        "clear-cache",
        "Delete local artifacts and reset local artifact cache.",
    )
    def artifact_clear_cache(self, tree=None, job=None, verbose=False):
        self._set_log_level(verbose)
        artifacts = self._make_artifacts(tree=tree, job=job)
        artifacts.clear_cache()
        return 0

    @SubCommand("artifact", "toolchain")
    @CommandArgument(
        "--verbose", "-v", action="store_true", help="Print verbose output."
    )
    @CommandArgument(
        "--cache-dir",
        metavar="DIR",
        help="Directory where to store the artifacts cache",
    )
    @CommandArgument(
        "--skip-cache",
        action="store_true",
        help="Skip all local caches to force re-fetching remote artifacts.",
        default=False,
    )
    @CommandArgument(
        "--from-build",
        metavar="BUILD",
        nargs="+",
        help="Download toolchains resulting from the given build(s); "
        "BUILD is a name of a toolchain task, e.g. linux64-clang",
    )
    @CommandArgument(
        "--tooltool-manifest",
        metavar="MANIFEST",
        help="Explicit tooltool manifest to process",
    )
    @CommandArgument(
        "--authentication-file",
        metavar="FILE",
        help="Use the RelengAPI token found in the given file to authenticate",
    )
    @CommandArgument(
        "--no-unpack", action="store_true", help="Do not unpack any downloaded file"
    )
    @CommandArgument(
        "--retry", type=int, default=4, help="Number of times to retry failed downloads"
    )
    @CommandArgument(
        "--bootstrap",
        action="store_true",
        help="Whether this is being called from bootstrap. "
        "This verifies the toolchain is annotated as a toolchain used for local development.",
<<<<<<< HEAD
    )
    @CommandArgument(
        "--artifact-manifest",
        metavar="FILE",
        help="Store a manifest about the downloaded taskcluster artifacts",
    )
    @CommandArgument(
        "files",
        nargs="*",
        help="A list of files to download, in the form path@task-id, in "
        "addition to the files listed in the tooltool manifest.",
    )
=======
    )
    @CommandArgument(
        "--artifact-manifest",
        metavar="FILE",
        help="Store a manifest about the downloaded taskcluster artifacts",
    )
    @CommandArgument(
        "files",
        nargs="*",
        help="A list of files to download, in the form path@task-id, in "
        "addition to the files listed in the tooltool manifest.",
    )
>>>>>>> 7aa8b3a2
    def artifact_toolchain(
        self,
        verbose=False,
        cache_dir=None,
        skip_cache=False,
        from_build=(),
        tooltool_manifest=None,
        authentication_file=None,
        no_unpack=False,
        retry=0,
        bootstrap=False,
        artifact_manifest=None,
        files=(),
    ):
        """Download, cache and install pre-built toolchains."""
        from mozbuild.artifacts import ArtifactCache
        from mozbuild.action.tooltool import (
            FileRecord,
            open_manifest,
            unpack_file,
        )
        import redo
        import requests
        import time

        from taskgraph.util.taskcluster import get_artifact_url

        start = time.time()
        self._set_log_level(verbose)
        # Normally, we'd use self.log_manager.enable_unstructured(),
        # but that enables all logging, while we only really want tooltool's
        # and it also makes structured log output twice.
        # So we manually do what it does, and limit that to the tooltool
        # logger.
        if self.log_manager.terminal_handler:
            logging.getLogger("mozbuild.action.tooltool").addHandler(
                self.log_manager.terminal_handler
            )
            logging.getLogger("redo").addHandler(self.log_manager.terminal_handler)
            self.log_manager.terminal_handler.addFilter(
                self.log_manager.structured_filter
            )
        if not cache_dir:
            cache_dir = os.path.join(self._mach_context.state_dir, "toolchains")

        tooltool_host = os.environ.get("TOOLTOOL_HOST", "tooltool.mozilla-releng.net")
        taskcluster_proxy_url = os.environ.get("TASKCLUSTER_PROXY_URL")
        if taskcluster_proxy_url:
            tooltool_url = "{}/{}".format(taskcluster_proxy_url, tooltool_host)
        else:
            tooltool_url = "https://{}".format(tooltool_host)

        cache = ArtifactCache(cache_dir=cache_dir, log=self.log, skip_cache=skip_cache)

        class DownloadRecord(FileRecord):
            def __init__(self, url, *args, **kwargs):
                super(DownloadRecord, self).__init__(*args, **kwargs)
                self.url = url
                self.basename = self.filename

            def fetch_with(self, cache):
                self.filename = cache.fetch(self.url)
                return self.filename

            def validate(self):
                if self.size is None and self.digest is None:
                    return True
                return super(DownloadRecord, self).validate()

        class ArtifactRecord(DownloadRecord):
            def __init__(self, task_id, artifact_name):
                for _ in redo.retrier(attempts=retry + 1, sleeptime=60):
                    cot = cache._download_manager.session.get(
                        get_artifact_url(task_id, "public/chain-of-trust.json")
                    )
                    if cot.status_code >= 500:
                        continue
                    cot.raise_for_status()
                    break
                else:
                    cot.raise_for_status()

                digest = algorithm = None
                data = json.loads(cot.text)
                for algorithm, digest in (
                    data.get("artifacts", {}).get(artifact_name, {}).items()
                ):
                    pass

                name = os.path.basename(artifact_name)
                artifact_url = get_artifact_url(
                    task_id,
                    artifact_name,
                    use_proxy=not artifact_name.startswith("public/"),
                )
                super(ArtifactRecord, self).__init__(
                    artifact_url, name, None, digest, algorithm, unpack=True
                )

        records = OrderedDict()
        downloaded = []

        if tooltool_manifest:
            manifest = open_manifest(tooltool_manifest)
            for record in manifest.file_records:
                url = "{}/{}/{}".format(tooltool_url, record.algorithm, record.digest)
                records[record.filename] = DownloadRecord(
                    url,
                    record.filename,
                    record.size,
                    record.digest,
                    record.algorithm,
                    unpack=record.unpack,
                    version=record.version,
                    visibility=record.visibility,
                )

        if from_build:
            if "MOZ_AUTOMATION" in os.environ:
                self.log(
                    logging.ERROR,
                    "artifact",
                    {},
                    "Do not use --from-build in automation; all dependencies "
                    "should be determined in the decision task.",
                )
                return 1
            from taskgraph.optimize.strategies import IndexSearch
            from taskgraph.generator import load_tasks_for_kind

<<<<<<< HEAD
            params = {"level": six.ensure_text(os.environ.get("MOZ_SCM_LEVEL", "2"))}
=======
            params = {"level": six.ensure_text(os.environ.get("MOZ_SCM_LEVEL", "3"))}
>>>>>>> 7aa8b3a2

            root_dir = mozpath.join(self.topsrcdir, "taskcluster/ci")
            toolchains = load_tasks_for_kind(params, "toolchain", root_dir=root_dir)

            aliases = {}
            for t in toolchains.values():
                alias = t.attributes.get("toolchain-alias")
                if alias:
                    aliases["toolchain-{}".format(alias)] = t.task["metadata"]["name"]

            for b in from_build:
                user_value = b

                if not b.startswith("toolchain-"):
                    b = "toolchain-{}".format(b)

                task = toolchains.get(aliases.get(b, b))
                if not task:
                    self.log(
                        logging.ERROR,
                        "artifact",
                        {"build": user_value},
                        "Could not find a toolchain build named `{build}`",
                    )
                    return 1

                # Ensure that toolchains installed by `mach bootstrap` have the
                # `local-toolchain attribute set. Taskgraph ensures that these
                # are built on trunk projects, so the task will be available to
                # install here.
                if bootstrap and not task.attributes.get("local-toolchain"):
                    self.log(
                        logging.ERROR,
                        "artifact",
                        {"build": user_value},
                        "Toolchain `{build}` is not annotated as used for local development.",
                    )
                    return 1

                artifact_name = task.attributes.get("toolchain-artifact")
                self.log(
                    logging.DEBUG,
                    "artifact",
                    {
                        "name": artifact_name,
                        "index": task.optimization.get("index-search"),
                    },
                    "Searching for {name} in {index}",
                )
                task_id = IndexSearch().should_replace_task(
                    task, {}, task.optimization.get("index-search", [])
                )
                if task_id in (True, False) or not artifact_name:
                    self.log(
                        logging.ERROR,
                        "artifact",
                        {"build": user_value},
                        _COULD_NOT_FIND_ARTIFACTS_TEMPLATE,
                    )
                    # Get and print some helpful info for diagnosis.
                    repo = mozversioncontrol.get_repository_object(self.topsrcdir)
                    changed_files = set(repo.get_outgoing_files()) | set(
                        repo.get_changed_files()
                    )
                    if changed_files:
                        self.log(
                            logging.ERROR,
                            "artifact",
                            {},
                            "Hint: consider reverting your local changes "
                            "to the following files: %s" % sorted(changed_files),
                        )
                    if "TASKCLUSTER_ROOT_URL" in os.environ:
                        self.log(
                            logging.ERROR,
                            "artifact",
                            {"build": user_value},
                            "Due to the environment variable TASKCLUSTER_ROOT_URL "
                            "being set, the artifacts were expected to be found "
                            "on {}. If this was unintended, unset "
                            "TASKCLUSTER_ROOT_URL and try again.".format(
                                os.environ["TASKCLUSTER_ROOT_URL"]
                            ),
                        )
                    return 1

                self.log(
                    logging.DEBUG,
                    "artifact",
                    {"name": artifact_name, "task_id": task_id},
                    "Found {name} in {task_id}",
                )

                record = ArtifactRecord(task_id, artifact_name)
                records[record.filename] = record

        # Handle the list of files of the form path@task-id on the command
        # line. Each of those give a path to an artifact to download.
        for f in files:
            if "@" not in f:
                self.log(
                    logging.ERROR,
                    "artifact",
                    {},
                    "Expected a list of files of the form path@task-id",
                )
                return 1
            name, task_id = f.rsplit("@", 1)
            record = ArtifactRecord(task_id, name)
            records[record.filename] = record

        for record in six.itervalues(records):
            self.log(
                logging.INFO,
                "artifact",
                {"name": record.basename},
                "Setting up artifact {name}",
            )
            valid = False
            # sleeptime is 60 per retry.py, used by tooltool_wrapper.sh
            for attempt, _ in enumerate(redo.retrier(attempts=retry + 1, sleeptime=60)):
                try:
                    record.fetch_with(cache)
                except (
                    requests.exceptions.HTTPError,
                    requests.exceptions.ChunkedEncodingError,
                    requests.exceptions.ConnectionError,
                ) as e:

                    if isinstance(e, requests.exceptions.HTTPError):
                        # The relengapi proxy likes to return error 400 bad request
                        # which seems improbably to be due to our (simple) GET
                        # being borked.
                        status = e.response.status_code
                        should_retry = status >= 500 or status == 400
                    else:
                        should_retry = True

                    if should_retry or attempt < retry:
                        level = logging.WARN
                    else:
                        level = logging.ERROR
                    self.log(level, "artifact", {}, str(e))
                    if not should_retry:
                        break
                    if attempt < retry:
                        self.log(
                            logging.INFO, "artifact", {}, "Will retry in a moment..."
                        )
                    continue
                try:
                    valid = record.validate()
                except Exception:
                    pass
                if not valid:
                    os.unlink(record.filename)
                    if attempt < retry:
                        self.log(
                            logging.INFO,
                            "artifact",
                            {},
                            "Corrupt download. Will retry in a moment...",
                        )
                    continue

                downloaded.append(record)
                break

            if not valid:
                self.log(
                    logging.ERROR,
                    "artifact",
                    {"name": record.basename},
                    "Failed to download {name}",
                )
                return 1

        artifacts = {} if artifact_manifest else None

        for record in downloaded:
            local = os.path.join(os.getcwd(), record.basename)
            if os.path.exists(local):
                os.unlink(local)
            # unpack_file needs the file with its final name to work
            # (https://github.com/mozilla/build-tooltool/issues/38), so we
            # need to copy it, even though we remove it later. Use hard links
            # when possible.
            try:
                os.link(record.filename, local)
            except Exception:
                shutil.copy(record.filename, local)
            # Keep a sha256 of each downloaded file, for the chain-of-trust
            # validation.
            if artifact_manifest is not None:
                with open(local, "rb") as fh:
                    h = hashlib.sha256()
                    while True:
                        data = fh.read(1024 * 1024)
                        if not data:
                            break
                        h.update(data)
                artifacts[record.url] = {
                    "sha256": h.hexdigest(),
                }
            if record.unpack and not no_unpack:
                # Try to unpack the file. If we get an exception importing
                # zstandard when calling unpack_file, we can try installing
                # zstandard locally and trying again
                try:
                    unpack_file(local)
                except ImportError as e:
                    # Need to do this branch while this code is still exercised
                    # by Python 2.
                    if six.PY3 and e.name != "zstandard":
                        raise
                    elif six.PY2 and e.message != "No module named zstandard":
                        raise
                    self._ensure_zstd()
                    unpack_file(local)
                os.unlink(local)

        if not downloaded:
            self.log(logging.ERROR, "artifact", {}, "Nothing to download")
            if files:
                return 1

        if artifacts:
            ensureParentDir(artifact_manifest)
            with open(artifact_manifest, "w") as fh:
                json.dump(artifacts, fh, indent=4, sort_keys=True)

        if "MOZ_AUTOMATION" in os.environ:
            end = time.time()

            perfherder_data = {
                "framework": {"name": "build_metrics"},
                "suites": [
                    {
                        "name": "mach_artifact_toolchain",
                        "value": end - start,
                        "lowerIsBetter": True,
                        "shouldAlert": False,
                        "subtests": [],
                    }
                ],
            }
            self.log(
                logging.INFO,
                "perfherder",
                {"data": json.dumps(perfherder_data)},
                "PERFHERDER_DATA: {data}",
            )

        return 0<|MERGE_RESOLUTION|>--- conflicted
+++ resolved
@@ -257,7 +257,6 @@
         action="store_true",
         help="Whether this is being called from bootstrap. "
         "This verifies the toolchain is annotated as a toolchain used for local development.",
-<<<<<<< HEAD
     )
     @CommandArgument(
         "--artifact-manifest",
@@ -270,20 +269,6 @@
         help="A list of files to download, in the form path@task-id, in "
         "addition to the files listed in the tooltool manifest.",
     )
-=======
-    )
-    @CommandArgument(
-        "--artifact-manifest",
-        metavar="FILE",
-        help="Store a manifest about the downloaded taskcluster artifacts",
-    )
-    @CommandArgument(
-        "files",
-        nargs="*",
-        help="A list of files to download, in the form path@task-id, in "
-        "addition to the files listed in the tooltool manifest.",
-    )
->>>>>>> 7aa8b3a2
     def artifact_toolchain(
         self,
         verbose=False,
@@ -414,11 +399,7 @@
             from taskgraph.optimize.strategies import IndexSearch
             from taskgraph.generator import load_tasks_for_kind
 
-<<<<<<< HEAD
             params = {"level": six.ensure_text(os.environ.get("MOZ_SCM_LEVEL", "2"))}
-=======
-            params = {"level": six.ensure_text(os.environ.get("MOZ_SCM_LEVEL", "3"))}
->>>>>>> 7aa8b3a2
 
             root_dir = mozpath.join(self.topsrcdir, "taskcluster/ci")
             toolchains = load_tasks_for_kind(params, "toolchain", root_dir=root_dir)
