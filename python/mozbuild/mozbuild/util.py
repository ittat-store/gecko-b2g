--- conflicted
+++ resolved
@@ -22,13 +22,7 @@
 import stat
 import sys
 import time
-<<<<<<< HEAD
-from collections import (
-    OrderedDict,
-)
-=======
 from collections import OrderedDict
->>>>>>> 7aa8b3a2
 from io import BytesIO, StringIO
 
 import six
