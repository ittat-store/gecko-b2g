--- conflicted
+++ resolved
@@ -60,10 +60,7 @@
     elif os_arch == "Darwin":
         cpu = {
             "x86": "i386",
-<<<<<<< HEAD
-=======
             "aarch64": "arm64",
->>>>>>> 7aa8b3a2
         }.get(buildconfig.substs["TARGET_CPU"], buildconfig.substs["TARGET_CPU"])
         sym_store_args.extend(["-c", "-a", cpu, "--vcs-info"])
     elif os_arch == "Linux":
