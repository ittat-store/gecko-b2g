--- conflicted
+++ resolved
@@ -221,20 +221,12 @@
     networking_functions = set(
         [
             # socketpair is not concerning; it is restricted to AF_UNIX
-<<<<<<< HEAD
-            "__connect__",
-=======
-            "connect",
->>>>>>> 7aa8b3a2
+            #"connect",
             "accept",
             "listen",
             "getsockname",
             "getsockopt",
-<<<<<<< HEAD
-            "__recv__",
-=======
-            "recv",
->>>>>>> 7aa8b3a2
+            #"recv",
             "send",
             # We would be concerned by recvmsg and sendmsg; but we believe
             # they are okay as documented in 1376621#c23
