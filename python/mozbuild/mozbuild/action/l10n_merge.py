# This Source Code Form is subject to the terms of the Mozilla Public
# License, v. 2.0. If a copy of the MPL was not distributed with this
# file, You can obtain one at http://mozilla.org/MPL/2.0/.

from __future__ import absolute_import, print_function, unicode_literals

import argparse
import shutil
import sys
import os

from mozbuild.util import ensureParentDir


def main(argv):
    parser = argparse.ArgumentParser(description="Merge l10n files.")
    parser.add_argument("--output", help="Path to write merged output")
    parser.add_argument("--ref-file", help="Path to reference file (en-US)")
    parser.add_argument("--l10n-file", help="Path to locale file")

    args = parser.parse_args(argv)

    from compare_locales.compare import (
        ContentComparer,
        Observer,
    )
<<<<<<< HEAD
    from compare_locales.paths import (
        File,
    )
=======
    from compare_locales.paths import File
>>>>>>> 7aa8b3a2

    cc = ContentComparer([Observer()])
    cc.compare(
        File(args.ref_file, args.ref_file, ""),
        File(args.l10n_file, args.l10n_file, ""),
        args.output,
    )

    ensureParentDir(args.output)
    if not os.path.exists(args.output):
        src = args.l10n_file
        if not os.path.exists(args.l10n_file):
            src = args.ref_file
        shutil.copy(src, args.output)

    return 0


if __name__ == "__main__":
    main(sys.argv[1:])<|MERGE_RESOLUTION|>--- conflicted
+++ resolved
@@ -24,13 +24,7 @@
         ContentComparer,
         Observer,
     )
-<<<<<<< HEAD
-    from compare_locales.paths import (
-        File,
-    )
-=======
     from compare_locales.paths import File
->>>>>>> 7aa8b3a2
 
     cc = ContentComparer([Observer()])
     cc.compare(
