# This Source Code Form is subject to the terms of the Mozilla Public
# License, v. 2.0. If a copy of the MPL was not distributed with this
# file, You can obtain one at http://mozilla.org/MPL/2.0/.

from __future__ import absolute_import, print_function, unicode_literals

import argparse
import os
import sys
import time

from mozpack.copier import (
    FileCopier,
    FileRegistry,
)
from mozpack.errors import errors
from mozpack.files import (
    BaseFile,
    FileFinder,
)
from mozpack.manifests import InstallManifest
from mozbuild.util import DefinesAction
from mozbuild.action.util import log_build_task


COMPLETE = (
    "Elapsed: {elapsed:.2f}s; From {dest}: Kept {existing} existing; "
    "Added/updated {updated}; "
    "Removed {rm_files} files and {rm_dirs} directories."
)


def process_manifest(destdir, paths, track, no_symlinks=False, defines={}):

    if os.path.exists(track):
        # We use the same format as install manifests for the tracking
        # data.
        manifest = InstallManifest(path=track)
        remove_unaccounted = FileRegistry()
        dummy_file = BaseFile()

        finder = FileFinder(destdir, find_dotfiles=True)
        for dest in manifest._dests:
            for p, f in finder.find(dest):
                remove_unaccounted.add(p, dummy_file)

        remove_empty_directories = True
        remove_all_directory_symlinks = True

    else:
        # If tracking is enabled and there is no file, we don't want to
        # be removing anything.
        remove_unaccounted = False
        remove_empty_directories = False
        remove_all_directory_symlinks = False

    manifest = InstallManifest()
    for path in paths:
        manifest |= InstallManifest(path=path)

    copier = FileCopier()
    link_policy = "copy" if no_symlinks else "symlink"
    manifest.populate_registry(
        copier, defines_override=defines, link_policy=link_policy
    )
<<<<<<< HEAD
    result = copier.copy(
        destdir,
        remove_unaccounted=remove_unaccounted,
        remove_all_directory_symlinks=remove_all_directory_symlinks,
        remove_empty_directories=remove_empty_directories,
    )
=======
    with errors.accumulate():
        result = copier.copy(
            destdir,
            remove_unaccounted=remove_unaccounted,
            remove_all_directory_symlinks=remove_all_directory_symlinks,
            remove_empty_directories=remove_empty_directories,
        )
>>>>>>> 7aa8b3a2

    if track:
        # We should record files that we actually copied.
        # It is too late to expand wildcards when the track file is read.
        manifest.write(path=track, expand_pattern=True)

    return result


def main(argv):
    parser = argparse.ArgumentParser(description="Process install manifest files.")

    parser.add_argument("destdir", help="Destination directory.")
    parser.add_argument("manifests", nargs="+", help="Path to manifest file(s).")
    parser.add_argument(
        "--no-symlinks",
        action="store_true",
        help="Do not install symbolic links. Always copy files",
    )
    parser.add_argument(
        "--track",
        metavar="PATH",
        required=True,
        help="Use installed files tracking information from the given path.",
    )
    parser.add_argument(
        "-D",
        action=DefinesAction,
        dest="defines",
        metavar="VAR[=VAL]",
        help="Define a variable to override what is specified in the manifest",
    )

    args = parser.parse_args(argv)

    start = time.time()

    result = process_manifest(
        args.destdir,
        args.manifests,
        track=args.track,
        no_symlinks=args.no_symlinks,
        defines=args.defines,
    )

    elapsed = time.time() - start

    print(
        COMPLETE.format(
            elapsed=elapsed,
            dest=args.destdir,
            existing=result.existing_files_count,
            updated=result.updated_files_count,
            rm_files=result.removed_files_count,
            rm_dirs=result.removed_directories_count,
        )
    )


if __name__ == "__main__":
    log_build_task(main, sys.argv[1:])<|MERGE_RESOLUTION|>--- conflicted
+++ resolved
@@ -63,14 +63,6 @@
     manifest.populate_registry(
         copier, defines_override=defines, link_policy=link_policy
     )
-<<<<<<< HEAD
-    result = copier.copy(
-        destdir,
-        remove_unaccounted=remove_unaccounted,
-        remove_all_directory_symlinks=remove_all_directory_symlinks,
-        remove_empty_directories=remove_empty_directories,
-    )
-=======
     with errors.accumulate():
         result = copier.copy(
             destdir,
@@ -78,7 +70,6 @@
             remove_all_directory_symlinks=remove_all_directory_symlinks,
             remove_empty_directories=remove_empty_directories,
         )
->>>>>>> 7aa8b3a2
 
     if track:
         # We should record files that we actually copied.
