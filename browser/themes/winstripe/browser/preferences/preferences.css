--- conflicted
+++ resolved
@@ -172,14 +172,4 @@
    of the groupbox from being cutoff */
 .bottomBox {
   padding-bottom: 4px;
-<<<<<<< HEAD
-}
-
-/**
- * Clear Private Data
- */
-#SanitizeDialogPane > groupbox {
-  margin-top: 0;
-=======
->>>>>>> c9d78413
 }