--- conflicted
+++ resolved
@@ -517,9 +517,6 @@
   };
   this.renderItemRecs = function(data) {
     if (data && data.recommendations && data.recommendations.length) {
-<<<<<<< HEAD
-      $(".pkt_ext_item_recs").append(Handlebars.templates.item_recs(data));
-=======
       // URL encode and append raw image source for Thumbor + CDN
       data.recommendations = data.recommendations.map(rec => {
         // Using array notation because there is a key titled `1` (`images` is an object)
@@ -540,7 +537,6 @@
         height: this.premiumStatus ? 535 : 424, // TODO: Dynamic height based on number of recs
       });
 
->>>>>>> b29fcea7
       $(".pkt_ext_item_recs_link").click(function(e) {
         e.preventDefault();
         thePKT_SAVED.sendMessage("openTabWithPocketUrl", {
