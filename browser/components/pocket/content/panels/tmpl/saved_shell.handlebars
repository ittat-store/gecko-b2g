<div class="pkt_ext_initload">
    <div class="pkt_ext_logo"></div>
    <div class="pkt_ext_topdetail">
        <h2>{{saving}}</h2>
    </div>
    <div class="pkt_ext_loadingspinner"><div></div></div>
</div>
<div class="pkt_ext_detail">
    <div class="pkt_ext_logo"></div>
    <div class="pkt_ext_topdetail">
        <h2>{{pagesaved}}</h2>
        <h3 class="pkt_ext_errordetail"></h3>
        <nav class="pkt_ext_item_actions pkt_ext_cf">
            <ul>
                <li><a class="pkt_ext_removeitem" href="#">{{removepage}}</a></li>
                <li class="pkt_ext_actions_separator"></li>
                <li><a class="pkt_ext_openpocket" href="https://{{pockethost}}/a?src=ff_ext_saved" target="_blank">{{viewlist}}</a></li>
            </ul>
        </nav>
    </div>
    <div class="pkt_ext_tag_detail pkt_ext_cf">
        <div class="pkt_ext_tag_input_wrapper">
            <div class="pkt_ext_tag_input_blocker"></div>
            <input class="pkt_ext_tag_input" type="text" placeholder="{{addtags}}">
        </div>
        <a href="#" class="pkt_ext_btn pkt_ext_btn_disabled">{{save}}</a>
    </div>
    <p class="pkt_ext_edit_msg"></p>
<<<<<<< HEAD
    <p class="pkt_ext_item_recs"></p>
=======
</div>

<div class="pkt_ext_subshell">
    <div class="pkt_ext_item_recs"></div>
>>>>>>> b29fcea7
</div><|MERGE_RESOLUTION|>--- conflicted
+++ resolved
@@ -26,12 +26,9 @@
         <a href="#" class="pkt_ext_btn pkt_ext_btn_disabled">{{save}}</a>
     </div>
     <p class="pkt_ext_edit_msg"></p>
-<<<<<<< HEAD
     <p class="pkt_ext_item_recs"></p>
-=======
 </div>
 
 <div class="pkt_ext_subshell">
     <div class="pkt_ext_item_recs"></div>
->>>>>>> b29fcea7
 </div>