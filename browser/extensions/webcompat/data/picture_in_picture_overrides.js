/* This Source Code Form is subject to the terms of the Mozilla Public
 * License, v. 2.0. If a copy of the MPL was not distributed with this
 * file, You can obtain one at http://mozilla.org/MPL/2.0/. */

"use strict";

/* globals browser */

let AVAILABLE_PIP_OVERRIDES;

{
  // See PictureInPictureControls.jsm for these values.
  // eslint-disable-next-line no-unused-vars
  const TOGGLE_POLICIES = browser.pictureInPictureChild.getPolicies();
  const KEYBOARD_CONTROLS = browser.pictureInPictureChild.getKeyboardControls();

  AVAILABLE_PIP_OVERRIDES = {
    // The keys of this object are match patterns for URLs, as documented in
    // https://developer.mozilla.org/en-US/docs/Mozilla/Add-ons/WebExtensions/Match_patterns
    //
    // Example:
    //
    // "https://*.youtube.com/*": {
    //   policy: TOGGLE_POLICIES.THREE_QUARTERS,
    //   keyboardControls: KEYBOARD_CONTROLS.PLAY_PAUSE | KEYBOARD_CONTROLS.VOLUME,
    // },
    // "https://*.twitch.tv/mikeconley_dot_ca/*": {
    //   policy: TOGGLE_POLICIES.TOP,
    //   keyboardControls: KEYBOARD_CONTROLS.NONE,
    // },

    instagram: {
      "https://www.instagram.com/*": { policy: TOGGLE_POLICIES.ONE_QUARTER },
    },

    laracasts: {
      "https://*.laracasts.com/*": { policy: TOGGLE_POLICIES.ONE_QUARTER },
    },

    netflix: {
      "https://*.netflix.com/*": { keyboardControls: ~KEYBOARD_CONTROLS.SEEK },
      "https://*.netflix.com/browse": { policy: TOGGLE_POLICIES.HIDDEN },
<<<<<<< HEAD
=======
      "https://*.netflix.com/latest": { policy: TOGGLE_POLICIES.HIDDEN },
>>>>>>> b29fcea7
    },

    twitch: {
      "https://*.twitch.tv/*": { policy: TOGGLE_POLICIES.ONE_QUARTER },
      "https://*.twitch.tech/*": { policy: TOGGLE_POLICIES.ONE_QUARTER },
      "https://*.twitch.a2z.com/*": { policy: TOGGLE_POLICIES.ONE_QUARTER },
    },

    udemy: {
      "https://*.udemy.com/*": { policy: TOGGLE_POLICIES.ONE_QUARTER },
    },
  };
}<|MERGE_RESOLUTION|>--- conflicted
+++ resolved
@@ -40,10 +40,7 @@
     netflix: {
       "https://*.netflix.com/*": { keyboardControls: ~KEYBOARD_CONTROLS.SEEK },
       "https://*.netflix.com/browse": { policy: TOGGLE_POLICIES.HIDDEN },
-<<<<<<< HEAD
-=======
       "https://*.netflix.com/latest": { policy: TOGGLE_POLICIES.HIDDEN },
->>>>>>> b29fcea7
     },
 
     twitch: {
