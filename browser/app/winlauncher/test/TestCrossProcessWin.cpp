/* -*- Mode: C++; tab-width: 8; indent-tabs-mode: nil; c-basic-offset: 2 -*- */
/* vim: set ts=8 sts=2 et sw=2 tw=80: */
/* This Source Code Form is subject to the terms of the Mozilla Public
 * License, v. 2.0. If a copy of the MPL was not distributed with this
 * file, You can obtain one at https://mozilla.org/MPL/2.0/. */

#define MOZ_USE_LAUNCHER_ERROR
#define DONT_SKIP_DEFAULT_DEPENDENT_MODULES

#include "freestanding/SharedSection.cpp"
#include "mozilla/CmdLineAndEnvUtils.h"
#include "mozilla/NativeNt.h"

const wchar_t kChildArg[] = L"--child";

<<<<<<< HEAD
=======
#if !defined(__MINGW32__)
// MinGW includes an old winternl.h that defines FILE_BASIC_INFORMATION.
>>>>>>> 5a1a3495
typedef struct FILE_BASIC_INFORMATION {
  LARGE_INTEGER CreationTime;
  LARGE_INTEGER LastAccessTime;
  LARGE_INTEGER LastWriteTime;
  LARGE_INTEGER ChangeTime;
  ULONG FileAttributes;
} FILE_BASIC_INFORMATION, *PFILE_BASIC_INFORMATION;
<<<<<<< HEAD
=======
#endif  // !defined(__MINGW32__)

>>>>>>> 5a1a3495
extern "C" NTSTATUS NTAPI
NtQueryAttributesFile(POBJECT_ATTRIBUTES aObjectAttributes,
                      PFILE_BASIC_INFORMATION aFileInformation);

using namespace mozilla;
using namespace mozilla::freestanding;

template <typename T, int N>
void PrintLauncherError(const LauncherResult<T>& aResult,
                        const char (&aMsg)[N]) {
  const LauncherError& err = aResult.inspectErr();
  printf("TEST-FAILED | TestCrossProcessWin | %s - %lx at %s:%d\n", aMsg,
         err.mError.AsHResult(), err.mFile, err.mLine);
}

#define VERIFY_FUNCTION_RESOLVED(mod, exports, name)            \
  do {                                                          \
    if (reinterpret_cast<FARPROC>(exports.m##name) !=           \
        ::GetProcAddress(mod, #name)) {                         \
      printf(                                                   \
          "TEST-FAILED | TestCrossProcessWin | "                \
          "Kernel32ExportsSolver::" #name " did not match.\n"); \
      return false;                                             \
    }                                                           \
  } while (0)

static bool VerifySharedSection(SharedSection& aSharedSection) {
  LauncherResult<SharedSection::Layout*> resultView = aSharedSection.GetView();
  if (resultView.isErr()) {
    PrintLauncherError(resultView, "Failed to map a shared section");
    return false;
  }

  SharedSection::Layout* view = resultView.unwrap();

  // Use a local variable of RTL_RUN_ONCE to resolve Kernel32Exports every time
  RTL_RUN_ONCE sRunEveryTime = RTL_RUN_ONCE_INIT;
  view->mK32Exports.Resolve(sRunEveryTime);

  HMODULE k32mod = ::GetModuleHandleW(L"kernel32.dll");
  VERIFY_FUNCTION_RESOLVED(k32mod, view->mK32Exports, FlushInstructionCache);
  VERIFY_FUNCTION_RESOLVED(k32mod, view->mK32Exports, GetSystemInfo);
  VERIFY_FUNCTION_RESOLVED(k32mod, view->mK32Exports, VirtualProtect);

  Span<uint32_t> modulePaths = []() -> Span<uint32_t> {
    auto getDependentModulePaths =
        reinterpret_cast<uint32_t (*)(uint32_t**)>(::GetProcAddress(
            ::GetModuleHandleW(nullptr), "GetDependentModulePaths"));
    if (!getDependentModulePaths) {
      printf(
          "TEST-FAILED | TestCrossProcessWin | "
          "Failed to get a pointer to GetDependentModulePaths - %08lx.\n",
          ::GetLastError());
      return nullptr;
    }

    uint32_t* modulePathArray;
    uint32_t modulePathArrayLen = getDependentModulePaths(&modulePathArray);
    return Span(modulePathArray, modulePathArrayLen);
  }();

  if (modulePaths.IsEmpty()) {
    return false;
  }

  const uint8_t* arrayBase =
      reinterpret_cast<const uint8_t*>(modulePaths.data());
  for (const uint32_t& offset : modulePaths) {
    // Use NtQueryAttributesFile to check the validity of an NT path.
    UNICODE_STRING ntpath;
    ::RtlInitUnicodeString(
        &ntpath, reinterpret_cast<const wchar_t*>(arrayBase + offset));
    OBJECT_ATTRIBUTES oa;
    InitializeObjectAttributes(&oa, &ntpath, OBJ_CASE_INSENSITIVE, nullptr,
                               nullptr);
    FILE_BASIC_INFORMATION info;
    NTSTATUS status = ::NtQueryAttributesFile(&oa, &info);
    if (!NT_SUCCESS(status)) {
      printf(
          "TEST-FAILED | TestCrossProcessWin | "
          "Invalid path %ls - %08lx.\n",
          ntpath.Buffer, status);
      return false;
    }

    printf("%p: %ls\n", &offset,
           reinterpret_cast<const wchar_t*>(arrayBase + offset));
  }

  return true;
}

class ChildProcess final {
  nsAutoHandle mChildProcess;
  nsAutoHandle mChildMainThread;
  DWORD mProcessId;

 public:
  // The following variables are updated from the parent process via
  // WriteProcessMemory while the process is suspended as a part of
  // TestWithChildProcess().
  //
  // Having both a non-const and a const is important because a constant
  // is separately placed in the .rdata section which is read-only, so
  // the region's attribute needs to be changed before modifying data via
  // WriteProcessMemory.
  // The keyword "volatile" is needed for a constant, otherwise the compiler
  // evaluates a constant as a literal without fetching data from memory.
  static HMODULE sExecutableImageBase;
  static volatile const DWORD sReadOnlyProcessId;

  static int Main() {
    if (sExecutableImageBase != ::GetModuleHandle(nullptr)) {
      printf(
          "TEST-FAILED | TestCrossProcessWin | "
          "sExecutableImageBase is expected to be %p, but actually was %p.\n",
          ::GetModuleHandle(nullptr), sExecutableImageBase);
      return 1;
    }

    if (sReadOnlyProcessId != ::GetCurrentProcessId()) {
      printf(
          "TEST-FAILED | TestCrossProcessWin | "
          "sReadOnlyProcessId is expected to be %lx, but actually was %lx.\n",
          ::GetCurrentProcessId(), sReadOnlyProcessId);
      return 1;
    }

    if (!VerifySharedSection(gSharedSection)) {
      return 1;
    }

    // Test a scenario to transfer a transferred section
    static HANDLE copiedHandle = nullptr;
    nt::CrossExecTransferManager tansferToSelf(::GetCurrentProcess());
    LauncherVoidResult result =
        gSharedSection.TransferHandle(tansferToSelf, &copiedHandle);
    if (result.isErr()) {
      PrintLauncherError(result, "SharedSection::TransferHandle(self) failed");
      return 1;
    }

    gSharedSection.Reset(copiedHandle);
    if (!VerifySharedSection(gSharedSection)) {
      return 1;
    }

    return 0;
  }

  ChildProcess(const wchar_t* aExecutable, const wchar_t* aOption)
      : mProcessId(0) {
    const wchar_t* childArgv[] = {aExecutable, aOption};
    auto cmdLine(
        mozilla::MakeCommandLine(mozilla::ArrayLength(childArgv), childArgv));

    STARTUPINFOW si = {sizeof(si)};
    PROCESS_INFORMATION pi;
    BOOL ok =
        ::CreateProcessW(aExecutable, cmdLine.get(), nullptr, nullptr, FALSE,
                         CREATE_SUSPENDED, nullptr, nullptr, &si, &pi);
    if (!ok) {
      printf(
          "TEST-FAILED | TestCrossProcessWin | "
          "CreateProcessW falied - %08lx.\n",
          GetLastError());
      return;
    }

    mProcessId = pi.dwProcessId;

    mChildProcess.own(pi.hProcess);
    mChildMainThread.own(pi.hThread);
  }

  ~ChildProcess() { ::TerminateProcess(mChildProcess, 0); }

  operator HANDLE() const { return mChildProcess; }
  DWORD GetProcessId() const { return mProcessId; }

  bool ResumeAndWaitUntilExit() {
    if (::ResumeThread(mChildMainThread) == 0xffffffff) {
      printf(
          "TEST-FAILED | TestCrossProcessWin | "
          "ResumeThread failed - %08lx\n",
          GetLastError());
      return false;
    }

    if (::WaitForSingleObject(mChildProcess, 60000) != WAIT_OBJECT_0) {
      printf(
          "TEST-FAILED | TestCrossProcessWin | "
          "Unexpected result from WaitForSingleObject\n");
      return false;
    }

    DWORD exitCode;
    if (!::GetExitCodeProcess(mChildProcess, &exitCode)) {
      printf(
          "TEST-FAILED | TestCrossProcessWin | "
          "GetExitCodeProcess failed - %08lx\n",
          GetLastError());
      return false;
    }

    return exitCode == 0;
  }
};

HMODULE ChildProcess::sExecutableImageBase = 0;
volatile const DWORD ChildProcess::sReadOnlyProcessId = 0;

int wmain(int argc, wchar_t* argv[]) {
  printf("Process: %-8lx Base: %p\n", ::GetCurrentProcessId(),
         ::GetModuleHandle(nullptr));

  if (argc == 2 && wcscmp(argv[1], kChildArg) == 0) {
    return ChildProcess::Main();
  }

  ChildProcess childProcess(argv[0], kChildArg);
  if (!childProcess) {
    return 1;
  }

  LauncherResult<HMODULE> remoteImageBase =
      nt::GetProcessExeModule(childProcess);
  if (remoteImageBase.isErr()) {
    PrintLauncherError(remoteImageBase, "nt::GetProcessExeModule failed");
    return 1;
  }

  nt::CrossExecTransferManager transferMgr(childProcess);
  if (!transferMgr) {
    printf(
        "TEST-FAILED | TestCrossProcessWin | "
        "CrossExecTransferManager instantiation failed.\n");
    return 1;
  }

  LauncherVoidResult result =
      transferMgr.Transfer(&ChildProcess::sExecutableImageBase,
                           &remoteImageBase.inspect(), sizeof(HMODULE));
  if (result.isErr()) {
    PrintLauncherError(result, "ChildProcess::WriteData(Imagebase) failed");
    return 1;
  }

  DWORD childPid = childProcess.GetProcessId();

  DWORD* readOnlyData = const_cast<DWORD*>(&ChildProcess::sReadOnlyProcessId);
  result = transferMgr.Transfer(readOnlyData, &childPid, sizeof(DWORD));
  if (result.isOk()) {
    printf(
        "TEST-UNEXPECTED | TestCrossProcessWin | "
        "A constant was located in a writable section.");
    return 1;
  }

  AutoVirtualProtect prot =
      transferMgr.Protect(readOnlyData, sizeof(uint32_t), PAGE_READWRITE);
  if (!prot) {
    printf(
        "TEST-FAILED | TestCrossProcessWin | "
        "VirtualProtect failed - %08lx\n",
        prot.GetError().AsHResult());
    return 1;
  }

  result = transferMgr.Transfer(readOnlyData, &childPid, sizeof(DWORD));
  if (result.isErr()) {
    PrintLauncherError(result, "ChildProcess::WriteData(PID) failed");
    return 1;
  }

  {
    // Define a scope for |sharedSection| to resume the child process after
    // the section is deleted in the parent process.
    result = gSharedSection.Init(transferMgr.LocalPEHeaders());
    if (result.isErr()) {
      PrintLauncherError(result, "SharedSection::Init failed");
      return 1;
    }

    result = gSharedSection.TransferHandle(transferMgr);
    if (result.isErr()) {
      PrintLauncherError(result, "SharedSection::TransferHandle failed");
      return 1;
    }
  }

  if (!childProcess.ResumeAndWaitUntilExit()) {
    return 1;
  }

  return 0;
}<|MERGE_RESOLUTION|>--- conflicted
+++ resolved
@@ -13,11 +13,8 @@
 
 const wchar_t kChildArg[] = L"--child";
 
-<<<<<<< HEAD
-=======
 #if !defined(__MINGW32__)
 // MinGW includes an old winternl.h that defines FILE_BASIC_INFORMATION.
->>>>>>> 5a1a3495
 typedef struct FILE_BASIC_INFORMATION {
   LARGE_INTEGER CreationTime;
   LARGE_INTEGER LastAccessTime;
@@ -25,11 +22,8 @@
   LARGE_INTEGER ChangeTime;
   ULONG FileAttributes;
 } FILE_BASIC_INFORMATION, *PFILE_BASIC_INFORMATION;
-<<<<<<< HEAD
-=======
 #endif  // !defined(__MINGW32__)
 
->>>>>>> 5a1a3495
 extern "C" NTSTATUS NTAPI
 NtQueryAttributesFile(POBJECT_ATTRIBUTES aObjectAttributes,
                       PFILE_BASIC_INFORMATION aFileInformation);
