--- conflicted
+++ resolved
@@ -556,8 +556,6 @@
 
         return subprocess.call(jittest_cmd)
 
-<<<<<<< HEAD
-=======
     @Command('jsapi-tests', category='testing',
              conditions=[has_js_binary('jsapi-tests')],
              description='Run jsapi tests (JavaScript engine).')
@@ -575,7 +573,6 @@
 
         return subprocess.call(jsapi_tests_cmd)
 
->>>>>>> 401f1ce7
     @Command('check-spidermonkey', category='testing',
              description='Run SpiderMonkey tests (JavaScript engine).')
     @CommandArgument('--valgrind', action='store_true',
