[marker-supported-properties.html]
  [Property list-style value 'inside url('foo') decimal' in ::marker]
    expected: FAIL

  [Property font value 'italic small-caps 900 expanded 25px / 50px Ahem' in ::marker]
    expected: FAIL

  [Property white-space value 'nowrap' in ::marker]
    expected: FAIL

  [Property animation value '1s linear 2s infinite alternate forwards paused anim' in ::marker]
    expected: FAIL

  [Property transition value 'display 1s linear 2s' in ::marker]
    expected: FAIL

  [Property text-shadow value 'rgb(0, 255, 0) 1px 2px 3px' in ::marker]
    expected: FAIL

  [Property text-decoration-skip-ink value 'none' in ::marker]
    expected: FAIL

  [Property text-emphasis value 'dot rgb(0, 255, 0)' in ::marker]
    expected: FAIL

  [Property text-emphasis-position value 'under left' in ::marker]
    expected: FAIL

  [Property text-emphasis-style value 'dot' in ::marker]
    expected: FAIL

  [Property text-emphasis-color value 'rgb(0, 255, 0)' in ::marker]
    expected: FAIL

<<<<<<< HEAD
  [Property text-shadow value 'rgb(0, 255, 0) 1px 2px 3px' in ::marker]
    expected: FAIL

  [Property text-decoration-skip-ink value 'none' in ::marker]
    expected: FAIL

  [Property text-emphasis value 'dot rgb(0, 255, 0)' in ::marker]
    expected: FAIL

  [Property text-emphasis-position value 'under left' in ::marker]
    expected: FAIL

  [Property text-emphasis-style value 'dot' in ::marker]
    expected: FAIL

  [Property text-emphasis-color value 'rgb(0, 255, 0)' in ::marker]
=======
  [Property letter-spacing value '10px' in ::marker]
    expected: FAIL

  [Property line-break value 'anywhere' in ::marker]
    expected: FAIL

  [Property hyphens value 'none' in ::marker]
    expected: FAIL

  [Property word-spacing value '10px' in ::marker]
    expected: FAIL

  [Property overflow-wrap value 'anywhere' in ::marker]
    expected: FAIL

  [Property tab-size value '10px' in ::marker]
    expected: FAIL

  [Property word-break value 'break-word' in ::marker]
>>>>>>> e024087a
    expected: FAIL
<|MERGE_RESOLUTION|>--- conflicted
+++ resolved
@@ -32,24 +32,6 @@
   [Property text-emphasis-color value 'rgb(0, 255, 0)' in ::marker]
     expected: FAIL
 
-<<<<<<< HEAD
-  [Property text-shadow value 'rgb(0, 255, 0) 1px 2px 3px' in ::marker]
-    expected: FAIL
-
-  [Property text-decoration-skip-ink value 'none' in ::marker]
-    expected: FAIL
-
-  [Property text-emphasis value 'dot rgb(0, 255, 0)' in ::marker]
-    expected: FAIL
-
-  [Property text-emphasis-position value 'under left' in ::marker]
-    expected: FAIL
-
-  [Property text-emphasis-style value 'dot' in ::marker]
-    expected: FAIL
-
-  [Property text-emphasis-color value 'rgb(0, 255, 0)' in ::marker]
-=======
   [Property letter-spacing value '10px' in ::marker]
     expected: FAIL
 
@@ -69,5 +51,4 @@
     expected: FAIL
 
   [Property word-break value 'break-word' in ::marker]
->>>>>>> e024087a
     expected: FAIL
