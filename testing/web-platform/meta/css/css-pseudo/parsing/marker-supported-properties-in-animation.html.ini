--- conflicted
+++ resolved
@@ -95,87 +95,8 @@
   [Transition of letter-spacing in ::marker]
     expected: FAIL
 
-<<<<<<< HEAD
-  [Transition of tab-size in ::marker]
-    expected: FAIL
-
-  [Animation of letter-spacing in ::marker]
-    expected: FAIL
-
-  [Transition of text-emphasis-color in ::marker]
-    expected: FAIL
-
-  [Animation of tab-size in ::marker]
-    expected: FAIL
-
-  [Animation of word-spacing in ::marker]
-    expected: FAIL
-
-  [Animation of text-shadow in ::marker]
-    expected: FAIL
-
-  [Transition of text-emphasis-position in ::marker]
-    expected: FAIL
-
-  [Animation of text-emphasis-position in ::marker]
-    expected: FAIL
-
-  [Animation of line-break in ::marker]
-    expected: FAIL
-
-  [Transition of text-emphasis in ::marker]
-    expected: FAIL
-
-  [Animation of text-emphasis in ::marker]
-    expected: FAIL
-
-  [Transition of word-spacing in ::marker]
-    expected: FAIL
-
-  [Animation of word-break in ::marker]
-    expected: FAIL
-
-  [Animation of text-emphasis-style in ::marker]
-    expected: FAIL
-
-  [Transition of word-break in ::marker]
-    expected: FAIL
-
-  [Animation of overflow-wrap in ::marker]
-    expected: FAIL
-
-  [Transition of text-emphasis-style in ::marker]
-    expected: FAIL
-
-  [Animation of hyphens in ::marker]
-    expected: FAIL
-
-  [Transition of text-decoration-skip-ink in ::marker]
-    expected: FAIL
-
-  [Animation of text-emphasis-color in ::marker]
-    expected: FAIL
-
-  [Transition of overflow-wrap in ::marker]
-    expected: FAIL
-
-  [Transition of line-break in ::marker]
-    expected: FAIL
-
-  [Transition of text-shadow in ::marker]
-    expected: FAIL
-
-  [Animation of text-decoration-skip-ink in ::marker]
-    expected: FAIL
-
-  [Transition of hyphens in ::marker]
-    expected: FAIL
-
-  [Transition of letter-spacing in ::marker]
-=======
   [Animation of line-height in ::marker]
     expected: FAIL
 
   [Transition of line-height in ::marker]
->>>>>>> 5957a1ba
     expected: FAIL
