--- conflicted
+++ resolved
@@ -517,7 +517,7 @@
   let mm = window.messageManager;
 
   // On B2G, use global message manager instead.
-  if (this.appName == 'b2g') {
+  if (this.appName == "b2g") {
     mm = this.mm;
   }
 
@@ -1618,15 +1618,14 @@
  */
 GeckoDriver.prototype.switchToSystemWindow = async function() {
   assert.b2g();
-  const found = this.findWindow(this.windows, {"origin": "chrome://system"});
+  const found = this.findWindow(this.windows, { origin: "chrome://system" });
   if (found) {
     const focus = false;
     await this.setWindowHandle(found, focus);
-    return this.curBrowser.contentBrowser.browsingContext.id
-  } else {
-    throw new NoSuchWindowError(`Unable to locate system app window`);
-  }
-}
+    return this.curBrowser.contentBrowser.browsingContext.id;
+  }
+  throw new error.NoSuchWindowError(`Unable to locate system app window`);
+};
 
 /**
  * Switch current top-level browsing context by server-assigned ID.
@@ -1671,20 +1670,19 @@
     );
 
     assert.boolean(
-      origin == (new URL(origin)).origin,
+      origin == new URL(origin).origin,
       pprint`Expected "origin" to be a origin of an URL, got ${origin}`
     );
   }
 
-  let filter = handle ? {'id': parseInt(handle)} : {"origin": origin};
+  let filter = handle ? { id: parseInt(handle) } : { origin };
 
   const found = this.findWindow(this.windows, filter);
   if (found) {
     await this.setWindowHandle(found, focus);
     return this.curBrowser.contentBrowser.browsingContext.id;
-  } else {
-    throw new error.NoSuchWindowError(`Unable to locate window: ${handle}`);
-  }
+  }
+  throw new error.NoSuchWindowError(`Unable to locate window: ${handle}`);
 };
 
 /**
@@ -1702,7 +1700,8 @@
  *     associated metadata.
  */
 GeckoDriver.prototype.findWindow = function(winIterable, filter) {
-  let id = null, origin = null;
+  let id = null,
+    origin = null;
 
   if (typeof filter.id != "undefined") {
     id = filter.id;
@@ -1715,22 +1714,17 @@
     const tabBrowser = browser.getTabBrowser(win);
 
     // In case the wanted window is a chrome window, we are done.
-<<<<<<< HEAD
-    // Only do this when using outer window id.
-    if (id && id == bc.id) {
-      return { win, id: bc.id, hasTabBrowser: !!tabBrowser };
-=======
     if (filter(win, browsingContext.id)) {
       return { win, id: browsingContext.id, hasTabBrowser: !!tabBrowser };
->>>>>>> d0295f7a
 
       // Otherwise check if the chrome window has a tab browser, and that it
       // contains a tab with the wanted window handle.
     } else if (tabBrowser && tabBrowser.tabs) {
       for (let i = 0; i < tabBrowser.tabs.length; ++i) {
         let contentBrowser = browser.getBrowserForTab(tabBrowser.tabs[i]);
-        let result = id ? (id == this.getIdForBrowser(contentBrowser))
-                        : (origin == (new URL(contentBrowser.src)).origin);
+        let result = id
+          ? id == this.getIdForBrowser(contentBrowser)
+          : origin == new URL(contentBrowser.src).origin;
 
         if (result) {
           return {
