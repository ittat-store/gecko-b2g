--- conflicted
+++ resolved
@@ -1728,19 +1728,11 @@
  * Find a specific window according to some filter function.
  *
  * @param {Iterable.<Window>} winIterable
-<<<<<<< HEAD
- *     Iterable that emits Windows.
- * @param {Object} filter
- *     A object with key-value is {'id': the outerId of the window} or
- *     {'origin': the origin of the B2G app window}, and would be used for
- *     filtering.
-=======
  *     Iterable that emits Window objects.
  * @param {function(Window, number): boolean} filter
  *     A callback function taking two arguments; the window and
  *     the outerId of the window, and returning a boolean indicating
  *     whether the window is the target.
->>>>>>> 200cd613
  *
  * @return {Object}
  *     A window handle object containing the window and some
