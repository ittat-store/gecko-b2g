--- conflicted
+++ resolved
@@ -63,12 +63,8 @@
                   $if: 'repository.project == "try"'
                   then: {$fromNow: '28 days'}
                   else: {$fromNow: '1 year'}
-<<<<<<< HEAD
               trustDomain: kaios
-=======
-              trustDomain: gecko
               treeherder_link: '[Treeherder job](https://treeherder.mozilla.org/#/jobs?repo=${repository.project}&revision=${push.revision}&selectedTaskRun=${ownTaskId})'
->>>>>>> 835a5cb7
           in:
               taskId: {$if: 'tasks_for != "action"', then: '${ownTaskId}'}
               taskGroupId:
