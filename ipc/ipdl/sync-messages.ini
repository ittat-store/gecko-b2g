--- conflicted
+++ resolved
@@ -1018,9 +1018,9 @@
 [PContent::InitOtherFamilyNames]
 description = for bug 1514869 - layout is blocked on font lookup, needs complete family-name information - not used after loading is complete
 [PContent::GetDeviceStorageLocation]
-description =
+description = legacy sync IPC for the DeviceStorage API
 [PContent::GetDeviceStorageLocations]
-description =
+description = legacy sync IPC for the DeviceStorage API
 [PContent::GetHyphDict]
 description = for bug 1487212 - layout requires hyphenation data from a given omnijar resource - only called once per locale by a given content process
 [PContent::UngrabPointer]
@@ -1183,13 +1183,9 @@
 [PHal::GetCurrentBatteryInformation]
 description = legacy sync IPC - please add detailed description
 [PHal::GetCurrentNetworkInformation]
-<<<<<<< HEAD
-description =
+description = legacy sync IPC - please add detailed description
 [PHal::GetScreenEnabled]
-description =
-=======
-description = legacy sync IPC - please add detailed description
->>>>>>> d4d6f81e
+description = legacy sync IPC - please add detailed description
 [PHal::GetWakeLockInfo]
 description = legacy sync IPC - please add detailed description
 [PHal::LockScreenOrientation]
@@ -1221,12 +1217,11 @@
 [PCompositorBridge::PWebGL]
 description = Creation of WebGL contexts is synchronous by spec.
 
-<<<<<<< HEAD
 # Gonk stuff
 [PSharedBufferManager::AllocateGrallocBuffer]
-=======
+description = Allocation of a gralloc buffer
+
 #############################################################
 #          AVOID ADDING NEW MESSAGES TO THIS FILE           #
 #                see comment at top of file                 #
-#############################################################
->>>>>>> d4d6f81e
+#############################################################