#############################################################
#                                                           #
# Any changes to this file must be reviewed by an IPC peer. #
#                                                           #
#############################################################

# C++ unit tests
[PTestBadActorSub::__delete__]
description =
[PTestCancel::Test1_1]
description =
[PTestCancel::Test2_2]
description =
[PTestCancel::Test2_1]
description =
[PTestCancel::Test3_1]
description =
[PTestCancel::Test3_2]
description =
[PTestCancel::CheckChild]
description =
[PTestCancel::CheckParent]
description =
[PTestCrashCleanup::DIEDIEDIE]
description =
[PTestDataStructures::Test1]
description =
[PTestDataStructures::Test2]
description =
[PTestDataStructures::Test3]
description =
[PTestDataStructures::Test4]
description =
[PTestDataStructures::Test5]
description =
[PTestDataStructures::Test6]
description =
[PTestDataStructures::Test7_0]
description =
[PTestDataStructures::Test7]
description =
[PTestDataStructures::Test8]
description =
[PTestDataStructures::Test9]
description =
[PTestDataStructures::Test10]
description =
[PTestDataStructures::Test11]
description =
[PTestDataStructures::Test12]
description =
[PTestDataStructures::Test13]
description =
[PTestDataStructures::Test14]
description =
[PTestDataStructures::Test15]
description =
[PTestDataStructures::Test16]
description =
[PTestDataStructures::Test17]
description =
[PTestDataStructures::Test18]
description =
[PTestDataStructures::Dummy]
description =
[PTestDataStructuresSub::__delete__]
description =
[PTestDemon::HiPrioSyncMessage]
description =
[PTestDemon::SyncMessage]
description =
[PTestDemon::UrgentSyncMessage]
description =
[PTestDesc::PTestDescSub]
description =
[PTestDescSub::PTestDescSubsub]
description =
[PTestDescSubsub::__delete__]
description =
[PTestEndpointBridgeMainSub::HiRpc]
description =
[PTestEndpointBridgeMainSub::HelloSync]
description =
[PTestEndpointBridgeMainSub::HelloRpc]
description =
[PTestEndpointOpensOpened::HiRpc]
description =
[PTestEndpointOpensOpened::HelloSync]
description =
[PTestEndpointOpensOpened::HelloRpc]
description =
[PTestFailedCtor::PTestFailedCtorSub]
description =
[PTestFailedCtorSub::Sync]
description =
[PTestHangs::StackFrame]
description =
[PTestHangs::Hang]
description =
[PTestHighestPrio::Msg2]
description =
[PTestHighestPrio::Msg4]
description =
[PTestHighestPrio::StartInner]
description =
[PTestIndirectProtocolParamFirst::Test]
description =
[PTestInterruptErrorCleanup::Error]
description =
[PTestInterruptErrorCleanup::__delete__]
description =
[PTestInterruptRaces::Race]
description =
[PTestInterruptRaces::StackFrame]
description =
[PTestInterruptRaces::StackFrame3]
description =
[PTestInterruptRaces::StartRace]
description =
[PTestInterruptRaces::Parent]
description =
[PTestInterruptRaces::GetAnsweredParent]
description =
[PTestInterruptRaces::Child]
description =
[PTestInterruptShutdownRace::StartDeath]
description =
[PTestInterruptShutdownRace::Exit]
description =
[PTestJSON::Test]
description =
[PTestLatency::Rpc]
description =
[PTestLatency::Synchro]
description =
[PTestLatency::Synchro2]
description =
[PTestNestedLoops::R]
description =
[PTestPriority::PMsg2]
description =
[PTestPriority::PMsg4]
description =
[PTestPriority::PMsg6]
description =
[PTestRPC::Test1_Start]
description =
[PTestRPC::Test1_InnerEvent]
description =
[PTestRPC::Test2_OutOfOrder]
description =
[PTestRPC::Test1_InnerQuery]
description =
[PTestRPC::Test1_NoReenter]
description =
[PTestRPC::Test2_FirstUrgent]
description =
[PTestRPC::Test2_SecondUrgent]
description =
[PTestRaceDeadlock::Lose]
description =
[PTestRaceDeadlock::Win]
description =
[PTestRaceDeadlock::Rpc]
description =
[PTestRaceDeferral::Lose]
description =
[PTestRaceDeferral::Win]
description =
[PTestRaceDeferral::Rpc]
description =
[PTestRacyInterruptReplies::R_]
description =
[PTestRacyInterruptReplies::_R]
description =
[PTestRacyReentry::E]
description =
[PTestRacyReentry::H]
description =
[PTestRacyUndefer::Race]
description =
[PTestRacyUndefer::Spam]
description =
[PTestRacyUndefer::RaceWinTwice]
description =
[PTestShutdown::Sync]
description =
[PTestShutdownSub::StackFrame]
description =
[PTestShutdownSub::__delete__]
description =
[PTestShutdownSubsub::__delete__]
description =
[PTestStackHooks::Sync]
description =
[PTestStackHooks::Rpc]
description =
[PTestStackHooks::StackFrame]
description =
[PTestSyncError::Error]
description =
[PTestSyncWakeup::StackFrame]
description =
[PTestSyncWakeup::Sync1]
description =
[PTestSyncWakeup::Sync2]
description =
[PTestUrgency::Test1]
description =
[PTestUrgency::Test3]
description =
[PTestUrgency::FinalTest_Begin]
description =
[PTestUrgency::Reply1]
description =
[PTestUrgency::Reply2]
description =
[PTestUrgentHangs::Test1_2]
description =
[PTestUrgentHangs::TestInner]
description =
[PTestUrgentHangs::TestInnerUrgent]
description =
[PTestUrgentHangs::Test1_1]
description =
[PTestUrgentHangs::Test1_3]
description =
[PTestUrgentHangs::Test2]
description =
[PTestUrgentHangs::Test3]
description =
[PTestUrgentHangs::Test4_1]
description =
[PTestUrgentHangs::Test5_1]
description =
[PTestLayoutThread::SyncMessage]
description =
[PTestPaintThread::FinishedPaint]
description =

# A11y code
[PDocAccessible::State]
description =
platform = notwin
[PDocAccessible::NativeState]
description =
platform = notwin
[PDocAccessible::Name]
description =
platform = notwin
[PDocAccessible::Value]
description =
platform = notwin
[PDocAccessible::Help]
description =
platform = notwin
[PDocAccessible::Description]
description =
platform = notwin
[PDocAccessible::Attributes]
description =
platform = notwin
[PDocAccessible::RelationByType]
description =
platform = notwin
[PDocAccessible::Relations]
description =
platform = notwin
[PDocAccessible::IsSearchbox]
description =
platform = notwin
[PDocAccessible::LandmarkRole]
description =
platform = notwin
[PDocAccessible::ARIARoleAtom]
description =
platform = notwin
[PDocAccessible::GetLevelInternal]
description =
platform = notwin
[PDocAccessible::CaretLineNumber]
description =
platform = notwin
[PDocAccessible::CaretOffset]
description =
platform = notwin
[PDocAccessible::CharacterCount]
description =
platform = notwin
[PDocAccessible::SelectionCount]
description =
platform = notwin
[PDocAccessible::TextSubstring]
description =
platform = notwin
[PDocAccessible::GetTextAfterOffset]
description =
platform = notwin
[PDocAccessible::GetTextAtOffset]
description =
platform = notwin
[PDocAccessible::GetTextBeforeOffset]
description =
platform = notwin
[PDocAccessible::CharAt]
description =
platform = notwin
[PDocAccessible::TextAttributes]
description =
platform = notwin
[PDocAccessible::DefaultTextAttributes]
description =
platform = notwin
[PDocAccessible::TextBounds]
description =
platform = notwin
[PDocAccessible::CharBounds]
description =
platform = notwin
[PDocAccessible::OffsetAtPoint]
description =
platform = notwin
[PDocAccessible::SelectionBoundsAt]
description =
platform = notwin
[PDocAccessible::SetSelectionBoundsAt]
description =
platform = notwin
[PDocAccessible::AddToSelection]
description =
platform = notwin
[PDocAccessible::RemoveFromSelection]
description =
platform = notwin
[PDocAccessible::Text]
description =
platform = notwin
[PDocAccessible::ReplaceText]
description =
platform = notwin
[PDocAccessible::InsertText]
description =
platform = notwin
[PDocAccessible::CopyText]
description =
platform = notwin
[PDocAccessible::CutText]
description =
platform = notwin
[PDocAccessible::DeleteText]
description =
platform = notwin
[PDocAccessible::PasteText]
description =
platform = notwin
[PDocAccessible::ImagePosition]
description =
platform = notwin
[PDocAccessible::ImageSize]
description =
platform = notwin
[PDocAccessible::StartOffset]
description =
platform = notwin
[PDocAccessible::EndOffset]
description =
platform = notwin
[PDocAccessible::IsLinkValid]
description =
platform = notwin
[PDocAccessible::AnchorCount]
description =
platform = notwin
[PDocAccessible::AnchorURIAt]
description =
platform = notwin
[PDocAccessible::AnchorAt]
description =
platform = notwin
[PDocAccessible::LinkCount]
description =
platform = notwin
[PDocAccessible::LinkAt]
description =
platform = notwin
[PDocAccessible::LinkIndexOf]
description =
platform = notwin
[PDocAccessible::LinkIndexAtOffset]
description =
platform = notwin
[PDocAccessible::TableOfACell]
description =
platform = notwin
[PDocAccessible::ColIdx]
description =
platform = notwin
[PDocAccessible::RowIdx]
description =
platform = notwin
[PDocAccessible::GetPosition]
description =
platform = notwin
[PDocAccessible::ColExtent]
description =
platform = notwin
[PDocAccessible::RowExtent]
description =
platform = notwin
[PDocAccessible::GetColRowExtents]
description =
platform = notwin
[PDocAccessible::ColHeaderCells]
description =
platform = notwin
[PDocAccessible::RowHeaderCells]
description =
platform = notwin
[PDocAccessible::IsCellSelected]
description =
platform = notwin
[PDocAccessible::TableCaption]
description =
platform = notwin
[PDocAccessible::TableSummary]
description =
platform = notwin
[PDocAccessible::TableColumnCount]
description =
platform = notwin
[PDocAccessible::TableRowCount]
description =
platform = notwin
[PDocAccessible::TableCellAt]
description =
platform = notwin
[PDocAccessible::TableCellIndexAt]
description =
platform = notwin
[PDocAccessible::TableColumnIndexAt]
description =
platform = notwin
[PDocAccessible::TableRowIndexAt]
description =
platform = notwin
[PDocAccessible::TableRowAndColumnIndicesAt]
description =
platform = notwin
[PDocAccessible::TableColumnExtentAt]
description =
platform = notwin
[PDocAccessible::TableRowExtentAt]
description =
platform = notwin
[PDocAccessible::TableColumnDescription]
description =
platform = notwin
[PDocAccessible::TableRowDescription]
description =
platform = notwin
[PDocAccessible::TableColumnSelected]
description =
platform = notwin
[PDocAccessible::TableRowSelected]
description =
platform = notwin
[PDocAccessible::TableCellSelected]
description =
platform = notwin
[PDocAccessible::TableSelectedCellCount]
description =
platform = notwin
[PDocAccessible::TableSelectedColumnCount]
description =
platform = notwin
[PDocAccessible::TableSelectedRowCount]
description =
platform = notwin
[PDocAccessible::TableSelectedCells]
description =
platform = notwin
[PDocAccessible::TableSelectedCellIndices]
description =
platform = notwin
[PDocAccessible::TableSelectedColumnIndices]
description =
platform = notwin
[PDocAccessible::TableSelectedRowIndices]
description =
platform = notwin
[PDocAccessible::TableSelectColumn]
description =
platform = notwin
[PDocAccessible::TableSelectRow]
description =
platform = notwin
[PDocAccessible::TableUnselectColumn]
description =
platform = notwin
[PDocAccessible::TableUnselectRow]
description =
platform = notwin
[PDocAccessible::TableIsProbablyForLayout]
description =
platform = notwin
[PDocAccessible::AtkTableColumnHeader]
description =
platform = notwin
[PDocAccessible::AtkTableRowHeader]
description =
platform = notwin
[PDocAccessible::SelectedItems]
description =
platform = notwin
[PDocAccessible::SelectedItemCount]
description =
platform = notwin
[PDocAccessible::GetSelectedItem]
description =
platform = notwin
[PDocAccessible::IsItemSelected]
description =
platform = notwin
[PDocAccessible::AddItemToSelection]
description =
platform = notwin
[PDocAccessible::RemoveItemFromSelection]
description =
platform = notwin
[PDocAccessible::SelectAll]
description =
platform = notwin
[PDocAccessible::UnselectAll]
description =
platform = notwin
[PDocAccessible::DoAction]
description =
platform = notwin
[PDocAccessible::ActionCount]
description =
platform = notwin
[PDocAccessible::ActionDescriptionAt]
description =
platform = notwin
[PDocAccessible::ActionNameAt]
description =
platform = notwin
[PDocAccessible::AccessKey]
description =
platform = notwin
[PDocAccessible::KeyboardShortcut]
description =
platform = notwin
[PDocAccessible::AtkKeyBinding]
description =
platform = notwin
[PDocAccessible::CurValue]
description =
platform = notwin
[PDocAccessible::SetCurValue]
description =
platform = notwin
[PDocAccessible::MinValue]
description =
platform = notwin
[PDocAccessible::MaxValue]
description =
platform = notwin
[PDocAccessible::Step]
description =
platform = notwin
[PDocAccessible::FocusedChild]
description =
platform = notwin
[PDocAccessible::Language]
description =
platform = notwin
[PDocAccessible::DocType]
description =
platform = notwin
[PDocAccessible::Title]
description =
platform = notwin
[PDocAccessible::URL]
description =
platform = notwin
[PDocAccessible::MimeType]
description =
platform = notwin
[PDocAccessible::URLDocTypeMimeType]
description =
platform = notwin
[PDocAccessible::AccessibleAtPoint]
description =
platform = notwin
[PDocAccessible::Extents]
description =
platform = notwin
[PDocAccessible::ExtentsInCSSPixels]
description =
platform = notwin
[PDocAccessible::DOMNodeID]
description =
platform = notwin
[PDocAccessible::GetWindowedPluginIAccessible]
description =
platform = win
[PDocAccessible::SyncTextChangeEvent]
description =
platform = win

# CPOWs
[PBrowser::RpcMessage]
description =
[PContent::RpcMessage]
description =
[PJavaScript::PreventExtensions]
description =
[PJavaScript::GetOwnPropertyDescriptor]
description =
[PJavaScript::DefineProperty]
description =
[PJavaScript::Delete]
description =
[PJavaScript::Has]
description =
[PJavaScript::HasOwn]
description =
[PJavaScript::Get]
description =
[PJavaScript::Set]
description =
[PJavaScript::IsExtensible]
description =
[PJavaScript::CallOrConstruct]
description =
[PJavaScript::HasInstance]
description =
[PJavaScript::GetBuiltinClass]
description =
[PJavaScript::IsArray]
description =
[PJavaScript::ClassName]
description =
[PJavaScript::GetPrototype]
description =
[PJavaScript::GetPrototypeIfOrdinary]
description =
[PJavaScript::RegExpToShared]
description =
[PJavaScript::GetPropertyKeys]
description =
[PJavaScript::InstanceOf]
description =
[PJavaScript::DOMInstanceOf]
description =

# Plugins
[PPluginWidget::Create]
description =
[PPluginWidget::GetNativePluginPort]
description =
[PPluginWidget::SetNativeChildWindow]
description =
[PFunctionBroker::BrokerFunction]
description =
[PPluginInstance::CreateChildPluginWindow]
description =
[PPluginInstance::NPP_SetWindow]
description =
[PPluginInstance::NPP_GetValue_NPPVpluginWantsAllNetworkStreams]
description =
[PPluginInstance::NPP_GetValue_NPPVpluginScriptableNPObject]
description =
[PPluginInstance::NPP_SetValue_NPNVprivateModeBool]
description =
[PPluginInstance::NPP_GetValue_NPPVpluginNativeAccessibleAtkPlugId]
description =
[PPluginInstance::NPP_SetValue_NPNVCSSZoomFactor]
description =
[PPluginInstance::NPP_SetValue_NPNVmuteAudioBool]
description =
[PPluginInstance::NPP_HandleEvent]
description =
[PPluginInstance::NPP_HandleEvent_Shmem]
description =
[PPluginInstance::NPP_HandleEvent_IOSurface]
description =
[PPluginInstance::Paint]
description =
[PPluginInstance::NPP_Destroy]
description =
[PPluginInstance::NPN_GetValue_NPNVWindowNPObject]
description =
[PPluginInstance::NPN_GetValue_NPNVPluginElementNPObject]
description =
[PPluginInstance::NPN_GetValue_NPNVprivateModeBool]
description =
[PPluginInstance::NPN_GetValue_NPNVnetscapeWindow]
description =
[PPluginInstance::NPN_GetValue_NPNVdocumentOrigin]
description =
[PPluginInstance::NPN_GetValue_DrawingModelSupport]
description =
[PPluginInstance::NPN_GetValue_SupportsAsyncBitmapSurface]
description =
[PPluginInstance::NPN_GetValue_SupportsAsyncDXGISurface]
description =
[PPluginInstance::NPN_GetValue_PreferredDXGIAdapter]
description =
[PPluginInstance::NPN_SetValue_NPPVpluginWindow]
description =
[PPluginInstance::NPN_SetValue_NPPVpluginTransparent]
description =
[PPluginInstance::NPN_SetValue_NPPVpluginUsesDOMForCursor]
description =
[PPluginInstance::NPN_SetValue_NPPVpluginDrawingModel]
description =
[PPluginInstance::NPN_SetValue_NPPVpluginEventModel]
description =
[PPluginInstance::NPN_SetValue_NPPVpluginIsPlayingAudio]
description =
[PPluginInstance::NPN_GetURL]
description =
[PPluginInstance::NPN_PostURL]
description =
[PPluginInstance::PStreamNotify]
description =
[PPluginInstance::RevokeCurrentDirectSurface]
description =
[PPluginInstance::InitDXGISurface]
description =
[PPluginInstance::FinalizeDXGISurface]
description =
[PPluginInstance::ShowDirectBitmap]
description =
[PPluginInstance::ShowDirectDXGISurface]
description =
[PPluginInstance::Show]
description =
[PPluginInstance::NPN_PushPopupsEnabledState]
description =
[PPluginInstance::NPN_PopPopupsEnabledState]
description =
[PPluginInstance::NPN_GetValueForURL]
description =
[PPluginInstance::NPN_SetValueForURL]
description =
[PPluginInstance::NPN_ConvertPoint]
description =
[PPluginInstance::GetCompositionString]
description =
[PPluginInstance::NPP_NewStream]
description =
[PPluginInstance::PluginFocusChange]
description =
[PPluginInstance::SetPluginFocus]
description =
[PPluginInstance::UpdateWindow]
description =
[PPluginModule::ModuleSupportsAsyncRender]
description =
[PPluginModule::NP_GetEntryPoints]
description =
[PPluginModule::NP_Initialize]
description =
[PPluginModule::SyncNPP_New]
description =
[PPluginModule::NP_Shutdown]
description =
[PPluginModule::OptionalFunctionsSupported]
description =
[PPluginModule::ProcessSomeEvents]
description =
[PPluginModule::NPN_SetException]
description =
[PPluginModule::NPN_SetValue_NPPVpluginRequiresAudioDeviceChanges]
description =
[PPluginModule::InitCrashReporter]
description =
[PPluginScriptableObject::NPN_Evaluate]
description =
[PPluginScriptableObject::Invalidate]
description =
[PPluginScriptableObject::HasMethod]
description =
[PPluginScriptableObject::Invoke]
description =
[PPluginScriptableObject::InvokeDefault]
description =
[PPluginScriptableObject::HasProperty]
description =
[PPluginScriptableObject::SetProperty]
description =
[PPluginScriptableObject::RemoveProperty]
description =
[PPluginScriptableObject::Enumerate]
description =
[PPluginScriptableObject::Construct]
description =
[PPluginScriptableObject::GetParentProperty]
description =
[PPluginScriptableObject::GetChildProperty]
description =
[PPluginStream::NPN_Write]
description =
[PPluginStream::__delete__]
description =

# Session history
[PSHistory::GetCount]
description = Standing up Fission
[PSHistory::GetIndex]
description = Standing up Fission
[PSHistory::SetIndex]
description = Standing up Fission
[PSHistory::GetRequestedIndex]
description = Standing up Fission
[PSHistory::GetEntryAtIndex]
description = Standing up Fission
[PSHistory::PurgeHistory]
description = Standing up Fission
[PSHistory::ReloadCurrentEntry]
description = Standing up Fission
[PSHistory::GotoIndex]
description = Standing up Fission
[PSHistory::GetIndexOfEntry]
description = Standing up Fission
[PSHistory::AddEntry]
description = Standing up Fission
[PSHistory::ReplaceEntry]
description = Standing up Fission
[PSHistory::NotifyOnHistoryReload]
description = Standing up Fission
[PSHistory::RemoveEntries]
description = Standing up Fission
[PSHistory::Reload]
description = Standing up Fission
[PSHistory::GetAllEntries]
description = Standing up Fission
[PSHistory::FindEntryForBFCache]
description = Standing up Fission
[PContent::PSHEntry]
description = Standing up Fission
[PSHEntry::GetURI]
description = Standing up Fission
[PSHEntry::GetOriginalURI]
description = Standing up Fission
[PSHEntry::GetResultPrincipalURI]
description = Standing up Fission
[PSHEntry::GetLoadReplace]
description = Standing up Fission
[PSHEntry::GetTitle]
description = Standing up Fission
[PSHEntry::GetIsSubFrame]
description = Standing up Fission
[PSHEntry::GetReferrerInfo]
description = Standing up Fission
[PSHEntry::GetSticky]
description = Standing up Fission
[PSHEntry::GetPostData]
description = Standing up Fission
[PSHEntry::GetParent]
description = Standing up Fission
[PSHEntry::GetLoadType]
description = Standing up Fission
[PSHEntry::GetID]
description = Standing up Fission
[PSHEntry::GetCacheKey]
description = Standing up Fission
[PSHEntry::GetExpirationStatus]
description = Standing up Fission
[PSHEntry::GetContentType]
description = Standing up Fission
[PSHEntry::GetURIWasModified]
description = Standing up Fission
[PSHEntry::GetTriggeringPrincipal]
description = Standing up Fission
[PSHEntry::GetPrincipalToInherit]
description = Standing up Fission
[PSHEntry::GetStoragePrincipalToInherit]
description = Standing up Fission
[PSHEntry::GetCsp]
description = Standing up Fission
[PSHEntry::GetStateData]
description = Standing up Fission
[PSHEntry::GetDocshellID]
description = Standing up Fission
[PSHEntry::GetIsSrcdocEntry]
description = Standing up Fission
[PSHEntry::GetSrcdocData]
description = Standing up Fission
[PSHEntry::GetBaseURI]
description = Standing up Fission
[PSHEntry::GetScrollRestorationIsManual]
description = Standing up Fission
[PSHEntry::GetLoadedInThisProcess]
description = Standing up Fission
[PSHEntry::GetLastTouched]
description = Standing up Fission
[PSHEntry::GetChildCount]
description = Standing up Fission
[PSHEntry::GetPersist]
description = Standing up Fission
[PSHEntry::GetScrollPosition]
description = Standing up Fission
[PSHEntry::GetViewerBounds]
description = Standing up Fission
[PSHEntry::HasDetachedEditor]
description = Standing up Fission
[PSHEntry::IsDynamicallyAdded]
description = Standing up Fission
[PSHEntry::HasDynamicallyAddedChild]
description = Standing up Fission
[PSHEntry::AdoptBFCacheEntry]
description = Standing up Fission
[PSHEntry::SharesDocumentWith]
description = Standing up Fission
[PSHEntry::AddChild]
description = Standing up Fission
[PSHEntry::RemoveChild]
description = Standing up Fission
[PSHEntry::GetChildAt]
description = Standing up Fission
[PSHEntry::GetChildSHEntryIfHasNoDynamicallyAddedChild]
description = Standing up Fission
[PSHEntry::ReplaceChild]
description = Standing up Fission
[PSHEntry::__delete__]
description = Standing up Fission
[PSHEntry::CreateLoadInfo]
description = Standing up Fission

# The rest
[PHeapSnapshotTempFileHelper::OpenHeapSnapshotTempFile]
description =
[PBackgroundMutableFile::GetFileId]
description =
[PBackgroundIndexedDBUtils::GetFileReferences]
description =
[PBrowser::SyncMessage]
description =
[PBrowser::PPluginWidget]
description =
[PBrowser::DispatchFocusToTopLevelWindow]
description =
[PBrowser::NotifyIMEMouseButtonEvent]
description =
[PBrowser::RequestIMEToCommitComposition]
description =
[PBrowser::StartPluginIME]
description =
[PBrowser::GetInputContext]
description =
[PBrowser::RequestNativeKeyBindings]
description =
[PBrowser::DispatchWheelEvent]
description =
[PBrowser::DispatchMouseEvent]
description =
[PBrowser::DispatchKeyboardEvent]
description =
[PBrowser::EnsureLayersConnected]
description =
[PBrowser::SetSystemFont]
description = test only
[PBrowser::GetSystemFont]
description = test only
[PBrowser::SetPrefersReducedMotionOverrideForTest]
description = test only
[PBrowser::ResetPrefersReducedMotionOverrideForTest]
description = test only
[PContent::SyncMessage]
description =
[PContent::OpenRecordReplayChannel]
description = bug 1475898 this could be async
[PContent::LoadPlugin]
description =
[PContent::ConnectPluginBridge]
description =
[PContent::IsSecureURI]
description =
[PContent::PURLClassifier]
description =
[PContent::GetGfxVars]
description =
[PContent::ReadFontList]
description =
[PContent::GetClipboard]
description =
[PContent::ClipboardHasType]
description =
[PContent::GetExternalClipboardFormats]
description = Retrieve supported clipboard formats synchronously
[PContent::GetIconForExtension]
description =
[PContent::GetShowPasswordSetting]
description =
[PContent::KeywordToURI]
description =
[PContent::NotifyKeywordSearchLoading]
description =
[PContent::BeginDriverCrashGuard]
description =
[PContent::EndDriverCrashGuard]
description =
[PContent::GetGraphicsDeviceInitData]
description =
[PContent::GetFontListShmBlock]
description = for bug 1514869 - layout code needs synchronous access to font list, but this is used only once per block, after which content directly reads the shared memory
[PContent::InitializeFamily]
description = for bug 1514869 - layout is blocked on needing sync access to a specific font family - used once per family, then the data is cached in shared memory
[PContent::InitOtherFamilyNames]
description = for bug 1514869 - layout is blocked on font lookup, needs complete family-name information - not used after loading is complete
[PContent::GetDeviceStorageLocation]
description =
[PContent::GetDeviceStorageLocations]
description =
[PContent::GetHyphDict]
description = for bug 1487212 - layout requires hyphenation data from a given omnijar resource - only called once per locale by a given content process
[PContent::UngrabPointer]
description =
[PContent::RemovePermission]
description =
[PContent::GetA11yContentId]
description =
[PGMP::StartPlugin]
description =
[PGMPService::LaunchGMP]
description =
[PGMPService::LaunchGMPForNodeId]
description =
[PGMPService::GetGMPNodeId]
description =
[PGMPVideoDecoder::NeedShmem]
description =
[PGMPVideoEncoder::NeedShmem]
description =
[PRemoteDecoderManager::PRemoteDecoder]
description = See Bug 1505976 - investigate changing to async instead of matching GPU pattern
[PContent::LaunchRDDProcess]
description = See Bug 1518344 - investigate using async for PContent::LaunchRDDProcess
[PRemoteDecoderManager::Readback]
description =
[PBackgroundStorage::Preload]
description =
[PBackgroundLSDatabase::PBackgroundLSSnapshot]
description = See corresponding comment in PBackgroundLSDatabase.ipdl
[PBackgroundLSSnapshot::LoadValueAndMoreItems]
description = See corresponding comment in PBackgroundLSSnapshot.ipdl
[PBackgroundLSSnapshot::LoadKeys]
description = See corresponding comment in PBackgroundLSSnapshot.ipdl
[PBackgroundLSSnapshot::IncreasePeakUsage]
description = See corresponding comment in PBackgroundLSSnapshot.ipdl
[PBackgroundLSSnapshot::Ping]
description = See corresponding comment in PBackgroundLSSnapshot.ipdl
[PRemoteSpellcheckEngine::CheckAndSuggest]
description =
[PRemoteSpellcheckEngine::SetDictionary]
description =
[PGPU::AddLayerTreeIdMapping]
description =
[PGPU::GetDeviceStatus]
description =
[PGPU::SimulateDeviceReset]
description =
[PAPZInputBridge::ReceiveMultiTouchInputEvent]
description =
[PAPZInputBridge::ReceiveMouseInputEvent]
description =
[PAPZInputBridge::ReceivePanGestureInputEvent]
description =
[PAPZInputBridge::ReceivePinchGestureInputEvent]
description =
[PAPZInputBridge::ReceiveTapGestureInputEvent]
description =
[PAPZInputBridge::ReceiveScrollWheelInputEvent]
description =
[PAPZInputBridge::ProcessUnhandledEvent]
description =
[PAPZInputBridge::ReceiveKeyboardInputEvent]
description =
[PCompositorBridge::Initialize]
description =
[PCompositorBridge::GetFrameUniformity]
description =
[PCompositorBridge::WillClose]
description =
[PCompositorBridge::Pause]
description =
[PCompositorBridge::Resume]
description =
[PCompositorBridge::NotifyChildCreated]
description =
[PCompositorBridge::MapAndNotifyChildCreated]
description = bug 1350660
[PCompositorBridge::NotifyChildRecreated]
description =
[PCompositorBridge::MakeSnapshot]
description =
[PCompositorBridge::FlushRendering]
description =
[PCompositorBridge::WaitOnTransactionProcessed]
description = bug 1364626
[PCompositorBridge::StartFrameTimeRecording]
description =
[PCompositorBridge::StopFrameTimeRecording]
description =
[PCompositorBridge::SyncWithCompositor]
description =
[PCompositorBridge::CheckContentOnlyTDR]
description =
[PCompositorWidget::EnterPresentLock]
description =
platform = win
[PCompositorWidget::LeavePresentLock]
description =
platform = win
[PCompositorBridge::SupportsAsyncDXGISurface]
description =
[PCompositorBridge::PreferredDXGIAdapter]
description = 
[PCompositorWidget::ClearTransparentWindow]
description =
platform = win
[PImageBridge::WillClose]
description =
[PImageBridge::NewCompositable]
description =
[PImageBridge::MakeAsyncPluginSurfaces]
description = When plugin asks content to synchronously make surfaces, content needs to synchronously get those surfaces from the compositor process since sandboxing forbids content to make them itself.
[PImageBridge::ReadbackAsyncPluginSurface]
description = When content needs to synchronously readback a plugin surface, the compositor process needs to synchronously perform the operation since sandboxing forbids content to perform graphics operations.
[PLayerTransaction::SetTestSampleTime]
description =
[PLayerTransaction::LeaveTestMode]
description =
[PLayerTransaction::GetAnimationValue]
description = test only
[PLayerTransaction::GetTransform]
description = test only
[PLayerTransaction::SetAsyncScrollOffset]
description =
[PLayerTransaction::SetAsyncZoom]
description =
[PLayerTransaction::GetAPZTestData]
description =
[PLayerTransaction::RequestProperty]
description =
[PLayerTransaction::GetTextureFactoryIdentifier]
description = bug 1350634
[PUiCompositorController::Pause]
description =
[PUiCompositorController::Resume]
description =
[PUiCompositorController::ResumeAndResize]
description =
[PWebRenderBridge::EnsureConnected]
description =
[PWebRenderBridge::GetSnapshot]
description =
[PWebRenderBridge::SetTestSampleTime]
description = test only
[PWebRenderBridge::LeaveTestMode]
description = test only
[PWebRenderBridge::GetAnimationValue]
description = test only
[PWebRenderBridge::SetAsyncScrollOffset]
description = test only
[PWebRenderBridge::SetAsyncZoom]
description = test only
[PWebRenderBridge::GetAPZTestData]
description = test only
[PWebRenderBridge::ShutdownSync]
description = bug 1377024
[PWebRenderBridge::SyncWithCompositor]
description = WebRender equivalent for PCompositorBridge::SyncWithCompositor
[PHal::GetCurrentBatteryInformation]
description =
[PHal::GetCurrentNetworkInformation]
description =
[PHal::GetScreenEnabled]
description =
[PHal::GetWakeLockInfo]
description =
[PHal::LockScreenOrientation]
description =
[PPrinting::SavePrintSettings]
description =
[PHandlerService::FillHandlerInfo]
description =
[PHandlerService::GetMIMEInfoFromOS]
description = Lets unprivileged child processes synchronously get MIME type/handler information from the OS
[PHandlerService::ExistsForProtocolOS]
description = bug 1382323
[PHandlerService::ExistsForProtocol]
description =
[PHandlerService::Exists]
description =
[PHandlerService::GetTypeFromExtension]
description =
[PHandlerService::GetApplicationDescription]
description = Lets unprivileged child processes synchronously get a description of the app that handles a given protocol scheme
[PLayerTransaction::ShutdownSync]
description = bug 1363126
[PClientSource::WorkerSyncPing]
description = Synchronous ping allowing worker thread to confirm actor is created. Necessary to avoid racing with ClientHandle actors on main thread.
[PRemoteSandboxBroker::LaunchApp]
description = Synchronous launch of a child process that in turn launches and sandboxes another process. Called on a dedicated thread and targets a dedicated process, so this shouldn't block anything.
<<<<<<< HEAD

# Gonk stuff
[PSharedBufferManager::AllocateGrallocBuffer]
=======
[PWebGL::UpdateCompositableHandle]
description = Compositing WebGL is synchronous by spec. Updates to WebGL canvas contents must be updated in lockstep with other DOM updates.
[PCompositorBridge::PWebGL]
description = Creation of WebGL contexts is synchronous by spec.
>>>>>>> 70196c18
<|MERGE_RESOLUTION|>--- conflicted
+++ resolved
@@ -1207,13 +1207,10 @@
 description = Synchronous ping allowing worker thread to confirm actor is created. Necessary to avoid racing with ClientHandle actors on main thread.
 [PRemoteSandboxBroker::LaunchApp]
 description = Synchronous launch of a child process that in turn launches and sandboxes another process. Called on a dedicated thread and targets a dedicated process, so this shouldn't block anything.
-<<<<<<< HEAD
-
-# Gonk stuff
-[PSharedBufferManager::AllocateGrallocBuffer]
-=======
 [PWebGL::UpdateCompositableHandle]
 description = Compositing WebGL is synchronous by spec. Updates to WebGL canvas contents must be updated in lockstep with other DOM updates.
 [PCompositorBridge::PWebGL]
 description = Creation of WebGL contexts is synchronous by spec.
->>>>>>> 70196c18
+
+# Gonk stuff
+[PSharedBufferManager::AllocateGrallocBuffer]