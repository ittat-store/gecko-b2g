# -*- Mode: python; indent-tabs-mode: nil; tab-width: 40 -*-
# vim: set filetype=python:
# This Source Code Form is subject to the terms of the Mozilla Public
# License, v. 2.0. If a copy of the MPL was not distributed with this
# file, You can obtain one at http://mozilla.org/MPL/2.0/.

if CONFIG["MOZ_WIDGET_TOOLKIT"]:
    TEST_DIRS += [
        "gtest",
    ]

# Important: for these tests to be run, they also need to be added
# to testing/cppunittest.ini.
CppUnitTests(
    [
        "TestAlgorithm",
        "TestArray",
        "TestArrayUtils",
        "TestAtomicBitfields",
        "TestAtomics",
        "TestBinarySearch",
        "TestBloomFilter",
        "TestBufferList",
        "TestCasting",
        "TestCeilingFloor",
        "TestCheckedInt",
        "TestCompactPair",
        "TestCountPopulation",
        "TestCountZeroes",
        "TestDefineEnum",
        "TestDoublyLinkedList",
        "TestEndian",
        "TestEnumeratedArray",
        "TestEnumSet",
        "TestEnumTypeTraits",
        "TestFastBernoulliTrial",
        "TestFloatingPoint",
        "TestFunctionRef",
        "TestFunctionTypeTraits",
        "TestHashTable",
        "TestIntegerPrintfMacros",
        "TestIntegerRange",
        "TestJSONWriter",
        "TestLinkedList",
        "TestMacroArgs",
        "TestMacroForEach",
        "TestMathAlgorithms",
        "TestMaybe",
        "TestNonDereferenceable",
        "TestNotNull",
        "TestRandomNum",
        "TestRange",
        "TestRefPtr",
        "TestResult",
        "TestRollingMean",
        "TestSaturate",
        "TestScopeExit",
        "TestSegmentedVector",
        "TestSHA1",
        "TestSmallPointerArray",
        "TestSplayTree",
        "TestSPSCQueue",
        "TestTainting",
        "TestTemplateLib",
        "TestTextUtils",
        "TestThreadSafeWeakPtr",
        "TestTuple",
        "TestTypedEnum",
        "TestTypeTraits",
        "TestUniquePtr",
        "TestVariant",
        "TestVector",
        "TestWeakPtr",
        "TestWrappingOperations",
        "TestXorShift128PlusRNG",
    ]
)

# Not to be unified with the rest, because this test
# sets MOZ_PRETEND_NO_JSRUST, which changes the behavior
# of the included headers.
CppUnitTests(
    [
        "TestUtf8",
    ]
)

if not CONFIG["MOZ_ASAN"]:
    CppUnitTests(
        [
            "TestPoisonArea",
        ]
    )

# Since we link directly with MFBT object files, define IMPL_MFBT
DEFINES["IMPL_MFBT"] = True

DisableStlWrapping()

if CONFIG["CC_TYPE"] == "clang-cl":
    CXXFLAGS += [
        "-wd4275",  # non dll-interface class used as base for dll-interface class
        "-wd4530",  # C++ exception handler used, but unwind semantics are not enabled
    ]

USE_LIBS += [
    "mfbt",
]

if CONFIG["CC_TYPE"] in ("clang", "gcc"):
<<<<<<< HEAD
    CXXFLAGS += ["-Wno-error=shadow"]

CXXFLAGS += ["-O0"]
=======
    CXXFLAGS += ["-Wno-error=shadow"]
>>>>>>> 7aa8b3a2
<|MERGE_RESOLUTION|>--- conflicted
+++ resolved
@@ -108,10 +108,4 @@
 ]
 
 if CONFIG["CC_TYPE"] in ("clang", "gcc"):
-<<<<<<< HEAD
-    CXXFLAGS += ["-Wno-error=shadow"]
-
-CXXFLAGS += ["-O0"]
-=======
-    CXXFLAGS += ["-Wno-error=shadow"]
->>>>>>> 7aa8b3a2
+    CXXFLAGS += ["-Wno-error=shadow"]