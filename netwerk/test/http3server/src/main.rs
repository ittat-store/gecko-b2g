// Licensed under the Apache License, Version 2.0 <LICENSE-APACHE or
// http://www.apache.org/licenses/LICENSE-2.0> or the MIT license
// <LICENSE-MIT or http://opensource.org/licenses/MIT>, at your
// option. This file may not be copied, modified, or distributed
// except according to those terms.

#![deny(warnings)]

use neqo_common::{event::Provider, qdebug, qinfo, qtrace, Datagram};
use neqo_crypto::{init_db, AllowZeroRtt, AntiReplay};
use neqo_http3::{Error, Http3Server, Http3ServerEvent};
use neqo_qpack::QpackSettings;
use neqo_transport::server::Server;
use neqo_transport::{ConnectionEvent, FixedConnectionIdManager, Output};
use std::env;

use std::cell::RefCell;
use std::io;
use std::path::PathBuf;
use std::process::exit;
use std::rc::Rc;
use std::thread;
use std::time::{Duration, Instant};

use core::fmt::Display;
use mio::net::UdpSocket;
use mio::{Events, Poll, PollOpt, Ready, Token};
use mio_extras::timer::{Builder, Timeout, Timer};
use std::collections::HashMap;
use std::collections::HashSet;
use std::mem;
use std::net::SocketAddr;

const MAX_TABLE_SIZE: u64 = 65536;
const MAX_BLOCKED_STREAMS: u16 = 10;
const PROTOCOLS: &[&str] = &["h3-27"];
const TIMER_TOKEN: Token = Token(0xffff_ffff);

const HTTP_RESPONSE_WITH_WRONG_FRAME: &[u8] = &[
    0x01, 0x06, 0x00, 0x00, 0xd9, 0x54, 0x01, 0x37, // headers
    0x0, 0x3, 0x61, 0x62, 0x63, // the first data frame
    0x3, 0x1, 0x5, // a cancel push frame that is not allowed
];

trait HttpServer: Display {
    fn process(&mut self, dgram: Option<Datagram>) -> Output;
    fn process_events(&mut self);
}

struct Http3TestServer {
    server: Http3Server,
    // This a map from a post request to amount of data ithas been received on the request.
    // The respons will carry the amount of data received.
    posts: HashMap<String, usize>,
}

impl ::std::fmt::Display for Http3TestServer {
    fn fmt(&self, f: &mut ::std::fmt::Formatter) -> ::std::fmt::Result {
        write!(f, "{}", self.server)
    }
}

impl Http3TestServer {
    pub fn new(server: Http3Server) -> Self {
        Self {
            server,
            posts: HashMap::new(),
        }
    }
}

impl HttpServer for Http3TestServer {
    fn process(&mut self, dgram: Option<Datagram>) -> Output {
        self.server.process(dgram, Instant::now())
    }

    fn process_events(&mut self) {
        while let Some(event) = self.server.next_event() {
            qtrace!("Event: {:?}", event);
            match event {
                Http3ServerEvent::Headers {
                    mut request,
                    headers,
                    fin,
                } => {
                    qtrace!("Headers (request={} fin={}): {:?}", request, fin, headers);

                    let default_ret = b"Hello World".to_vec();
                    let default_headers = vec![
                        (String::from(":status"), String::from("200")),
                        (String::from("Cache-Control"), String::from("no-cache")),
                        (
                            String::from("content-length"),
                            default_ret.len().to_string(),
                        ),
                    ];

                    let path_hdr = headers.iter().find(|(k, _)| k == ":path");
                    match path_hdr {
                        Some((_, path)) if !path.is_empty() => {
                            qtrace!("Serve request {}", path);
                            if path == "/Response421" {
                                let response_body = b"0123456789".to_vec();
                                request
                                    .set_response(
                                        &[
                                            (String::from(":status"), String::from("421")),
                                            (
                                                String::from("Cache-Control"),
                                                String::from("no-cache"),
                                            ),
                                            (
                                                String::from("content-length"),
                                                response_body.len().to_string(),
                                            ),
                                        ],
                                        &response_body,
                                    )
                                    .unwrap();
                            } else if path == "/RequestCancelled" {
                                request
                                    .stream_reset(Error::HttpRequestCancelled.code())
                                    .unwrap();
                            } else if path == "/VersionFallback" {
                                request
                                    .stream_reset(Error::HttpVersionFallback.code())
                                    .unwrap();
                            } else if path == "/EarlyResponse" {
                                request.stream_reset(Error::HttpNoError.code()).unwrap();
                            } else if path == "/RequestRejected" {
                                request
                                    .stream_reset(Error::HttpRequestRejected.code())
                                    .unwrap();
                            } else if path == "/.well-known/http-opportunistic" {
                                let host_hdr = headers.iter().find(|(k, _)| k == ":authority");
                                match host_hdr {
                                    Some((_, host)) if !host.is_empty() => {
                                        let mut content = b"[\"http://".to_vec();
                                        content.extend(host.as_bytes());
                                        content.extend(b"\"]".to_vec());
                                        request
                                            .set_response(
                                                &[
                                                    (String::from(":status"), String::from("200")),
                                                    (
                                                        String::from("Cache-Control"),
                                                        String::from("no-cache"),
                                                    ),
                                                    (
                                                        String::from("Content-Type"),
                                                        String::from("application/json"),
                                                    ),
                                                    (
                                                        String::from("content-length"),
                                                        content.len().to_string(),
                                                    ),
                                                ],
                                                &content,
                                            )
                                            .unwrap();
                                    }
                                    _ => request
                                        .set_response(&default_headers, &default_ret)
                                        .unwrap(),
                                }
                            } else if path == "/no_body" {
                                request
                                    .set_response(
                                        &[
                                            (String::from(":status"), String::from("200")),
                                            (
                                                String::from("Cache-Control"),
                                                String::from("no-cache"),
                                            ),
                                        ],
                                        &[],
                                    )
                                    .unwrap();
                            } else if path == "/no_content_length" {
                                request
                                    .set_response(
                                        &[
                                            (String::from(":status"), String::from("200")),
                                            (
                                                String::from("Cache-Control"),
                                                String::from("no-cache"),
                                            ),
                                        ],
                                        &vec![b'a'; 4000],
                                    )
                                    .unwrap();
                            } else if path == "/content_length_smaller" {
                                request
                                    .set_response(
                                        &[
                                            (String::from(":status"), String::from("200")),
                                            (
                                                String::from("Cache-Control"),
                                                String::from("no-cache"),
                                            ),
                                            (String::from("content-length"), 4000.to_string()),
                                        ],
                                        &vec![b'a'; 8000],
                                    )
                                    .unwrap();
                            } else if path == "/post" {
                                // Read all data before responding.
                                self.posts.insert(format!("{}", request), 0);
                            } else {
                                match path.trim_matches(|p| p == '/').parse::<usize>() {
                                    Ok(v) => request
                                        .set_response(
                                            &[
                                                (String::from(":status"), String::from("200")),
                                                (
                                                    String::from("Cache-Control"),
                                                    String::from("no-cache"),
                                                ),
                                                (String::from("content-length"), v.to_string()),
                                            ],
                                            &vec![b'a'; v],
                                        )
                                        .unwrap(),
                                    Err(_) => request
                                        .set_response(&default_headers, &default_ret)
                                        .unwrap(),
                                }
                            }
                        }
                        _ => {
                            request
                                .set_response(&default_headers, &default_ret)
                                .unwrap();
                        }
                    }
                }
                Http3ServerEvent::Data {
                    mut request,
                    data,
                    fin,
                } => {
                    if let Some(r) = self.posts.get_mut(&format!("{}", request)) {
                        *r += data.len();
                    }
                    if fin {
                        if let Some(r) = self.posts.remove(&format!("{}", request)) {
                            let default_ret = b"Hello World".to_vec();
                            request
                                .set_response(
                                    &[
                                        (String::from(":status"), String::from("200")),
                                        (String::from("Cache-Control"), String::from("no-cache")),
                                        (String::from("x-data-received-length"), r.to_string()),
                                        (
                                            String::from("content-length"),
                                            default_ret.len().to_string(),
                                        ),
                                    ],
                                    &default_ret,
                                )
                                .unwrap();
                        }
                    }
                }
                _ => {}
            }
        }
    }
}

impl HttpServer for Server {
    fn process(&mut self, dgram: Option<Datagram>) -> Output {
        self.process(dgram, Instant::now())
    }

    fn process_events(&mut self) {
        let active_conns = self.active_connections();
        for mut acr in active_conns {
            loop {
                let event = match acr.borrow_mut().next_event() {
                    None => break,
                    Some(e) => e,
                };
                match event {
                    ConnectionEvent::RecvStreamReadable { stream_id } => {
                        if stream_id % 4 == 0 {
                            // We are only interesting in request streams
                            acr.borrow_mut()
                                .stream_send(stream_id, HTTP_RESPONSE_WITH_WRONG_FRAME)
                                .expect("Read should succeed");
                        }
                    }
                    _ => {}
                }
            }
        }
    }
}

#[derive(Default)]
struct NonRespondingServer {}

impl ::std::fmt::Display for NonRespondingServer {
    fn fmt(&self, f: &mut ::std::fmt::Formatter) -> ::std::fmt::Result {
        write!(f, "NonRespondingServer")
    }
}

impl HttpServer for NonRespondingServer {
    fn process(&mut self, _dgram: Option<Datagram>) -> Output {
        Output::None
    }

    fn process_events(&mut self) {}
}

fn emit_packet(socket: &UdpSocket, out_dgram: Datagram) {
    let sent = socket
        .send_to(&out_dgram, &out_dgram.destination())
        .expect("Error sending datagram");
    if sent != out_dgram.len() {
        qinfo!("Unable to send all {} bytes of datagram", out_dgram.len());
    }
}

fn process(
    server: &mut dyn HttpServer,
    svr_timeout: &mut Option<Timeout>,
    inx: usize,
    dgram: Option<Datagram>,
    timer: &mut Timer<usize>,
    socket: &mut UdpSocket,
) -> bool {
    match server.process(dgram) {
        Output::Datagram(dgram) => {
            emit_packet(socket, dgram);
            true
        }
        Output::Callback(new_timeout) => {
            if let Some(svr_timeout) = svr_timeout {
                timer.cancel_timeout(svr_timeout);
            }

            qinfo!("Setting timeout of {:?} for {}", new_timeout, server);
            *svr_timeout = Some(timer.set_timeout(new_timeout, inx));
            false
        }
        Output::None => {
            qdebug!("Output::None");
            false
        }
    }
}

fn read_dgram(
    socket: &mut UdpSocket,
    local_address: &SocketAddr,
) -> Result<Option<Datagram>, io::Error> {
    let buf = &mut [0u8; 2048];
    let (sz, remote_addr) = match socket.recv_from(&mut buf[..]) {
        Err(ref err) if err.kind() == io::ErrorKind::WouldBlock => return Ok(None),
        Err(err) => {
            eprintln!("UDP recv error: {:?}", err);
            return Err(err);
        }
        Ok(res) => res,
    };

    if sz == buf.len() {
        eprintln!("Might have received more than {} bytes", buf.len());
    }

    if sz == 0 {
        eprintln!("zero length datagram received?");
        Ok(None)
    } else {
        Ok(Some(Datagram::new(remote_addr, *local_address, &buf[..sz])))
    }
}

enum ServerType {
    Http3,
    Http3Fail,
    Http3NoResponse,
}

struct ServersRunner {
    hosts: Vec<SocketAddr>,
    poll: Poll,
    sockets: Vec<UdpSocket>,
    servers: HashMap<SocketAddr, (Box<dyn HttpServer>, Option<Timeout>)>,
    timer: Timer<usize>,
    active_servers: HashSet<usize>,
}

impl ServersRunner {
    pub fn new() -> Result<Self, io::Error> {
        Ok(Self {
            hosts: Vec::new(),
            poll: Poll::new()?,
            sockets: Vec::new(),
            servers: HashMap::new(),
            timer: Builder::default()
                .tick_duration(Duration::from_millis(1))
                .build::<usize>(),
            active_servers: HashSet::new(),
        })
    }

    pub fn init(&mut self) {
        self.add_new_socket(0, ServerType::Http3);
        self.add_new_socket(1, ServerType::Http3Fail);
        self.add_new_socket(3, ServerType::Http3NoResponse);
        println!(
            "HTTP3 server listening on ports {}, {} and {}",
            self.hosts[0].port(),
            self.hosts[1].port(),
            self.hosts[2].port()
        );
        self.poll
            .register(&self.timer, TIMER_TOKEN, Ready::readable(), PollOpt::edge())
            .unwrap();
    }

    fn add_new_socket(&mut self, count: usize, server_type: ServerType) -> u16 {
        let addr = "127.0.0.1:0".parse().unwrap();

        let socket = match UdpSocket::bind(&addr) {
            Err(err) => {
                eprintln!("Unable to bind UDP socket: {}", err);
                exit(1)
            }
            Ok(s) => s,
        };

        let local_addr = match socket.local_addr() {
            Err(err) => {
                eprintln!("Socket local address not bound: {}", err);
                exit(1)
            }
            Ok(s) => s,
        };

        self.hosts.push(local_addr);

        self.poll
            .register(
                &socket,
                Token(count),
                Ready::readable() | Ready::writable(),
                PollOpt::edge(),
            )
            .unwrap();

        self.sockets.push(socket);
        self.servers
            .insert(local_addr, (self.create_server(server_type), None));
        local_addr.port()
    }

    fn create_server(&self, server_type: ServerType) -> Box<dyn HttpServer> {
        let anti_replay = AntiReplay::new(Instant::now(), Duration::from_secs(10), 7, 14)
            .expect("unable to setup anti-replay");
        let cid_mgr = Rc::new(RefCell::new(FixedConnectionIdManager::new(10)));

<<<<<<< HEAD
        if http3 {
            Box::new(Http3TestServer::new(
=======
        match server_type {
            ServerType::Http3 => Box::new(Http3TestServer::new(
>>>>>>> 5a1a3495
                Http3Server::new(
                    Instant::now(),
                    &[" HTTP2 Test Cert"],
                    PROTOCOLS,
                    anti_replay,
                    cid_mgr,
                    QpackSettings {
                        max_table_size_encoder: MAX_TABLE_SIZE,
                        max_table_size_decoder: MAX_TABLE_SIZE,
                        max_blocked_streams: MAX_BLOCKED_STREAMS,
                    },
                )
                .expect("We cannot make a server!"),
<<<<<<< HEAD
            ))
        } else {
            Box::new(
=======
            )),
            ServerType::Http3Fail => Box::new(
>>>>>>> 5a1a3495
                Server::new(
                    Instant::now(),
                    &[" HTTP2 Test Cert"],
                    PROTOCOLS,
                    anti_replay,
                    Box::new(AllowZeroRtt {}),
                    cid_mgr,
                )
                .expect("We cannot make a server!"),
            ),
            ServerType::Http3NoResponse => Box::new(NonRespondingServer::default()),
        }
    }

    fn process_datagrams_and_events(
        &mut self,
        inx: usize,
        read_socket: bool,
    ) -> Result<(), io::Error> {
        if let Some(socket) = self.sockets.get_mut(inx) {
            if let Some((ref mut server, svr_timeout)) =
                self.servers.get_mut(&socket.local_addr().unwrap())
            {
                if read_socket {
                    loop {
                        let dgram = read_dgram(socket, &self.hosts[inx])?;
                        if dgram.is_none() {
                            break;
                        }
                        let _ = process(
                            &mut **server,
                            svr_timeout,
                            inx,
                            dgram,
                            &mut self.timer,
                            socket,
                        );
                    }
                } else {
                    let _ = process(
                        &mut **server,
                        svr_timeout,
                        inx,
                        None,
                        &mut self.timer,
                        socket,
                    );
                }
                server.process_events();
                if process(
                    &mut **server,
                    svr_timeout,
                    inx,
                    None,
                    &mut self.timer,
                    socket,
                ) {
                    self.active_servers.insert(inx);
                }
            }
        }
        Ok(())
    }

    fn process_active_conns(&mut self) -> Result<(), io::Error> {
        let curr_active = mem::take(&mut self.active_servers);
        for inx in curr_active {
            self.process_datagrams_and_events(inx, false)?;
        }
        Ok(())
    }

    fn process_timeout(&mut self) -> Result<(), io::Error> {
        while let Some(inx) = self.timer.poll() {
            qinfo!("Timer expired for {:?}", inx);
            self.process_datagrams_and_events(inx, false)?;
        }
        Ok(())
    }

    pub fn run(&mut self) -> Result<(), io::Error> {
        let mut events = Events::with_capacity(1024);
        loop {
            // If there are active servers do not block in poll.
            self.poll.poll(
                &mut events,
                if self.active_servers.is_empty() {
                    None
                } else {
                    Some(Duration::from_millis(0))
                },
            )?;

            for event in &events {
                if event.token() == TIMER_TOKEN {
                    self.process_timeout()?;
                } else {
                    if !event.readiness().is_readable() {
                        continue;
                    }
                    self.process_datagrams_and_events(event.token().0, true)?;
                }
            }
            self.process_active_conns()?;
        }
    }
}

fn main() -> Result<(), io::Error> {
    let args: Vec<String> = env::args().collect();
    if args.len() < 2 {
        eprintln!("Wrong arguments.");
        exit(1)
    }

    // Read data from stdin and terminate the server if EOF is detected, which
    // means that runxpcshelltests.py ended without shutting down the server.
    thread::spawn(|| loop {
        let mut buffer = String::new();
        match io::stdin().read_line(&mut buffer) {
            Ok(n) => {
                if n == 0 {
                    exit(0);
                }
            }
            Err(_) => {
                exit(0);
            }
        }
    });

    init_db(PathBuf::from(args[1].clone()));

    let mut servers_runner = ServersRunner::new()?;
    servers_runner.init();
    servers_runner.run()
}<|MERGE_RESOLUTION|>--- conflicted
+++ resolved
@@ -463,13 +463,8 @@
             .expect("unable to setup anti-replay");
         let cid_mgr = Rc::new(RefCell::new(FixedConnectionIdManager::new(10)));
 
-<<<<<<< HEAD
-        if http3 {
-            Box::new(Http3TestServer::new(
-=======
         match server_type {
             ServerType::Http3 => Box::new(Http3TestServer::new(
->>>>>>> 5a1a3495
                 Http3Server::new(
                     Instant::now(),
                     &[" HTTP2 Test Cert"],
@@ -483,14 +478,8 @@
                     },
                 )
                 .expect("We cannot make a server!"),
-<<<<<<< HEAD
-            ))
-        } else {
-            Box::new(
-=======
             )),
             ServerType::Http3Fail => Box::new(
->>>>>>> 5a1a3495
                 Server::new(
                     Instant::now(),
                     &[" HTTP2 Test Cert"],
