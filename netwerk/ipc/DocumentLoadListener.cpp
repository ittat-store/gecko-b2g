/* -*- Mode: C++; tab-width: 8; indent-tabs-mode: nil; c-basic-offset: 2 -*- */
/* vim: set sw=2 ts=8 et tw=80 : */

/* This Source Code Form is subject to the terms of the Mozilla Public
 * License, v. 2.0. If a copy of the MPL was not distributed with this
 * file, You can obtain one at http://mozilla.org/MPL/2.0/. */

#include "DocumentLoadListener.h"

#include "mozilla/AntiTrackingUtils.h"
#include "mozilla/ContentBlockingAllowList.h"
#include "mozilla/LoadInfo.h"
#include "mozilla/MozPromiseInlines.h"  // For MozPromise::FromDomPromise
#include "mozilla/StaticPrefs_security.h"
#include "mozilla/dom/CanonicalBrowsingContext.h"
#include "mozilla/dom/ClientChannelHelper.h"
#include "mozilla/dom/ContentParent.h"
#include "mozilla/dom/ContentProcessManager.h"
#include "mozilla/dom/WindowGlobalParent.h"
#include "mozilla/dom/ipc/IdType.h"
#include "mozilla/net/CookieJarSettings.h"
#include "mozilla/net/HttpChannelParent.h"
#include "mozilla/net/RedirectChannelRegistrar.h"
#include "mozilla/net/UrlClassifierCommon.h"
#include "nsContentSecurityUtils.h"
#include "nsDocShell.h"
#include "nsDocShellLoadState.h"
#include "nsExternalHelperAppService.h"
#include "nsHttpChannel.h"
#include "nsIBrowser.h"
#include "nsIE10SUtils.h"
#include "nsIStreamConverterService.h"
#include "nsIViewSourceChannel.h"
#include "nsImportModule.h"
#include "nsMimeTypes.h"
#include "mozilla/dom/CanonicalBrowsingContext.h"
#include "nsRedirectHistoryEntry.h"
#include "nsURILoader.h"
#include "nsWebNavigationInfo.h"
#include "nsDocShellLoadTypes.h"
#include "nsSandboxFlags.h"

#ifdef MOZ_WIDGET_ANDROID
#  include "mozilla/widget/nsWindow.h"
#endif /* MOZ_WIDGET_ANDROID */

mozilla::LazyLogModule gDocumentChannelLog("DocumentChannel");
#define LOG(fmt) MOZ_LOG(gDocumentChannelLog, mozilla::LogLevel::Verbose, fmt)

using namespace mozilla::dom;

namespace mozilla {
namespace net {

static void SetNeedToAddURIVisit(nsIChannel* aChannel,
                                 bool aNeedToAddURIVisit) {
  nsCOMPtr<nsIWritablePropertyBag2> props(do_QueryInterface(aChannel));
  if (!props) {
    return;
  }

  props->SetPropertyAsBool(NS_LITERAL_STRING("docshell.needToAddURIVisit"),
                           aNeedToAddURIVisit);
}

/**
 * An extension to nsDocumentOpenInfo that we run in the parent process, so
 * that we can make the decision to retarget to content handlers or the external
 * helper app, before we make process switching decisions.
 *
 * This modifies the behaviour of nsDocumentOpenInfo so that it can do
 * retargeting, but doesn't do stream conversion (but confirms that we will be
 * able to do so later).
 *
 * We still run nsDocumentOpenInfo in the content process, but disable
 * retargeting, so that it can only apply stream conversion, and then send data
 * to the docshell.
 */
class ParentProcessDocumentOpenInfo final : public nsDocumentOpenInfo,
                                            public nsIMultiPartChannelListener {
 public:
  ParentProcessDocumentOpenInfo(ParentChannelListener* aListener,
                                uint32_t aFlags,
                                mozilla::dom::BrowsingContext* aBrowsingContext)
      : nsDocumentOpenInfo(aFlags, false),
        mBrowsingContext(aBrowsingContext),
        mListener(aListener) {
    LOG(("ParentProcessDocumentOpenInfo ctor [this=%p]", this));
  }

  NS_DECL_ISUPPORTS_INHERITED

  // The default content listener is always a docshell, so this manually
  // implements the same checks, and if it succeeds, uses the parent
  // channel listener so that we forward onto DocumentLoadListener.
  bool TryDefaultContentListener(nsIChannel* aChannel,
                                 const nsCString& aContentType) {
    uint32_t canHandle = nsWebNavigationInfo::IsTypeSupported(
        aContentType, mBrowsingContext->GetAllowPlugins());
    if (canHandle != nsIWebNavigationInfo::UNSUPPORTED) {
      m_targetStreamListener = mListener;
      nsLoadFlags loadFlags = 0;
      aChannel->GetLoadFlags(&loadFlags);
      aChannel->SetLoadFlags(loadFlags | nsIChannel::LOAD_TARGETED);
      return true;
    }
    return false;
  }

  bool TryDefaultContentListener(nsIChannel* aChannel) override {
    return TryDefaultContentListener(aChannel, mContentType);
  }

  // Generally we only support stream converters that can tell
  // use exactly what type they'll output. If we find one, then
  // we just target to our default listener directly (without
  // conversion), and the content process nsDocumentOpenInfo will
  // run and do the actual conversion.
  nsresult TryStreamConversion(nsIChannel* aChannel) override {
    // The one exception is nsUnknownDecoder, which works in the parent
    // (and we need to know what the content type is before we can
    // decide if it will be handled in the parent), so we run that here.
    if (mContentType.LowerCaseEqualsASCII(UNKNOWN_CONTENT_TYPE)) {
      return nsDocumentOpenInfo::TryStreamConversion(aChannel);
    }

    nsresult rv;
    nsCOMPtr<nsIStreamConverterService> streamConvService =
        do_GetService(NS_STREAMCONVERTERSERVICE_CONTRACTID, &rv);
    nsAutoCString str;
    rv = streamConvService->ConvertedType(mContentType, aChannel, str);
    NS_ENSURE_SUCCESS(rv, rv);

    // We only support passing data to the default content listener
    // (docshell), and we don't supported chaining converters.
    if (TryDefaultContentListener(aChannel, str)) {
      mContentType = str;
      return NS_OK;
    }
    // This is the same result as nsStreamConverterService uses when it
    // can't find a converter
    return NS_ERROR_FAILURE;
  }

  nsresult TryExternalHelperApp(nsIExternalHelperAppService* aHelperAppService,
                                nsIChannel* aChannel) override {
    RefPtr<nsExternalAppHandler> handler;
    nsresult rv = aHelperAppService->CreateListener(
        mContentType, aChannel, mBrowsingContext, false, nullptr,
        getter_AddRefs(handler));
    if (NS_SUCCEEDED(rv)) {
      m_targetStreamListener = handler;
    }
    return rv;
  }

  nsDocumentOpenInfo* Clone() override {
    mCloned = true;
    return new ParentProcessDocumentOpenInfo(mListener, mFlags,
                                             mBrowsingContext);
  }

  NS_IMETHOD OnStartRequest(nsIRequest* request) override {
    LOG(("ParentProcessDocumentOpenInfo OnStartRequest [this=%p]", this));

    nsresult rv = nsDocumentOpenInfo::OnStartRequest(request);

    // If we didn't find a content handler,
    // and we don't have a listener, then just forward to our
    // default listener. This happens when the channel is in
    // an error state, and we want to just forward that on to be
    // handled in the content process.
    if (!mUsedContentHandler && !m_targetStreamListener) {
      m_targetStreamListener = mListener;
      return m_targetStreamListener->OnStartRequest(request);
    }
    if (m_targetStreamListener != mListener) {
      LOG(
          ("ParentProcessDocumentOpenInfo targeted to non-default listener "
           "[this=%p]",
           this));
      // If this is the only part, then we can immediately tell our listener
      // that it won't be getting any content and disconnect it. For multipart
      // channels we have to wait until we've handled all parts before we know.
      // This does mean that the content process can still Cancel() a multipart
      // response while the response is being handled externally, but this
      // matches the single-process behaviour.
      // If we got cloned, then we don't need to do this, as only the last link
      // needs to do it.
      // Multi-part channels are guaranteed to call OnAfterLastPart, which we
      // forward to the listeners, so it will handle disconnection at that
      // point.
      nsCOMPtr<nsIMultiPartChannel> multiPartChannel =
          do_QueryInterface(request);
      if (!multiPartChannel && !mCloned) {
        DisconnectChildListeners();
      }
    }
    return rv;
  }

  NS_IMETHOD OnAfterLastPart(nsresult aStatus) override {
    mListener->OnAfterLastPart(aStatus);
    return NS_OK;
  }

 private:
  virtual ~ParentProcessDocumentOpenInfo() {
    LOG(("ParentProcessDocumentOpenInfo dtor [this=%p]", this));
  }

  void DisconnectChildListeners() {
    // Tell the DocumentLoadListener to notify the content process that it's
    // been entirely retargeted, and to stop waiting.
    // Clear mListener's pointer to the DocumentLoadListener to break the
    // reference cycle.
    RefPtr<DocumentLoadListener> doc = do_GetInterface(ToSupports(mListener));
    MOZ_ASSERT(doc);
    doc->DisconnectChildListeners(NS_BINDING_RETARGETED, NS_OK);
    mListener->SetListenerAfterRedirect(nullptr);
  }

  RefPtr<mozilla::dom::BrowsingContext> mBrowsingContext;
  RefPtr<ParentChannelListener> mListener;

  /**
   * Set to true if we got cloned to create a chained listener.
   */
  bool mCloned = false;
};

NS_IMPL_ADDREF_INHERITED(ParentProcessDocumentOpenInfo, nsDocumentOpenInfo)
NS_IMPL_RELEASE_INHERITED(ParentProcessDocumentOpenInfo, nsDocumentOpenInfo)

NS_INTERFACE_MAP_BEGIN(ParentProcessDocumentOpenInfo)
  NS_INTERFACE_MAP_ENTRY(nsIMultiPartChannelListener)
NS_INTERFACE_MAP_END_INHERITING(nsDocumentOpenInfo)

NS_IMPL_ADDREF(DocumentLoadListener)
NS_IMPL_RELEASE(DocumentLoadListener)

NS_INTERFACE_MAP_BEGIN(DocumentLoadListener)
  NS_INTERFACE_MAP_ENTRY_AMBIGUOUS(nsISupports, nsIInterfaceRequestor)
  NS_INTERFACE_MAP_ENTRY(nsIInterfaceRequestor)
  NS_INTERFACE_MAP_ENTRY(nsIRequestObserver)
  NS_INTERFACE_MAP_ENTRY(nsIStreamListener)
  NS_INTERFACE_MAP_ENTRY(nsIParentChannel)
  NS_INTERFACE_MAP_ENTRY(nsIAsyncVerifyRedirectReadyCallback)
  NS_INTERFACE_MAP_ENTRY(nsIChannelEventSink)
  NS_INTERFACE_MAP_ENTRY(nsIMultiPartChannelListener)
  NS_INTERFACE_MAP_ENTRY_CONCRETE(DocumentLoadListener)
NS_INTERFACE_MAP_END

DocumentLoadListener::DocumentLoadListener(
    CanonicalBrowsingContext* aBrowsingContext, ADocumentChannelBridge* aBridge)
    : mDocumentChannelBridge(aBridge) {
  MOZ_ASSERT(aBridge);
  LOG(("DocumentLoadListener ctor [this=%p]", this));
  mParentChannelListener = new ParentChannelListener(
      this, aBrowsingContext, aBrowsingContext->UsePrivateBrowsing());
}

DocumentLoadListener::DocumentLoadListener(
    CanonicalBrowsingContext* aBrowsingContext,
    base::ProcessId aPendingBridgeProcess) {
  LOG(("DocumentLoadListener ctor [this=%p]", this));
  mParentChannelListener = new ParentChannelListener(
      this, aBrowsingContext, aBrowsingContext->UsePrivateBrowsing());
  mPendingDocumentChannelBridgeProcess = Some(aPendingBridgeProcess);
}

DocumentLoadListener::~DocumentLoadListener() {
  LOG(("DocumentLoadListener dtor [this=%p]", this));
}

void DocumentLoadListener::AddURIVisit(nsIChannel* aChannel,
                                       uint32_t aLoadFlags) {
  if (mLoadStateLoadType == LOAD_ERROR_PAGE ||
      mLoadStateLoadType == LOAD_BYPASS_HISTORY) {
    return;
  }

  nsCOMPtr<nsIURI> uri;
  NS_GetFinalChannelURI(aChannel, getter_AddRefs(uri));

  nsCOMPtr<nsIURI> previousURI;
  uint32_t previousFlags = 0;
  if (mLoadStateLoadType & nsIDocShell::LOAD_CMD_RELOAD) {
    previousURI = uri;
  } else {
    nsDocShell::ExtractLastVisit(aChannel, getter_AddRefs(previousURI),
                                 &previousFlags);
  }

  // Get the HTTP response code, if available.
  uint32_t responseStatus = 0;
  nsCOMPtr<nsIHttpChannel> httpChannel = do_QueryInterface(aChannel);
  if (httpChannel) {
    Unused << httpChannel->GetResponseStatus(&responseStatus);
  }

  RefPtr<CanonicalBrowsingContext> browsingContext =
      mParentChannelListener->GetBrowsingContext();
  nsCOMPtr<nsIWidget> widget =
      browsingContext->GetParentProcessWidgetContaining();

  nsDocShell::InternalAddURIVisit(uri, previousURI, previousFlags,
                                  responseStatus, browsingContext, widget,
                                  mLoadStateLoadType);
}

already_AddRefed<LoadInfo> DocumentLoadListener::CreateLoadInfo(
    CanonicalBrowsingContext* aBrowsingContext, nsDocShellLoadState* aLoadState,
    uint64_t aOuterWindowId) {
  // TODO: Block copied from nsDocShell::DoURILoad, refactor out somewhere
  bool inheritPrincipal = false;

  if (aLoadState->PrincipalToInherit()) {
    bool isSrcdoc =
        aLoadState->HasLoadFlags(nsDocShell::INTERNAL_LOAD_FLAGS_IS_SRCDOC);
    bool inheritAttrs = nsContentUtils::ChannelShouldInheritPrincipal(
        aLoadState->PrincipalToInherit(), aLoadState->URI(),
        true,  // aInheritForAboutBlank
        isSrcdoc);

    bool isURIUniqueOrigin =
        StaticPrefs::security_data_uri_unique_opaque_origin() &&
        SchemeIsData(aLoadState->URI());
    inheritPrincipal = inheritAttrs && !isURIUniqueOrigin;
  }

  nsSecurityFlags securityFlags =
      nsILoadInfo::SEC_ALLOW_CROSS_ORIGIN_DATA_IS_NULL;
  uint32_t sandboxFlags = aBrowsingContext->GetSandboxFlags();

  if (aLoadState->LoadType() == LOAD_ERROR_PAGE) {
    securityFlags |= nsILoadInfo::SEC_LOAD_ERROR_PAGE;
  }

  if (inheritPrincipal) {
    securityFlags |= nsILoadInfo::SEC_FORCE_INHERIT_PRINCIPAL;
  }

  RefPtr<LoadInfo> loadInfo;
  if (aBrowsingContext->GetParent()) {
    // Build LoadInfo for TYPE_SUBDOCUMENT
    loadInfo = new LoadInfo(aBrowsingContext, aLoadState->TriggeringPrincipal(),
                            aOuterWindowId, securityFlags, sandboxFlags);
  } else {
    // Build LoadInfo for TYPE_DOCUMENT
    OriginAttributes attrs;
    aBrowsingContext->GetOriginAttributes(attrs);
    loadInfo = new LoadInfo(aBrowsingContext, aLoadState->TriggeringPrincipal(),
                            attrs, aOuterWindowId, securityFlags, sandboxFlags);
  }

  loadInfo->SetHasValidUserGestureActivation(
      aLoadState->HasValidUserGestureActivation());

  return loadInfo.forget();
}

// parent-process implementation of
// nsGlobalWindowOuter::GetTopExcludingExtensionAccessibleContentFrames
static already_AddRefed<WindowGlobalParent>
GetTopWindowExcludingExtensionAccessibleContentFrames(
    CanonicalBrowsingContext* aBrowsingContext, nsIURI* aURIBeingLoaded) {
  CanonicalBrowsingContext* bc = aBrowsingContext;
  RefPtr<WindowGlobalParent> prev;
  while (RefPtr<WindowGlobalParent> parent = bc->GetParentWindowContext()) {
    CanonicalBrowsingContext* parentBC = parent->BrowsingContext();

    nsIPrincipal* parentPrincipal = parent->DocumentPrincipal();
    nsIURI* uri = prev ? prev->GetDocumentURI() : aURIBeingLoaded;

    // If the new parent has permission to load the current page, we're
    // at a moz-extension:// frame which has a host permission that allows
    // it to load the document that we've loaded.  In that case, stop at
    // this frame and consider it the top-level frame.
    if (uri &&
        BasePrincipal::Cast(parentPrincipal)->AddonAllowsLoad(uri, true)) {
      break;
    }

    bc = parentBC;
    prev = parent;
  }
  if (!prev) {
    prev = bc->GetCurrentWindowGlobal();
  }
  return prev.forget();
}

CanonicalBrowsingContext* DocumentLoadListener::GetBrowsingContext() {
  if (!mParentChannelListener) {
    return nullptr;
  }
  return mParentChannelListener->GetBrowsingContext();
}

bool DocumentLoadListener::Open(
    nsDocShellLoadState* aLoadState, uint32_t aCacheKey,
    const Maybe<uint64_t>& aChannelId, const TimeStamp& aAsyncOpenTime,
    nsDOMNavigationTiming* aTiming, Maybe<ClientInfo>&& aInfo,
    uint64_t aOuterWindowId, bool aHasGesture, Maybe<bool> aUriModified,
    Maybe<bool> aIsXFOError, nsresult* aRv) {
  LOG(("DocumentLoadListener Open [this=%p, uri=%s]", this,
       aLoadState->URI()->GetSpecOrDefault().get()));
  RefPtr<CanonicalBrowsingContext> browsingContext =
      mParentChannelListener->GetBrowsingContext();

  OriginAttributes attrs;
  browsingContext->GetOriginAttributes(attrs);

  MOZ_DIAGNOSTIC_ASSERT_IF(browsingContext->GetParent(),
                           browsingContext->GetParentWindowContext());

  // If this is a top-level load, then rebuild the LoadInfo from scratch,
  // since the goal is to be able to initiate loads in the parent, where the
  // content process won't have provided us with an existing one.
  RefPtr<LoadInfo> loadInfo =
      CreateLoadInfo(browsingContext, aLoadState, aOuterWindowId);

  nsLoadFlags loadFlags = aLoadState->CalculateChannelLoadFlags(
      browsingContext, std::move(aUriModified), std::move(aIsXFOError));

  if (!nsDocShell::CreateAndConfigureRealChannelForLoadState(
          browsingContext, aLoadState, loadInfo, mParentChannelListener,
          nullptr, attrs, loadFlags, aCacheKey, *aRv,
          getter_AddRefs(mChannel))) {
    mParentChannelListener = nullptr;
    return false;
  }

  nsCOMPtr<nsIURI> uriBeingLoaded =
      AntiTrackingUtils::MaybeGetDocumentURIBeingLoaded(mChannel);

  RefPtr<HttpBaseChannel> httpBaseChannel = do_QueryObject(mChannel, aRv);
  if (httpBaseChannel) {
    nsCOMPtr<nsIURI> topWindowURI;
    if (browsingContext->IsTop()) {
      // If this is for the top level loading, the top window URI should be the
      // URI which we are loading.
      topWindowURI = uriBeingLoaded;

      // Update the IsOnContentBlockingAllowList flag in the CookieJarSettings
      // if this is a top level loading. For sub-document loading, this flag
      // would inherit from the parent.
      nsCOMPtr<nsICookieJarSettings> cookieJarSettings;
      Unused << loadInfo->GetCookieJarSettings(
          getter_AddRefs(cookieJarSettings));
      net::CookieJarSettings::Cast(cookieJarSettings)
          ->UpdateIsOnContentBlockingAllowList(mChannel);
    } else if (RefPtr<WindowGlobalParent> topWindow =
                   GetTopWindowExcludingExtensionAccessibleContentFrames(
                       browsingContext, uriBeingLoaded)) {
      nsCOMPtr<nsIPrincipal> topWindowPrincipal =
          topWindow->DocumentPrincipal();
      if (topWindowPrincipal && !topWindowPrincipal->GetIsNullPrincipal()) {
        auto* basePrin = BasePrincipal::Cast(topWindowPrincipal);
        basePrin->GetURI(getter_AddRefs(topWindowURI));
      }
    }
    httpBaseChannel->SetTopWindowURI(topWindowURI);
  }

  Unused << loadInfo->SetHasStoragePermission(
      AntiTrackingUtils::HasStoragePermissionInParent(mChannel));

  nsCOMPtr<nsIIdentChannel> identChannel = do_QueryInterface(mChannel);
  if (identChannel && aChannelId) {
    Unused << identChannel->SetChannelId(*aChannelId);
  }

  RefPtr<nsHttpChannel> httpChannelImpl = do_QueryObject(mChannel);
  if (httpChannelImpl) {
    httpChannelImpl->SetWarningReporter(this);
  }

  nsCOMPtr<nsITimedChannel> timedChannel = do_QueryInterface(mChannel);
  if (timedChannel) {
    timedChannel->SetAsyncOpen(aAsyncOpenTime);
  }

  // nsViewSourceChannel normally replaces the nsIRequest passed to
  // OnStart/StopRequest with itself. We don't need this, and instead
  // we want the original request so that we get different ones for
  // each part of a multipart channel.
  nsCOMPtr<nsIViewSourceChannel> viewSourceChannel;
  if (OtherPid() && (viewSourceChannel = do_QueryInterface(mChannel))) {
    viewSourceChannel->SetReplaceRequest(false);
  }

  // Setup a ClientChannelHelper to watch for redirects, and copy
  // across any serviceworker related data between channels as needed.
  AddClientChannelHelperInParent(mChannel, std::move(aInfo));

  // Recalculate the openFlags, matching the logic in use in Content process.
  // NOTE: The only case not handled here to mirror Content process is
  // redirecting to re-use the channel.
  MOZ_ASSERT(!aLoadState->GetPendingRedirectedChannel());
  uint32_t openFlags = nsDocShell::ComputeURILoaderFlags(
      browsingContext, aLoadState->LoadType());

  RefPtr<ParentProcessDocumentOpenInfo> openInfo =
      new ParentProcessDocumentOpenInfo(mParentChannelListener, openFlags,
                                        browsingContext);
  openInfo->Prepare();

#ifdef MOZ_WIDGET_ANDROID
  RefPtr<MozPromise<bool, bool, false>> promise;
  if (aLoadState->LoadType() != LOAD_ERROR_PAGE &&
      !(aLoadState->HasLoadFlags(
          nsDocShell::INTERNAL_LOAD_FLAGS_BYPASS_LOAD_URI_DELEGATE)) &&
      browsingContext->IsTopContent() &&
      !(aLoadState->LoadType() & LOAD_HISTORY)) {
    nsCOMPtr<nsIWidget> widget =
        browsingContext->GetParentProcessWidgetContaining();
    RefPtr<nsWindow> window = nsWindow::From(widget);

    if (window) {
      promise = window->OnLoadRequest(
          aLoadState->URI(), nsIBrowserDOMWindow::OPEN_CURRENTWINDOW,
          aLoadState->LoadFlags(), aLoadState->TriggeringPrincipal(),
          aHasGesture);
    }
  }

  if (promise) {
    RefPtr<DocumentLoadListener> self = this;
    promise->Then(
        GetCurrentThreadSerialEventTarget(), __func__,
        [=](const MozPromise<bool, bool, false>::ResolveOrRejectValue& aValue) {
          if (aValue.IsResolve()) {
            bool handled = aValue.ResolveValue();
            if (handled) {
              self->DisconnectChildListeners(NS_ERROR_ABORT, NS_ERROR_ABORT);
              mParentChannelListener = nullptr;
            } else {
              nsresult rv = mChannel->AsyncOpen(openInfo);
              if (NS_FAILED(rv)) {
                self->DisconnectChildListeners(NS_ERROR_ABORT, NS_ERROR_ABORT);
                mParentChannelListener = nullptr;
              }
            }
          }
        });
  } else
#endif /* MOZ_WIDGET_ANDROID */
  {
    *aRv = mChannel->AsyncOpen(openInfo);
    if (NS_FAILED(*aRv)) {
      mParentChannelListener = nullptr;
      return false;
    }
  }

  mChannelCreationURI = aLoadState->URI();
  mLoadStateLoadFlags = aLoadState->LoadFlags();
  mLoadStateLoadType = aLoadState->LoadType();
  mTiming = aTiming;
  mSrcdocData = aLoadState->SrcdocData();
  mBaseURI = aLoadState->BaseURI();

  if (auto* ctx = GetBrowsingContext()) {
    ctx->StartDocumentLoad(this);
  }
  return true;
}

bool DocumentLoadListener::OpenFromParent(
    dom::CanonicalBrowsingContext* aBrowsingContext,
    nsDocShellLoadState* aLoadState, uint64_t aOuterWindowId,
    uint32_t* aOutIdent) {
  LOG(("DocumentLoadListener::OpenFromParent"));

  // We currently only support passing nullptr for aLoadInfo for
  // top level browsing contexts.
  if (!aBrowsingContext->IsTopContent() ||
      !aBrowsingContext->GetContentParent()) {
    LOG(("DocumentLoadListener::OpenFromParent failed because of subdoc"));
    return false;
  }

  if (nsCOMPtr<nsIContentSecurityPolicy> csp = aLoadState->Csp()) {
    // Check CSP navigate-to
    bool allowsNavigateTo = false;
    nsresult rv = csp->GetAllowsNavigateTo(aLoadState->URI(),
                                           aLoadState->IsFormSubmission(),
                                           false, /* aWasRedirected */
                                           false, /* aEnforceWhitelist */
                                           &allowsNavigateTo);
    if (NS_FAILED(rv) || !allowsNavigateTo) {
      return false;
    }
  }

  // Any sort of reload/history load would need the cacheKey, and session
  // history data for load flags. We don't have those available in the parent
  // yet, so don't support these load types.
  auto loadType = aLoadState->LoadType();
  if (loadType == LOAD_HISTORY || loadType == LOAD_RELOAD_NORMAL ||
      loadType == LOAD_RELOAD_CHARSET_CHANGE ||
      loadType == LOAD_RELOAD_CHARSET_CHANGE_BYPASS_CACHE ||
      loadType == LOAD_RELOAD_CHARSET_CHANGE_BYPASS_PROXY_AND_CACHE) {
    LOG(
        ("DocumentLoadListener::OpenFromParent failed because of history "
         "load"));
    return false;
  }

  // Clone because this mutates the load flags in the load state, which
  // breaks nsDocShells expectations of being able to do it.
  RefPtr<nsDocShellLoadState> loadState = new nsDocShellLoadState(*aLoadState);
  loadState->CalculateLoadURIFlags();

  RefPtr<nsDOMNavigationTiming> timing = new nsDOMNavigationTiming(nullptr);
  timing->NotifyNavigationStart(
      aBrowsingContext->GetIsActive()
          ? nsDOMNavigationTiming::DocShellState::eActive
          : nsDOMNavigationTiming::DocShellState::eInactive);

  // We're not a history load or a reload, so we don't need this.
  uint32_t cacheKey = 0;

  // Loads start in the content process might have exposed a channel id to
  // observers, so we need to preserve the value in the parent. That can't have
  // happened here, so Nothing() is fine.
  Maybe<uint64_t> channelId = Nothing();

  // Initial client info is only relevant for subdocument loads, which we're
  // not supporting yet.
  Maybe<dom::ClientInfo> initialClientInfo;

  RefPtr<DocumentLoadListener> listener = new DocumentLoadListener(
      aBrowsingContext, aBrowsingContext->GetContentParent()->OtherPid());

  nsresult rv;
  bool result =
      listener->Open(loadState, cacheKey, channelId, TimeStamp::Now(), timing,
                     std::move(initialClientInfo), aOuterWindowId, false,
                     Nothing(), Nothing(), &rv);
  if (result) {
    // Create an entry in the redirect channel registrar to
    // allocate an identifier for this load.
    nsCOMPtr<nsIRedirectChannelRegistrar> registrar =
        RedirectChannelRegistrar::GetOrCreate();
    rv = registrar->RegisterChannel(nullptr, aOutIdent);
    MOZ_ASSERT(NS_SUCCEEDED(rv));
    // Register listener (as an nsIParentChannel) under our new identifier.
    rv = registrar->LinkChannels(*aOutIdent, listener, nullptr);
    MOZ_ASSERT(NS_SUCCEEDED(rv));
  }
  return result;
}

void DocumentLoadListener::CleanupParentLoadAttempt(uint32_t aLoadIdent) {
  nsCOMPtr<nsIRedirectChannelRegistrar> registrar =
      RedirectChannelRegistrar::GetOrCreate();

  nsCOMPtr<nsIParentChannel> parentChannel;
  registrar->GetParentChannel(aLoadIdent, getter_AddRefs(parentChannel));
  RefPtr<DocumentLoadListener> loadListener = do_QueryObject(parentChannel);

  if (loadListener) {
    // If the load listener is still registered, then we must have failed
    // to connect DocumentChannel into it. Better cancel it!
    loadListener->NotifyBridgeFailed();
  }

  registrar->DeregisterChannels(aLoadIdent);
}

already_AddRefed<DocumentLoadListener> DocumentLoadListener::ClaimParentLoad(
    uint32_t aLoadIdent, ADocumentChannelBridge* aBridge) {
  nsCOMPtr<nsIRedirectChannelRegistrar> registrar =
      RedirectChannelRegistrar::GetOrCreate();

  nsCOMPtr<nsIParentChannel> parentChannel;
  registrar->GetParentChannel(aLoadIdent, getter_AddRefs(parentChannel));
  RefPtr<DocumentLoadListener> loadListener = do_QueryObject(parentChannel);
  registrar->DeregisterChannels(aLoadIdent);

  MOZ_ASSERT(loadListener);
  if (loadListener) {
    loadListener->NotifyBridgeConnected(aBridge);
  }
  return loadListener.forget();
}

void DocumentLoadListener::NotifyBridgeConnected(
    ADocumentChannelBridge* aBridge) {
  LOG(("DocumentLoadListener NotifyBridgeConnected [this=%p]", this));
  MOZ_ASSERT(!mDocumentChannelBridge);
  MOZ_ASSERT(mPendingDocumentChannelBridgeProcess);
  MOZ_ASSERT(aBridge->OtherPid() == *mPendingDocumentChannelBridgeProcess);

  mDocumentChannelBridge = aBridge;
  mPendingDocumentChannelBridgeProcess.reset();
  mBridgePromise.ResolveIfExists(aBridge, __func__);
}

void DocumentLoadListener::NotifyBridgeFailed() {
  LOG(("DocumentLoadListener NotifyBridgeFailed [this=%p]", this));
  MOZ_ASSERT(!mDocumentChannelBridge);
  MOZ_ASSERT(mPendingDocumentChannelBridgeProcess);
  mPendingDocumentChannelBridgeProcess.reset();

  Cancel(NS_BINDING_ABORTED);

  mBridgePromise.RejectIfExists(false, __func__);
}

void DocumentLoadListener::DocumentChannelBridgeDisconnected() {
  LOG(("DocumentLoadListener DocumentChannelBridgeDisconnected [this=%p]",
       this));
  // The nsHttpChannel may have a reference to this parent, release it
  // to avoid circular references.
  RefPtr<nsHttpChannel> httpChannelImpl = do_QueryObject(mChannel);
  if (httpChannelImpl) {
    httpChannelImpl->SetWarningReporter(nullptr);
  }
  mDocumentChannelBridge = nullptr;

  if (auto* ctx = GetBrowsingContext()) {
    ctx->EndDocumentLoad(this);
  }
}

void DocumentLoadListener::Cancel(const nsresult& aStatusCode) {
  LOG(
      ("DocumentLoadListener Cancel [this=%p, "
       "aStatusCode=%" PRIx32 " ]",
       this, static_cast<uint32_t>(aStatusCode)));
  mCancelled = true;

  if (mDoingProcessSwitch) {
    // If we've already initiated process-switching
    // then we can no longer be cancelled and we'll
    // disconnect the old listeners when done.
    return;
  }

  if (mChannel) {
    mChannel->Cancel(aStatusCode);
  }

  DisconnectChildListeners(aStatusCode, aStatusCode);
}

void DocumentLoadListener::DisconnectChildListeners(nsresult aStatus,
                                                    nsresult aLoadGroupStatus) {
  LOG(
      ("DocumentLoadListener DisconnectChildListener [this=%p, "
       "aStatus=%" PRIx32 " aLoadGroupStatus=%" PRIx32 " ]",
       this, static_cast<uint32_t>(aStatus),
       static_cast<uint32_t>(aLoadGroupStatus)));
  RefPtr<DocumentLoadListener> keepAlive(this);
  if (mDocumentChannelBridge) {
    // This will drop the bridge's reference to us, so we use keepAlive to
    // make sure we don't get deleted until we exit the function.
    mDocumentChannelBridge->DisconnectChildListeners(aStatus, aLoadGroupStatus);
  } else if (mPendingDocumentChannelBridgeProcess) {
    EnsureBridge()->Then(
        GetCurrentThreadSerialEventTarget(), __func__,
        [keepAlive, aStatus,
         aLoadGroupStatus](ADocumentChannelBridge* aBridge) {
          aBridge->DisconnectChildListeners(aStatus, aLoadGroupStatus);
          keepAlive->mDocumentChannelBridge = nullptr;
        },
        [](bool aDummy) {});
  }
  DocumentChannelBridgeDisconnected();

  // If we're not going to send anything else to the content process, and
  // we haven't yet consumed a stream filter promise, then we're never going
  // to.
  // TODO: This might be because we retargeted the stream to the download
  // handler or similar. Do we need to attach a stream filter to that?
  mStreamFilterRequests.Clear();
}

void DocumentLoadListener::RedirectToRealChannelFinished(nsresult aRv) {
  LOG(
      ("DocumentLoadListener RedirectToRealChannelFinished [this=%p, "
       "aRv=%" PRIx32 " ]",
       this, static_cast<uint32_t>(aRv)));
  if (NS_FAILED(aRv)) {
    FinishReplacementChannelSetup(false);
    return;
  }

  if (!mRedirectChannelId) {
    FinishReplacementChannelSetup(true);
    return;
  }

  // Wait for background channel ready on target channel
  nsCOMPtr<nsIRedirectChannelRegistrar> redirectReg =
      RedirectChannelRegistrar::GetOrCreate();
  MOZ_ASSERT(redirectReg);

  nsCOMPtr<nsIParentChannel> redirectParentChannel;
  redirectReg->GetParentChannel(mRedirectChannelId,
                                getter_AddRefs(redirectParentChannel));
  if (!redirectParentChannel) {
    FinishReplacementChannelSetup(false);
    return;
  }

  nsCOMPtr<nsIParentRedirectingChannel> redirectingParent =
      do_QueryInterface(redirectParentChannel);
  if (!redirectingParent) {
    // Continue verification procedure if redirecting to non-Http protocol
    FinishReplacementChannelSetup(true);
    return;
  }

  // Ask redirected channel if verification can proceed.
  // ReadyToVerify will be invoked when redirected channel is ready.
  redirectingParent->ContinueVerification(this);
}

NS_IMETHODIMP
DocumentLoadListener::ReadyToVerify(nsresult aResultCode) {
  FinishReplacementChannelSetup(NS_SUCCEEDED(aResultCode));
  return NS_OK;
}

void DocumentLoadListener::FinishReplacementChannelSetup(bool aSucceeded) {
  LOG(
      ("DocumentLoadListener FinishReplacementChannelSetup [this=%p, "
       "aSucceeded=%d]",
       this, aSucceeded));

  if (mDoingProcessSwitch) {
    DisconnectChildListeners(NS_BINDING_ABORTED, NS_BINDING_ABORTED);
  }

  if (!mRedirectChannelId) {
    if (!aSucceeded) {
      mChannel->Resume();
      return;
    }
    ApplyPendingFunctions(mChannel);
    // ResumeSuspendedChannel will be called later as RedirectToRealChannel
    // continues, so we can return early.
    return;
  }

  nsCOMPtr<nsIRedirectChannelRegistrar> registrar =
      RedirectChannelRegistrar::GetOrCreate();
  MOZ_ASSERT(registrar);

  nsCOMPtr<nsIParentChannel> redirectChannel;
  nsresult rv = registrar->GetParentChannel(mRedirectChannelId,
                                            getter_AddRefs(redirectChannel));
  if (NS_FAILED(rv) || !redirectChannel) {
    // Redirect might get canceled before we got AsyncOnChannelRedirect
    nsCOMPtr<nsIChannel> newChannel;
    rv = registrar->GetRegisteredChannel(mRedirectChannelId,
                                         getter_AddRefs(newChannel));
    MOZ_ASSERT(newChannel, "Already registered channel not found");

    if (NS_SUCCEEDED(rv)) {
      newChannel->Cancel(NS_BINDING_ABORTED);
    }
    if (!redirectChannel) {
      aSucceeded = false;
    }
  }

  // Release all previously registered channels, they are no longer needed to
  // be kept in the registrar from this moment.
  registrar->DeregisterChannels(mRedirectChannelId);
  mRedirectChannelId = 0;
  if (!aSucceeded) {
    if (redirectChannel) {
      redirectChannel->Delete();
    }
    mChannel->Resume();
    if (auto* ctx = GetBrowsingContext()) {
      ctx->EndDocumentLoad(this);
    }
    return;
  }

  MOZ_ASSERT(
      !SameCOMIdentity(redirectChannel, static_cast<nsIParentChannel*>(this)));

  Delete();
  redirectChannel->SetParentListener(mParentChannelListener);

  ApplyPendingFunctions(redirectChannel);

  ResumeSuspendedChannel(redirectChannel);
}

void DocumentLoadListener::ApplyPendingFunctions(nsISupports* aChannel) const {
  // We stored the values from all nsIParentChannel functions called since we
  // couldn't handle them. Copy them across to the real channel since it
  // should know what to do.

  nsCOMPtr<nsIParentChannel> parentChannel = do_QueryInterface(aChannel);
  if (parentChannel) {
    for (auto& variant : mIParentChannelFunctions) {
      variant.match(
          [parentChannel](const nsIHttpChannel::FlashPluginState& aState) {
            parentChannel->NotifyFlashPluginStateChanged(aState);
          },
          [parentChannel](const ClassifierMatchedInfoParams& aParams) {
            parentChannel->SetClassifierMatchedInfo(
                aParams.mList, aParams.mProvider, aParams.mFullHash);
          },
          [parentChannel](const ClassifierMatchedTrackingInfoParams& aParams) {
            parentChannel->SetClassifierMatchedTrackingInfo(
                aParams.mLists, aParams.mFullHashes);
          },
          [parentChannel](const ClassificationFlagsParams& aParams) {
            parentChannel->NotifyClassificationFlags(
                aParams.mClassificationFlags, aParams.mIsThirdParty);
          });
    }
  } else {
    for (auto& variant : mIParentChannelFunctions) {
      variant.match(
          [&](const nsIHttpChannel::FlashPluginState& aState) {
            // For now, only HttpChannel use this attribute.
            RefPtr<HttpBaseChannel> httpChannel = do_QueryObject(aChannel);
            if (httpChannel) {
              httpChannel->SetFlashPluginState(aState);
            }
          },
          [&](const ClassifierMatchedInfoParams& aParams) {
            nsCOMPtr<nsIClassifiedChannel> classifiedChannel =
                do_QueryInterface(aChannel);
            if (classifiedChannel) {
              classifiedChannel->SetMatchedInfo(
                  aParams.mList, aParams.mProvider, aParams.mFullHash);
            }
          },
          [&](const ClassifierMatchedTrackingInfoParams& aParams) {
            nsCOMPtr<nsIClassifiedChannel> classifiedChannel =
                do_QueryInterface(aChannel);
            if (classifiedChannel) {
              nsTArray<nsCString> lists, fullhashes;
              for (const nsACString& token : aParams.mLists.Split(',')) {
                lists.AppendElement(token);
              }
              for (const nsACString& token : aParams.mFullHashes.Split(',')) {
                fullhashes.AppendElement(token);
              }
              classifiedChannel->SetMatchedTrackingInfo(lists, fullhashes);
            }
          },
          [&](const ClassificationFlagsParams& aParams) {
            UrlClassifierCommon::SetClassificationFlagsHelper(
                static_cast<nsIChannel*>(aChannel),
                aParams.mClassificationFlags, aParams.mIsThirdParty);
          });
    }
  }

  RefPtr<HttpChannelSecurityWarningReporter> reporter;
  if (RefPtr<HttpChannelParent> httpParent = do_QueryObject(aChannel)) {
    reporter = httpParent;
  } else if (RefPtr<nsHttpChannel> httpChannel = do_QueryObject(aChannel)) {
    reporter = httpChannel->GetWarningReporter();
  }
  if (reporter) {
    for (auto& variant : mSecurityWarningFunctions) {
      variant.match(
          [reporter](const ReportSecurityMessageParams& aParams) {
            Unused << reporter->ReportSecurityMessage(aParams.mMessageTag,
                                                      aParams.mMessageCategory);
          },
          [reporter](const LogBlockedCORSRequestParams& aParams) {
            Unused << reporter->LogBlockedCORSRequest(aParams.mMessage,
                                                      aParams.mCategory);
          },
          [reporter](const LogMimeTypeMismatchParams& aParams) {
            Unused << reporter->LogMimeTypeMismatch(
                aParams.mMessageName, aParams.mWarning, aParams.mURL,
                aParams.mContentType);
          });
    }
  }
}

bool DocumentLoadListener::ResumeSuspendedChannel(
    nsIStreamListener* aListener) {
  LOG(("DocumentLoadListener ResumeSuspendedChannel [this=%p]", this));
  RefPtr<nsHttpChannel> httpChannel = do_QueryObject(mChannel);
  if (httpChannel) {
    httpChannel->SetApplyConversion(mOldApplyConversion);
  }

  if (!mIsFinished) {
    mParentChannelListener->SetListenerAfterRedirect(aListener);
  }

  // If we failed to suspend the channel, then we might have received
  // some messages while the redirected was being handled.
  // Manually send them on now.
  nsTArray<StreamListenerFunction> streamListenerFunctions =
      std::move(mStreamListenerFunctions);
  if (!aListener) {
    streamListenerFunctions.Clear();
  }
  nsresult rv = NS_OK;
  for (auto& variant : streamListenerFunctions) {
    variant.match(
        [&](const OnStartRequestParams& aParams) {
          rv = aListener->OnStartRequest(aParams.request);
          if (NS_FAILED(rv)) {
            aParams.request->Cancel(rv);
          }
        },
        [&](const OnDataAvailableParams& aParams) {
          // Don't deliver OnDataAvailable if we've
          // already failed.
          if (NS_FAILED(rv)) {
            return;
          }
          nsCOMPtr<nsIInputStream> stringStream;
          rv = NS_NewByteInputStream(
              getter_AddRefs(stringStream),
              Span<const char>(aParams.data.get(), aParams.count),
              NS_ASSIGNMENT_DEPEND);
          if (NS_SUCCEEDED(rv)) {
            rv = aListener->OnDataAvailable(aParams.request, stringStream,
                                            aParams.offset, aParams.count);
          }
          if (NS_FAILED(rv)) {
            aParams.request->Cancel(rv);
          }
        },
        [&](const OnStopRequestParams& aParams) {
          if (NS_SUCCEEDED(rv)) {
            aListener->OnStopRequest(aParams.request, aParams.status);
          } else {
            aListener->OnStopRequest(aParams.request, rv);
          }
          rv = NS_OK;
        },
        [&](const OnAfterLastPartParams& aParams) {
          nsCOMPtr<nsIMultiPartChannelListener> multiListener =
              do_QueryInterface(aListener);
          if (multiListener) {
            if (NS_SUCCEEDED(rv)) {
              multiListener->OnAfterLastPart(aParams.status);
            } else {
              multiListener->OnAfterLastPart(rv);
            }
          }
        });
  }
  // We don't expect to get new stream listener functions added
  // via re-entrancy. If this ever happens, we should understand
  // exactly why before allowing it.
  NS_ASSERTION(mStreamListenerFunctions.IsEmpty(),
               "Should not have added new stream listener function!");

  mChannel->Resume();

  if (auto* ctx = GetBrowsingContext()) {
    ctx->EndDocumentLoad(this);
  }

  return !mIsFinished;
}

void DocumentLoadListener::SerializeRedirectData(
    RedirectToRealChannelArgs& aArgs, bool aIsCrossProcess,
    uint32_t aRedirectFlags, uint32_t aLoadFlags,
    ContentParent* aParent) const {
  // Use the original URI of the current channel, as this is what
  // we'll use to construct the channel in the content process.
  aArgs.uri() = mChannelCreationURI;
  if (!aArgs.uri()) {
    mChannel->GetOriginalURI(getter_AddRefs(aArgs.uri()));
  }

  // I previously used HttpBaseChannel::CloneLoadInfoForRedirect, but that
  // clears the principal to inherit, which fails tests (probably because this
  // 'redirect' is usually just an implementation detail). It's also http
  // only, and mChannel can be anything that we redirected to.
  nsCOMPtr<nsILoadInfo> channelLoadInfo;
  mChannel->GetLoadInfo(getter_AddRefs(channelLoadInfo));

  nsCOMPtr<nsIPrincipal> principalToInherit;
  channelLoadInfo->GetPrincipalToInherit(getter_AddRefs(principalToInherit));

  const RefPtr<nsHttpChannel> baseChannel = do_QueryObject(mChannel.get());

  nsCOMPtr<nsILoadContext> loadContext;
  NS_QueryNotificationCallbacks(mChannel, loadContext);
  nsCOMPtr<nsILoadInfo> redirectLoadInfo;

  // Only use CloneLoadInfoForRedirect if we have a load context,
  // since it internally tries to pull OriginAttributes from the
  // the load context and asserts if they don't match the load info.
  // We can end up without a load context if the channel has been aborted
  // and the callbacks have been cleared.
  if (baseChannel && loadContext) {
    redirectLoadInfo = baseChannel->CloneLoadInfoForRedirect(
        aArgs.uri(), nsIChannelEventSink::REDIRECT_INTERNAL);
    redirectLoadInfo->SetResultPrincipalURI(aArgs.uri());

    // The clone process clears this, and then we fail tests..
    // docshell/test/mochitest/test_forceinheritprincipal_overrule_owner.html
    if (principalToInherit) {
      redirectLoadInfo->SetPrincipalToInherit(principalToInherit);
    }
  } else {
    redirectLoadInfo =
        static_cast<mozilla::net::LoadInfo*>(channelLoadInfo.get())->Clone();

    nsCOMPtr<nsIPrincipal> uriPrincipal;
    nsIScriptSecurityManager* sm = nsContentUtils::GetSecurityManager();
    sm->GetChannelURIPrincipal(mChannel, getter_AddRefs(uriPrincipal));

    nsCOMPtr<nsIRedirectHistoryEntry> entry =
        new nsRedirectHistoryEntry(uriPrincipal, nullptr, EmptyCString());

    redirectLoadInfo->AppendRedirectHistoryEntry(entry, true);
  }

  const Maybe<ClientInfo>& reservedClientInfo =
      channelLoadInfo->GetReservedClientInfo();
  if (reservedClientInfo) {
    redirectLoadInfo->SetReservedClientInfo(*reservedClientInfo);
  }

  aArgs.registrarId() = mRedirectChannelId;

  MOZ_ALWAYS_SUCCEEDS(
      ipc::LoadInfoToLoadInfoArgs(redirectLoadInfo, &aArgs.loadInfo()));

  mChannel->GetOriginalURI(getter_AddRefs(aArgs.originalURI()));

  // mChannel can be a nsHttpChannel as well as InterceptedHttpChannel so we
  // can't use baseChannel here.
  if (nsCOMPtr<nsIHttpChannel> httpChannel = do_QueryInterface(mChannel)) {
    MOZ_ALWAYS_SUCCEEDS(httpChannel->GetChannelId(&aArgs.channelId()));
  }

  aArgs.redirectMode() = nsIHttpChannelInternal::REDIRECT_MODE_FOLLOW;
  nsCOMPtr<nsIHttpChannelInternal> httpChannelInternal =
      do_QueryInterface(mChannel);
  if (httpChannelInternal) {
    MOZ_ALWAYS_SUCCEEDS(
        httpChannelInternal->GetRedirectMode(&aArgs.redirectMode()));
  }

  if (baseChannel) {
    aArgs.init() =
        Some(baseChannel
                 ->CloneReplacementChannelConfig(
                     true, aRedirectFlags,
                     HttpBaseChannel::ReplacementReason::DocumentChannel)
                 .Serialize(aParent));
  }

  uint32_t contentDispositionTemp;
  nsresult rv = mChannel->GetContentDisposition(&contentDispositionTemp);
  if (NS_SUCCEEDED(rv)) {
    aArgs.contentDisposition() = Some(contentDispositionTemp);
  }

  nsString contentDispositionFilenameTemp;
  rv = mChannel->GetContentDispositionFilename(contentDispositionFilenameTemp);
  if (NS_SUCCEEDED(rv)) {
    aArgs.contentDispositionFilename() = Some(contentDispositionFilenameTemp);
  }

  SetNeedToAddURIVisit(mChannel, false);

  aArgs.newLoadFlags() = aLoadFlags;
  aArgs.redirectFlags() = aRedirectFlags;
  aArgs.redirectIdentifier() = mCrossProcessRedirectIdentifier;
  aArgs.properties() = do_QueryObject(mChannel.get());
  aArgs.srcdocData() = mSrcdocData;
  aArgs.baseUri() = mBaseURI;
  aArgs.loadStateLoadFlags() = mLoadStateLoadFlags;
  aArgs.loadStateLoadType() = mLoadStateLoadType;
}

bool DocumentLoadListener::MaybeTriggerProcessSwitch() {
  MOZ_DIAGNOSTIC_ASSERT(!mDoingProcessSwitch,
                        "Already in the middle of switching?");
  MOZ_DIAGNOSTIC_ASSERT(mChannel);
  MOZ_DIAGNOSTIC_ASSERT(mParentChannelListener);

  LOG(("DocumentLoadListener MaybeTriggerProcessSwitch [this=%p]", this));

  // Get the BrowsingContext which will be switching processes.
  RefPtr<CanonicalBrowsingContext> browsingContext =
      mParentChannelListener->GetBrowsingContext();
  if (NS_WARN_IF(!browsingContext)) {
    LOG(("Process Switch Abort: no browsing context"));
    return false;
  }
  if (!browsingContext->IsContent()) {
    LOG(("Process Switch Abort: non-content browsing context"));
    return false;
  }
  if (browsingContext->GetParent() && !browsingContext->UseRemoteSubframes()) {
    LOG(("Process Switch Abort: remote subframes disabled"));
    return false;
  }

  // We currently can't switch processes for toplevel loads unless they're
  // loaded within a browser tab.
  // FIXME: Ideally we won't do this in the future.
  nsCOMPtr<nsIBrowser> browser;
  bool isPreloadSwitch = false;
  if (!browsingContext->GetParent()) {
    Element* browserElement = browsingContext->GetEmbedderElement();
    if (!browserElement) {
      LOG(("Process Switch Abort: cannot get browser element"));
      return false;
    }
    browser = browserElement->AsBrowser();
    if (!browser) {
      LOG(("Process Switch Abort: not loaded within nsIBrowser"));
      return false;
    }
    bool loadedInTab = false;
    if (NS_FAILED(browser->GetCanPerformProcessSwitch(&loadedInTab)) ||
        !loadedInTab) {
      LOG(("Process Switch Abort: browser is not loaded in a tab"));
      return false;
    }

    // Leaving about:newtab from a used to be preloaded browser should run the
    // process selecting algorithm again.
    nsAutoString isPreloadBrowserStr;
    if (browserElement->GetAttr(kNameSpaceID_None, nsGkAtoms::preloadedState,
                                isPreloadBrowserStr)) {
      if (isPreloadBrowserStr.EqualsLiteral("consumed")) {
        nsCOMPtr<nsIURI> originalURI;
        if (NS_SUCCEEDED(
                mChannel->GetOriginalURI(getter_AddRefs(originalURI)))) {
          if (!originalURI->GetSpecOrDefault().EqualsLiteral("about:newtab")) {
            LOG(("Process Switch: leaving preloaded browser"));
            isPreloadSwitch = true;
            browserElement->UnsetAttr(kNameSpaceID_None,
                                      nsGkAtoms::preloadedState, true);
          }
        }
      }
    }
  }

  // Get information about the current document loaded in our BrowsingContext.
  nsCOMPtr<nsIPrincipal> currentPrincipal;
  if (RefPtr<WindowGlobalParent> wgp =
          browsingContext->GetCurrentWindowGlobal()) {
    currentPrincipal = wgp->DocumentPrincipal();
  }
  RefPtr<ContentParent> currentProcess = browsingContext->GetContentParent();
  if (!currentProcess) {
    LOG(("Process Switch Abort: frame currently not remote"));
    return false;
  }

  // Get the final principal, used to select which process to load into.
  nsCOMPtr<nsIPrincipal> resultPrincipal;
  nsresult rv = nsContentUtils::GetSecurityManager()->GetChannelResultPrincipal(
      mChannel, getter_AddRefs(resultPrincipal));
  if (NS_FAILED(rv)) {
    LOG(("Process Switch Abort: failed to get channel result principal"));
    return false;
  }

  if (resultPrincipal->IsSystemPrincipal()) {
    LOG(("Process Switch Abort: cannot switch process for system principal"));
    return false;
  }

  // Determine our COOP status, which will be used to determine our preferred
  // remote type.
  bool isCOOPSwitch = HasCrossOriginOpenerPolicyMismatch();
  nsILoadInfo::CrossOriginOpenerPolicy coop =
      nsILoadInfo::OPENER_POLICY_UNSAFE_NONE;
  if (RefPtr<nsHttpChannel> httpChannel = do_QueryObject(mChannel)) {
    MOZ_ALWAYS_SUCCEEDS(httpChannel->GetCrossOriginOpenerPolicy(&coop));
  }

  nsAutoString preferredRemoteType(currentProcess->GetRemoteType());
  if (coop ==
      nsILoadInfo::OPENER_POLICY_SAME_ORIGIN_EMBEDDER_POLICY_REQUIRE_CORP) {
    // We want documents with SAME_ORIGIN_EMBEDDER_POLICY_REQUIRE_CORP COOP
    // policy to be loaded in a separate process in which we can enable
    // high-resolution timers.
    nsAutoCString siteOrigin;
    resultPrincipal->GetSiteOrigin(siteOrigin);
    preferredRemoteType.Assign(
        NS_LITERAL_STRING(WITH_COOP_COEP_REMOTE_TYPE_PREFIX));
    preferredRemoteType.Append(NS_ConvertUTF8toUTF16(siteOrigin));
  } else if (isCOOPSwitch) {
    // If we're doing a COOP switch, we do not need any affinity to the current
    // remote type. Clear it back to the default value.
    preferredRemoteType.Assign(NS_LITERAL_STRING(DEFAULT_REMOTE_TYPE));
  }
  MOZ_DIAGNOSTIC_ASSERT(!preferredRemoteType.IsEmpty(),
                        "Unexpected empty remote type!");

  LOG(
      ("DocumentLoadListener GetRemoteTypeForPrincipal "
       "[this=%p, currentProcess=%s, preferredRemoteType=%s]",
       this, NS_ConvertUTF16toUTF8(currentProcess->GetRemoteType()).get(),
       NS_ConvertUTF16toUTF8(preferredRemoteType).get()));

  nsCOMPtr<nsIE10SUtils> e10sUtils =
      do_ImportModule("resource://gre/modules/E10SUtils.jsm", "E10SUtils");
  if (!e10sUtils) {
    LOG(("Process Switch Abort: Could not import E10SUtils"));
    return false;
  }

  nsAutoString remoteType;
  rv = e10sUtils->GetRemoteTypeForPrincipal(
      resultPrincipal, browsingContext->UseRemoteTabs(),
      browsingContext->UseRemoteSubframes(), preferredRemoteType,
      currentPrincipal, browsingContext->GetParent(), remoteType);
  if (NS_WARN_IF(NS_FAILED(rv))) {
    LOG(("Process Switch Abort: getRemoteTypeForPrincipal threw an exception"));
    return false;
  }

  // Check if a process switch is needed.
  if (currentProcess->GetRemoteType() == remoteType && !isCOOPSwitch &&
      !isPreloadSwitch) {
    LOG(("Process Switch Abort: type (%s) is compatible",
         NS_ConvertUTF16toUTF8(remoteType).get()));
    return false;
  }
  if (NS_WARN_IF(remoteType.IsEmpty())) {
    LOG(("Process Switch Abort: non-remote target process"));
    return false;
  }

  LOG(("Process Switch: Changing Remoteness from '%s' to '%s'",
       NS_ConvertUTF16toUTF8(currentProcess->GetRemoteType()).get(),
       NS_ConvertUTF16toUTF8(remoteType).get()));

  // XXX: This is super hacky, and we should be able to do something better.
  static uint64_t sNextCrossProcessRedirectIdentifier = 0;
  mCrossProcessRedirectIdentifier = ++sNextCrossProcessRedirectIdentifier;
  mDoingProcessSwitch = true;

  RefPtr<DocumentLoadListener> self = this;
  // At this point, we're actually going to perform a process switch, which
  // involves calling into other logic.
  if (browsingContext->GetParent()) {
    LOG(("Process Switch: Calling ChangeFrameRemoteness"));
    // If we're switching a subframe, ask BrowsingContext to do it for us.
    MOZ_ASSERT(!isCOOPSwitch);
    browsingContext
        ->ChangeFrameRemoteness(remoteType, mCrossProcessRedirectIdentifier)
        ->Then(
            GetMainThreadSerialEventTarget(), __func__,
            [self](BrowserParent* aBrowserParent) {
              MOZ_ASSERT(self->mChannel,
                         "Something went wrong, channel got cancelled");
              self->TriggerRedirectToRealChannel(
                  Some(aBrowserParent->Manager()->ChildID()));
            },
            [self](nsresult aStatusCode) {
              MOZ_ASSERT(NS_FAILED(aStatusCode), "Status should be error");
              self->RedirectToRealChannelFinished(aStatusCode);
            });
    return true;
  }

  LOG(("Process Switch: Calling nsIBrowser::PerformProcessSwitch"));
  // We're switching a toplevel BrowsingContext's process. This has to be done
  // using nsIBrowser.
  RefPtr<Promise> domPromise;
  browser->PerformProcessSwitch(remoteType, mCrossProcessRedirectIdentifier,
                                isCOOPSwitch, getter_AddRefs(domPromise));
  MOZ_DIAGNOSTIC_ASSERT(domPromise,
                        "PerformProcessSwitch didn't return a promise");

  MozPromise<uint64_t, nsresult, true>::FromDomPromise(domPromise)
      ->Then(
          GetMainThreadSerialEventTarget(), __func__,
          [self](uint64_t aCpId) {
            MOZ_ASSERT(self->mChannel,
                       "Something went wrong, channel got cancelled");
            self->TriggerRedirectToRealChannel(Some(aCpId));
          },
          [self](nsresult aStatusCode) {
            MOZ_ASSERT(NS_FAILED(aStatusCode), "Status should be error");
            self->RedirectToRealChannelFinished(aStatusCode);
          });
  return true;
}

auto DocumentLoadListener::EnsureBridge() -> RefPtr<EnsureBridgePromise> {
  MOZ_ASSERT(mDocumentChannelBridge || mPendingDocumentChannelBridgeProcess);
  if (mDocumentChannelBridge) {
    MOZ_ASSERT(mBridgePromise.IsEmpty());
    return EnsureBridgePromise::CreateAndResolve(mDocumentChannelBridge,
                                                 __func__);
  }

  return mBridgePromise.Ensure(__func__);
}

RefPtr<PDocumentChannelParent::RedirectToRealChannelPromise>
DocumentLoadListener::RedirectToRealChannel(
    uint32_t aRedirectFlags, uint32_t aLoadFlags,
    const Maybe<uint64_t>& aDestinationProcess,
    nsTArray<ParentEndpoint>&& aStreamFilterEndpoints) {
  LOG(
      ("DocumentLoadListener RedirectToRealChannel [this=%p] "
       "aRedirectFlags=%" PRIx32 ", aLoadFlags=%" PRIx32,
       this, aRedirectFlags, aLoadFlags));

  // TODO(djg): Add the last URI visit to history if success. Is there a better
  // place to handle this? Need access to the updated aLoadFlags.
  nsresult status = NS_OK;
  mChannel->GetStatus(&status);
  bool updateGHistory =
      nsDocShell::ShouldUpdateGlobalHistory(mLoadStateLoadType);
  if (NS_SUCCEEDED(status) && updateGHistory && !net::ChannelIsPost(mChannel)) {
    AddURIVisit(mChannel, aLoadFlags);
  }

  if (aDestinationProcess || OtherPid()) {
    // Register the new channel and obtain id for it
    nsCOMPtr<nsIRedirectChannelRegistrar> registrar =
        RedirectChannelRegistrar::GetOrCreate();
    MOZ_ASSERT(registrar);
    MOZ_ALWAYS_SUCCEEDS(
        registrar->RegisterChannel(mChannel, &mRedirectChannelId));
  }

  if (aDestinationProcess) {
    dom::ContentParent* cp =
        dom::ContentProcessManager::GetSingleton()->GetContentProcessById(
            ContentParentId{*aDestinationProcess});
    if (!cp) {
      return PDocumentChannelParent::RedirectToRealChannelPromise::
          CreateAndReject(ipc::ResponseRejectReason::SendError, __func__);
    }

    RedirectToRealChannelArgs args;
    SerializeRedirectData(args, !!aDestinationProcess, aRedirectFlags,
                          aLoadFlags, cp);
    if (mTiming) {
      mTiming->Anonymize(args.uri());
      args.timing() = Some(std::move(mTiming));
    }

    auto loadInfo = args.loadInfo();

    if (loadInfo.isNothing()) {
      return PDocumentChannelParent::RedirectToRealChannelPromise::
          CreateAndReject(ipc::ResponseRejectReason::SendError, __func__);
    }

    nsresult rv;
    nsCOMPtr<nsIPrincipal> triggeringPrincipal =
        PrincipalInfoToPrincipal(loadInfo.ref().triggeringPrincipalInfo(), &rv);

    if (NS_SUCCEEDED(rv) && triggeringPrincipal) {
      cp->TransmitBlobDataIfBlobURL(args.uri(), triggeringPrincipal);
    }

    return cp->SendCrossProcessRedirect(args,
                                        std::move(aStreamFilterEndpoints));
  }

  return EnsureBridge()->Then(
      GetCurrentThreadSerialEventTarget(), __func__,
      [self = RefPtr<DocumentLoadListener>(this),
       endpoints = std::move(aStreamFilterEndpoints), aRedirectFlags,
       aLoadFlags](ADocumentChannelBridge* aBridge) mutable {
        if (self->mCancelled) {
          return PDocumentChannelParent::RedirectToRealChannelPromise::
              CreateAndResolve(NS_BINDING_ABORTED, __func__);
        }
        return aBridge->RedirectToRealChannel(std::move(endpoints),
                                              aRedirectFlags, aLoadFlags);
      },
      [](bool aDummy) {
        return PDocumentChannelParent::RedirectToRealChannelPromise::
            CreateAndReject(ipc::ResponseRejectReason::ActorDestroyed,
                            __func__);
      });
}

void DocumentLoadListener::TriggerRedirectToRealChannel(
    const Maybe<uint64_t>& aDestinationProcess) {
  // This initiates replacing the current DocumentChannel with a
  // protocol specific 'real' channel, maybe in a different process than
  // the current DocumentChannelChild, if aDestinationProces is set.
  // It registers the current mChannel with the registrar to get an ID
  // so that the remote end can setup a new IPDL channel and lookup
  // the same underlying channel.
  // We expect this process to finish with FinishReplacementChannelSetup
  // (for both in-process and process switch cases), where we cleanup
  // the registrar and copy across any needed state to the replacing
  // IPDL parent object.

  nsTArray<ParentEndpoint> parentEndpoints(mStreamFilterRequests.Length());
  if (!mStreamFilterRequests.IsEmpty()) {
    base::ProcessId pid = OtherPid();
    if (aDestinationProcess) {
      dom::ContentParent* cp =
          dom::ContentProcessManager::GetSingleton()->GetContentProcessById(
              ContentParentId(*aDestinationProcess));
      if (cp) {
        pid = cp->OtherPid();
      }
    }

    for (StreamFilterRequest& request : mStreamFilterRequests) {
      ParentEndpoint parent;
      nsresult rv = extensions::PStreamFilter::CreateEndpoints(
          pid, request.mChildProcessId, &parent, &request.mChildEndpoint);

      if (NS_FAILED(rv)) {
        request.mPromise->Reject(false, __func__);
        request.mPromise = nullptr;
      } else {
        parentEndpoints.AppendElement(std::move(parent));
      }
    }
  }

  // If we didn't have any redirects, then we pass the REDIRECT_INTERNAL flag
  // for this channel switch so that it isn't recorded in session history etc.
  // If there were redirect(s), then we want this switch to be recorded as a
  // real one, since we have a new URI.
  uint32_t redirectFlags = 0;
  if (!mHaveVisibleRedirect) {
    redirectFlags = nsIChannelEventSink::REDIRECT_INTERNAL;
  }

  uint32_t newLoadFlags = nsIRequest::LOAD_NORMAL;
  MOZ_ALWAYS_SUCCEEDS(mChannel->GetLoadFlags(&newLoadFlags));
  // We're pulling our flags from the inner channel, which may not have this
  // flag set on it. This is the case when loading a 'view-source' channel.
  newLoadFlags |= nsIChannel::LOAD_DOCUMENT_URI;
  if (!aDestinationProcess) {
    newLoadFlags |= nsIChannel::LOAD_REPLACE;
  }

  // INHIBIT_PERSISTENT_CACHING is clearing during http redirects (from
  // both parent and content process channel instances), but only ever
  // re-added to the parent-side nsHttpChannel.
  // To match that behaviour, we want to explicitly avoid copying this flag
  // back to our newly created content side channel, otherwise it can
  // affect sub-resources loads in the same load group.
  nsCOMPtr<nsIURI> uri;
  mChannel->GetURI(getter_AddRefs(uri));
  if (uri && uri->SchemeIs("https")) {
    newLoadFlags &= ~nsIRequest::INHIBIT_PERSISTENT_CACHING;
  }

  RefPtr<DocumentLoadListener> self = this;
  RedirectToRealChannel(redirectFlags, newLoadFlags, aDestinationProcess,
                        std::move(parentEndpoints))
      ->Then(
          GetCurrentThreadSerialEventTarget(), __func__,
          [self, requests = std::move(mStreamFilterRequests)](
              const nsresult& aResponse) mutable {
            for (StreamFilterRequest& request : requests) {
              if (request.mPromise) {
                request.mPromise->Resolve(std::move(request.mChildEndpoint),
                                          __func__);
                request.mPromise = nullptr;
              }
            }
            self->RedirectToRealChannelFinished(aResponse);
          },
          [self](const mozilla::ipc::ResponseRejectReason) {
            self->RedirectToRealChannelFinished(NS_ERROR_FAILURE);
          });
}

NS_IMETHODIMP
DocumentLoadListener::OnStartRequest(nsIRequest* aRequest) {
  LOG(("DocumentLoadListener OnStartRequest [this=%p]", this));
  nsCOMPtr<nsIMultiPartChannel> multiPartChannel = do_QueryInterface(aRequest);
  if (multiPartChannel) {
    multiPartChannel->GetBaseChannel(getter_AddRefs(mChannel));
  } else {
    mChannel = do_QueryInterface(aRequest);
  }
  MOZ_DIAGNOSTIC_ASSERT(mChannel);
  RefPtr<nsHttpChannel> httpChannel = do_QueryObject(mChannel);

  if (!mDocumentChannelBridge && !mPendingDocumentChannelBridgeProcess) {
    return NS_ERROR_UNEXPECTED;
  }

  // Enforce CSP frame-ancestors and x-frame-options checks which
  // might cancel the channel.
  nsContentSecurityUtils::PerformCSPFrameAncestorAndXFOCheck(mChannel);

  // Generally we want to switch to a real channel even if the request failed,
  // since the listener might want to access protocol-specific data (like http
  // response headers) in its error handling.
  // An exception to this is when nsExtProtocolChannel handled the request and
  // returned NS_ERROR_NO_CONTENT, since creating a real one in the content
  // process will attempt to handle the URI a second time.
  nsresult status = NS_OK;
  aRequest->GetStatus(&status);
  if (status == NS_ERROR_NO_CONTENT) {
    DisconnectChildListeners(status, status);
    return NS_OK;
  }

  mStreamListenerFunctions.AppendElement(StreamListenerFunction{
      VariantIndex<0>{}, OnStartRequestParams{aRequest}});

  if (!mInitiatedRedirectToRealChannel) {
    mChannel->Suspend();
  } else {
    // This can be called multiple time if we have a multipart
    // decoder. Since we've already added the reqest to
    // mStreamListenerFunctions, we don't need to do anything else.
    return NS_OK;
  }
  mInitiatedRedirectToRealChannel = true;

  // The caller of this OnStartRequest will install a conversion
  // helper after we return if we haven't disabled conversion. Normally
  // HttpChannelParent::OnStartRequest would disable conversion, but we're
  // defering calling that until later. Manually disable it now to prevent the
  // converter from being installed (since we want the child to do it), and
  // also save the value so that when we do call
  // HttpChannelParent::OnStartRequest, we can have the value as it originally
  // was.
  if (httpChannel) {
    Unused << httpChannel->GetApplyConversion(&mOldApplyConversion);
    httpChannel->SetApplyConversion(false);
  }

  // Determine if a new process needs to be spawned. If it does, this will
  // trigger a cross process switch, and we should hold off on redirecting to
  // the real channel.
  if (status != NS_BINDING_ABORTED && MaybeTriggerProcessSwitch()) {
    return NS_OK;
  }

  TriggerRedirectToRealChannel();

  return NS_OK;
}

NS_IMETHODIMP
DocumentLoadListener::OnStopRequest(nsIRequest* aRequest,
                                    nsresult aStatusCode) {
  LOG(("DocumentLoadListener OnStopRequest [this=%p]", this));
  mStreamListenerFunctions.AppendElement(StreamListenerFunction{
      VariantIndex<2>{}, OnStopRequestParams{aRequest, aStatusCode}});

  // If we're not a multi-part channel, then we're finished and we don't
  // expect any further events. If we are, then this might be called again,
  // so wait for OnAfterLastPart instead.
  nsCOMPtr<nsIMultiPartChannel> multiPartChannel = do_QueryInterface(aRequest);
  if (!multiPartChannel) {
    mIsFinished = true;
  }

  mStreamFilterRequests.Clear();

  return NS_OK;
}

NS_IMETHODIMP
DocumentLoadListener::OnDataAvailable(nsIRequest* aRequest,
                                      nsIInputStream* aInputStream,
                                      uint64_t aOffset, uint32_t aCount) {
  LOG(("DocumentLoadListener OnDataAvailable [this=%p]", this));
  // This isn't supposed to happen, since we suspended the channel, but
  // sometimes Suspend just doesn't work. This can happen when we're routing
  // through nsUnknownDecoder to sniff the content type, and it doesn't handle
  // being suspended. Let's just store the data and manually forward it to our
  // redirected channel when it's ready.
  nsCString data;
  nsresult rv = NS_ReadInputStreamToString(aInputStream, data, aCount);
  NS_ENSURE_SUCCESS(rv, rv);

  mStreamListenerFunctions.AppendElement(StreamListenerFunction{
      VariantIndex<1>{},
      OnDataAvailableParams{aRequest, data, aOffset, aCount}});

  return NS_OK;
}

//-----------------------------------------------------------------------------
// DoucmentLoadListener::nsIMultiPartChannelListener
//-----------------------------------------------------------------------------

NS_IMETHODIMP
DocumentLoadListener::OnAfterLastPart(nsresult aStatus) {
  LOG(("DocumentLoadListener OnAfterLastPart [this=%p]", this));
  if (!mInitiatedRedirectToRealChannel) {
    // if we get here, and we haven't initiated a redirect to a real
    // channel, then it means we never got OnStartRequest (maybe a problem?)
    // and we retargeted everything.
    LOG(("DocumentLoadListener Disconnecting child"));
    DisconnectChildListeners(NS_BINDING_RETARGETED, NS_OK);
    return NS_OK;
  }
  mStreamListenerFunctions.AppendElement(StreamListenerFunction{
      VariantIndex<3>{}, OnAfterLastPartParams{aStatus}});
  mIsFinished = true;
  return NS_OK;
}

NS_IMETHODIMP
DocumentLoadListener::SetParentListener(
    mozilla::net::ParentChannelListener* listener) {
  // We don't need this (do we?)
  return NS_OK;
}

NS_IMETHODIMP
DocumentLoadListener::GetInterface(const nsIID& aIID, void** result) {
  RefPtr<CanonicalBrowsingContext> browsingContext =
      mParentChannelListener->GetBrowsingContext();
  if (aIID.Equals(NS_GET_IID(nsILoadContext)) && browsingContext) {
    browsingContext.forget(result);
    return NS_OK;
  }

  return QueryInterface(aIID, result);
}

// Rather than forwarding all these nsIParentChannel functions to the child,
// we cache a list of them, and then ask the 'real' channel to forward them
// for us after it's created.
NS_IMETHODIMP
DocumentLoadListener::NotifyFlashPluginStateChanged(
    nsIHttpChannel::FlashPluginState aState) {
  mIParentChannelFunctions.AppendElement(
      IParentChannelFunction{VariantIndex<0>{}, aState});
  return NS_OK;
}

NS_IMETHODIMP
DocumentLoadListener::SetClassifierMatchedInfo(const nsACString& aList,
                                               const nsACString& aProvider,
                                               const nsACString& aFullHash) {
  ClassifierMatchedInfoParams params;
  params.mList = aList;
  params.mProvider = aProvider;
  params.mFullHash = aFullHash;

  mIParentChannelFunctions.AppendElement(
      IParentChannelFunction{VariantIndex<1>{}, std::move(params)});
  return NS_OK;
}

NS_IMETHODIMP
DocumentLoadListener::SetClassifierMatchedTrackingInfo(
    const nsACString& aLists, const nsACString& aFullHash) {
  ClassifierMatchedTrackingInfoParams params;
  params.mLists = aLists;
  params.mFullHashes = aFullHash;

  mIParentChannelFunctions.AppendElement(
      IParentChannelFunction{VariantIndex<2>{}, std::move(params)});
  return NS_OK;
}

NS_IMETHODIMP
DocumentLoadListener::NotifyClassificationFlags(uint32_t aClassificationFlags,
                                                bool aIsThirdParty) {
  mIParentChannelFunctions.AppendElement(IParentChannelFunction{
      VariantIndex<3>{},
      ClassificationFlagsParams{aClassificationFlags, aIsThirdParty}});
  return NS_OK;
}

NS_IMETHODIMP
DocumentLoadListener::Delete() {
  if (mDocumentChannelBridge) {
    mDocumentChannelBridge->Delete();
  }
  return NS_OK;
}

NS_IMETHODIMP
DocumentLoadListener::AsyncOnChannelRedirect(
    nsIChannel* aOldChannel, nsIChannel* aNewChannel, uint32_t aFlags,
    nsIAsyncVerifyRedirectCallback* aCallback) {
  LOG(("DocumentLoadListener AsyncOnChannelRedirect [this=%p, aFlags=%" PRIx32
       "]",
       this, aFlags));
  // We generally don't want to notify the content process about redirects,
  // so just update our channel and tell the callback that we're good to go.
  mChannel = aNewChannel;

  // Since we're redirecting away from aOldChannel, we should check if it
  // had a COOP mismatch, since we want the final result for this to
  // include the state of all channels we redirected through.
  RefPtr<nsHttpChannel> httpChannel = do_QueryObject(aOldChannel);
  if (httpChannel) {
    mHasCrossOriginOpenerPolicyMismatch |=
        httpChannel->HasCrossOriginOpenerPolicyMismatch();
  }

  // We don't need to confirm internal redirects or record any
  // history for them, so just immediately verify and return.
  if (aFlags & nsIChannelEventSink::REDIRECT_INTERNAL) {
    LOG(
        ("DocumentLoadListener AsyncOnChannelRedirect [this=%p] "
         "flags=REDIRECT_INTERNAL",
         this));
    aCallback->OnRedirectVerifyCallback(NS_OK);
    return NS_OK;
  }

  if (!net::ChannelIsPost(aOldChannel)) {
    AddURIVisit(aOldChannel, 0);

    nsCOMPtr<nsIURI> oldURI;
    aOldChannel->GetURI(getter_AddRefs(oldURI));
    nsDocShell::SaveLastVisit(aNewChannel, oldURI, aFlags);
  }
  mHaveVisibleRedirect |= true;

  LOG(
      ("DocumentLoadListener AsyncOnChannelRedirect [this=%p] "
       "mHaveVisibleRedirect=%c",
       this, mHaveVisibleRedirect ? 'T' : 'F'));

  // If this is a cross-origin redirect, then we should no longer allow
  // mixed content. The destination docshell checks this in its redirect
  // handling, but if we deliver to a new docshell (with a process switch)
  // then this doesn't happen.
  // Manually remove the allow mixed content flags.
  nsresult rv = nsContentUtils::CheckSameOrigin(aOldChannel, aNewChannel);
  if (NS_FAILED(rv)) {
    if (mLoadStateLoadType == LOAD_NORMAL_ALLOW_MIXED_CONTENT) {
      mLoadStateLoadType = LOAD_NORMAL;
    } else if (mLoadStateLoadType == LOAD_RELOAD_ALLOW_MIXED_CONTENT) {
      mLoadStateLoadType = LOAD_RELOAD_NORMAL;
    }
    MOZ_ASSERT(!LOAD_TYPE_HAS_FLAGS(
        mLoadStateLoadType, nsIWebNavigation::LOAD_FLAGS_ALLOW_MIXED_CONTENT));
  }

  // We need the original URI of the current channel to use to open the real
  // channel in the content process. Unfortunately we overwrite the original
  // uri of the new channel with the original pre-redirect URI, so grab
  // a copy of it now.
  aNewChannel->GetOriginalURI(getter_AddRefs(mChannelCreationURI));

  // Clear out our nsIParentChannel functions, since a normal parent
  // channel would actually redirect and not have those values on the new one.
  // We expect the URI classifier to run on the redirected channel with
  // the new URI and set these again.
  mIParentChannelFunctions.Clear();

<<<<<<< HEAD
  nsCOMPtr<nsILoadInfo> loadInfo = aOldChannel->LoadInfo();

  nsCOMPtr<nsIURI> originalUri;
  rv = aOldChannel->GetOriginalURI(getter_AddRefs(originalUri));
  if (NS_FAILED(rv)) {
    aOldChannel->Cancel(NS_ERROR_DOM_BAD_URI);
    return rv;
  }

  nsCOMPtr<nsIURI> newUri;
  rv = aNewChannel->GetURI(getter_AddRefs(newUri));
  NS_ENSURE_SUCCESS(rv, rv);

  Maybe<nsresult> cancelCode;
  rv = CSPService::ConsultCSPForRedirect(originalUri, newUri, loadInfo,
                                         cancelCode);

  if (cancelCode) {
    aOldChannel->Cancel(*cancelCode);
  }
  NS_ENSURE_SUCCESS(rv, rv);

#ifdef MOZ_WIDGET_ANDROID
=======
#ifdef ANDROID
>>>>>>> 211cd026
  nsCOMPtr<nsIURI> uriBeingLoaded =
      AntiTrackingUtils::MaybeGetDocumentURIBeingLoaded(mChannel);
  RefPtr<CanonicalBrowsingContext> bc =
      mParentChannelListener->GetBrowsingContext();

  RefPtr<MozPromise<bool, bool, false>> promise;
  if (bc->IsTopContent()) {
    nsCOMPtr<nsIWidget> widget = bc->GetParentProcessWidgetContaining();
    RefPtr<nsWindow> window = nsWindow::From(widget);

    if (window) {
      promise = window->OnLoadRequest(
          uriBeingLoaded, nsIBrowserDOMWindow::OPEN_CURRENTWINDOW,
          nsIWebNavigation::LOAD_FLAGS_IS_REDIRECT, nullptr, false);
    }
  }

  if (promise) {
    RefPtr<nsIAsyncVerifyRedirectCallback> cb = aCallback;
    promise->Then(
        GetCurrentThreadSerialEventTarget(), __func__,
        [=](const MozPromise<bool, bool, false>::ResolveOrRejectValue& aValue) {
          if (aValue.IsResolve()) {
            bool handled = aValue.ResolveValue();
            if (handled) {
              cb->OnRedirectVerifyCallback(NS_ERROR_ABORT);
            } else {
              cb->OnRedirectVerifyCallback(NS_OK);
            }
          }
        });
  } else
#endif /* MOZ_WIDGET_ANDROID */
  {
    aCallback->OnRedirectVerifyCallback(NS_OK);
  }
  return NS_OK;
}

// This method returns the cached result of running the Cross-Origin-Opener
// policy compare algorithm by calling ComputeCrossOriginOpenerPolicyMismatch
bool DocumentLoadListener::HasCrossOriginOpenerPolicyMismatch() const {
  // If we found a COOP mismatch on an earlier channel and then
  // redirected away from that, we should use that result.
  if (mHasCrossOriginOpenerPolicyMismatch) {
    return true;
  }

  RefPtr<nsHttpChannel> httpChannel = do_QueryObject(mChannel.get());
  if (!httpChannel) {
    // Not an nsHttpChannel assume it's okay to switch.
    return false;
  }

  return httpChannel->HasCrossOriginOpenerPolicyMismatch();
}

auto DocumentLoadListener::AttachStreamFilter(base::ProcessId aChildProcessId)
    -> RefPtr<ChildEndpointPromise> {
  LOG(("DocumentLoadListener AttachStreamFilter [this=%p]", this));

  StreamFilterRequest* request = mStreamFilterRequests.AppendElement();
  request->mPromise = new ChildEndpointPromise::Private(__func__);
  request->mChildProcessId = aChildProcessId;
  return request->mPromise;
}

}  // namespace net
}  // namespace mozilla

#undef LOG<|MERGE_RESOLUTION|>--- conflicted
+++ resolved
@@ -1863,33 +1863,7 @@
   // the new URI and set these again.
   mIParentChannelFunctions.Clear();
 
-<<<<<<< HEAD
-  nsCOMPtr<nsILoadInfo> loadInfo = aOldChannel->LoadInfo();
-
-  nsCOMPtr<nsIURI> originalUri;
-  rv = aOldChannel->GetOriginalURI(getter_AddRefs(originalUri));
-  if (NS_FAILED(rv)) {
-    aOldChannel->Cancel(NS_ERROR_DOM_BAD_URI);
-    return rv;
-  }
-
-  nsCOMPtr<nsIURI> newUri;
-  rv = aNewChannel->GetURI(getter_AddRefs(newUri));
-  NS_ENSURE_SUCCESS(rv, rv);
-
-  Maybe<nsresult> cancelCode;
-  rv = CSPService::ConsultCSPForRedirect(originalUri, newUri, loadInfo,
-                                         cancelCode);
-
-  if (cancelCode) {
-    aOldChannel->Cancel(*cancelCode);
-  }
-  NS_ENSURE_SUCCESS(rv, rv);
-
 #ifdef MOZ_WIDGET_ANDROID
-=======
-#ifdef ANDROID
->>>>>>> 211cd026
   nsCOMPtr<nsIURI> uriBeingLoaded =
       AntiTrackingUtils::MaybeGetDocumentURIBeingLoaded(mChannel);
   RefPtr<CanonicalBrowsingContext> bc =
