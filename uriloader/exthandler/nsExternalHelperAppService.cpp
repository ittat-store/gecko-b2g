--- conflicted
+++ resolved
@@ -313,7 +313,6 @@
                                          getter_AddRefs(dir));
     NS_ENSURE_SUCCESS(rv, rv);
   }
-<<<<<<< HEAD
 #elif defined(MOZ_WIDGET_GONK)
   // On Gonk, store the files on the sdcard in the downloads directory.
   // We need to check with the volume manager which storage point is
@@ -362,38 +361,7 @@
   }
   dir = dsf->mFile;
 #elif defined(MOZ_WIDGET_ANDROID)
-  // We ask Java for the temporary download directory. The directory will be
-  // different depending on whether we have the permission to write to the
-  // public download directory or not.
-  // In the case where we do not have the permission we will start the
-  // download to the app cache directory and later move it to the final
-  // destination after prompting for the permission.
-  jni::String::LocalRef downloadDir;
-  if (jni::IsFennec()) {
-    downloadDir = java::DownloadsIntegration::GetTemporaryDownloadDirectory();
-  }
-
-  nsresult rv;
-  if (downloadDir) {
-    nsCOMPtr<nsIFile> ldir;
-    rv = NS_NewNativeLocalFile(downloadDir->ToCString(), true,
-                               getter_AddRefs(ldir));
-
-    NS_ENSURE_SUCCESS(rv, rv);
-    dir = ldir;
-
-    // If we're not checking for availability we're done.
-    if (aSkipChecks) {
-      dir.forget(_directory);
-      return NS_OK;
-    }
-  } else {
-    return NS_ERROR_FAILURE;
-  }
-=======
-#elif defined(ANDROID)
   return NS_ERROR_FAILURE;
->>>>>>> f155d3a2
 #else
   // On all other platforms, we default to the systems temporary directory.
   nsresult rv = NS_GetSpecialDirectory(NS_OS_TEMP_DIR, getter_AddRefs(dir));
